@echo off
setlocal ENABLEDELAYEDEXPANSION

if "%BUILD_CONFIG%"=="" (
  set BUILD_CONFIG=Debug
)

rem Whether we built the project using ninja as the generator.
set GENERATOR_NINJA=0

set TEST_ALL=1
set TEST_CLANG=0
set TEST_CMD=0
set TEST_EXEC=0
set TEST_DXILCONV=0
set TEST_DXILCONV_FILTER=
set TEST_EXEC_FUTURE=0
set TEST_EXTRAS=0
set TEST_EXEC_REQUIRED=0
set TEST_CLANG_FILTER= /select: "@Priority<1"
set TEST_EXEC_FILTER=ExecutionTest::*
set LOG_FILTER=/logOutput:LowWithConsoleBuffering
set TEST_COMPAT_SUITE=0
set MANUAL_FILE_CHECK_PATH=
set TEST_MANUAL_FILE_CHECK=0
set SINGLE_FILE_CHECK_NAME=0
set CUSTOM_BIN_SET=
set USE_AGILITY_SDK=
set BUILD_ARCH=x64

rem Begin SPIRV change
set TEST_SPIRV=0
set TEST_SPIRV_ONLY=0
rem End SPIRV change

set HCT_DIR=%~dp0

if "%NUMBER_OF_PROCESSORS%"=="" (
  set PARALLEL_OPTION=
) else if %NUMBER_OF_PROCESSORS% LEQ 1 (
  set PARALLEL_OPTION=
) else if %NUMBER_OF_PROCESSORS% LEQ 4 (
  set PARALLEL_OPTION=/parallel:%NUMBER_OF_PROCESSORS%
) else (
  rem Sweet spot for /parallel seems to be NUMBER_OF_PROCESSORS - 1
  set /a PARALLEL_COUNT=%NUMBER_OF_PROCESSORS%-1
  set PARALLEL_OPTION=/parallel:!PARALLEL_COUNT!
)

:opt_loop
if "%1"=="" (goto :done_opt)

if "%1"=="/?" goto :showhelp
if "%1"=="-?" goto :showhelp
if "%1"=="-h" goto :showhelp
if "%1"=="-help" goto :showhelp
if "%1"=="--help" goto :showhelp

rem Begin SPIRV change
if "%1"=="spirv" (
  set TEST_SPIRV=1
  shift /1
)

if "%1"=="spirv_only" (
  set TEST_SPIRV=1
  set TEST_SPIRV_ONLY=1
  shift /1
)
rem End SPIRV change

if "%1"=="-clean" (
  set TEST_CLEAN=1
) else if "%1"=="clean" (
  set TEST_CLEAN=1
  set TEST_CLEAN_ONLY=1
) else if "%1"=="none" (
  set TEST_ALL=0
) else if "%1"=="clang" (
  set TEST_ALL=0
  set TEST_CLANG=1
) else if "%1"=="clang-filter" (
  set TEST_ALL=0
  set TEST_CLANG=1
  set TEST_CLANG_FILTER= /name:%2
  shift /1
) else if "%1"=="file-check" (
  set TEST_ALL=0
  set TEST_MANUAL_FILE_CHECK=1
  set MANUAL_FILE_CHECK_PATH=%~2
  shift /1
) else if "%1"=="v" (
  set TEST_ALL=0
  set TEST_CLANG=1
  set TEST_CLANG_FILTER= /name:VerifierTest::*
) else if "%1"=="cmd" (
  set TEST_ALL=0
  set TEST_CMD=1
) else if "%1" == "dxilconv" (
  set TEST_ALL=0
  set TEST_DXILCONV=1
) else if "%1" == "dxilconv-filter" (
  set TEST_ALL=0
  set TEST_DXILCONV=1
  set TEST_DXILCONV_FILTER= /name:%2
  shift /1
) else if "%1"=="noexec" (
  set TEST_ALL=0
  set TEST_CLANG=1
  set TEST_CMD=1
  set TEST_DXILCONV=1
) else if "%1"=="exec" (
  rem If exec is explicitly supplied, hcttest will fail if machine is not configured
  rem to run execution tests, otherwise, execution tests would be skipped.
  set TEST_ALL=0
  set TEST_EXEC=1
  set TEST_EXEC_REQUIRED=1
) else if "%1"=="exec-filter" (
  set TEST_ALL=0
  set TEST_EXEC=1
  set TEST_EXEC_FILTER=ExecutionTest::%2
  set TEST_EXEC_REQUIRED=1
  shift /1
) else if "%1"=="exec-future" (
  set TEST_ALL=0
  set TEST_EXEC=1
  set TEST_EXEC_FUTURE=1
  set TEST_EXEC_REQUIRED=1
) else if "%1"=="exec-future-filter" (
  set TEST_ALL=0
  set TEST_EXEC=1
  set TEST_EXEC_FUTURE=1
  set TEST_EXEC_FILTER=ExecutionTest::%2
  set TEST_EXEC_REQUIRED=1
  shift /1
) else if "%1"=="extras" (
  set TEST_ALL=0
  set TEST_EXTRAS=1
) else if "%1"=="-ninja" (
  set GENERATOR_NINJA=1
) else if "%1"=="-rel" (
  set BUILD_CONFIG=Release
) else if /i "%1"=="-Release" (
  set BUILD_CONFIG=Release
) else if /i "%1"=="-Debug" (
  set BUILD_CONFIG=Debug
) else if /i "%1"=="-x86" (
  rem Allow BUILD_ARCH override.  This may be used by HCT_EXTRAS scripts.
  set BUILD_ARCH=x86
) else if /i "%1"=="-x64" (
  set BUILD_ARCH=x64
) else if /i "%1"=="-arm" (
  set BUILD_ARCH=ARM
<<<<<<< HEAD
) else if /i "%1"=="-arm64" (
=======
) else if "%1"=="-arm64" (
>>>>>>> 0a83bcfc
  set BUILD_ARCH=ARM64
) else if "%1"=="-adapter" (
  set TEST_ADAPTER= /p:"Adapter=%~2"
  shift /1
) else if "%1"=="-verbose" (
  set LOG_FILTER=
  set PARALLEL_OPTION=
) else if "%1"=="-dxilconv-loc" (
  set DXILCONV_LOC=%~2
  shift /1
) else if "%1"=="-custom-bin-set" (
  set CUSTOM_BIN_SET=%~2
  shift /1
) else if "%1"=="-file-check-dump" (
  set ADDITIONAL_OPTS=%ADDITIONAL_OPTS% /p:"FileCheckDumpDir=%~2\HLSL"
  shift /1
) else if "%1"=="-dxil-loc" (
  set DXIL_DLL_LOC=%~2
  shift /1
) else if "%1"=="--" (
  shift /1
  goto :done_opt
) else (
  goto :done_opt
)
shift /1
goto :opt_loop
:done_opt

rem Collect additional arguments for tests
:collect_args
if "%1"=="" goto :done_args
set ADDITIONAL_OPTS=%ADDITIONAL_OPTS% %1
shift /1
goto :collect_args
:done_args

rem By default, run all clang tests and execution tests and dxilconv tests
if "%TEST_ALL%"=="1" (
  set TEST_CLANG=1
  set TEST_CMD=1
  set TEST_EXEC=1
  set TEST_EXTRAS=1
  set TEST_DXILCONV=1
)

where te.exe 1>nul 2>nul
if errorlevel 1 (
  echo Unable to find te.exe on path.
  exit /b 1
)

Rem For the Ninja generator, artifacts are not generated into a directory
Rem matching the current build configuration; instead, they are generated
Rem directly into bin/ under the build root directory.
if "%GENERATOR_NINJA%"=="1" (
  set BIN_DIR=%HLSL_BLD_DIR%\bin
  set TEST_DIR=%HLSL_BLD_DIR%\test
) else (
  set BIN_DIR=%HLSL_BLD_DIR%\%BUILD_CONFIG%\bin
  set TEST_DIR=%HLSL_BLD_DIR%\%BUILD_CONFIG%\test
)

if "%DXILCONV_LOC%"=="" ( 
  set DXILCONV_LOC=%BIN_DIR%
)
if "%TEST_DXILCONV%"=="1" (
  if not exist "%DXILCONV_LOC%\dxilconv.dll" (
    echo Skipping dxilconv tests, dxilconv.dll not found at %DXILCONV_LOC%.
    set TEST_DXILCONV=0
  )
)

if "%TEST_CLEAN%"=="1" (
  echo Cleaning %TEST_DIR% ...
  if exist %TEST_DIR%\. (
    rmdir /q /s %TEST_DIR%
  )
  if "%TEST_CLEAN_ONLY%"=="1" (
    echo exiting after deleting test directory. if clean and test is desired, use -clean option.
    exit /b 0
  )
)

if not exist %TEST_DIR% (mkdir %TEST_DIR%)

echo Copying binaries to test to %TEST_DIR%:
if "%CUSTOM_BIN_SET%"=="" (
  call %HCT_DIR%\hctcopy.cmd %BIN_DIR% %TEST_DIR% dxa.exe dxc.exe dxexp.exe dxopt.exe dxr.exe dxv.exe clang-hlsl-tests.dll dxcompiler.dll d3dcompiler_dxc_bridge.dll dxl.exe dxc_batch.exe dxlib_sample.dll
  if errorlevel 1 exit /b 1
  if "%TEST_DXILCONV%"=="1" (
    call %HCT_DIR%\hctcopy.cmd %BIN_DIR% %TEST_DIR% dxbc2dxil.exe dxilconv-tests.dll opt.exe
    call %HCT_DIR%\hctcopy.cmd %DXILCONV_LOC% %TEST_DIR% dxilconv.dll
  )
) else (
  call %HCT_DIR%\hctcopy.cmd %BIN_DIR% %TEST_DIR% %CUSTOM_BIN_SET%
  if errorlevel 1 exit /b 1
  if "%TEST_DXILCONV%"=="1" (
    call %HCT_DIR%\hctcopy.cmd %DXILCONV_LOC% %TEST_DIR% dxilconv.dll
  )
)
if errorlevel 1 exit /b 1

if not "%DXIL_DLL_LOC%"=="" (
  echo Copying DXIL.dll to %TEST_DIR%:
  call %HCT_DIR%\hctcopy.cmd %DXIL_DLL_LOC% %TEST_DIR% dxil.dll
  if errorlevel 1 exit /b 1
)

rem Begin SPIRV change
if "%TEST_SPIRV%"=="1" (
  if not exist %BIN_DIR%\clang-spirv-tests.exe (
    echo clang-spirv-tests.exe has not been built. Make sure you run "hctbuild -spirvtest" first.
    exit /b 1
  )
  echo Running SPIRV tests ...
  %BIN_DIR%\clang-spirv-tests.exe --spirv-test-root %HLSL_SRC_DIR%\tools\clang\test\CodeGenSPIRV
  if errorlevel 1 (
    echo Failure occured in SPIRV unit tests
    exit /b 1
  )
  if "%TEST_SPIRV_ONLY%"=="1" (
    exit /b 0
  )
)
rem End SPIRV change

echo Running HLSL tests ...

if "%BUILD_ARCH%"=="ARM64" (
    rem ARM64 TAEF has an issue when running ARM64X tests with /parallel flag
    set PARALLEL_OPTION=
)

if exist "%HCT_EXTRAS%\hcttest-before.cmd" (
  call "%HCT_EXTRAS%\hcttest-before.cmd" %TEST_DIR%
  if errorlevel 1 (
    echo Fatal error, Failed command: "%HCT_EXTRAS%\hcttest-before.cmd" %TEST_DIR%
    exit /b 1
  )
)

if "%TEST_CLANG%"=="1" (
  echo Running Clang unit tests ...
  call :runte clang-hlsl-tests.dll /p:"HlslDataDir=%HLSL_SRC_DIR%\tools\clang\test\HLSL"%TEST_CLANG_FILTER%%ADDITIONAL_OPTS%
  set RES_CLANG=!ERRORLEVEL!
)

if "%TEST_CMD%"=="1" (
  copy /y %HLSL_SRC_DIR%\utils\hct\cmdtestfiles\smoke.hlsl %TEST_DIR%\smoke.hlsl
  call %HLSL_SRC_DIR%\utils\hct\hcttestcmds.cmd %TEST_DIR% %HLSL_SRC_DIR%\tools\clang\test\HLSL
  set RES_CMD=!ERRORLEVEL!
)

if "%TEST_EXEC%"=="1" (
  call :copyagility
)

if "%TEST_EXEC%"=="1" (
  echo Sniffing for D3D12 configuration ...
  call :runte clang-hlsl-tests.dll /p:"HlslDataDir=%HLSL_SRC_DIR%\tools\clang\test\HLSL" /name:ExecutionTest::BasicTriangleTest /runIgnoredTests /p:"ExperimentalShaders=*" %TEST_ADAPTER% %USE_AGILITY_SDK%
  set RES_EXEC=!ERRORLEVEL!
  if errorlevel 1 (
    if not "%TEST_EXEC_REQUIRED%"=="1" (
      echo Basic triangle test failed.
      echo Assuming this is an environmental limitation not a regression
      set TEST_EXEC=0
    )
  ) else (
    echo Basic triangle test succeeded. Proceeding with execution tests.
  )
)

if "%TEST_EXEC%"=="1" (
  if "%TEST_EXEC_FUTURE%"=="1" (
    call :runte clang-hlsl-tests.dll /p:"HlslDataDir=%HLSL_SRC_DIR%\tools\clang\test\HLSL" /select:"@Name='%TEST_EXEC_FILTER%' AND @Priority=2" /runIgnoredTests /p:"ExperimentalShaders=*" %TEST_ADAPTER% %USE_AGILITY_SDK% %ADDITIONAL_OPTS%
  ) else (
    call :runte clang-hlsl-tests.dll /p:"HlslDataDir=%HLSL_SRC_DIR%\tools\clang\test\HLSL" /select:"@Name='%TEST_EXEC_FILTER%' AND @Priority<2" /runIgnoredTests /p:"ExperimentalShaders=*" %TEST_ADAPTER% %USE_AGILITY_SDK% %ADDITIONAL_OPTS%
  )
  set RES_EXEC=!ERRORLEVEL!
)

if exist "%HCT_EXTRAS%\hcttest-extras.cmd" (
  if "%TEST_EXTRAS%"=="1" (
    echo Running extra tests ...
    call "%HCT_EXTRAS%\hcttest-extras.cmd" %TEST_DIR%
    set RES_EXTRAS=!ERRORLEVEL!
  )
)

if "%TEST_DXILCONV%"=="1" (
  call :runte dxilconv-tests.dll /p:"HlslDataDir=%HLSL_SRC_DIR%\projects\dxilconv\test" %TEST_DXILCONV_FILTER%
  set RES_DXILCONV=!ERRORLEVEL!
)


if exist "%HCT_EXTRAS%\hcttest-after.cmd" (
  call "%HCT_EXTRAS%\hcttest-after.cmd" %TEST_DIR%
  set RES_HCTTEST_AFTER=!ERRORLEVEL!
)

if "%TEST_MANUAL_FILE_CHECK%"=="1" (
  call :runte clang-hlsl-tests.dll /p:"HlslDataDir=%HLSL_SRC_DIR%\tools\clang\test\HLSL" /name:CompilerTest::ManualFileCheckTest /runIgnoredTests /p:"InputPath=%MANUAL_FILE_CHECK_PATH%"
  set RES_EXEC=!ERRORLEVEL!
)

echo.
echo ==================================
echo Unit test results:
set TESTS_PASSED=0
set TESTS_FAILED=0
call :check_result "clang tests" %RES_CLANG%
call :check_result "command line tests" %RES_CMD%
if "%TEST_EXEC%"=="1" (
  call :check_result "execution tests" %RES_EXEC%
)
call :check_result "hcttest-extras tests" %RES_EXTRAS%
call :check_result "hcttest-after script" %RES_HCTTEST_AFTER%
call :check_result "dxilconv tests" %RES_DXILCONV%

if not "%TESTS_PASSED%"=="0" (
  echo %TESTS_PASSED% succeeded.
) else if "%TESTS_FAILED%"=="0" (
  echo No Unit tests run.
)
if not "%TESTS_FAILED%"=="0" (
  echo %TESTS_FAILED% failed.
)
echo ==================================
exit /b %TESTS_FAILED%

:showhelp

echo Usage:
echo   hcttest [options] [target(s)] [-- additonal test arguments]
echo.
echo target can be empty or a specific subset.
echo.
echo If target if not specified, all tests will be run, but clang tests
echo will be limited by /select: "@Priority<1" by default.
echo You may specify 'clang-filter *' to run all clang tests.
echo Multiple targets may be specified to choose which stages to run.
echo.
echo options:
echo   -clean - deletes test directory before copying binaries and testing
echo   -ninja - artifacts were built using the Ninja generator
echo   -rel   - tests release rather than debug
echo   -adapter "adapter name" - overrides Adapter for execution tests
echo   -verbose - for TAEF: turns off /parallel and removes logging filter
echo   -custom-bin-set "file [file]..." - custom set of binaries to copy into test directory
echo   -dxilconv-loc "dxilconv.dll location" - fetch dxilconv.dll from custom location
echo   -dxil-loc "dxil.dll location" - fetch dxil.dll from provided location
echo   -file-check-dump "dump-path" - dump file-check inputs to files under dump-path
echo.
echo current BUILD_ARCH=%BUILD_ARCH%.  Override with:
echo   -x86 targets an x86 build (aka. Win32)
echo   -x64 targets an x64 build (aka. Win64)
echo   -arm targets an ARM build
echo   -arm64 targets an ARM64 build
echo.
echo target(s):
echo  clang         - run clang tests.
echo  file-check    - run file-check test on single file.
echo                - hcttest file-check "..\CodeGenHLSL\shader-compat-suite\lib_arg_flatten\lib_arg_flatten.hlsl"
echo  compat-suite  - run compat-suite test.
echo                - hcttest compat-suite "..\CodeGenHLSL\shader-compat-suite\lib_arg_flatten"
echo  cmd           - run command line tool tests.
echo  dxilconv      - run dxilconv tests
echo  v             - run the subset of clang tests that are verified-based.
echo  exec          - run execution tests.
echo  exec-future   - run execution tests for future releases.
echo  extras        - run hcttest-extras tests.
echo  noexec        - all except exec and extras tests.
echo.
echo Select clang or exec targets with filter by test name:
echo  clang-filter Name
echo  exec-filter Name
echo  exec-exp-filter Name
echo  dxilconv-filter Name
echo.
echo Use the HCT_EXTRAS environment variable to add hcttest-before and hcttest-after hooks.
echo.
echo Delete test directory and do not copy binaries or run tests:
echo   hcttest clean
echo.
call :showtesample clang-hlsl-tests.dll /p:"HlslDataDir=%HLSL_SRC_DIR%\tools\clang\test\HLSL"

goto :eof

:runte
rem Runs a unit test.
rem %1 - the name of the binary to run
rem %2 - first argument to te
rem %3 - second argument to te
rem %4 - third argument to te

if "%HLSL_TAEF_DIR%"=="" (
  set TE=te
) else (
  set TE="%HLSL_TAEF_DIR%\%BUILD_ARCH%\te"
)
echo %TE% /miniDumpOnCrash /unicodeOutput:false /outputFolder:%TEST_DIR% %LOG_FILTER% %PARALLEL_OPTION% %TEST_DIR%\%*
call %TE% /miniDumpOnCrash /unicodeOutput:false /outputFolder:%TEST_DIR% %LOG_FILTER% %PARALLEL_OPTION% %TEST_DIR%\%*

if errorlevel 1 (
  call :showtesample %*
  exit /b 1
)
goto :eof

:showtesample
rem %1 - name of binary to demo
rem %2 - first argument to te

if "%TEST_DIR%"=="" (
  set TEST_DIR=%HLSL_BLD_DIR%\%BUILD_CONFIG%\test
)

echo You can debug the test with the following command line.
echo start devenv /debugexe TE.exe /inproc %TEST_DIR%\%*
echo.
echo Use this te.exe for out-of-proc, or pick the correct one for the target arch, currently %BUILD_ARCH%.
where te.exe
echo.
echo Use /name:TestClass* or /name:TestClass::MethodName to filter and /breakOnError to catch the failure.
goto :eof

:check_result
if not "%2"=="" (
  if "%2"=="0" (
    echo [PASSED] %~1
    set /a TESTS_PASSED=%TESTS_PASSED%+1
  ) else (
    echo [FAILED] %~1
    set /a TESTS_FAILED=%TESTS_FAILED%+1
  )
)
goto :eof

:copyagility
if "%HLSL_AGILITYSDK_DIR%"=="" (
  exit /b 0
)
set USE_AGILITY_SDK=/p:D3D12SDKVersion=1
if "%HLSL_TAEF_DIR%"=="" (
  echo HLSL_AGILITYSDK_DIR set, but no HLSL_TAEF_DIR set, no AgilitySDK will be copied
  exit /b 1
)
set FULL_AGILITY_PATH=
if exist "%HLSL_AGILITYSDK_DIR%\build\native\bin\%BUILD_ARCH%\D3D12Core.dll" (
  set FULL_AGILITY_PATH=%HLSL_AGILITYSDK_DIR%\build\native\bin\%BUILD_ARCH%
) else if exist "%HLSL_AGILITYSDK_DIR%\%BUILD_ARCH%\D3D12Core.dll" (
  set FULL_AGILITY_PATH=%HLSL_AGILITYSDK_DIR%\%BUILD_ARCH%
) else if exist "%HLSL_AGILITYSDK_DIR%\D3D12Core.dll" (
  set FULL_AGILITY_PATH=%HLSL_AGILITYSDK_DIR%
) else (
  echo HLSL_AGILITYSDK_DIR is set, but unable to resolve path to binaries
  exit /b 1
)
mkdir "%HLSL_TAEF_DIR%\%BUILD_ARCH%\D3D12" 1>nul 2>nul
call %HCT_DIR%\hctcopy.cmd "%FULL_AGILITY_PATH%" "%HLSL_TAEF_DIR%\%BUILD_ARCH%\D3D12" D3D12Core.dll d3d12SDKLayers.dll
exit /b %ERRORLEVEL%<|MERGE_RESOLUTION|>--- conflicted
+++ resolved
@@ -151,11 +151,7 @@
   set BUILD_ARCH=x64
 ) else if /i "%1"=="-arm" (
   set BUILD_ARCH=ARM
-<<<<<<< HEAD
 ) else if /i "%1"=="-arm64" (
-=======
-) else if "%1"=="-arm64" (
->>>>>>> 0a83bcfc
   set BUILD_ARCH=ARM64
 ) else if "%1"=="-adapter" (
   set TEST_ADAPTER= /p:"Adapter=%~2"
