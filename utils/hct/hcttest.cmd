@echo off
setlocal ENABLEDELAYEDEXPANSION ENABLEEXTENSIONS

rem Default build config is Debug
if "%BUILD_CONFIG%"=="" (
  set BUILD_CONFIG=Debug
)

rem Default build arch is x64
if "%BUILD_ARCH%"=="" (
  set BUILD_ARCH=x64
)

rem Whether we built the project using ninja as the generator.
set GENERATOR_NINJA=0

set TEST_ALL=1
set TEST_CLANG=0
set TEST_CMD=0
set TEST_EXEC=0
set TEST_DXILCONV=0
set TEST_DXILCONV_FILTER=
set TEST_EXEC_FUTURE=0
set TEST_EXTRAS=0
set TEST_EXEC_REQUIRED=0
set TEST_USE_LIT=0
set TEST_CLANG_FILTER=
set TEST_EXEC_FILTER=ExecutionTest::*
set LOG_FILTER=/logOutput:LowWithConsoleBuffering
set TEST_COMPAT_SUITE=0
set MANUAL_FILE_CHECK_PATH=
set TEST_MANUAL_FILE_CHECK=0
set SINGLE_FILE_CHECK_NAME=0
set CUSTOM_BIN_SET=
set USE_AGILITY_SDK=

rem Begin SPIRV change
set TEST_SPIRV=0
set TEST_SPIRV_ONLY=0
rem End SPIRV change

set HCT_DIR=%~dp0

if "%NUMBER_OF_PROCESSORS%"=="" (
  set PARALLEL_OPTION=
) else if %NUMBER_OF_PROCESSORS% LEQ 1 (
  set PARALLEL_OPTION=
) else if %NUMBER_OF_PROCESSORS% LEQ 4 (
  set PARALLEL_OPTION=/parallel:%NUMBER_OF_PROCESSORS%
) else (
  rem Sweet spot for /parallel seems to be NUMBER_OF_PROCESSORS - 1
  set /a PARALLEL_COUNT=%NUMBER_OF_PROCESSORS%-1
  set PARALLEL_OPTION=/parallel:!PARALLEL_COUNT!
)

:opt_loop
if "%1"=="" (goto :done_opt)

if "%1"=="/?" goto :showhelp
if "%1"=="-?" goto :showhelp
if "%1"=="-h" goto :showhelp
if "%1"=="-help" goto :showhelp
if "%1"=="--help" goto :showhelp

rem Begin SPIRV change
if "%1"=="spirv" (
  set TEST_SPIRV=1
  shift /1
)

if "%1"=="spirv_only" (
  set TEST_SPIRV=1
  set TEST_SPIRV_ONLY=1
  shift /1
)
rem End SPIRV change

if "%1"=="-clean" (
  set TEST_CLEAN=1
) else if "%1"=="clean" (
  set TEST_CLEAN=1
  set TEST_CLEAN_ONLY=1
) else if "%1"=="none" (
  set TEST_ALL=0
) else if "%1"=="clang" (
  set TEST_ALL=0
  set TEST_CLANG=1
) else if "%1"=="clang-filter" (
  set TEST_ALL=0
  set TEST_CLANG=1
  set TEST_CLANG_FILTER=%2
  shift /1
) else if "%1"=="file-check" (
  set TEST_ALL=0
  set TEST_MANUAL_FILE_CHECK=1
  set MANUAL_FILE_CHECK_PATH=%~2
  shift /1
) else if "%1"=="v" (
  set TEST_ALL=0
  set TEST_CLANG=1
  set TEST_CLANG_FILTER=VerifierTest::*
) else if "%1"=="cmd" (
  set TEST_ALL=0
  set TEST_CMD=1
) else if "%1" == "dxilconv" (
  set TEST_ALL=0
  set TEST_DXILCONV=1
) else if "%1" == "dxilconv-filter" (
  set TEST_ALL=0
  set TEST_DXILCONV=1
  set TEST_DXILCONV_FILTER=%2
  shift /1
) else if "%1"=="noexec" (
  set TEST_ALL=0
  set TEST_CLANG=1
  set TEST_CMD=1
  set TEST_DXILCONV=1
) else if "%1"=="exec" (
  rem If exec is explicitly supplied, hcttest will fail if machine is not configured
  rem to run execution tests, otherwise, execution tests would be skipped.
  set TEST_ALL=0
  set TEST_EXEC=1
  set TEST_EXEC_REQUIRED=1
) else if "%1"=="exec-filter" (
  set TEST_ALL=0
  set TEST_EXEC=1
  set TEST_EXEC_FILTER=ExecutionTest::%2
  set TEST_EXEC_REQUIRED=1
  shift /1
) else if "%1"=="exec-future" (
  set TEST_ALL=0
  set TEST_EXEC=1
  set TEST_EXEC_FUTURE=1
  set TEST_EXEC_REQUIRED=1
) else if "%1"=="exec-future-filter" (
  set TEST_ALL=0
  set TEST_EXEC=1
  set TEST_EXEC_FUTURE=1
  set TEST_EXEC_FILTER=ExecutionTest::%2
  set TEST_EXEC_REQUIRED=1
  shift /1
) else if "%1"=="extras" (
  set TEST_ALL=0
  set TEST_EXTRAS=1
) else if "%1"=="-ninja" (
  set GENERATOR_NINJA=1
) else if "%1"=="-enable-lit" (
  set TEST_USE_LIT=1
) else if "%1"=="-rel" (
  set BUILD_CONFIG=Release
) else if /i "%1"=="-Release" (
  set BUILD_CONFIG=Release
) else if /i "%1"=="-Debug" (
  set BUILD_CONFIG=Debug
) else if /i "%1"=="-x86" (
  rem Allow BUILD_ARCH override.  This may be used by HCT_EXTRAS scripts.
  set BUILD_ARCH=Win32
) else if /i "%1"=="-x64" (
  set BUILD_ARCH=x64
) else if /i "%1"=="-arm" (
  set BUILD_ARCH=ARM
) else if /i "%1"=="-arm64" (
  set BUILD_ARCH=ARM64
) else if /i "%1"=="-arm64ec" (
  set BUILD_ARCH=ARM64EC
) else if "%1"=="-adapter" (
  set TEST_ADAPTER= /p:"Adapter=%~2"
  shift /1
) else if "%1"=="-verbose" (
  set LOG_FILTER=
  set PARALLEL_OPTION=
) else if "%1"=="-dxilconv-loc" (
  set DXILCONV_LOC=%~2
  shift /1
) else if "%1"=="-custom-bin-set" (
  set CUSTOM_BIN_SET=%~2
  shift /1
) else if "%1"=="-file-check-dump" (
  set ADDITIONAL_OPTS=%ADDITIONAL_OPTS% /p:"FileCheckDumpDir=%~2\HLSL"
  shift /1
) else if "%1"=="-dxil-loc" (
  set DXIL_DLL_LOC=%~2
  shift /1
) else if "%1"=="--" (
  shift /1
  goto :done_opt
) else (
  goto :done_opt
)
shift /1
goto :opt_loop
:done_opt

rem Collect additional arguments for tests
:collect_args
if "%1"=="" goto :done_args
set ADDITIONAL_OPTS=%ADDITIONAL_OPTS% %1
shift /1
goto :collect_args
:done_args

rem Map build arch to bin directory name (for TAEF and Agility SDK)
rem Win32 to x86, ARM64EC to ARM64, no changes for other platforms
set BUILD_ARCH_DIR=%BUILD_ARCH:Win32=x86%
set BUILD_ARCH_DIR=%BUILD_ARCH_DIR:ARM64EC=ARM64%

rem Map build arch to test arch (for TAEF)
rem Win32 to x86, no changes for other platforms
set TEST_ARCH=%BUILD_ARCH:Win32=x86%

rem By default, run all clang tests and execution tests and dxilconv tests
if "%TEST_ALL%"=="1" (
  set TEST_CLANG=1
  set TEST_CMD=1
  set TEST_EXEC=1
  set TEST_EXTRAS=1
  set TEST_DXILCONV=1
)

where te.exe 1>nul 2>nul
if errorlevel 1 (
  echo Unable to find te.exe on path.
  exit /b 1
)

Rem For the Ninja generator, artifacts are not generated into a directory
Rem matching the current build configuration; instead, they are generated
Rem directly into bin/ under the build root directory.
if "%GENERATOR_NINJA%"=="1" (
  set BIN_DIR=%HLSL_BLD_DIR%\bin
  set TEST_DIR=%HLSL_BLD_DIR%\test
) else (
  set BIN_DIR=%HLSL_BLD_DIR%\%BUILD_CONFIG%\bin
  set TEST_DIR=%HLSL_BLD_DIR%\%BUILD_CONFIG%\test
)

if "%DXILCONV_LOC%"=="" ( 
  set DXILCONV_LOC=%BIN_DIR%
)
if "%TEST_DXILCONV%"=="1" (
  if not exist "%DXILCONV_LOC%\dxilconv.dll" (
    echo Skipping dxilconv tests, dxilconv.dll not found at %DXILCONV_LOC%.
    set TEST_DXILCONV=0
  )
)

if "%TEST_CLEAN%"=="1" (
  echo Cleaning %TEST_DIR% ...
  if exist %TEST_DIR%\. (
    rmdir /q /s %TEST_DIR%
  )
  if "%TEST_CLEAN_ONLY%"=="1" (
    echo exiting after deleting test directory. if clean and test is desired, use -clean option.
    exit /b 0
  )
)

if "%TEST_USE_LIT%"=="1" (
  rem LIT does not separate exect tests from other taef tests.
  if "%TEST_EXEC%"=="1" (
    set TEST_CLANG=1
  )
  if "%TEST_SPIRV%"=="1" (
    set TEST_CLANG=1
  )
  if "%TEST_ALL%"=="1" (
    rem check all includes clang, dxilconv, and exec
    cmake --build %HLSL_BLD_DIR% --config %BUILD_CONFIG% --target check-all
    set RES_CLANG=!ERRORLEVEL!
    set RES_DXILCONV=%RES_CLANG%
    set RES_EXEC=%RES_CLANG%
  ) else (
    if "%TEST_DXILCONV%"=="1" (
      cmake --build %HLSL_BLD_DIR% --config %BUILD_CONFIG% --target check-dxilconv
      set RES_DXILCONV=!ERRORLEVEL!
    )
    if "%TEST_CLANG%"=="1" (
      cmake --build %HLSL_BLD_DIR% --config %BUILD_CONFIG% --target check-clang
      set RES_CLANG=!ERRORLEVEL!
      set RES_EXEC=%RES_CLANG%
    )
  )
  set TEST_CLANG=0
  set TEST_DXILCONV=0
  set TEST_SPIRV=0
  set TEST_EXEC=0
)

if not exist %TEST_DIR% (mkdir %TEST_DIR%)

echo Copying binaries to test to %TEST_DIR%:
if "%CUSTOM_BIN_SET%"=="" (
<<<<<<< HEAD
  call %HCT_DIR%\hctcopy.cmd %BIN_DIR% %TEST_DIR% dxa.exe dxc.exe dxexp.exe dxopt.exe dxr.exe dxv.exe clang-hlsl-tests.dll dxcompiler.dll d3dcompiler_dxc_bridge.dll dxl.exe dxc_batch.exe dxlib_sample.dll exec-hlsl-tests.dll
=======
  if not "%TEST_USE_LIT%"=="1" (
    call %HCT_DIR%\hctcopy.cmd %BIN_DIR% %TEST_DIR% clang-hlsl-tests.dll
  )
  call %HCT_DIR%\hctcopy.cmd %BIN_DIR% %TEST_DIR% dxa.exe dxc.exe dxexp.exe dxopt.exe dxr.exe dxv.exe dxcompiler.dll d3dcompiler_dxc_bridge.dll dxl.exe dxc_batch.exe dxlib_sample.dll
>>>>>>> 65795cfd
  if errorlevel 1 exit /b 1
  if "%TEST_DXILCONV%"=="1" (
    call %HCT_DIR%\hctcopy.cmd %BIN_DIR% %TEST_DIR% dxbc2dxil.exe dxilconv-tests.dll opt.exe
    call %HCT_DIR%\hctcopy.cmd %DXILCONV_LOC% %TEST_DIR% dxilconv.dll
  )
) else (
  call %HCT_DIR%\hctcopy.cmd %BIN_DIR% %TEST_DIR% %CUSTOM_BIN_SET%
  if errorlevel 1 exit /b 1
  if "%TEST_DXILCONV%"=="1" (
    call %HCT_DIR%\hctcopy.cmd %DXILCONV_LOC% %TEST_DIR% dxilconv.dll
  )
)
if errorlevel 1 exit /b 1

if not "%DXIL_DLL_LOC%"=="" (
  echo Copying DXIL.dll to %TEST_DIR%:
  call %HCT_DIR%\hctcopy.cmd %DXIL_DLL_LOC% %TEST_DIR% dxil.dll
  if errorlevel 1 exit /b 1
)

rem Begin SPIRV change
if "%TEST_SPIRV%"=="1" (
  if not exist %BIN_DIR%\clang-spirv-tests.exe (
    echo clang-spirv-tests.exe has not been built. Make sure you run "hctbuild -spirvtest" first.
    exit /b 1
  )
  echo Running SPIRV tests ...
  %BIN_DIR%\clang-spirv-tests.exe --spirv-test-root %HLSL_SRC_DIR%\tools\clang\test\CodeGenSPIRV
  if errorlevel 1 (
    echo Failure occured in SPIRV unit tests
    exit /b 1
  )
  if "%TEST_SPIRV_ONLY%"=="1" (
    exit /b 0
  )
)
rem End SPIRV change

echo Running HLSL tests for %BUILD_ARCH%...

if "%BUILD_ARCH_DIR%"=="ARM64" (
    rem ARM64 TAEF has an issue when running ARM64X tests with /parallel flag
    set PARALLEL_OPTION=
)

if exist "%HCT_EXTRAS%\hcttest-before.cmd" (
  call "%HCT_EXTRAS%\hcttest-before.cmd" %TEST_DIR%
  if errorlevel 1 (
    echo Fatal error, Failed command: "%HCT_EXTRAS%\hcttest-before.cmd" %TEST_DIR%
    exit /b 1
  )
)

if "%TEST_CLANG%"=="1" (
  echo Running Clang unit tests ...
  if "%TEST_CLANG_FILTER%"=="" (
    set SELECT_FILTER= /select:"@Priority<1 AND @Architecture='%TEST_ARCH%'"
  ) else (
    set SELECT_FILTER= /select:"@Name='%TEST_CLANG_FILTER%' AND @Architecture='%TEST_ARCH%'"
  )

  call :runte clang-hlsl-tests.dll /p:"HlslDataDir=%HLSL_SRC_DIR%\tools\clang\test\HLSL" !SELECT_FILTER! %ADDITIONAL_OPTS%
  set RES_CLANG=!ERRORLEVEL!
)

if "%TEST_CMD%"=="1" (
  copy /y %HLSL_SRC_DIR%\utils\hct\cmdtestfiles\smoke.hlsl %TEST_DIR%\smoke.hlsl
  call %HLSL_SRC_DIR%\utils\hct\hcttestcmds.cmd %TEST_DIR% %HLSL_SRC_DIR%\tools\clang\test\HLSL
  set RES_CMD=!ERRORLEVEL!
)

if "%TEST_EXEC%"=="1" (
  call :copyagility
)

set EXEC_COMMON_ARGS= /runIgnoredTests /p:"ExperimentalShaders=*" %TEST_ADAPTER% %USE_AGILITY_SDK%
if "%TEST_EXEC%"=="1" (
  echo Sniffing for D3D12 configuration ...
  call :runte exec-hlsl-tests.dll /select:"@Name='ExecutionTest::BasicTriangleTest' AND @Architecture='%TEST_ARCH%'" %EXEC_COMMON_ARGS% 
  set RES_EXEC=!ERRORLEVEL!
  if errorlevel 1 (
    if not "%TEST_EXEC_REQUIRED%"=="1" (
      echo Basic triangle test failed.
      echo Assuming this is an environmental limitation not a regression
      set TEST_EXEC=0
    )
  ) else (
    echo Basic triangle test succeeded. Proceeding with execution tests.
  )
)

if "%TEST_EXEC%"=="1" (
  if "%TEST_EXEC_FUTURE%"=="1" (
    set SELECT_FILTER= /select:"@Name='%TEST_EXEC_FILTER%' AND @Priority=2 AND @Architecture='%TEST_ARCH%'"
  ) else (
    set SELECT_FILTER= /select:"@Name='%TEST_EXEC_FILTER%' AND @Priority<2 AND @Architecture='%TEST_ARCH%'"
  )
  call :runte exec-hlsl-tests.dll !SELECT_FILTER! %EXEC_COMMON_ARGS% %ADDITIONAL_OPTS%
  set RES_EXEC=!ERRORLEVEL!
)

if exist "%HCT_EXTRAS%\hcttest-extras.cmd" (
  if "%TEST_EXTRAS%"=="1" (
    echo Running extra tests ...
    call "%HCT_EXTRAS%\hcttest-extras.cmd" %TEST_DIR%
    set RES_EXTRAS=!ERRORLEVEL!
  )
)

if "%TEST_DXILCONV%"=="1" (
  if "%TEST_DXILCONV_FILTER%"=="" (
    set SELECT_FILTER= /select:"@Architecture='%TEST_ARCH%'"
  ) else (
    set SELECT_FILTER= /select:"@Name='%TEST_DXILCONV_FILTER%' AND @Architecture='%TEST_ARCH%'"
  )
  call :runte dxilconv-tests.dll /p:"HlslDataDir=%HLSL_SRC_DIR%\projects\dxilconv\test" !SELECT_FILTER!
  set RES_DXILCONV=!ERRORLEVEL!
)


if exist "%HCT_EXTRAS%\hcttest-after.cmd" (
  call "%HCT_EXTRAS%\hcttest-after.cmd" %TEST_DIR%
  set RES_HCTTEST_AFTER=!ERRORLEVEL!
)

if "%TEST_MANUAL_FILE_CHECK%"=="1" (
  call :runte clang-hlsl-tests.dll /p:"HlslDataDir=%HLSL_SRC_DIR%\tools\clang\test\HLSL" /name:CompilerTest::ManualFileCheckTest /runIgnoredTests /p:"InputPath=%MANUAL_FILE_CHECK_PATH%"
  set RES_EXEC=!ERRORLEVEL!
)

echo.
echo ==================================
echo Unit test results:
set TESTS_PASSED=0
set TESTS_FAILED=0
call :check_result "clang tests" %RES_CLANG%
call :check_result "command line tests" %RES_CMD%
if "%TEST_EXEC%"=="1" (
  call :check_result "execution tests" %RES_EXEC%
)
call :check_result "hcttest-extras tests" %RES_EXTRAS%
call :check_result "hcttest-after script" %RES_HCTTEST_AFTER%
call :check_result "dxilconv tests" %RES_DXILCONV%

set EXIT_CODE=%TESTS_FAILED%
if not "%TESTS_PASSED%"=="0" (
  echo %TESTS_PASSED% succeeded.
) else if "%TESTS_FAILED%"=="0" (
  echo No Unit tests run.
  set EXIT_CODE=1
)
if not "%TESTS_FAILED%"=="0" (
  echo %TESTS_FAILED% failed.
)
echo ==================================
exit /b %EXIT_CODE%

:showhelp

echo Usage:
echo   hcttest [options] [target(s)] [-- additonal test arguments]
echo.
echo target can be empty or a specific subset.
echo.
echo If target if not specified, all tests will be run, but clang tests
echo will be limited by /select: "@Priority<1" by default.
echo You may specify 'clang-filter *' to run all clang tests.
echo Multiple targets may be specified to choose which stages to run.
echo.
echo options:
echo   -clean - deletes test directory before copying binaries and testing
echo   -ninja - artifacts were built using the Ninja generator
echo   -rel   - tests release rather than debug
echo   -adapter "adapter name" - overrides Adapter for execution tests
echo   -verbose - for TAEF: turns off /parallel and removes logging filter
echo   -custom-bin-set "file [file]..." - custom set of binaries to copy into test directory
echo   -dxilconv-loc "dxilconv.dll location" - fetch dxilconv.dll from custom location
echo   -dxil-loc "dxil.dll location" - fetch dxil.dll from provided location
echo   -file-check-dump "dump-path" - dump file-check inputs to files under dump-path
echo.
echo current BUILD_ARCH=%BUILD_ARCH%.  Override with:
echo   -x86 targets an x86 build (aka. Win32)
echo   -x64 targets an x64 build (aka. Win64)
echo   -arm targets an ARM build
echo   -arm64 targets an ARM64 build
echo   -arm64ec targets an ARM64EC build
echo.
echo target(s):
echo  clang         - run clang tests.
echo  file-check    - run file-check test on single file.
echo                - hcttest file-check "..\CodeGenHLSL\shader-compat-suite\lib_arg_flatten\lib_arg_flatten.hlsl"
echo  compat-suite  - run compat-suite test.
echo                - hcttest compat-suite "..\CodeGenHLSL\shader-compat-suite\lib_arg_flatten"
echo  cmd           - run command line tool tests.
echo  dxilconv      - run dxilconv tests
echo  v             - run the subset of clang tests that are verified-based.
echo  exec          - run execution tests.
echo  exec-future   - run execution tests for future releases.
echo  extras        - run hcttest-extras tests.
echo  noexec        - all except exec and extras tests.
echo.
echo Select clang or exec targets with filter by test name:
echo  clang-filter Name
echo  exec-filter Name
echo  exec-exp-filter Name
echo  dxilconv-filter Name
echo.
echo Use the HCT_EXTRAS environment variable to add hcttest-before and hcttest-after hooks.
echo.
echo Delete test directory and do not copy binaries or run tests:
echo   hcttest clean
echo.
call :showtesample clang-hlsl-tests.dll /p:"HlslDataDir=%HLSL_SRC_DIR%\tools\clang\test\HLSL"

goto :eof

:runte
rem Runs a unit test.
rem %1 - the name of the binary to run
rem %2 - first argument to te
rem %3 - second argument to te
rem %4 - third argument to te

if "%HLSL_TAEF_DIR%"=="" (
  set TE=te
) else (
  set TE="%HLSL_TAEF_DIR%\%BUILD_ARCH_DIR%\te"
)
echo %TE% /miniDumpOnCrash /unicodeOutput:false /outputFolder:%TEST_DIR% %LOG_FILTER% %PARALLEL_OPTION% %TEST_DIR%\%*
call %TE% /miniDumpOnCrash /unicodeOutput:false /outputFolder:%TEST_DIR% %LOG_FILTER% %PARALLEL_OPTION% %TEST_DIR%\%*

if errorlevel 1 (
  call :showtesample %*
  exit /b 1
)
goto :eof

:showtesample
rem %1 - name of binary to demo
rem %2 - first argument to te

if "%TEST_DIR%"=="" (
  set TEST_DIR=%HLSL_BLD_DIR%\%BUILD_CONFIG%\test
)

echo You can debug the test with the following command line.
echo start devenv /debugexe TE.exe /inproc %TEST_DIR%\%*
echo.
echo Use this te.exe for out-of-proc, or pick the correct one for the target arch, currently %BUILD_ARCH%.
where te.exe
echo.
echo Use /name:TestClass* or /name:TestClass::MethodName to filter and /breakOnError to catch the failure.
goto :eof

:check_result
if not "%2"=="" (
  if "%2"=="0" (
    echo [PASSED] %~1
    set /a TESTS_PASSED=%TESTS_PASSED%+1
  ) else (
    echo [FAILED] %~1
    set /a TESTS_FAILED=%TESTS_FAILED%+1
  )
)
goto :eof

:copyagility
if "%HLSL_AGILITYSDK_DIR%"=="" (
  exit /b 0
)
set USE_AGILITY_SDK=/p:D3D12SDKVersion=1
if "%HLSL_TAEF_DIR%"=="" (
  echo HLSL_AGILITYSDK_DIR set, but no HLSL_TAEF_DIR set, no AgilitySDK will be copied
  exit /b 1
)
set FULL_AGILITY_PATH=
if exist "%HLSL_AGILITYSDK_DIR%\build\native\bin\%BUILD_ARCH_DIR%\D3D12Core.dll" (
  set FULL_AGILITY_PATH=%HLSL_AGILITYSDK_DIR%\build\native\bin\%BUILD_ARCH_DIR%
) else if exist "%HLSL_AGILITYSDK_DIR%\%BUILD_ARCH_DIR%\D3D12Core.dll" (
  set FULL_AGILITY_PATH=%HLSL_AGILITYSDK_DIR%\%BUILD_ARCH_DIR%
) else if exist "%HLSL_AGILITYSDK_DIR%\D3D12Core.dll" (
  set FULL_AGILITY_PATH=%HLSL_AGILITYSDK_DIR%
) else (
  echo HLSL_AGILITYSDK_DIR is set, but unable to resolve path to binaries
  exit /b 1
)
mkdir "%HLSL_TAEF_DIR%\%BUILD_ARCH_DIR%\D3D12" 1>nul 2>nul
call %HCT_DIR%\hctcopy.cmd "%FULL_AGILITY_PATH%" "%HLSL_TAEF_DIR%\%BUILD_ARCH_DIR%\D3D12" D3D12Core.dll d3d12SDKLayers.dll
exit /b %ERRORLEVEL%<|MERGE_RESOLUTION|>--- conflicted
+++ resolved
@@ -290,14 +290,10 @@
 
 echo Copying binaries to test to %TEST_DIR%:
 if "%CUSTOM_BIN_SET%"=="" (
-<<<<<<< HEAD
-  call %HCT_DIR%\hctcopy.cmd %BIN_DIR% %TEST_DIR% dxa.exe dxc.exe dxexp.exe dxopt.exe dxr.exe dxv.exe clang-hlsl-tests.dll dxcompiler.dll d3dcompiler_dxc_bridge.dll dxl.exe dxc_batch.exe dxlib_sample.dll exec-hlsl-tests.dll
-=======
   if not "%TEST_USE_LIT%"=="1" (
-    call %HCT_DIR%\hctcopy.cmd %BIN_DIR% %TEST_DIR% clang-hlsl-tests.dll
+    call %HCT_DIR%\hctcopy.cmd %BIN_DIR% %TEST_DIR% clang-hlsl-tests.dll exec-hlsl-tests.dll
   )
   call %HCT_DIR%\hctcopy.cmd %BIN_DIR% %TEST_DIR% dxa.exe dxc.exe dxexp.exe dxopt.exe dxr.exe dxv.exe dxcompiler.dll d3dcompiler_dxc_bridge.dll dxl.exe dxc_batch.exe dxlib_sample.dll
->>>>>>> 65795cfd
   if errorlevel 1 exit /b 1
   if "%TEST_DXILCONV%"=="1" (
     call %HCT_DIR%\hctcopy.cmd %BIN_DIR% %TEST_DIR% dxbc2dxil.exe dxilconv-tests.dll opt.exe
