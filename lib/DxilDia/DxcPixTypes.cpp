///////////////////////////////////////////////////////////////////////////////
//                                                                           //
// DxcPixTypes.cpp                                                           //
// Copyright (C) Microsoft Corporation. All rights reserved.                 //
// This file is distributed under the University of Illinois Open Source     //
// License. See LICENSE.TXT for details.                                     //
//                                                                           //
// Defines the implementation for the DxcPixType -- and its subinterfaces.   //
//                                                                           //
///////////////////////////////////////////////////////////////////////////////


#include "DxcPixBase.h"
#include "DxcPixTypes.h"
#include "DxilDiaSession.h"

static CA2W GetTypeNameOrDefault(llvm::DIType *diType) {
  auto stringRef = diType->getName();
  if (stringRef.empty())
    return CA2W("<unnamed>");
  return CA2W(stringRef.data());
}

HRESULT dxil_debug_info::CreateDxcPixType(
    DxcPixDxilDebugInfo *pDxilDebugInfo,
    llvm::DIType *diType,
    IDxcPixType **ppResult)
{
  if (auto *BT = llvm::dyn_cast<llvm::DIBasicType>(diType))
  {
    return NewDxcPixDxilDebugInfoObjectOrThrow<DxcPixScalarType>(
        ppResult,
        pDxilDebugInfo->GetMallocNoRef(),
        pDxilDebugInfo,
        BT);
  }
  else if (auto *CT = llvm::dyn_cast<llvm::DICompositeType>(diType))
  {
    switch (CT->getTag())
    {
    default:
      break;

    case llvm::dwarf::DW_TAG_array_type:
    {
      const unsigned FirstDim = 0;
      return NewDxcPixDxilDebugInfoObjectOrThrow< DxcPixArrayType>(
          ppResult,
          pDxilDebugInfo->GetMallocNoRef(),
          pDxilDebugInfo,
          CT,
          FirstDim);
    }

    case llvm::dwarf::DW_TAG_class_type:
    case llvm::dwarf::DW_TAG_structure_type:
      return NewDxcPixDxilDebugInfoObjectOrThrow<DxcPixStructType>(
          ppResult,
          pDxilDebugInfo->GetMallocNoRef(),
          pDxilDebugInfo,
          CT);
    }
  }
  else if (auto* DT = llvm::dyn_cast<llvm::DIDerivedType>(diType))
  {
    switch (DT->getTag())
    {
    default:
      break;

    case llvm::dwarf::DW_TAG_const_type:
      return NewDxcPixDxilDebugInfoObjectOrThrow<DxcPixConstType>(
          ppResult,
          pDxilDebugInfo->GetMallocNoRef(),
          pDxilDebugInfo,
          DT);

    case llvm::dwarf::DW_TAG_typedef:
      return NewDxcPixDxilDebugInfoObjectOrThrow<DxcPixTypedefType>(
          ppResult,
          pDxilDebugInfo->GetMallocNoRef(),
          pDxilDebugInfo,
          DT);
    }
  }

  return E_UNEXPECTED;
}

STDMETHODIMP dxil_debug_info::DxcPixConstType::GetName(BSTR *Name) {
  CComPtr<IDxcPixType> BaseType;
  IFR(UnAlias(&BaseType));

  CComBSTR BaseName;
  IFR(BaseType->GetName(&BaseName));

  *Name =
      CComBSTR((L"const " + std::wstring(BaseName)).c_str())
          .Detach();
  return S_OK;
}

STDMETHODIMP dxil_debug_info::DxcPixConstType::GetSizeInBits(DWORD *pSize) {
  CComPtr<IDxcPixType> BaseType;
  IFR(UnAlias(&BaseType));

  return BaseType->GetSizeInBits(pSize);
}

STDMETHODIMP dxil_debug_info::DxcPixConstType::UnAlias(IDxcPixType **ppType) {
  return CreateDxcPixType(m_pDxilDebugInfo, m_pBaseType, ppType);
}

<<<<<<< HEAD
STDMETHODIMP dxil_debug_info::DxcPixTypedefType::GetName(BSTR *Name) {
  *Name = CComBSTR(CA2W(m_pType->getName().data())).Detach();
=======
STDMETHODIMP dxil_debug_info::DxcPixTypedefType::GetName(
    _Outptr_result_z_ BSTR *Name)
{
  *Name =
      CComBSTR(GetTypeNameOrDefault(m_pType)).Detach();
>>>>>>> 1598cd8b
  return S_OK;
}

STDMETHODIMP dxil_debug_info::DxcPixTypedefType::GetSizeInBits(DWORD *pSize) {
  CComPtr<IDxcPixType> BaseType;
  IFR(UnAlias(&BaseType));

  return BaseType->GetSizeInBits(pSize);
}

STDMETHODIMP dxil_debug_info::DxcPixTypedefType::UnAlias(IDxcPixType **ppType) {
  return CreateDxcPixType(m_pDxilDebugInfo, m_pBaseType, ppType);
}

<<<<<<< HEAD
STDMETHODIMP dxil_debug_info::DxcPixScalarType::GetName(BSTR *Name) {
  *Name = CComBSTR(CA2W(m_pType->getName().data())).Detach();
=======
STDMETHODIMP dxil_debug_info::DxcPixScalarType::GetName(
    _Outptr_result_z_ BSTR *Name)
{
  *Name =
      CComBSTR(GetTypeNameOrDefault(m_pType)).Detach();
>>>>>>> 1598cd8b
  return S_OK;
}

STDMETHODIMP
dxil_debug_info::DxcPixScalarType::GetSizeInBits(DWORD *pSizeInBits) {
  *pSizeInBits = m_pType->getSizeInBits();
  return S_OK;
}

STDMETHODIMP dxil_debug_info::DxcPixScalarType::UnAlias(IDxcPixType **ppType) {
  *ppType = this;
  this->AddRef();
  return S_FALSE;
}

<<<<<<< HEAD
STDMETHODIMP dxil_debug_info::DxcPixArrayType::GetName(BSTR *Name) {
  CComBSTR name(CA2W(m_pBaseType->getName().data()));
=======
STDMETHODIMP dxil_debug_info::DxcPixArrayType::GetName(
    _Outptr_result_z_ BSTR *Name)
{
  CComBSTR name(GetTypeNameOrDefault(m_pBaseType));
>>>>>>> 1598cd8b
  name.Append(L"[]");
  *Name = name.Detach();
  return S_OK;
}

STDMETHODIMP
dxil_debug_info::DxcPixArrayType::GetSizeInBits(DWORD *pSizeInBits) {
  *pSizeInBits = m_pArray->getSizeInBits();
  for (unsigned ContainerDims = 0; ContainerDims < m_DimNum; ++ContainerDims)
  {
    auto *SR = llvm::dyn_cast<llvm::DISubrange>(m_pArray->getElements()[ContainerDims]);
    auto count = SR->getCount();
    if (count == 0)
    {
      return E_FAIL;
    }
    *pSizeInBits /= count;
  }
  return S_OK;
}

STDMETHODIMP dxil_debug_info::DxcPixArrayType::UnAlias(IDxcPixType **ppType) {
  *ppType = this;
  this->AddRef();
  return S_FALSE;
}

STDMETHODIMP
dxil_debug_info::DxcPixArrayType::GetNumElements(DWORD *ppNumElements) {
  auto* SR = llvm::dyn_cast<llvm::DISubrange>(m_pArray->getElements()[m_DimNum]);
  if (SR == nullptr)
  {
    return E_FAIL;
  }

  *ppNumElements = SR->getCount();
  return S_OK;
}

STDMETHODIMP dxil_debug_info::DxcPixArrayType::GetIndexedType(
    IDxcPixType **ppIndexedElement) {
  assert(1 + m_DimNum <= m_pArray->getElements().size());
  if (1 + m_DimNum == m_pArray->getElements().size())
  {
    return CreateDxcPixType(m_pDxilDebugInfo, m_pBaseType, ppIndexedElement);
  }

  return NewDxcPixDxilDebugInfoObjectOrThrow<DxcPixArrayType>(
      ppIndexedElement,
      m_pMalloc,
      m_pDxilDebugInfo,
      m_pArray,
      1 + m_DimNum);
}

STDMETHODIMP
dxil_debug_info::DxcPixArrayType::GetElementType(IDxcPixType **ppElementType) {
  return CreateDxcPixType(m_pDxilDebugInfo, m_pBaseType, ppElementType);
}

<<<<<<< HEAD
STDMETHODIMP dxil_debug_info::DxcPixStructType::GetName(BSTR *Name) {
  *Name = CComBSTR(CA2W(m_pStruct->getName().data())).Detach();
=======
STDMETHODIMP dxil_debug_info::DxcPixStructType::GetName(
    _Outptr_result_z_ BSTR *Name)
{
  *Name =
      CComBSTR(GetTypeNameOrDefault(m_pStruct)).Detach();
>>>>>>> 1598cd8b
  return S_OK;
}

STDMETHODIMP
dxil_debug_info::DxcPixStructType::GetSizeInBits(DWORD *pSizeInBits) {
  *pSizeInBits = m_pStruct->getSizeInBits();
  return S_OK;
}

STDMETHODIMP dxil_debug_info::DxcPixStructType::UnAlias(IDxcPixType **ppType) {
  *ppType = this;
  this->AddRef();
  return S_FALSE;
}

STDMETHODIMP
dxil_debug_info::DxcPixStructType::GetNumFields(DWORD *ppNumFields) {
  *ppNumFields = 0;
  // DWARF lists the ancestor class, if any, and member fns
  // as a member element. Don't count those as data members:
  for (auto *Node : m_pStruct->getElements())
  {
    if (Node->getTag() != llvm::dwarf::DW_TAG_inheritance &&
        Node->getTag() != llvm::dwarf::DW_TAG_subprogram) {
      (*ppNumFields)++;
    }
  }
  return S_OK;
}

STDMETHODIMP dxil_debug_info::DxcPixStructType::GetFieldByIndex(
    DWORD dwIndex, IDxcPixStructField **ppField) {
  *ppField = nullptr;

  // DWARF lists the ancestor class, if any, and member fns
  // as a member element. Skip such fields when enumerating
  // by index.

  DWORD ElementIndex = 0;
  DWORD ElementSkipCount = 0;
  for (auto *Node : m_pStruct->getElements())
  {
    if (Node->getTag() == llvm::dwarf::DW_TAG_inheritance ||
        Node->getTag() == llvm::dwarf::DW_TAG_subprogram) {
      ElementSkipCount++;
    } else {
      if (dwIndex + ElementSkipCount == ElementIndex) {
        auto *pDIField = llvm::dyn_cast<llvm::DIDerivedType>(
            m_pStruct->getElements()[ElementIndex]);
        if (pDIField == nullptr) {
          return E_FAIL;
        }

        return NewDxcPixDxilDebugInfoObjectOrThrow<DxcPixStructField>(
            ppField, m_pMalloc, m_pDxilDebugInfo, pDIField);
      }
    }
    ElementIndex++;
  }
  return E_BOUNDS;
}

STDMETHODIMP dxil_debug_info::DxcPixStructType::GetFieldByName(
    LPCWSTR lpName, IDxcPixStructField **ppField) {
  std::string name = std::string(CW2A(lpName));
  for (auto *Node : m_pStruct->getElements())
  {
    auto* pDIField = llvm::dyn_cast<llvm::DIDerivedType>(Node);
    if (pDIField == nullptr)
    {
      return E_FAIL;
    }
    if (pDIField->getTag() == llvm::dwarf::DW_TAG_inheritance) 
    {
      continue;
    }
    else
    {
      if (name == pDIField->getName()) 
      {
        return NewDxcPixDxilDebugInfoObjectOrThrow<DxcPixStructField>(
            ppField,
            m_pMalloc,
            m_pDxilDebugInfo,
            pDIField);
      }
    }
  }

  return E_BOUNDS;
}

STDMETHODIMP
dxil_debug_info::DxcPixStructType::GetBaseType(IDxcPixType **ppType) {
  for (auto *Node : m_pStruct->getElements())
  {
    auto* pDIField = llvm::dyn_cast<llvm::DIDerivedType>(Node);
    if (pDIField != nullptr)
    {
      if (pDIField->getTag() == llvm::dwarf::DW_TAG_inheritance)
      {
        const llvm::DITypeIdentifierMap EmptyMap;
        auto baseType = pDIField->getBaseType().resolve(EmptyMap);
        if (auto *CompositeType = llvm::dyn_cast<llvm::DICompositeType>(baseType))
        {
          return NewDxcPixDxilDebugInfoObjectOrThrow<DxcPixStructType>(
              ppType, m_pMalloc, m_pDxilDebugInfo, CompositeType);
        } 
        else 
        {
          return E_NOINTERFACE;
        }
      }
    }
  }

  return E_NOINTERFACE;
}

<<<<<<< HEAD
STDMETHODIMP dxil_debug_info::DxcPixStructField::GetName(BSTR *Name) {
  *Name = CComBSTR(CA2W(m_pField->getName().data())).Detach();
=======
STDMETHODIMP dxil_debug_info::DxcPixStructField::GetName(
    _Outptr_result_z_ BSTR *Name) 
{
  *Name =
      CComBSTR(GetTypeNameOrDefault(m_pField)).Detach();
>>>>>>> 1598cd8b
  return S_OK;
}

STDMETHODIMP dxil_debug_info::DxcPixStructField::GetType(IDxcPixType **ppType) {
  return CreateDxcPixType(m_pDxilDebugInfo, m_pType, ppType);
}

STDMETHODIMP
dxil_debug_info::DxcPixStructField::GetOffsetInBits(DWORD *pOffsetInBits) {
  *pOffsetInBits = m_pField->getOffsetInBits();
  return S_OK;
}<|MERGE_RESOLUTION|>--- conflicted
+++ resolved
@@ -111,16 +111,10 @@
   return CreateDxcPixType(m_pDxilDebugInfo, m_pBaseType, ppType);
 }
 
-<<<<<<< HEAD
-STDMETHODIMP dxil_debug_info::DxcPixTypedefType::GetName(BSTR *Name) {
-  *Name = CComBSTR(CA2W(m_pType->getName().data())).Detach();
-=======
-STDMETHODIMP dxil_debug_info::DxcPixTypedefType::GetName(
-    _Outptr_result_z_ BSTR *Name)
+STDMETHODIMP dxil_debug_info::DxcPixTypedefType::GetName(BSTR *Name)
 {
   *Name =
       CComBSTR(GetTypeNameOrDefault(m_pType)).Detach();
->>>>>>> 1598cd8b
   return S_OK;
 }
 
@@ -135,16 +129,10 @@
   return CreateDxcPixType(m_pDxilDebugInfo, m_pBaseType, ppType);
 }
 
-<<<<<<< HEAD
-STDMETHODIMP dxil_debug_info::DxcPixScalarType::GetName(BSTR *Name) {
-  *Name = CComBSTR(CA2W(m_pType->getName().data())).Detach();
-=======
-STDMETHODIMP dxil_debug_info::DxcPixScalarType::GetName(
-    _Outptr_result_z_ BSTR *Name)
+STDMETHODIMP dxil_debug_info::DxcPixScalarType::GetName(BSTR *Name)
 {
   *Name =
       CComBSTR(GetTypeNameOrDefault(m_pType)).Detach();
->>>>>>> 1598cd8b
   return S_OK;
 }
 
@@ -160,15 +148,9 @@
   return S_FALSE;
 }
 
-<<<<<<< HEAD
-STDMETHODIMP dxil_debug_info::DxcPixArrayType::GetName(BSTR *Name) {
-  CComBSTR name(CA2W(m_pBaseType->getName().data()));
-=======
-STDMETHODIMP dxil_debug_info::DxcPixArrayType::GetName(
-    _Outptr_result_z_ BSTR *Name)
+STDMETHODIMP dxil_debug_info::DxcPixArrayType::GetName(BSTR *Name)
 {
   CComBSTR name(GetTypeNameOrDefault(m_pBaseType));
->>>>>>> 1598cd8b
   name.Append(L"[]");
   *Name = name.Detach();
   return S_OK;
@@ -229,16 +211,10 @@
   return CreateDxcPixType(m_pDxilDebugInfo, m_pBaseType, ppElementType);
 }
 
-<<<<<<< HEAD
-STDMETHODIMP dxil_debug_info::DxcPixStructType::GetName(BSTR *Name) {
-  *Name = CComBSTR(CA2W(m_pStruct->getName().data())).Detach();
-=======
-STDMETHODIMP dxil_debug_info::DxcPixStructType::GetName(
-    _Outptr_result_z_ BSTR *Name)
+STDMETHODIMP dxil_debug_info::DxcPixStructType::GetName(BSTR *Name)
 {
   *Name =
       CComBSTR(GetTypeNameOrDefault(m_pStruct)).Detach();
->>>>>>> 1598cd8b
   return S_OK;
 }
 
@@ -358,16 +334,10 @@
   return E_NOINTERFACE;
 }
 
-<<<<<<< HEAD
-STDMETHODIMP dxil_debug_info::DxcPixStructField::GetName(BSTR *Name) {
-  *Name = CComBSTR(CA2W(m_pField->getName().data())).Detach();
-=======
-STDMETHODIMP dxil_debug_info::DxcPixStructField::GetName(
-    _Outptr_result_z_ BSTR *Name) 
+STDMETHODIMP dxil_debug_info::DxcPixStructField::GetName(BSTR *Name) 
 {
   *Name =
       CComBSTR(GetTypeNameOrDefault(m_pField)).Detach();
->>>>>>> 1598cd8b
   return S_OK;
 }
 
