///////////////////////////////////////////////////////////////////////////////
//                                                                           //
// DxilOperations.cpp                                                        //
// Copyright (C) Microsoft Corporation. All rights reserved.                 //
// This file is distributed under the University of Illinois Open Source     //
// License. See LICENSE.TXT for details.                                     //
//                                                                           //
// Implementation of DXIL operation tables.                                  //
//                                                                           //
///////////////////////////////////////////////////////////////////////////////

#include "dxc/DXIL/DxilOperations.h"
#include "dxc/DXIL/DxilInstructions.h"
#include "dxc/DXIL/DxilModule.h"
#include "dxc/Support/Global.h"

#include "llvm/ADT/ArrayRef.h"
#include "llvm/IR/Constants.h"
#include "llvm/IR/Instructions.h"
#include "llvm/IR/LLVMContext.h"
#include "llvm/IR/Module.h"
#include "llvm/IR/Type.h"
#include "llvm/Support/raw_ostream.h"

using namespace llvm;
using std::string;
using std::vector;

namespace hlsl {

using OC = OP::OpCode;
using OCC = OP::OpCodeClass;

//------------------------------------------------------------------------------
//
//  OP class const-static data and related static methods.
//
/* <py>
import hctdb_instrhelp
</py> */
/* <py::lines('OPCODE-OLOADS')>hctdb_instrhelp.get_oloads_props()</py>*/
// OPCODE-OLOADS:BEGIN
const OP::OpCodeProperty OP::m_OpCodeProps[(unsigned)OP::OpCode::NumOpCodes] = {
    //   OpCode                       OpCode name,                OpCodeClass
    //   OpCodeClass name,              void,     h,     f,     d,    i1,    i8,
    //   i16,   i32,   i64,   udt,   obj,  function attribute
    // Temporary, indexable, input, output registers void,     h,     f,     d,
    // i1,    i8,   i16,   i32,   i64,   udt,   obj ,  function attribute
    {
        OC::TempRegLoad,
        "TempRegLoad",
        OCC::TempRegLoad,
        "tempRegLoad",
        {false, true, true, false, false, false, true, true, false, false,
         false},
        Attribute::ReadOnly,
    },
    {
        OC::TempRegStore,
        "TempRegStore",
        OCC::TempRegStore,
        "tempRegStore",
        {false, true, true, false, false, false, true, true, false, false,
         false},
        Attribute::None,
    },
    {
        OC::MinPrecXRegLoad,
        "MinPrecXRegLoad",
        OCC::MinPrecXRegLoad,
        "minPrecXRegLoad",
        {false, true, false, false, false, false, true, false, false, false,
         false},
        Attribute::ReadOnly,
    },
    {
        OC::MinPrecXRegStore,
        "MinPrecXRegStore",
        OCC::MinPrecXRegStore,
        "minPrecXRegStore",
        {false, true, false, false, false, false, true, false, false, false,
         false},
        Attribute::None,
    },
    {
        OC::LoadInput,
        "LoadInput",
        OCC::LoadInput,
        "loadInput",
        {false, true, true, false, false, false, true, true, false, false,
         false},
        Attribute::ReadNone,
    },
    {
        OC::StoreOutput,
        "StoreOutput",
        OCC::StoreOutput,
        "storeOutput",
        {false, true, true, false, false, false, true, true, false, false,
         false},
        Attribute::None,
    },

    // Unary float void,     h,     f,     d,    i1,    i8,   i16,   i32,   i64,
    // udt,   obj ,  function attribute
    {
        OC::FAbs,
        "FAbs",
        OCC::Unary,
        "unary",
        {false, true, true, true, false, false, false, false, false, false,
         false},
        Attribute::ReadNone,
    },
    {
        OC::Saturate,
        "Saturate",
        OCC::Unary,
        "unary",
        {false, true, true, true, false, false, false, false, false, false,
         false},
        Attribute::ReadNone,
    },
    {
        OC::IsNaN,
        "IsNaN",
        OCC::IsSpecialFloat,
        "isSpecialFloat",
        {false, true, true, false, false, false, false, false, false, false,
         false},
        Attribute::ReadNone,
    },
    {
        OC::IsInf,
        "IsInf",
        OCC::IsSpecialFloat,
        "isSpecialFloat",
        {false, true, true, false, false, false, false, false, false, false,
         false},
        Attribute::ReadNone,
    },
    {
        OC::IsFinite,
        "IsFinite",
        OCC::IsSpecialFloat,
        "isSpecialFloat",
        {false, true, true, false, false, false, false, false, false, false,
         false},
        Attribute::ReadNone,
    },
    {
        OC::IsNormal,
        "IsNormal",
        OCC::IsSpecialFloat,
        "isSpecialFloat",
        {false, true, true, false, false, false, false, false, false, false,
         false},
        Attribute::ReadNone,
    },
    {
        OC::Cos,
        "Cos",
        OCC::Unary,
        "unary",
        {false, true, true, false, false, false, false, false, false, false,
         false},
        Attribute::ReadNone,
    },
    {
        OC::Sin,
        "Sin",
        OCC::Unary,
        "unary",
        {false, true, true, false, false, false, false, false, false, false,
         false},
        Attribute::ReadNone,
    },
    {
        OC::Tan,
        "Tan",
        OCC::Unary,
        "unary",
        {false, true, true, false, false, false, false, false, false, false,
         false},
        Attribute::ReadNone,
    },
    {
        OC::Acos,
        "Acos",
        OCC::Unary,
        "unary",
        {false, true, true, false, false, false, false, false, false, false,
         false},
        Attribute::ReadNone,
    },
    {
        OC::Asin,
        "Asin",
        OCC::Unary,
        "unary",
        {false, true, true, false, false, false, false, false, false, false,
         false},
        Attribute::ReadNone,
    },
    {
        OC::Atan,
        "Atan",
        OCC::Unary,
        "unary",
        {false, true, true, false, false, false, false, false, false, false,
         false},
        Attribute::ReadNone,
    },
    {
        OC::Hcos,
        "Hcos",
        OCC::Unary,
        "unary",
        {false, true, true, false, false, false, false, false, false, false,
         false},
        Attribute::ReadNone,
    },
    {
        OC::Hsin,
        "Hsin",
        OCC::Unary,
        "unary",
        {false, true, true, false, false, false, false, false, false, false,
         false},
        Attribute::ReadNone,
    },
    {
        OC::Htan,
        "Htan",
        OCC::Unary,
        "unary",
        {false, true, true, false, false, false, false, false, false, false,
         false},
        Attribute::ReadNone,
    },
    {
        OC::Exp,
        "Exp",
        OCC::Unary,
        "unary",
        {false, true, true, false, false, false, false, false, false, false,
         false},
        Attribute::ReadNone,
    },
    {
        OC::Frc,
        "Frc",
        OCC::Unary,
        "unary",
        {false, true, true, false, false, false, false, false, false, false,
         false},
        Attribute::ReadNone,
    },
    {
        OC::Log,
        "Log",
        OCC::Unary,
        "unary",
        {false, true, true, false, false, false, false, false, false, false,
         false},
        Attribute::ReadNone,
    },
    {
        OC::Sqrt,
        "Sqrt",
        OCC::Unary,
        "unary",
        {false, true, true, false, false, false, false, false, false, false,
         false},
        Attribute::ReadNone,
    },
    {
        OC::Rsqrt,
        "Rsqrt",
        OCC::Unary,
        "unary",
        {false, true, true, false, false, false, false, false, false, false,
         false},
        Attribute::ReadNone,
    },

    // Unary float - rounding void,     h,     f,     d,    i1,    i8,   i16,
    // i32,   i64,   udt,   obj ,  function attribute
    {
        OC::Round_ne,
        "Round_ne",
        OCC::Unary,
        "unary",
        {false, true, true, false, false, false, false, false, false, false,
         false},
        Attribute::ReadNone,
    },
    {
        OC::Round_ni,
        "Round_ni",
        OCC::Unary,
        "unary",
        {false, true, true, false, false, false, false, false, false, false,
         false},
        Attribute::ReadNone,
    },
    {
        OC::Round_pi,
        "Round_pi",
        OCC::Unary,
        "unary",
        {false, true, true, false, false, false, false, false, false, false,
         false},
        Attribute::ReadNone,
    },
    {
        OC::Round_z,
        "Round_z",
        OCC::Unary,
        "unary",
        {false, true, true, false, false, false, false, false, false, false,
         false},
        Attribute::ReadNone,
    },

    // Unary int void,     h,     f,     d,    i1,    i8,   i16,   i32,   i64,
    // udt,   obj ,  function attribute
    {
        OC::Bfrev,
        "Bfrev",
        OCC::Unary,
        "unary",
        {false, false, false, false, false, false, true, true, true, false,
         false},
        Attribute::ReadNone,
    },
    {
        OC::Countbits,
        "Countbits",
        OCC::UnaryBits,
        "unaryBits",
        {false, false, false, false, false, false, true, true, true, false,
         false},
        Attribute::ReadNone,
    },
    {
        OC::FirstbitLo,
        "FirstbitLo",
        OCC::UnaryBits,
        "unaryBits",
        {false, false, false, false, false, false, true, true, true, false,
         false},
        Attribute::ReadNone,
    },

    // Unary uint void,     h,     f,     d,    i1,    i8,   i16,   i32,   i64,
    // udt,   obj ,  function attribute
    {
        OC::FirstbitHi,
        "FirstbitHi",
        OCC::UnaryBits,
        "unaryBits",
        {false, false, false, false, false, false, true, true, true, false,
         false},
        Attribute::ReadNone,
    },

    // Unary int void,     h,     f,     d,    i1,    i8,   i16,   i32,   i64,
    // udt,   obj ,  function attribute
    {
        OC::FirstbitSHi,
        "FirstbitSHi",
        OCC::UnaryBits,
        "unaryBits",
        {false, false, false, false, false, false, true, true, true, false,
         false},
        Attribute::ReadNone,
    },

    // Binary float void,     h,     f,     d,    i1,    i8,   i16,   i32, i64,
    // udt,   obj ,  function attribute
    {
        OC::FMax,
        "FMax",
        OCC::Binary,
        "binary",
        {false, true, true, true, false, false, false, false, false, false,
         false},
        Attribute::ReadNone,
    },
    {
        OC::FMin,
        "FMin",
        OCC::Binary,
        "binary",
        {false, true, true, true, false, false, false, false, false, false,
         false},
        Attribute::ReadNone,
    },

    // Binary int void,     h,     f,     d,    i1,    i8,   i16,   i32,   i64,
    // udt,   obj ,  function attribute
    {
        OC::IMax,
        "IMax",
        OCC::Binary,
        "binary",
        {false, false, false, false, false, false, true, true, true, false,
         false},
        Attribute::ReadNone,
    },
    {
        OC::IMin,
        "IMin",
        OCC::Binary,
        "binary",
        {false, false, false, false, false, false, true, true, true, false,
         false},
        Attribute::ReadNone,
    },

    // Binary uint void,     h,     f,     d,    i1,    i8,   i16,   i32,   i64,
    // udt,   obj ,  function attribute
    {
        OC::UMax,
        "UMax",
        OCC::Binary,
        "binary",
        {false, false, false, false, false, false, true, true, true, false,
         false},
        Attribute::ReadNone,
    },
    {
        OC::UMin,
        "UMin",
        OCC::Binary,
        "binary",
        {false, false, false, false, false, false, true, true, true, false,
         false},
        Attribute::ReadNone,
    },

    // Binary int with two outputs void,     h,     f,     d,    i1,    i8, i16,
    // i32,   i64,   udt,   obj ,  function attribute
    {
        OC::IMul,
        "IMul",
        OCC::BinaryWithTwoOuts,
        "binaryWithTwoOuts",
        {false, false, false, false, false, false, false, true, false, false,
         false},
        Attribute::ReadNone,
    },

    // Binary uint with two outputs void,     h,     f,     d,    i1,    i8,
    // i16,   i32,   i64,   udt,   obj ,  function attribute
    {
        OC::UMul,
        "UMul",
        OCC::BinaryWithTwoOuts,
        "binaryWithTwoOuts",
        {false, false, false, false, false, false, false, true, false, false,
         false},
        Attribute::ReadNone,
    },
    {
        OC::UDiv,
        "UDiv",
        OCC::BinaryWithTwoOuts,
        "binaryWithTwoOuts",
        {false, false, false, false, false, false, false, true, false, false,
         false},
        Attribute::ReadNone,
    },

    // Binary uint with carry or borrow void,     h,     f,     d,    i1,    i8,
    // i16,   i32,   i64,   udt,   obj ,  function attribute
    {
        OC::UAddc,
        "UAddc",
        OCC::BinaryWithCarryOrBorrow,
        "binaryWithCarryOrBorrow",
        {false, false, false, false, false, false, false, true, false, false,
         false},
        Attribute::ReadNone,
    },
    {
        OC::USubb,
        "USubb",
        OCC::BinaryWithCarryOrBorrow,
        "binaryWithCarryOrBorrow",
        {false, false, false, false, false, false, false, true, false, false,
         false},
        Attribute::ReadNone,
    },

    // Tertiary float void,     h,     f,     d,    i1,    i8,   i16,   i32,
    // i64,   udt,   obj ,  function attribute
    {
        OC::FMad,
        "FMad",
        OCC::Tertiary,
        "tertiary",
        {false, true, true, true, false, false, false, false, false, false,
         false},
        Attribute::ReadNone,
    },
    {
        OC::Fma,
        "Fma",
        OCC::Tertiary,
        "tertiary",
        {false, false, false, true, false, false, false, false, false, false,
         false},
        Attribute::ReadNone,
    },

    // Tertiary int void,     h,     f,     d,    i1,    i8,   i16,   i32, i64,
    // udt,   obj ,  function attribute
    {
        OC::IMad,
        "IMad",
        OCC::Tertiary,
        "tertiary",
        {false, false, false, false, false, false, true, true, true, false,
         false},
        Attribute::ReadNone,
    },

    // Tertiary uint void,     h,     f,     d,    i1,    i8,   i16,   i32, i64,
    // udt,   obj ,  function attribute
    {
        OC::UMad,
        "UMad",
        OCC::Tertiary,
        "tertiary",
        {false, false, false, false, false, false, true, true, true, false,
         false},
        Attribute::ReadNone,
    },

    // Tertiary int void,     h,     f,     d,    i1,    i8,   i16,   i32, i64,
    // udt,   obj ,  function attribute
    {
        OC::Msad,
        "Msad",
        OCC::Tertiary,
        "tertiary",
        {false, false, false, false, false, false, false, true, true, false,
         false},
        Attribute::ReadNone,
    },
    {
        OC::Ibfe,
        "Ibfe",
        OCC::Tertiary,
        "tertiary",
        {false, false, false, false, false, false, false, true, true, false,
         false},
        Attribute::ReadNone,
    },

    // Tertiary uint void,     h,     f,     d,    i1,    i8,   i16,   i32, i64,
    // udt,   obj ,  function attribute
    {
        OC::Ubfe,
        "Ubfe",
        OCC::Tertiary,
        "tertiary",
        {false, false, false, false, false, false, false, true, true, false,
         false},
        Attribute::ReadNone,
    },

    // Quaternary void,     h,     f,     d,    i1,    i8,   i16,   i32,   i64,
    // udt,   obj ,  function attribute
    {
        OC::Bfi,
        "Bfi",
        OCC::Quaternary,
        "quaternary",
        {false, false, false, false, false, false, false, true, false, false,
         false},
        Attribute::ReadNone,
    },

    // Dot void,     h,     f,     d,    i1,    i8,   i16,   i32,   i64,   udt,
    // obj ,  function attribute
    {
        OC::Dot2,
        "Dot2",
        OCC::Dot2,
        "dot2",
        {false, true, true, false, false, false, false, false, false, false,
         false},
        Attribute::ReadNone,
    },
    {
        OC::Dot3,
        "Dot3",
        OCC::Dot3,
        "dot3",
        {false, true, true, false, false, false, false, false, false, false,
         false},
        Attribute::ReadNone,
    },
    {
        OC::Dot4,
        "Dot4",
        OCC::Dot4,
        "dot4",
        {false, true, true, false, false, false, false, false, false, false,
         false},
        Attribute::ReadNone,
    },

    // Resources void,     h,     f,     d,    i1,    i8,   i16,   i32,   i64,
    // udt,   obj ,  function attribute
    {
        OC::CreateHandle,
        "CreateHandle",
        OCC::CreateHandle,
        "createHandle",
        {true, false, false, false, false, false, false, false, false, false,
         false},
        Attribute::ReadOnly,
    },
    {
        OC::CBufferLoad,
        "CBufferLoad",
        OCC::CBufferLoad,
        "cbufferLoad",
        {false, true, true, true, false, true, true, true, true, false, false},
        Attribute::ReadOnly,
    },
    {
        OC::CBufferLoadLegacy,
        "CBufferLoadLegacy",
        OCC::CBufferLoadLegacy,
        "cbufferLoadLegacy",
        {false, true, true, true, false, false, true, true, true, false, false},
        Attribute::ReadOnly,
    },

    // Resources - sample void,     h,     f,     d,    i1,    i8,   i16,   i32,
    // i64,   udt,   obj ,  function attribute
    {
        OC::Sample,
        "Sample",
        OCC::Sample,
        "sample",
        {false, true, true, false, false, false, true, true, false, false,
         false},
        Attribute::ReadOnly,
    },
    {
        OC::SampleBias,
        "SampleBias",
        OCC::SampleBias,
        "sampleBias",
        {false, true, true, false, false, false, true, true, false, false,
         false},
        Attribute::ReadOnly,
    },
    {
        OC::SampleLevel,
        "SampleLevel",
        OCC::SampleLevel,
        "sampleLevel",
        {false, true, true, false, false, false, true, true, false, false,
         false},
        Attribute::ReadOnly,
    },
    {
        OC::SampleGrad,
        "SampleGrad",
        OCC::SampleGrad,
        "sampleGrad",
        {false, true, true, false, false, false, true, true, false, false,
         false},
        Attribute::ReadOnly,
    },
    {
        OC::SampleCmp,
        "SampleCmp",
        OCC::SampleCmp,
        "sampleCmp",
        {false, true, true, false, false, false, false, false, false, false,
         false},
        Attribute::ReadOnly,
    },
    {
        OC::SampleCmpLevelZero,
        "SampleCmpLevelZero",
        OCC::SampleCmpLevelZero,
        "sampleCmpLevelZero",
        {false, true, true, false, false, false, false, false, false, false,
         false},
        Attribute::ReadOnly,
    },

    // Resources void,     h,     f,     d,    i1,    i8,   i16,   i32,   i64,
    // udt,   obj ,  function attribute
    {
        OC::TextureLoad,
        "TextureLoad",
        OCC::TextureLoad,
        "textureLoad",
        {false, true, true, false, false, false, true, true, false, false,
         false},
        Attribute::ReadOnly,
    },
    {
        OC::TextureStore,
        "TextureStore",
        OCC::TextureStore,
        "textureStore",
        {false, true, true, false, false, false, true, true, false, false,
         false},
        Attribute::None,
    },
    {
        OC::BufferLoad,
        "BufferLoad",
        OCC::BufferLoad,
        "bufferLoad",
        {false, true, true, false, false, false, true, true, false, false,
         false},
        Attribute::ReadOnly,
    },
    {
        OC::BufferStore,
        "BufferStore",
        OCC::BufferStore,
        "bufferStore",
        {false, true, true, false, false, false, true, true, false, false,
         false},
        Attribute::None,
    },
    {
        OC::BufferUpdateCounter,
        "BufferUpdateCounter",
        OCC::BufferUpdateCounter,
        "bufferUpdateCounter",
        {true, false, false, false, false, false, false, false, false, false,
         false},
        Attribute::None,
    },
    {
        OC::CheckAccessFullyMapped,
        "CheckAccessFullyMapped",
        OCC::CheckAccessFullyMapped,
        "checkAccessFullyMapped",
        {false, false, false, false, false, false, false, true, false, false,
         false},
        Attribute::ReadOnly,
    },
    {
        OC::GetDimensions,
        "GetDimensions",
        OCC::GetDimensions,
        "getDimensions",
        {true, false, false, false, false, false, false, false, false, false,
         false},
        Attribute::ReadOnly,
    },

    // Resources - gather void,     h,     f,     d,    i1,    i8,   i16,   i32,
    // i64,   udt,   obj ,  function attribute
    {
        OC::TextureGather,
        "TextureGather",
        OCC::TextureGather,
        "textureGather",
        {false, true, true, false, false, false, true, true, false, false,
         false},
        Attribute::ReadOnly,
    },
    {
        OC::TextureGatherCmp,
        "TextureGatherCmp",
        OCC::TextureGatherCmp,
        "textureGatherCmp",
        {false, true, true, false, false, false, true, true, false, false,
         false},
        Attribute::ReadOnly,
    },

    // Resources - sample void,     h,     f,     d,    i1,    i8,   i16,   i32,
    // i64,   udt,   obj ,  function attribute
    {
        OC::Texture2DMSGetSamplePosition,
        "Texture2DMSGetSamplePosition",
        OCC::Texture2DMSGetSamplePosition,
        "texture2DMSGetSamplePosition",
        {true, false, false, false, false, false, false, false, false, false,
         false},
        Attribute::ReadOnly,
    },
    {
        OC::RenderTargetGetSamplePosition,
        "RenderTargetGetSamplePosition",
        OCC::RenderTargetGetSamplePosition,
        "renderTargetGetSamplePosition",
        {true, false, false, false, false, false, false, false, false, false,
         false},
        Attribute::ReadOnly,
    },
    {
        OC::RenderTargetGetSampleCount,
        "RenderTargetGetSampleCount",
        OCC::RenderTargetGetSampleCount,
        "renderTargetGetSampleCount",
        {true, false, false, false, false, false, false, false, false, false,
         false},
        Attribute::ReadOnly,
    },

    // Synchronization void,     h,     f,     d,    i1,    i8,   i16,   i32,
    // i64,   udt,   obj ,  function attribute
    {
        OC::AtomicBinOp,
        "AtomicBinOp",
        OCC::AtomicBinOp,
        "atomicBinOp",
        {false, false, false, false, false, false, false, true, true, false,
         false},
        Attribute::None,
    },
    {
        OC::AtomicCompareExchange,
        "AtomicCompareExchange",
        OCC::AtomicCompareExchange,
        "atomicCompareExchange",
        {false, false, false, false, false, false, false, true, true, false,
         false},
        Attribute::None,
    },
    {
        OC::Barrier,
        "Barrier",
        OCC::Barrier,
        "barrier",
        {true, false, false, false, false, false, false, false, false, false,
         false},
        Attribute::NoDuplicate,
    },

    // Derivatives void,     h,     f,     d,    i1,    i8,   i16,   i32,   i64,
    // udt,   obj ,  function attribute
    {
        OC::CalculateLOD,
        "CalculateLOD",
        OCC::CalculateLOD,
        "calculateLOD",
        {false, false, true, false, false, false, false, false, false, false,
         false},
        Attribute::ReadOnly,
    },

    // Pixel shader void,     h,     f,     d,    i1,    i8,   i16,   i32, i64,
    // udt,   obj ,  function attribute
    {
        OC::Discard,
        "Discard",
        OCC::Discard,
        "discard",
        {true, false, false, false, false, false, false, false, false, false,
         false},
        Attribute::None,
    },

    // Derivatives void,     h,     f,     d,    i1,    i8,   i16,   i32,   i64,
    // udt,   obj ,  function attribute
    {
        OC::DerivCoarseX,
        "DerivCoarseX",
        OCC::Unary,
        "unary",
        {false, true, true, false, false, false, false, false, false, false,
         false},
        Attribute::ReadNone,
    },
    {
        OC::DerivCoarseY,
        "DerivCoarseY",
        OCC::Unary,
        "unary",
        {false, true, true, false, false, false, false, false, false, false,
         false},
        Attribute::ReadNone,
    },
    {
        OC::DerivFineX,
        "DerivFineX",
        OCC::Unary,
        "unary",
        {false, true, true, false, false, false, false, false, false, false,
         false},
        Attribute::ReadNone,
    },
    {
        OC::DerivFineY,
        "DerivFineY",
        OCC::Unary,
        "unary",
        {false, true, true, false, false, false, false, false, false, false,
         false},
        Attribute::ReadNone,
    },

    // Pixel shader void,     h,     f,     d,    i1,    i8,   i16,   i32, i64,
    // udt,   obj ,  function attribute
    {
        OC::EvalSnapped,
        "EvalSnapped",
        OCC::EvalSnapped,
        "evalSnapped",
        {false, true, true, false, false, false, false, false, false, false,
         false},
        Attribute::ReadNone,
    },
    {
        OC::EvalSampleIndex,
        "EvalSampleIndex",
        OCC::EvalSampleIndex,
        "evalSampleIndex",
        {false, true, true, false, false, false, false, false, false, false,
         false},
        Attribute::ReadNone,
    },
    {
        OC::EvalCentroid,
        "EvalCentroid",
        OCC::EvalCentroid,
        "evalCentroid",
        {false, true, true, false, false, false, false, false, false, false,
         false},
        Attribute::ReadNone,
    },
    {
        OC::SampleIndex,
        "SampleIndex",
        OCC::SampleIndex,
        "sampleIndex",
        {false, false, false, false, false, false, false, true, false, false,
         false},
        Attribute::ReadNone,
    },
    {
        OC::Coverage,
        "Coverage",
        OCC::Coverage,
        "coverage",
        {false, false, false, false, false, false, false, true, false, false,
         false},
        Attribute::ReadNone,
    },
    {
        OC::InnerCoverage,
        "InnerCoverage",
        OCC::InnerCoverage,
        "innerCoverage",
        {false, false, false, false, false, false, false, true, false, false,
         false},
        Attribute::ReadNone,
    },

    // Compute/Mesh/Amplification/Node shader void,     h,     f,     d,    i1,
    // i8,   i16,   i32,   i64,   udt,   obj ,  function attribute
    {
        OC::ThreadId,
        "ThreadId",
        OCC::ThreadId,
        "threadId",
        {false, false, false, false, false, false, false, true, false, false,
         false},
        Attribute::ReadNone,
    },
    {
        OC::GroupId,
        "GroupId",
        OCC::GroupId,
        "groupId",
        {false, false, false, false, false, false, false, true, false, false,
         false},
        Attribute::ReadNone,
    },
    {
        OC::ThreadIdInGroup,
        "ThreadIdInGroup",
        OCC::ThreadIdInGroup,
        "threadIdInGroup",
        {false, false, false, false, false, false, false, true, false, false,
         false},
        Attribute::ReadNone,
    },
    {
        OC::FlattenedThreadIdInGroup,
        "FlattenedThreadIdInGroup",
        OCC::FlattenedThreadIdInGroup,
        "flattenedThreadIdInGroup",
        {false, false, false, false, false, false, false, true, false, false,
         false},
        Attribute::ReadNone,
    },

    // Geometry shader void,     h,     f,     d,    i1,    i8,   i16,   i32,
    // i64,   udt,   obj ,  function attribute
    {
        OC::EmitStream,
        "EmitStream",
        OCC::EmitStream,
        "emitStream",
        {true, false, false, false, false, false, false, false, false, false,
         false},
        Attribute::None,
    },
    {
        OC::CutStream,
        "CutStream",
        OCC::CutStream,
        "cutStream",
        {true, false, false, false, false, false, false, false, false, false,
         false},
        Attribute::None,
    },
    {
        OC::EmitThenCutStream,
        "EmitThenCutStream",
        OCC::EmitThenCutStream,
        "emitThenCutStream",
        {true, false, false, false, false, false, false, false, false, false,
         false},
        Attribute::None,
    },
    {
        OC::GSInstanceID,
        "GSInstanceID",
        OCC::GSInstanceID,
        "gsInstanceID",
        {false, false, false, false, false, false, false, true, false, false,
         false},
        Attribute::ReadNone,
    },

    // Double precision void,     h,     f,     d,    i1,    i8,   i16,   i32,
    // i64,   udt,   obj ,  function attribute
    {
        OC::MakeDouble,
        "MakeDouble",
        OCC::MakeDouble,
        "makeDouble",
        {false, false, false, true, false, false, false, false, false, false,
         false},
        Attribute::ReadNone,
    },
    {
        OC::SplitDouble,
        "SplitDouble",
        OCC::SplitDouble,
        "splitDouble",
        {false, false, false, true, false, false, false, false, false, false,
         false},
        Attribute::ReadNone,
    },

    // Domain and hull shader void,     h,     f,     d,    i1,    i8,   i16,
    // i32,   i64,   udt,   obj ,  function attribute
    {
        OC::LoadOutputControlPoint,
        "LoadOutputControlPoint",
        OCC::LoadOutputControlPoint,
        "loadOutputControlPoint",
        {false, true, true, false, false, false, true, true, false, false,
         false},
        Attribute::ReadNone,
    },
    {
        OC::LoadPatchConstant,
        "LoadPatchConstant",
        OCC::LoadPatchConstant,
        "loadPatchConstant",
        {false, true, true, false, false, false, true, true, false, false,
         false},
        Attribute::ReadNone,
    },

    // Domain shader void,     h,     f,     d,    i1,    i8,   i16,   i32, i64,
    // udt,   obj ,  function attribute
    {
        OC::DomainLocation,
        "DomainLocation",
        OCC::DomainLocation,
        "domainLocation",
        {false, false, true, false, false, false, false, false, false, false,
         false},
        Attribute::ReadNone,
    },

    // Hull shader void,     h,     f,     d,    i1,    i8,   i16,   i32,   i64,
    // udt,   obj ,  function attribute
    {
        OC::StorePatchConstant,
        "StorePatchConstant",
        OCC::StorePatchConstant,
        "storePatchConstant",
        {false, true, true, false, false, false, true, true, false, false,
         false},
        Attribute::None,
    },
    {
        OC::OutputControlPointID,
        "OutputControlPointID",
        OCC::OutputControlPointID,
        "outputControlPointID",
        {false, false, false, false, false, false, false, true, false, false,
         false},
        Attribute::ReadNone,
    },

    // Hull, Domain and Geometry shaders void,     h,     f,     d,    i1, i8,
    // i16,   i32,   i64,   udt,   obj ,  function attribute
    {
        OC::PrimitiveID,
        "PrimitiveID",
        OCC::PrimitiveID,
        "primitiveID",
        {false, false, false, false, false, false, false, true, false, false,
         false},
        Attribute::ReadNone,
    },

    // Other void,     h,     f,     d,    i1,    i8,   i16,   i32,   i64, udt,
    // obj ,  function attribute
    {
        OC::CycleCounterLegacy,
        "CycleCounterLegacy",
        OCC::CycleCounterLegacy,
        "cycleCounterLegacy",
        {true, false, false, false, false, false, false, false, false, false,
         false},
        Attribute::None,
    },

    // Wave void,     h,     f,     d,    i1,    i8,   i16,   i32,   i64,   udt,
    // obj ,  function attribute
    {
        OC::WaveIsFirstLane,
        "WaveIsFirstLane",
        OCC::WaveIsFirstLane,
        "waveIsFirstLane",
        {true, false, false, false, false, false, false, false, false, false,
         false},
        Attribute::None,
    },
    {
        OC::WaveGetLaneIndex,
        "WaveGetLaneIndex",
        OCC::WaveGetLaneIndex,
        "waveGetLaneIndex",
        {true, false, false, false, false, false, false, false, false, false,
         false},
        Attribute::ReadNone,
    },
    {
        OC::WaveGetLaneCount,
        "WaveGetLaneCount",
        OCC::WaveGetLaneCount,
        "waveGetLaneCount",
        {true, false, false, false, false, false, false, false, false, false,
         false},
        Attribute::ReadNone,
    },
    {
        OC::WaveAnyTrue,
        "WaveAnyTrue",
        OCC::WaveAnyTrue,
        "waveAnyTrue",
        {true, false, false, false, false, false, false, false, false, false,
         false},
        Attribute::None,
    },
    {
        OC::WaveAllTrue,
        "WaveAllTrue",
        OCC::WaveAllTrue,
        "waveAllTrue",
        {true, false, false, false, false, false, false, false, false, false,
         false},
        Attribute::None,
    },
    {
        OC::WaveActiveAllEqual,
        "WaveActiveAllEqual",
        OCC::WaveActiveAllEqual,
        "waveActiveAllEqual",
        {false, true, true, true, true, true, true, true, true, false, false},
        Attribute::None,
    },
    {
        OC::WaveActiveBallot,
        "WaveActiveBallot",
        OCC::WaveActiveBallot,
        "waveActiveBallot",
        {true, false, false, false, false, false, false, false, false, false,
         false},
        Attribute::None,
    },
    {
        OC::WaveReadLaneAt,
        "WaveReadLaneAt",
        OCC::WaveReadLaneAt,
        "waveReadLaneAt",
        {false, true, true, true, true, true, true, true, true, false, false},
        Attribute::None,
    },
    {
        OC::WaveReadLaneFirst,
        "WaveReadLaneFirst",
        OCC::WaveReadLaneFirst,
        "waveReadLaneFirst",
        {false, true, true, true, true, true, true, true, true, false, false},
        Attribute::None,
    },
    {
        OC::WaveActiveOp,
        "WaveActiveOp",
        OCC::WaveActiveOp,
        "waveActiveOp",
        {false, true, true, true, true, true, true, true, true, false, false},
        Attribute::None,
    },
    {
        OC::WaveActiveBit,
        "WaveActiveBit",
        OCC::WaveActiveBit,
        "waveActiveBit",
        {false, false, false, false, false, true, true, true, true, false,
         false},
        Attribute::None,
    },
    {
        OC::WavePrefixOp,
        "WavePrefixOp",
        OCC::WavePrefixOp,
        "wavePrefixOp",
        {false, true, true, true, false, true, true, true, true, false, false},
        Attribute::None,
    },

    // Quad Wave Ops void,     h,     f,     d,    i1,    i8,   i16,   i32, i64,
    // udt,   obj ,  function attribute
    {
        OC::QuadReadLaneAt,
        "QuadReadLaneAt",
        OCC::QuadReadLaneAt,
        "quadReadLaneAt",
        {false, true, true, true, true, true, true, true, true, false, false},
        Attribute::None,
    },
    {
        OC::QuadOp,
        "QuadOp",
        OCC::QuadOp,
        "quadOp",
        {false, true, true, true, false, true, true, true, true, false, false},
        Attribute::None,
    },

    // Bitcasts with different sizes void,     h,     f,     d,    i1,    i8,
    // i16,   i32,   i64,   udt,   obj ,  function attribute
    {
        OC::BitcastI16toF16,
        "BitcastI16toF16",
        OCC::BitcastI16toF16,
        "bitcastI16toF16",
        {true, false, false, false, false, false, false, false, false, false,
         false},
        Attribute::ReadNone,
    },
    {
        OC::BitcastF16toI16,
        "BitcastF16toI16",
        OCC::BitcastF16toI16,
        "bitcastF16toI16",
        {true, false, false, false, false, false, false, false, false, false,
         false},
        Attribute::ReadNone,
    },
    {
        OC::BitcastI32toF32,
        "BitcastI32toF32",
        OCC::BitcastI32toF32,
        "bitcastI32toF32",
        {true, false, false, false, false, false, false, false, false, false,
         false},
        Attribute::ReadNone,
    },
    {
        OC::BitcastF32toI32,
        "BitcastF32toI32",
        OCC::BitcastF32toI32,
        "bitcastF32toI32",
        {true, false, false, false, false, false, false, false, false, false,
         false},
        Attribute::ReadNone,
    },
    {
        OC::BitcastI64toF64,
        "BitcastI64toF64",
        OCC::BitcastI64toF64,
        "bitcastI64toF64",
        {true, false, false, false, false, false, false, false, false, false,
         false},
        Attribute::ReadNone,
    },
    {
        OC::BitcastF64toI64,
        "BitcastF64toI64",
        OCC::BitcastF64toI64,
        "bitcastF64toI64",
        {true, false, false, false, false, false, false, false, false, false,
         false},
        Attribute::ReadNone,
    },

    // Legacy floating-point void,     h,     f,     d,    i1,    i8,   i16,
    // i32,   i64,   udt,   obj ,  function attribute
    {
        OC::LegacyF32ToF16,
        "LegacyF32ToF16",
        OCC::LegacyF32ToF16,
        "legacyF32ToF16",
        {true, false, false, false, false, false, false, false, false, false,
         false},
        Attribute::ReadNone,
    },
    {
        OC::LegacyF16ToF32,
        "LegacyF16ToF32",
        OCC::LegacyF16ToF32,
        "legacyF16ToF32",
        {true, false, false, false, false, false, false, false, false, false,
         false},
        Attribute::ReadNone,
    },

    // Double precision void,     h,     f,     d,    i1,    i8,   i16,   i32,
    // i64,   udt,   obj ,  function attribute
    {
        OC::LegacyDoubleToFloat,
        "LegacyDoubleToFloat",
        OCC::LegacyDoubleToFloat,
        "legacyDoubleToFloat",
        {true, false, false, false, false, false, false, false, false, false,
         false},
        Attribute::ReadNone,
    },
    {
        OC::LegacyDoubleToSInt32,
        "LegacyDoubleToSInt32",
        OCC::LegacyDoubleToSInt32,
        "legacyDoubleToSInt32",
        {true, false, false, false, false, false, false, false, false, false,
         false},
        Attribute::ReadNone,
    },
    {
        OC::LegacyDoubleToUInt32,
        "LegacyDoubleToUInt32",
        OCC::LegacyDoubleToUInt32,
        "legacyDoubleToUInt32",
        {true, false, false, false, false, false, false, false, false, false,
         false},
        Attribute::ReadNone,
    },

    // Wave void,     h,     f,     d,    i1,    i8,   i16,   i32,   i64,   udt,
    // obj ,  function attribute
    {
        OC::WaveAllBitCount,
        "WaveAllBitCount",
        OCC::WaveAllOp,
        "waveAllOp",
        {true, false, false, false, false, false, false, false, false, false,
         false},
        Attribute::None,
    },
    {
        OC::WavePrefixBitCount,
        "WavePrefixBitCount",
        OCC::WavePrefixOp,
        "wavePrefixOp",
        {true, false, false, false, false, false, false, false, false, false,
         false},
        Attribute::None,
    },

    // Pixel shader void,     h,     f,     d,    i1,    i8,   i16,   i32, i64,
    // udt,   obj ,  function attribute
    {
        OC::AttributeAtVertex,
        "AttributeAtVertex",
        OCC::AttributeAtVertex,
        "attributeAtVertex",
        {false, true, true, false, false, false, true, true, false, false,
         false},
        Attribute::ReadNone,
    },

    // Graphics shader void,     h,     f,     d,    i1,    i8,   i16,   i32,
    // i64,   udt,   obj ,  function attribute
    {
        OC::ViewID,
        "ViewID",
        OCC::ViewID,
        "viewID",
        {false, false, false, false, false, false, false, true, false, false,
         false},
        Attribute::ReadNone,
    },

    // Resources void,     h,     f,     d,    i1,    i8,   i16,   i32,   i64,
    // udt,   obj ,  function attribute
    {
        OC::RawBufferLoad,
        "RawBufferLoad",
        OCC::RawBufferLoad,
        "rawBufferLoad",
        {false, true, true, true, false, false, true, true, true, false, false},
        Attribute::ReadOnly,
    },
    {
        OC::RawBufferStore,
        "RawBufferStore",
        OCC::RawBufferStore,
        "rawBufferStore",
        {false, true, true, true, false, false, true, true, true, false, false},
        Attribute::None,
    },

    // Raytracing object space uint System Values void,     h,     f,     d, i1,
    // i8,   i16,   i32,   i64,   udt,   obj ,  function attribute
    {
        OC::InstanceID,
        "InstanceID",
        OCC::InstanceID,
        "instanceID",
        {false, false, false, false, false, false, false, true, false, false,
         false},
        Attribute::ReadNone,
    },
    {
        OC::InstanceIndex,
        "InstanceIndex",
        OCC::InstanceIndex,
        "instanceIndex",
        {false, false, false, false, false, false, false, true, false, false,
         false},
        Attribute::ReadNone,
    },

    // Raytracing hit uint System Values void,     h,     f,     d,    i1, i8,
    // i16,   i32,   i64,   udt,   obj ,  function attribute
    {
        OC::HitKind,
        "HitKind",
        OCC::HitKind,
        "hitKind",
        {false, false, false, false, false, false, false, true, false, false,
         false},
        Attribute::ReadNone,
    },

    // Raytracing uint System Values void,     h,     f,     d,    i1,    i8,
    // i16,   i32,   i64,   udt,   obj ,  function attribute
    {
        OC::RayFlags,
        "RayFlags",
        OCC::RayFlags,
        "rayFlags",
        {false, false, false, false, false, false, false, true, false, false,
         false},
        Attribute::ReadNone,
    },

    // Ray Dispatch Arguments void,     h,     f,     d,    i1,    i8,   i16,
    // i32,   i64,   udt,   obj ,  function attribute
    {
        OC::DispatchRaysIndex,
        "DispatchRaysIndex",
        OCC::DispatchRaysIndex,
        "dispatchRaysIndex",
        {false, false, false, false, false, false, false, true, false, false,
         false},
        Attribute::ReadNone,
    },
    {
        OC::DispatchRaysDimensions,
        "DispatchRaysDimensions",
        OCC::DispatchRaysDimensions,
        "dispatchRaysDimensions",
        {false, false, false, false, false, false, false, true, false, false,
         false},
        Attribute::ReadNone,
    },

    // Ray Vectors void,     h,     f,     d,    i1,    i8,   i16,   i32,   i64,
    // udt,   obj ,  function attribute
    {
        OC::WorldRayOrigin,
        "WorldRayOrigin",
        OCC::WorldRayOrigin,
        "worldRayOrigin",
        {false, false, true, false, false, false, false, false, false, false,
         false},
        Attribute::ReadNone,
    },
    {
        OC::WorldRayDirection,
        "WorldRayDirection",
        OCC::WorldRayDirection,
        "worldRayDirection",
        {false, false, true, false, false, false, false, false, false, false,
         false},
        Attribute::ReadNone,
    },

    // Ray object space Vectors void,     h,     f,     d,    i1,    i8,   i16,
    // i32,   i64,   udt,   obj ,  function attribute
    {
        OC::ObjectRayOrigin,
        "ObjectRayOrigin",
        OCC::ObjectRayOrigin,
        "objectRayOrigin",
        {false, false, true, false, false, false, false, false, false, false,
         false},
        Attribute::ReadNone,
    },
    {
        OC::ObjectRayDirection,
        "ObjectRayDirection",
        OCC::ObjectRayDirection,
        "objectRayDirection",
        {false, false, true, false, false, false, false, false, false, false,
         false},
        Attribute::ReadNone,
    },

    // Ray Transforms void,     h,     f,     d,    i1,    i8,   i16,   i32,
    // i64,   udt,   obj ,  function attribute
    {
        OC::ObjectToWorld,
        "ObjectToWorld",
        OCC::ObjectToWorld,
        "objectToWorld",
        {false, false, true, false, false, false, false, false, false, false,
         false},
        Attribute::ReadNone,
    },
    {
        OC::WorldToObject,
        "WorldToObject",
        OCC::WorldToObject,
        "worldToObject",
        {false, false, true, false, false, false, false, false, false, false,
         false},
        Attribute::ReadNone,
    },

    // RayT void,     h,     f,     d,    i1,    i8,   i16,   i32,   i64,   udt,
    // obj ,  function attribute
    {
        OC::RayTMin,
        "RayTMin",
        OCC::RayTMin,
        "rayTMin",
        {false, false, true, false, false, false, false, false, false, false,
         false},
        Attribute::ReadNone,
    },
    {
        OC::RayTCurrent,
        "RayTCurrent",
        OCC::RayTCurrent,
        "rayTCurrent",
        {false, false, true, false, false, false, false, false, false, false,
         false},
        Attribute::ReadOnly,
    },

    // AnyHit Terminals void,     h,     f,     d,    i1,    i8,   i16,   i32,
    // i64,   udt,   obj ,  function attribute
    {
        OC::IgnoreHit,
        "IgnoreHit",
        OCC::IgnoreHit,
        "ignoreHit",
        {true, false, false, false, false, false, false, false, false, false,
         false},
        Attribute::NoReturn,
    },
    {
        OC::AcceptHitAndEndSearch,
        "AcceptHitAndEndSearch",
        OCC::AcceptHitAndEndSearch,
        "acceptHitAndEndSearch",
        {true, false, false, false, false, false, false, false, false, false,
         false},
        Attribute::NoReturn,
    },

    // Indirect Shader Invocation void,     h,     f,     d,    i1,    i8, i16,
    // i32,   i64,   udt,   obj ,  function attribute
    {
        OC::TraceRay,
        "TraceRay",
        OCC::TraceRay,
        "traceRay",
        {false, false, false, false, false, false, false, false, false, true,
         false},
        Attribute::None,
    },
    {
        OC::ReportHit,
        "ReportHit",
        OCC::ReportHit,
        "reportHit",
        {false, false, false, false, false, false, false, false, false, true,
         false},
        Attribute::None,
    },
    {
        OC::CallShader,
        "CallShader",
        OCC::CallShader,
        "callShader",
        {false, false, false, false, false, false, false, false, false, true,
         false},
        Attribute::None,
    },

    // Library create handle from resource struct (like HL intrinsic) void, h,
    // f,     d,    i1,    i8,   i16,   i32,   i64,   udt,   obj ,  function
    // attribute
    {
        OC::CreateHandleForLib,
        "CreateHandleForLib",
        OCC::CreateHandleForLib,
        "createHandleForLib",
        {false, false, false, false, false, false, false, false, false, false,
         true},
        Attribute::ReadOnly,
    },

    // Raytracing object space uint System Values void,     h,     f,     d, i1,
    // i8,   i16,   i32,   i64,   udt,   obj ,  function attribute
    {
        OC::PrimitiveIndex,
        "PrimitiveIndex",
        OCC::PrimitiveIndex,
        "primitiveIndex",
        {false, false, false, false, false, false, false, true, false, false,
         false},
        Attribute::ReadNone,
    },

    // Dot product with accumulate void,     h,     f,     d,    i1,    i8, i16,
    // i32,   i64,   udt,   obj ,  function attribute
    {
        OC::Dot2AddHalf,
        "Dot2AddHalf",
        OCC::Dot2AddHalf,
        "dot2AddHalf",
        {false, false, true, false, false, false, false, false, false, false,
         false},
        Attribute::ReadNone,
    },
    {
        OC::Dot4AddI8Packed,
        "Dot4AddI8Packed",
        OCC::Dot4AddPacked,
        "dot4AddPacked",
        {false, false, false, false, false, false, false, true, false, false,
         false},
        Attribute::ReadNone,
    },
    {
        OC::Dot4AddU8Packed,
        "Dot4AddU8Packed",
        OCC::Dot4AddPacked,
        "dot4AddPacked",
        {false, false, false, false, false, false, false, true, false, false,
         false},
        Attribute::ReadNone,
    },

    // Wave void,     h,     f,     d,    i1,    i8,   i16,   i32,   i64,   udt,
    // obj ,  function attribute
    {
        OC::WaveMatch,
        "WaveMatch",
        OCC::WaveMatch,
        "waveMatch",
        {false, true, true, true, false, true, true, true, true, false, false},
        Attribute::None,
    },
    {
        OC::WaveMultiPrefixOp,
        "WaveMultiPrefixOp",
        OCC::WaveMultiPrefixOp,
        "waveMultiPrefixOp",
        {false, true, true, true, false, true, true, true, true, false, false},
        Attribute::None,
    },
    {
        OC::WaveMultiPrefixBitCount,
        "WaveMultiPrefixBitCount",
        OCC::WaveMultiPrefixBitCount,
        "waveMultiPrefixBitCount",
        {true, false, false, false, false, false, false, false, false, false,
         false},
        Attribute::None,
    },

    // Mesh shader instructions void,     h,     f,     d,    i1,    i8,   i16,
    // i32,   i64,   udt,   obj ,  function attribute
    {
        OC::SetMeshOutputCounts,
        "SetMeshOutputCounts",
        OCC::SetMeshOutputCounts,
        "setMeshOutputCounts",
        {true, false, false, false, false, false, false, false, false, false,
         false},
        Attribute::None,
    },
    {
        OC::EmitIndices,
        "EmitIndices",
        OCC::EmitIndices,
        "emitIndices",
        {true, false, false, false, false, false, false, false, false, false,
         false},
        Attribute::None,
    },
    {
        OC::GetMeshPayload,
        "GetMeshPayload",
        OCC::GetMeshPayload,
        "getMeshPayload",
        {false, false, false, false, false, false, false, false, false, true,
         false},
        Attribute::ReadOnly,
    },
    {
        OC::StoreVertexOutput,
        "StoreVertexOutput",
        OCC::StoreVertexOutput,
        "storeVertexOutput",
        {false, true, true, false, false, false, true, true, false, false,
         false},
        Attribute::None,
    },
    {
        OC::StorePrimitiveOutput,
        "StorePrimitiveOutput",
        OCC::StorePrimitiveOutput,
        "storePrimitiveOutput",
        {false, true, true, false, false, false, true, true, false, false,
         false},
        Attribute::None,
    },

    // Amplification shader instructions void,     h,     f,     d,    i1, i8,
    // i16,   i32,   i64,   udt,   obj ,  function attribute
    {
        OC::DispatchMesh,
        "DispatchMesh",
        OCC::DispatchMesh,
        "dispatchMesh",
        {false, false, false, false, false, false, false, false, false, true,
         false},
        Attribute::None,
    },

    // Sampler Feedback void,     h,     f,     d,    i1,    i8,   i16,   i32,
    // i64,   udt,   obj ,  function attribute
    {
        OC::WriteSamplerFeedback,
        "WriteSamplerFeedback",
        OCC::WriteSamplerFeedback,
        "writeSamplerFeedback",
        {true, false, false, false, false, false, false, false, false, false,
         false},
        Attribute::None,
    },
    {
        OC::WriteSamplerFeedbackBias,
        "WriteSamplerFeedbackBias",
        OCC::WriteSamplerFeedbackBias,
        "writeSamplerFeedbackBias",
        {true, false, false, false, false, false, false, false, false, false,
         false},
        Attribute::None,
    },
    {
        OC::WriteSamplerFeedbackLevel,
        "WriteSamplerFeedbackLevel",
        OCC::WriteSamplerFeedbackLevel,
        "writeSamplerFeedbackLevel",
        {true, false, false, false, false, false, false, false, false, false,
         false},
        Attribute::None,
    },
    {
        OC::WriteSamplerFeedbackGrad,
        "WriteSamplerFeedbackGrad",
        OCC::WriteSamplerFeedbackGrad,
        "writeSamplerFeedbackGrad",
        {true, false, false, false, false, false, false, false, false, false,
         false},
        Attribute::None,
    },

    // Inline Ray Query void,     h,     f,     d,    i1,    i8,   i16,   i32,
    // i64,   udt,   obj ,  function attribute
    {
        OC::AllocateRayQuery,
        "AllocateRayQuery",
        OCC::AllocateRayQuery,
        "allocateRayQuery",
        {true, false, false, false, false, false, false, false, false, false,
         false},
        Attribute::None,
    },
    {
        OC::RayQuery_TraceRayInline,
        "RayQuery_TraceRayInline",
        OCC::RayQuery_TraceRayInline,
        "rayQuery_TraceRayInline",
        {true, false, false, false, false, false, false, false, false, false,
         false},
        Attribute::None,
    },
    {
        OC::RayQuery_Proceed,
        "RayQuery_Proceed",
        OCC::RayQuery_Proceed,
        "rayQuery_Proceed",
        {false, false, false, false, true, false, false, false, false, false,
         false},
        Attribute::None,
    },
    {
        OC::RayQuery_Abort,
        "RayQuery_Abort",
        OCC::RayQuery_Abort,
        "rayQuery_Abort",
        {true, false, false, false, false, false, false, false, false, false,
         false},
        Attribute::None,
    },
    {
        OC::RayQuery_CommitNonOpaqueTriangleHit,
        "RayQuery_CommitNonOpaqueTriangleHit",
        OCC::RayQuery_CommitNonOpaqueTriangleHit,
        "rayQuery_CommitNonOpaqueTriangleHit",
        {true, false, false, false, false, false, false, false, false, false,
         false},
        Attribute::None,
    },
    {
        OC::RayQuery_CommitProceduralPrimitiveHit,
        "RayQuery_CommitProceduralPrimitiveHit",
        OCC::RayQuery_CommitProceduralPrimitiveHit,
        "rayQuery_CommitProceduralPrimitiveHit",
        {true, false, false, false, false, false, false, false, false, false,
         false},
        Attribute::None,
    },
    {
        OC::RayQuery_CommittedStatus,
        "RayQuery_CommittedStatus",
        OCC::RayQuery_StateScalar,
        "rayQuery_StateScalar",
        {false, false, false, false, false, false, false, true, false, false,
         false},
        Attribute::ReadOnly,
    },
    {
        OC::RayQuery_CandidateType,
        "RayQuery_CandidateType",
        OCC::RayQuery_StateScalar,
        "rayQuery_StateScalar",
        {false, false, false, false, false, false, false, true, false, false,
         false},
        Attribute::ReadOnly,
    },
    {
        OC::RayQuery_CandidateObjectToWorld3x4,
        "RayQuery_CandidateObjectToWorld3x4",
        OCC::RayQuery_StateMatrix,
        "rayQuery_StateMatrix",
        {false, false, true, false, false, false, false, false, false, false,
         false},
        Attribute::ReadOnly,
    },
    {
        OC::RayQuery_CandidateWorldToObject3x4,
        "RayQuery_CandidateWorldToObject3x4",
        OCC::RayQuery_StateMatrix,
        "rayQuery_StateMatrix",
        {false, false, true, false, false, false, false, false, false, false,
         false},
        Attribute::ReadOnly,
    },
    {
        OC::RayQuery_CommittedObjectToWorld3x4,
        "RayQuery_CommittedObjectToWorld3x4",
        OCC::RayQuery_StateMatrix,
        "rayQuery_StateMatrix",
        {false, false, true, false, false, false, false, false, false, false,
         false},
        Attribute::ReadOnly,
    },
    {
        OC::RayQuery_CommittedWorldToObject3x4,
        "RayQuery_CommittedWorldToObject3x4",
        OCC::RayQuery_StateMatrix,
        "rayQuery_StateMatrix",
        {false, false, true, false, false, false, false, false, false, false,
         false},
        Attribute::ReadOnly,
    },
    {
        OC::RayQuery_CandidateProceduralPrimitiveNonOpaque,
        "RayQuery_CandidateProceduralPrimitiveNonOpaque",
        OCC::RayQuery_StateScalar,
        "rayQuery_StateScalar",
        {false, false, false, false, true, false, false, false, false, false,
         false},
        Attribute::ReadOnly,
    },
    {
        OC::RayQuery_CandidateTriangleFrontFace,
        "RayQuery_CandidateTriangleFrontFace",
        OCC::RayQuery_StateScalar,
        "rayQuery_StateScalar",
        {false, false, false, false, true, false, false, false, false, false,
         false},
        Attribute::ReadOnly,
    },
    {
        OC::RayQuery_CommittedTriangleFrontFace,
        "RayQuery_CommittedTriangleFrontFace",
        OCC::RayQuery_StateScalar,
        "rayQuery_StateScalar",
        {false, false, false, false, true, false, false, false, false, false,
         false},
        Attribute::ReadOnly,
    },
    {
        OC::RayQuery_CandidateTriangleBarycentrics,
        "RayQuery_CandidateTriangleBarycentrics",
        OCC::RayQuery_StateVector,
        "rayQuery_StateVector",
        {false, false, true, false, false, false, false, false, false, false,
         false},
        Attribute::ReadOnly,
    },
    {
        OC::RayQuery_CommittedTriangleBarycentrics,
        "RayQuery_CommittedTriangleBarycentrics",
        OCC::RayQuery_StateVector,
        "rayQuery_StateVector",
        {false, false, true, false, false, false, false, false, false, false,
         false},
        Attribute::ReadOnly,
    },
    {
        OC::RayQuery_RayFlags,
        "RayQuery_RayFlags",
        OCC::RayQuery_StateScalar,
        "rayQuery_StateScalar",
        {false, false, false, false, false, false, false, true, false, false,
         false},
        Attribute::ReadOnly,
    },
    {
        OC::RayQuery_WorldRayOrigin,
        "RayQuery_WorldRayOrigin",
        OCC::RayQuery_StateVector,
        "rayQuery_StateVector",
        {false, false, true, false, false, false, false, false, false, false,
         false},
        Attribute::ReadOnly,
    },
    {
        OC::RayQuery_WorldRayDirection,
        "RayQuery_WorldRayDirection",
        OCC::RayQuery_StateVector,
        "rayQuery_StateVector",
        {false, false, true, false, false, false, false, false, false, false,
         false},
        Attribute::ReadOnly,
    },
    {
        OC::RayQuery_RayTMin,
        "RayQuery_RayTMin",
        OCC::RayQuery_StateScalar,
        "rayQuery_StateScalar",
        {false, false, true, false, false, false, false, false, false, false,
         false},
        Attribute::ReadOnly,
    },
    {
        OC::RayQuery_CandidateTriangleRayT,
        "RayQuery_CandidateTriangleRayT",
        OCC::RayQuery_StateScalar,
        "rayQuery_StateScalar",
        {false, false, true, false, false, false, false, false, false, false,
         false},
        Attribute::ReadOnly,
    },
    {
        OC::RayQuery_CommittedRayT,
        "RayQuery_CommittedRayT",
        OCC::RayQuery_StateScalar,
        "rayQuery_StateScalar",
        {false, false, true, false, false, false, false, false, false, false,
         false},
        Attribute::ReadOnly,
    },
    {
        OC::RayQuery_CandidateInstanceIndex,
        "RayQuery_CandidateInstanceIndex",
        OCC::RayQuery_StateScalar,
        "rayQuery_StateScalar",
        {false, false, false, false, false, false, false, true, false, false,
         false},
        Attribute::ReadOnly,
    },
    {
        OC::RayQuery_CandidateInstanceID,
        "RayQuery_CandidateInstanceID",
        OCC::RayQuery_StateScalar,
        "rayQuery_StateScalar",
        {false, false, false, false, false, false, false, true, false, false,
         false},
        Attribute::ReadOnly,
    },
    {
        OC::RayQuery_CandidateGeometryIndex,
        "RayQuery_CandidateGeometryIndex",
        OCC::RayQuery_StateScalar,
        "rayQuery_StateScalar",
        {false, false, false, false, false, false, false, true, false, false,
         false},
        Attribute::ReadOnly,
    },
    {
        OC::RayQuery_CandidatePrimitiveIndex,
        "RayQuery_CandidatePrimitiveIndex",
        OCC::RayQuery_StateScalar,
        "rayQuery_StateScalar",
        {false, false, false, false, false, false, false, true, false, false,
         false},
        Attribute::ReadOnly,
    },
    {
        OC::RayQuery_CandidateObjectRayOrigin,
        "RayQuery_CandidateObjectRayOrigin",
        OCC::RayQuery_StateVector,
        "rayQuery_StateVector",
        {false, false, true, false, false, false, false, false, false, false,
         false},
        Attribute::ReadOnly,
    },
    {
        OC::RayQuery_CandidateObjectRayDirection,
        "RayQuery_CandidateObjectRayDirection",
        OCC::RayQuery_StateVector,
        "rayQuery_StateVector",
        {false, false, true, false, false, false, false, false, false, false,
         false},
        Attribute::ReadOnly,
    },
    {
        OC::RayQuery_CommittedInstanceIndex,
        "RayQuery_CommittedInstanceIndex",
        OCC::RayQuery_StateScalar,
        "rayQuery_StateScalar",
        {false, false, false, false, false, false, false, true, false, false,
         false},
        Attribute::ReadOnly,
    },
    {
        OC::RayQuery_CommittedInstanceID,
        "RayQuery_CommittedInstanceID",
        OCC::RayQuery_StateScalar,
        "rayQuery_StateScalar",
        {false, false, false, false, false, false, false, true, false, false,
         false},
        Attribute::ReadOnly,
    },
    {
        OC::RayQuery_CommittedGeometryIndex,
        "RayQuery_CommittedGeometryIndex",
        OCC::RayQuery_StateScalar,
        "rayQuery_StateScalar",
        {false, false, false, false, false, false, false, true, false, false,
         false},
        Attribute::ReadOnly,
    },
    {
        OC::RayQuery_CommittedPrimitiveIndex,
        "RayQuery_CommittedPrimitiveIndex",
        OCC::RayQuery_StateScalar,
        "rayQuery_StateScalar",
        {false, false, false, false, false, false, false, true, false, false,
         false},
        Attribute::ReadOnly,
    },
    {
        OC::RayQuery_CommittedObjectRayOrigin,
        "RayQuery_CommittedObjectRayOrigin",
        OCC::RayQuery_StateVector,
        "rayQuery_StateVector",
        {false, false, true, false, false, false, false, false, false, false,
         false},
        Attribute::ReadOnly,
    },
    {
        OC::RayQuery_CommittedObjectRayDirection,
        "RayQuery_CommittedObjectRayDirection",
        OCC::RayQuery_StateVector,
        "rayQuery_StateVector",
        {false, false, true, false, false, false, false, false, false, false,
         false},
        Attribute::ReadOnly,
    },

    // Raytracing object space uint System Values, raytracing tier 1.1 void, h,
    // f,     d,    i1,    i8,   i16,   i32,   i64,   udt,   obj ,  function
    // attribute
    {
        OC::GeometryIndex,
        "GeometryIndex",
        OCC::GeometryIndex,
        "geometryIndex",
        {false, false, false, false, false, false, false, true, false, false,
         false},
        Attribute::ReadNone,
    },

    // Inline Ray Query void,     h,     f,     d,    i1,    i8,   i16,   i32,
    // i64,   udt,   obj ,  function attribute
    {
        OC::RayQuery_CandidateInstanceContributionToHitGroupIndex,
        "RayQuery_CandidateInstanceContributionToHitGroupIndex",
        OCC::RayQuery_StateScalar,
        "rayQuery_StateScalar",
        {false, false, false, false, false, false, false, true, false, false,
         false},
        Attribute::ReadOnly,
    },
    {
        OC::RayQuery_CommittedInstanceContributionToHitGroupIndex,
        "RayQuery_CommittedInstanceContributionToHitGroupIndex",
        OCC::RayQuery_StateScalar,
        "rayQuery_StateScalar",
        {false, false, false, false, false, false, false, true, false, false,
         false},
        Attribute::ReadOnly,
    },

    // Get handle from heap void,     h,     f,     d,    i1,    i8,   i16, i32,
    // i64,   udt,   obj ,  function attribute
    {
        OC::AnnotateHandle,
        "AnnotateHandle",
        OCC::AnnotateHandle,
        "annotateHandle",
        {true, false, false, false, false, false, false, false, false, false,
         false},
        Attribute::ReadNone,
    },
    {
        OC::CreateHandleFromBinding,
        "CreateHandleFromBinding",
        OCC::CreateHandleFromBinding,
        "createHandleFromBinding",
        {true, false, false, false, false, false, false, false, false, false,
         false},
        Attribute::ReadNone,
    },
    {
        OC::CreateHandleFromHeap,
        "CreateHandleFromHeap",
        OCC::CreateHandleFromHeap,
        "createHandleFromHeap",
        {true, false, false, false, false, false, false, false, false, false,
         false},
        Attribute::ReadNone,
    },

    // Unpacking intrinsics void,     h,     f,     d,    i1,    i8,   i16, i32,
    // i64,   udt,   obj ,  function attribute
    {
        OC::Unpack4x8,
        "Unpack4x8",
        OCC::Unpack4x8,
        "unpack4x8",
        {false, false, false, false, false, false, true, true, false, false,
         false},
        Attribute::ReadNone,
    },

    // Packing intrinsics void,     h,     f,     d,    i1,    i8,   i16,   i32,
    // i64,   udt,   obj ,  function attribute
    {
        OC::Pack4x8,
        "Pack4x8",
        OCC::Pack4x8,
        "pack4x8",
        {false, false, false, false, false, false, true, true, false, false,
         false},
        Attribute::ReadNone,
    },

    // Helper Lanes void,     h,     f,     d,    i1,    i8,   i16,   i32, i64,
    // udt,   obj ,  function attribute
    {
        OC::IsHelperLane,
        "IsHelperLane",
        OCC::IsHelperLane,
        "isHelperLane",
        {false, false, false, false, true, false, false, false, false, false,
         false},
        Attribute::ReadOnly,
    },

    // Quad Wave Ops void,     h,     f,     d,    i1,    i8,   i16,   i32, i64,
    // udt,   obj ,  function attribute
    {
        OC::QuadVote,
        "QuadVote",
        OCC::QuadVote,
        "quadVote",
        {false, false, false, false, true, false, false, false, false, false,
         false},
        Attribute::None,
    },

    // Resources - gather void,     h,     f,     d,    i1,    i8,   i16,   i32,
    // i64,   udt,   obj ,  function attribute
    {
        OC::TextureGatherRaw,
        "TextureGatherRaw",
        OCC::TextureGatherRaw,
        "textureGatherRaw",
        {false, false, false, false, false, false, true, true, true, false,
         false},
        Attribute::ReadOnly,
    },

    // Resources - sample void,     h,     f,     d,    i1,    i8,   i16,   i32,
    // i64,   udt,   obj ,  function attribute
    {
        OC::SampleCmpLevel,
        "SampleCmpLevel",
        OCC::SampleCmpLevel,
        "sampleCmpLevel",
        {false, true, true, false, false, false, false, false, false, false,
         false},
        Attribute::ReadOnly,
    },

    // Resources void,     h,     f,     d,    i1,    i8,   i16,   i32,   i64,
    // udt,   obj ,  function attribute
    {
        OC::TextureStoreSample,
        "TextureStoreSample",
        OCC::TextureStoreSample,
        "textureStoreSample",
        {false, true, true, false, false, false, true, true, false, false,
         false},
        Attribute::None,
    },

    // WaveMatrix void,     h,     f,     d,    i1,    i8,   i16,   i32,   i64,
    // udt,   obj ,  function attribute
    {
        OC::WaveMatrix_Annotate,
        "WaveMatrix_Annotate",
        OCC::WaveMatrix_Annotate,
        "waveMatrix_Annotate",
        {true, false, false, false, false, false, false, false, false, false,
         false},
        Attribute::ArgMemOnly,
    },
    {
        OC::WaveMatrix_Depth,
        "WaveMatrix_Depth",
        OCC::WaveMatrix_Depth,
        "waveMatrix_Depth",
        {true, false, false, false, false, false, false, false, false, false,
         false},
        Attribute::ReadNone,
    },
    {
        OC::WaveMatrix_Fill,
        "WaveMatrix_Fill",
        OCC::WaveMatrix_Fill,
        "waveMatrix_Fill",
        {false, true, true, false, false, false, false, true, false, false,
         false},
        Attribute::ArgMemOnly,
    },
    {
        OC::WaveMatrix_LoadRawBuf,
        "WaveMatrix_LoadRawBuf",
        OCC::WaveMatrix_LoadRawBuf,
        "waveMatrix_LoadRawBuf",
        {true, false, false, false, false, false, false, false, false, false,
         false},
        Attribute::None,
    },
    {
        OC::WaveMatrix_LoadGroupShared,
        "WaveMatrix_LoadGroupShared",
        OCC::WaveMatrix_LoadGroupShared,
        "waveMatrix_LoadGroupShared",
        {false, true, true, false, false, false, false, true, false, false,
         false},
        Attribute::ArgMemOnly,
    },
    {
        OC::WaveMatrix_StoreRawBuf,
        "WaveMatrix_StoreRawBuf",
        OCC::WaveMatrix_StoreRawBuf,
        "waveMatrix_StoreRawBuf",
        {true, false, false, false, false, false, false, false, false, false,
         false},
        Attribute::None,
    },
    {
        OC::WaveMatrix_StoreGroupShared,
        "WaveMatrix_StoreGroupShared",
        OCC::WaveMatrix_StoreGroupShared,
        "waveMatrix_StoreGroupShared",
        {false, true, true, false, false, false, false, true, false, false,
         false},
        Attribute::ArgMemOnly,
    },
    {
        OC::WaveMatrix_Multiply,
        "WaveMatrix_Multiply",
        OCC::WaveMatrix_Multiply,
        "waveMatrix_Multiply",
        {true, false, false, false, false, false, false, false, false, false,
         false},
        Attribute::ArgMemOnly,
    },
    {
        OC::WaveMatrix_MultiplyAccumulate,
        "WaveMatrix_MultiplyAccumulate",
        OCC::WaveMatrix_Multiply,
        "waveMatrix_Multiply",
        {true, false, false, false, false, false, false, false, false, false,
         false},
        Attribute::ArgMemOnly,
    },
    {
        OC::WaveMatrix_ScalarOp,
        "WaveMatrix_ScalarOp",
        OCC::WaveMatrix_ScalarOp,
        "waveMatrix_ScalarOp",
        {false, true, true, false, false, false, false, true, false, false,
         false},
        Attribute::ArgMemOnly,
    },
    {
        OC::WaveMatrix_SumAccumulate,
        "WaveMatrix_SumAccumulate",
        OCC::WaveMatrix_Accumulate,
        "waveMatrix_Accumulate",
        {true, false, false, false, false, false, false, false, false, false,
         false},
        Attribute::ArgMemOnly,
    },
    {
        OC::WaveMatrix_Add,
        "WaveMatrix_Add",
        OCC::WaveMatrix_Accumulate,
        "waveMatrix_Accumulate",
        {true, false, false, false, false, false, false, false, false, false,
         false},
        Attribute::ArgMemOnly,
    },

    // Create/Annotate Node Handles void,     h,     f,     d,    i1,    i8,
    // i16,   i32,   i64,   udt,   obj ,  function attribute
    {
        OC::AllocateNodeOutputRecords,
        "AllocateNodeOutputRecords",
        OCC::AllocateNodeOutputRecords,
        "allocateNodeOutputRecords",
        {true, false, false, false, false, false, false, false, false, false,
         false},
        Attribute::None,
    },

    // Get Pointer to Node Record in Address Space 6 void,     h,     f,     d,
    // i1,    i8,   i16,   i32,   i64,   udt,   obj ,  function attribute
    {
        OC::GetNodeRecordPtr,
        "GetNodeRecordPtr",
        OCC::GetNodeRecordPtr,
        "getNodeRecordPtr",
        {false, false, false, false, false, false, false, false, false, true,
         false},
        Attribute::ReadNone,
    },

    // Work Graph intrinsics void,     h,     f,     d,    i1,    i8,   i16,
    // i32,   i64,   udt,   obj ,  function attribute
    {
        OC::IncrementOutputCount,
        "IncrementOutputCount",
        OCC::IncrementOutputCount,
        "incrementOutputCount",
        {true, false, false, false, false, false, false, false, false, false,
         false},
        Attribute::None,
    },
    {
        OC::OutputComplete,
        "OutputComplete",
        OCC::OutputComplete,
        "outputComplete",
        {true, false, false, false, false, false, false, false, false, false,
         false},
        Attribute::None,
    },
    {
        OC::GetInputRecordCount,
        "GetInputRecordCount",
        OCC::GetInputRecordCount,
        "getInputRecordCount",
        {true, false, false, false, false, false, false, false, false, false,
         false},
        Attribute::ReadOnly,
    },
    {
        OC::FinishedCrossGroupSharing,
        "FinishedCrossGroupSharing",
        OCC::FinishedCrossGroupSharing,
        "finishedCrossGroupSharing",
        {true, false, false, false, false, false, false, false, false, false,
         false},
        Attribute::None,
    },

    // Synchronization void,     h,     f,     d,    i1,    i8,   i16,   i32,
    // i64,   udt,   obj ,  function attribute
    {
        OC::BarrierByMemoryType,
        "BarrierByMemoryType",
        OCC::BarrierByMemoryType,
        "barrierByMemoryType",
        {true, false, false, false, false, false, false, false, false, false,
         false},
        Attribute::NoDuplicate,
    },
    {
        OC::BarrierByMemoryHandle,
        "BarrierByMemoryHandle",
        OCC::BarrierByMemoryHandle,
        "barrierByMemoryHandle",
        {true, false, false, false, false, false, false, false, false, false,
         false},
        Attribute::NoDuplicate,
    },
    {
        OC::BarrierByNodeRecordHandle,
        "BarrierByNodeRecordHandle",
        OCC::BarrierByNodeRecordHandle,
        "barrierByNodeRecordHandle",
        {true, false, false, false, false, false, false, false, false, false,
         false},
        Attribute::NoDuplicate,
    },

    // Create/Annotate Node Handles void,     h,     f,     d,    i1,    i8,
    // i16,   i32,   i64,   udt,   obj ,  function attribute
    {
        OC::CreateNodeOutputHandle,
        "CreateNodeOutputHandle",
        OCC::createNodeOutputHandle,
        "createNodeOutputHandle",
        {true, false, false, false, false, false, false, false, false, false,
         false},
        Attribute::ReadNone,
    },
    {
        OC::IndexNodeHandle,
        "IndexNodeHandle",
        OCC::IndexNodeHandle,
        "indexNodeHandle",
        {true, false, false, false, false, false, false, false, false, false,
         false},
        Attribute::ReadNone,
    },
    {
        OC::AnnotateNodeHandle,
        "AnnotateNodeHandle",
        OCC::AnnotateNodeHandle,
        "annotateNodeHandle",
        {true, false, false, false, false, false, false, false, false, false,
         false},
        Attribute::ReadNone,
    },
    {
        OC::CreateNodeInputRecordHandle,
        "CreateNodeInputRecordHandle",
        OCC::CreateNodeInputRecordHandle,
        "createNodeInputRecordHandle",
        {true, false, false, false, false, false, false, false, false, false,
         false},
        Attribute::ReadNone,
    },
    {
        OC::AnnotateNodeRecordHandle,
        "AnnotateNodeRecordHandle",
        OCC::AnnotateNodeRecordHandle,
        "annotateNodeRecordHandle",
        {true, false, false, false, false, false, false, false, false, false,
         false},
        Attribute::ReadNone,
    },

    // Work Graph intrinsics void,     h,     f,     d,    i1,    i8,   i16,
    // i32,   i64,   udt,   obj ,  function attribute
    {
        OC::NodeOutputIsValid,
        "NodeOutputIsValid",
        OCC::NodeOutputIsValid,
        "nodeOutputIsValid",
        {true, false, false, false, false, false, false, false, false, false,
         false},
        Attribute::ReadOnly,
    },
    {
        OC::GetRemainingRecursionLevels,
        "GetRemainingRecursionLevels",
        OCC::GetRemainingRecursionLevels,
        "getRemainingRecursionLevels",
        {true, false, false, false, false, false, false, false, false, false,
         false},
        Attribute::ReadOnly,
    },

    // Comparison Samples void,     h,     f,     d,    i1,    i8,   i16,   i32,
    // i64,   udt,   obj ,  function attribute
    {
        OC::SampleCmpGrad,
        "SampleCmpGrad",
        OCC::SampleCmpGrad,
        "sampleCmpGrad",
        {false, true, true, false, false, false, false, false, false, false,
         false},
        Attribute::ReadOnly,
    },
    {
        OC::SampleCmpBias,
        "SampleCmpBias",
        OCC::SampleCmpBias,
        "sampleCmpBias",
        {false, true, true, false, false, false, false, false, false, false,
         false},
        Attribute::ReadOnly,
    },

    // Extended Command Information void,     h,     f,     d,    i1,    i8,
    // i16,   i32,   i64,   udt,   obj ,  function attribute
    {
        OC::StartVertexLocation,
        "StartVertexLocation",
        OCC::StartVertexLocation,
        "startVertexLocation",
        {false, false, false, false, false, false, false, true, false, false,
         false},
        Attribute::ReadNone,
    },
    {
        OC::StartInstanceLocation,
        "StartInstanceLocation",
        OCC::StartInstanceLocation,
        "startInstanceLocation",
        {false, false, false, false, false, false, false, true, false, false,
         false},
        Attribute::ReadNone,
    },
};
// OPCODE-OLOADS:END

const char *OP::m_OverloadTypeName[kNumTypeOverloads] = {
    "void", "f16", "f32", "f64", "i1",  "i8",
    "i16",  "i32", "i64", "udt", "obj", // These should not be used
};

const char *OP::m_NamePrefix = "dx.op.";
const char *OP::m_TypePrefix = "dx.types.";
const char *OP::m_MatrixTypePrefix = "class.matrix."; // Allowed in library

// Keep sync with DXIL::AtomicBinOpCode
static const char *AtomicBinOpCodeName[] = {
    "AtomicAdd",    "AtomicAnd",  "AtomicOr",   "AtomicXor",      "AtomicIMin",
    "AtomicIMax",   "AtomicUMin", "AtomicUMax", "AtomicExchange",
    "AtomicInvalid" // Must be last.
};

unsigned OP::GetTypeSlot(Type *pType) {
  Type::TypeID T = pType->getTypeID();
  switch (T) {
  case Type::VoidTyID:
    return 0;
  case Type::HalfTyID:
    return 1;
  case Type::FloatTyID:
    return 2;
  case Type::DoubleTyID:
    return 3;
  case Type::IntegerTyID: {
    IntegerType *pIT = dyn_cast<IntegerType>(pType);
    unsigned Bits = pIT->getBitWidth();
    switch (Bits) {
    case 1:
      return 4;
    case 8:
      return 5;
    case 16:
      return 6;
    case 32:
      return 7;
    case 64:
      return 8;
    }
    llvm_unreachable("Invalid Bits size");
  }
  case Type::PointerTyID: {
    pType = cast<PointerType>(pType)->getElementType();
    if (pType->isStructTy())
      return kUserDefineTypeSlot;
    DXASSERT(!pType->isPointerTy(), "pointer-to-pointer type unsupported");
    return GetTypeSlot(pType);
  }
  case Type::StructTyID:
    return kObjectTypeSlot;
  default:
    break;
  }
  return UINT_MAX;
}

const char *OP::GetOverloadTypeName(unsigned TypeSlot) {
  DXASSERT(TypeSlot < kUserDefineTypeSlot, "otherwise caller passed OOB index");
  return m_OverloadTypeName[TypeSlot];
}

llvm::StringRef OP::GetTypeName(Type *Ty, std::string &str) {
  unsigned TypeSlot = OP::GetTypeSlot(Ty);
  if (TypeSlot < kUserDefineTypeSlot) {
    return GetOverloadTypeName(TypeSlot);
  } else if (TypeSlot == kUserDefineTypeSlot) {
    if (Ty->isPointerTy())
      Ty = Ty->getPointerElementType();
    StructType *ST = cast<StructType>(Ty);
    return ST->getStructName();
  } else if (TypeSlot == kObjectTypeSlot) {
    StructType *ST = cast<StructType>(Ty);
    return ST->getStructName();
  } else {
    raw_string_ostream os(str);
    Ty->print(os);
    os.flush();
    return str;
  }
}

llvm::StringRef OP::ConstructOverloadName(Type *Ty, DXIL::OpCode opCode,
                                          std::string &funcNameStorage) {
  if (Ty == Type::getVoidTy(Ty->getContext())) {
    funcNameStorage =
        (Twine(OP::m_NamePrefix) + Twine(GetOpCodeClassName(opCode))).str();
  } else {
    funcNameStorage =
        (Twine(OP::m_NamePrefix) + Twine(GetOpCodeClassName(opCode)) + "." +
         GetTypeName(Ty, funcNameStorage))
            .str();
  }
  return funcNameStorage;
}

const char *OP::GetOpCodeName(OpCode opCode) {
  DXASSERT(0 <= (unsigned)opCode && opCode < OpCode::NumOpCodes,
           "otherwise caller passed OOB index");
  return m_OpCodeProps[(unsigned)opCode].pOpCodeName;
}

const char *OP::GetAtomicOpName(DXIL::AtomicBinOpCode OpCode) {
  unsigned opcode = static_cast<unsigned>(OpCode);
  DXASSERT_LOCALVAR(
      opcode, opcode < static_cast<unsigned>(DXIL::AtomicBinOpCode::Invalid),
      "otherwise caller passed OOB index");
  return AtomicBinOpCodeName[static_cast<unsigned>(OpCode)];
}

OP::OpCodeClass OP::GetOpCodeClass(OpCode opCode) {
  DXASSERT(0 <= (unsigned)opCode && opCode < OpCode::NumOpCodes,
           "otherwise caller passed OOB index");
  return m_OpCodeProps[(unsigned)opCode].opCodeClass;
}

const char *OP::GetOpCodeClassName(OpCode opCode) {
  DXASSERT(0 <= (unsigned)opCode && opCode < OpCode::NumOpCodes,
           "otherwise caller passed OOB index");
  return m_OpCodeProps[(unsigned)opCode].pOpCodeClassName;
}

llvm::Attribute::AttrKind OP::GetMemAccessAttr(OpCode opCode) {
  DXASSERT(0 <= (unsigned)opCode && opCode < OpCode::NumOpCodes,
           "otherwise caller passed OOB index");
  return m_OpCodeProps[(unsigned)opCode].FuncAttr;
}

bool OP::IsOverloadLegal(OpCode opCode, Type *pType) {
  DXASSERT(0 <= (unsigned)opCode && opCode < OpCode::NumOpCodes,
           "otherwise caller passed OOB index");
  unsigned TypeSlot = GetTypeSlot(pType);
  return TypeSlot != UINT_MAX &&
         m_OpCodeProps[(unsigned)opCode].bAllowOverload[TypeSlot];
}

bool OP::CheckOpCodeTable() {
  for (unsigned i = 0; i < (unsigned)OpCode::NumOpCodes; i++) {
    if ((unsigned)m_OpCodeProps[i].opCode != i)
      return false;
  }

  return true;
}

bool OP::IsDxilOpFuncName(StringRef name) {
  return name.startswith(OP::m_NamePrefix);
}

bool OP::IsDxilOpFunc(const llvm::Function *F) {
  // Test for null to allow IsDxilOpFunc(Call.getCalledFunc()) to be resilient
  // to indirect calls
  if (F == nullptr || !F->hasName())
    return false;
  return IsDxilOpFuncName(F->getName());
}

bool OP::IsDxilOpTypeName(StringRef name) {
  return name.startswith(m_TypePrefix) || name.startswith(m_MatrixTypePrefix);
}

bool OP::IsDxilOpType(llvm::StructType *ST) {
  if (!ST->hasName())
    return false;
  StringRef Name = ST->getName();
  return IsDxilOpTypeName(Name);
}

bool OP::IsDupDxilOpType(llvm::StructType *ST) {
  if (!ST->hasName())
    return false;
  StringRef Name = ST->getName();
  if (!IsDxilOpTypeName(Name))
    return false;
  size_t DotPos = Name.rfind('.');
  if (DotPos == 0 || DotPos == StringRef::npos || Name.back() == '.' ||
      !isdigit(static_cast<unsigned char>(Name[DotPos + 1])))
    return false;
  return true;
}

StructType *OP::GetOriginalDxilOpType(llvm::StructType *ST, llvm::Module &M) {
  DXASSERT(IsDupDxilOpType(ST), "else should not call GetOriginalDxilOpType");
  StringRef Name = ST->getName();
  size_t DotPos = Name.rfind('.');
  StructType *OriginalST = M.getTypeByName(Name.substr(0, DotPos));
  DXASSERT(OriginalST, "else name collison without original type");
  DXASSERT(ST->isLayoutIdentical(OriginalST),
           "else invalid layout for dxil types");
  return OriginalST;
}

bool OP::IsDxilOpFuncCallInst(const llvm::Instruction *I) {
  const CallInst *CI = dyn_cast<CallInst>(I);
  if (CI == nullptr)
    return false;
  return IsDxilOpFunc(CI->getCalledFunction());
}

bool OP::IsDxilOpFuncCallInst(const llvm::Instruction *I, OpCode opcode) {
  if (!IsDxilOpFuncCallInst(I))
    return false;
  return (unsigned)getOpCode(I) == (unsigned)opcode;
}

OP::OpCode OP::getOpCode(const llvm::Instruction *I) {
  return (OP::OpCode)llvm::cast<llvm::ConstantInt>(I->getOperand(0))
      ->getZExtValue();
}

OP::OpCode OP::GetDxilOpFuncCallInst(const llvm::Instruction *I) {
  DXASSERT(IsDxilOpFuncCallInst(I),
           "else caller didn't call IsDxilOpFuncCallInst to check");
  return getOpCode(I);
}

bool OP::IsDxilOpWave(OpCode C) {
  unsigned op = (unsigned)C;
  // clang-format off
  // Python lines need to be not formatted.
  /* <py::lines('OPCODE-WAVE')>hctdb_instrhelp.get_instrs_pred("op", "is_wave")</py>*/
  // clang-format on
  // OPCODE-WAVE:BEGIN
  // Instructions: WaveIsFirstLane=110, WaveGetLaneIndex=111,
  // WaveGetLaneCount=112, WaveAnyTrue=113, WaveAllTrue=114,
  // WaveActiveAllEqual=115, WaveActiveBallot=116, WaveReadLaneAt=117,
  // WaveReadLaneFirst=118, WaveActiveOp=119, WaveActiveBit=120,
  // WavePrefixOp=121, QuadReadLaneAt=122, QuadOp=123, WaveAllBitCount=135,
  // WavePrefixBitCount=136, WaveMatch=165, WaveMultiPrefixOp=166,
  // WaveMultiPrefixBitCount=167, QuadVote=222, WaveMatrix_Annotate=226,
  // WaveMatrix_Depth=227, WaveMatrix_Fill=228, WaveMatrix_LoadRawBuf=229,
  // WaveMatrix_LoadGroupShared=230, WaveMatrix_StoreRawBuf=231,
  // WaveMatrix_StoreGroupShared=232, WaveMatrix_Multiply=233,
  // WaveMatrix_MultiplyAccumulate=234, WaveMatrix_ScalarOp=235,
  // WaveMatrix_SumAccumulate=236, WaveMatrix_Add=237
  return (110 <= op && op <= 123) || (135 <= op && op <= 136) ||
         (165 <= op && op <= 167) || op == 222 || (226 <= op && op <= 237);
  // OPCODE-WAVE:END
}

bool OP::IsDxilOpGradient(OpCode C) {
  unsigned op = (unsigned)C;
  // clang-format off
  // Python lines need to be not formatted.
  /* <py::lines('OPCODE-GRADIENT')>hctdb_instrhelp.get_instrs_pred("op", "is_gradient")</py>*/
  // clang-format on
  // OPCODE-GRADIENT:BEGIN
  // Instructions: Sample=60, SampleBias=61, SampleCmp=64, CalculateLOD=81,
  // DerivCoarseX=83, DerivCoarseY=84, DerivFineX=85, DerivFineY=86,
  // WriteSamplerFeedback=174, WriteSamplerFeedbackBias=175
  return (60 <= op && op <= 61) || op == 64 || op == 81 ||
         (83 <= op && op <= 86) || (174 <= op && op <= 175);
  // OPCODE-GRADIENT:END
}

bool OP::IsDxilOpFeedback(OpCode C) {
  unsigned op = (unsigned)C;
  // clang-format off
  // Python lines need to be not formatted.
  /* <py::lines('OPCODE-FEEDBACK')>hctdb_instrhelp.get_instrs_pred("op", "is_feedback")</py>*/
  // clang-format on
  // OPCODE-FEEDBACK:BEGIN
  // Instructions: WriteSamplerFeedback=174, WriteSamplerFeedbackBias=175,
  // WriteSamplerFeedbackLevel=176, WriteSamplerFeedbackGrad=177
  return (174 <= op && op <= 177);
  // OPCODE-FEEDBACK:END
}

#define SFLAG(stage) ((unsigned)1 << (unsigned)DXIL::ShaderKind::stage)
void OP::GetMinShaderModelAndMask(OpCode C, bool bWithTranslation,
                                  unsigned &major, unsigned &minor,
                                  unsigned &mask) {
  unsigned op = (unsigned)C;
  // Default is 6.0, all stages
  major = 6;
  minor = 0;
  mask = ((unsigned)1 << (unsigned)DXIL::ShaderKind::Invalid) - 1;
  // clang-format off
  // Python lines need to be not formatted.
  /* <py::lines('OPCODE-SMMASK')>hctdb_instrhelp.get_min_sm_and_mask_text()</py>*/
  // clang-format on
  // OPCODE-SMMASK:BEGIN
  // Instructions: ThreadId=93, GroupId=94, ThreadIdInGroup=95,
  // FlattenedThreadIdInGroup=96
  if ((93 <= op && op <= 96)) {
    mask = SFLAG(Compute) | SFLAG(Mesh) | SFLAG(Amplification) | SFLAG(Node);
    return;
  }
  // Instructions: DomainLocation=105
  if (op == 105) {
    mask = SFLAG(Domain);
    return;
  }
  // Instructions: LoadOutputControlPoint=103, LoadPatchConstant=104
  if ((103 <= op && op <= 104)) {
    mask = SFLAG(Domain) | SFLAG(Hull);
    return;
  }
  // Instructions: EmitStream=97, CutStream=98, EmitThenCutStream=99,
  // GSInstanceID=100
  if ((97 <= op && op <= 100)) {
    mask = SFLAG(Geometry);
    return;
  }
  // Instructions: PrimitiveID=108
  if (op == 108) {
    mask = SFLAG(Geometry) | SFLAG(Domain) | SFLAG(Hull);
    return;
  }
  // Instructions: StorePatchConstant=106, OutputControlPointID=107
  if ((106 <= op && op <= 107)) {
    mask = SFLAG(Hull);
    return;
  }
  // Instructions: QuadReadLaneAt=122, QuadOp=123
  if ((122 <= op && op <= 123)) {
    mask = SFLAG(Library) | SFLAG(Compute) | SFLAG(Amplification) |
           SFLAG(Mesh) | SFLAG(Pixel);
    return;
  }
  // Instructions: WaveIsFirstLane=110, WaveGetLaneIndex=111,
  // WaveGetLaneCount=112, WaveAnyTrue=113, WaveAllTrue=114,
  // WaveActiveAllEqual=115, WaveActiveBallot=116, WaveReadLaneAt=117,
  // WaveReadLaneFirst=118, WaveActiveOp=119, WaveActiveBit=120,
  // WavePrefixOp=121, WaveAllBitCount=135, WavePrefixBitCount=136
  if ((110 <= op && op <= 121) || (135 <= op && op <= 136)) {
    mask = SFLAG(Library) | SFLAG(Compute) | SFLAG(Amplification) |
           SFLAG(Mesh) | SFLAG(Pixel) | SFLAG(Vertex) | SFLAG(Hull) |
           SFLAG(Domain) | SFLAG(Geometry) | SFLAG(RayGeneration) |
           SFLAG(Intersection) | SFLAG(AnyHit) | SFLAG(ClosestHit) |
           SFLAG(Miss) | SFLAG(Callable) | SFLAG(Node);
    return;
  }
  // Instructions: CalculateLOD=81, DerivCoarseX=83, DerivCoarseY=84,
  // DerivFineX=85, DerivFineY=86
  if (op == 81 || (83 <= op && op <= 86)) {
    mask = SFLAG(Library) | SFLAG(Pixel) | SFLAG(Compute) |
           SFLAG(Amplification) | SFLAG(Mesh);
    return;
  }
  // Instructions: Sample=60, SampleBias=61, SampleCmp=64
  if ((60 <= op && op <= 61) || op == 64) {
    mask = SFLAG(Library) | SFLAG(Pixel) | SFLAG(Compute) |
           SFLAG(Amplification) | SFLAG(Mesh) | SFLAG(Node);
    return;
  }
  // Instructions: RenderTargetGetSamplePosition=76,
  // RenderTargetGetSampleCount=77, Discard=82, EvalSnapped=87,
  // EvalSampleIndex=88, EvalCentroid=89, SampleIndex=90, Coverage=91,
  // InnerCoverage=92
  if ((76 <= op && op <= 77) || op == 82 || (87 <= op && op <= 92)) {
    mask = SFLAG(Pixel);
    return;
  }
  // Instructions: AttributeAtVertex=137
  if (op == 137) {
    major = 6;
    minor = 1;
    mask = SFLAG(Pixel);
    return;
  }
  // Instructions: ViewID=138
  if (op == 138) {
    major = 6;
    minor = 1;
    mask = SFLAG(Vertex) | SFLAG(Hull) | SFLAG(Domain) | SFLAG(Geometry) |
           SFLAG(Pixel) | SFLAG(Mesh);
    return;
  }
  // Instructions: RawBufferLoad=139, RawBufferStore=140
  if ((139 <= op && op <= 140)) {
    if (bWithTranslation) {
      major = 6;
      minor = 0;
    } else {
      major = 6;
      minor = 2;
    }
    return;
  }
  // Instructions: IgnoreHit=155, AcceptHitAndEndSearch=156
  if ((155 <= op && op <= 156)) {
    major = 6;
    minor = 3;
    mask = SFLAG(AnyHit);
    return;
  }
  // Instructions: CallShader=159
  if (op == 159) {
    major = 6;
    minor = 3;
    mask = SFLAG(Library) | SFLAG(ClosestHit) | SFLAG(RayGeneration) |
           SFLAG(Miss) | SFLAG(Callable);
    return;
  }
  // Instructions: ReportHit=158
  if (op == 158) {
    major = 6;
    minor = 3;
    mask = SFLAG(Library) | SFLAG(Intersection);
    return;
  }
  // Instructions: InstanceID=141, InstanceIndex=142, HitKind=143,
  // ObjectRayOrigin=149, ObjectRayDirection=150, ObjectToWorld=151,
  // WorldToObject=152, PrimitiveIndex=161
  if ((141 <= op && op <= 143) || (149 <= op && op <= 152) || op == 161) {
    major = 6;
    minor = 3;
    mask = SFLAG(Library) | SFLAG(Intersection) | SFLAG(AnyHit) |
           SFLAG(ClosestHit);
    return;
  }
  // Instructions: RayFlags=144, WorldRayOrigin=147, WorldRayDirection=148,
  // RayTMin=153, RayTCurrent=154
  if (op == 144 || (147 <= op && op <= 148) || (153 <= op && op <= 154)) {
    major = 6;
    minor = 3;
    mask = SFLAG(Library) | SFLAG(Intersection) | SFLAG(AnyHit) |
           SFLAG(ClosestHit) | SFLAG(Miss);
    return;
  }
  // Instructions: TraceRay=157
  if (op == 157) {
    major = 6;
    minor = 3;
    mask =
        SFLAG(Library) | SFLAG(RayGeneration) | SFLAG(ClosestHit) | SFLAG(Miss);
    return;
  }
  // Instructions: DispatchRaysIndex=145, DispatchRaysDimensions=146
  if ((145 <= op && op <= 146)) {
    major = 6;
    minor = 3;
    mask = SFLAG(Library) | SFLAG(RayGeneration) | SFLAG(Intersection) |
           SFLAG(AnyHit) | SFLAG(ClosestHit) | SFLAG(Miss) | SFLAG(Callable);
    return;
  }
  // Instructions: CreateHandleForLib=160
  if (op == 160) {
    if (bWithTranslation) {
      major = 6;
      minor = 0;
    } else {
      major = 6;
      minor = 3;
    }
    return;
  }
  // Instructions: Dot2AddHalf=162, Dot4AddI8Packed=163, Dot4AddU8Packed=164
  if ((162 <= op && op <= 164)) {
    major = 6;
    minor = 4;
    return;
  }
  // Instructions: WriteSamplerFeedbackLevel=176, WriteSamplerFeedbackGrad=177,
  // AllocateRayQuery=178, RayQuery_TraceRayInline=179, RayQuery_Proceed=180,
  // RayQuery_Abort=181, RayQuery_CommitNonOpaqueTriangleHit=182,
  // RayQuery_CommitProceduralPrimitiveHit=183, RayQuery_CommittedStatus=184,
  // RayQuery_CandidateType=185, RayQuery_CandidateObjectToWorld3x4=186,
  // RayQuery_CandidateWorldToObject3x4=187,
  // RayQuery_CommittedObjectToWorld3x4=188,
  // RayQuery_CommittedWorldToObject3x4=189,
  // RayQuery_CandidateProceduralPrimitiveNonOpaque=190,
  // RayQuery_CandidateTriangleFrontFace=191,
  // RayQuery_CommittedTriangleFrontFace=192,
  // RayQuery_CandidateTriangleBarycentrics=193,
  // RayQuery_CommittedTriangleBarycentrics=194, RayQuery_RayFlags=195,
  // RayQuery_WorldRayOrigin=196, RayQuery_WorldRayDirection=197,
  // RayQuery_RayTMin=198, RayQuery_CandidateTriangleRayT=199,
  // RayQuery_CommittedRayT=200, RayQuery_CandidateInstanceIndex=201,
  // RayQuery_CandidateInstanceID=202, RayQuery_CandidateGeometryIndex=203,
  // RayQuery_CandidatePrimitiveIndex=204,
  // RayQuery_CandidateObjectRayOrigin=205,
  // RayQuery_CandidateObjectRayDirection=206,
  // RayQuery_CommittedInstanceIndex=207, RayQuery_CommittedInstanceID=208,
  // RayQuery_CommittedGeometryIndex=209, RayQuery_CommittedPrimitiveIndex=210,
  // RayQuery_CommittedObjectRayOrigin=211,
  // RayQuery_CommittedObjectRayDirection=212,
  // RayQuery_CandidateInstanceContributionToHitGroupIndex=214,
  // RayQuery_CommittedInstanceContributionToHitGroupIndex=215
  if ((176 <= op && op <= 212) || (214 <= op && op <= 215)) {
    major = 6;
    minor = 5;
    return;
  }
  // Instructions: DispatchMesh=173
  if (op == 173) {
    major = 6;
    minor = 5;
    mask = SFLAG(Amplification);
    return;
  }
  // Instructions: WaveMatch=165, WaveMultiPrefixOp=166,
  // WaveMultiPrefixBitCount=167
  if ((165 <= op && op <= 167)) {
    major = 6;
    minor = 5;
    mask = SFLAG(Library) | SFLAG(Compute) | SFLAG(Amplification) |
           SFLAG(Mesh) | SFLAG(Pixel) | SFLAG(Vertex) | SFLAG(Hull) |
           SFLAG(Domain) | SFLAG(Geometry) | SFLAG(RayGeneration) |
           SFLAG(Intersection) | SFLAG(AnyHit) | SFLAG(ClosestHit) |
           SFLAG(Miss) | SFLAG(Callable) | SFLAG(Node);
    return;
  }
  // Instructions: GeometryIndex=213
  if (op == 213) {
    major = 6;
    minor = 5;
    mask = SFLAG(Library) | SFLAG(Intersection) | SFLAG(AnyHit) |
           SFLAG(ClosestHit);
    return;
  }
  // Instructions: WriteSamplerFeedback=174, WriteSamplerFeedbackBias=175
  if ((174 <= op && op <= 175)) {
    major = 6;
    minor = 5;
    mask = SFLAG(Library) | SFLAG(Pixel);
    return;
  }
  // Instructions: SetMeshOutputCounts=168, EmitIndices=169, GetMeshPayload=170,
  // StoreVertexOutput=171, StorePrimitiveOutput=172
  if ((168 <= op && op <= 172)) {
    major = 6;
    minor = 5;
    mask = SFLAG(Mesh);
    return;
  }
  // Instructions: CreateHandleFromHeap=218, Unpack4x8=219, Pack4x8=220,
  // IsHelperLane=221
  if ((218 <= op && op <= 221)) {
    major = 6;
    minor = 6;
    return;
  }
  // Instructions: AnnotateHandle=216, CreateHandleFromBinding=217
  if ((216 <= op && op <= 217)) {
    if (bWithTranslation) {
      major = 6;
      minor = 0;
    } else {
      major = 6;
      minor = 6;
    }
    return;
  }
  // Instructions: TextureGatherRaw=223, SampleCmpLevel=224,
  // TextureStoreSample=225
  if ((223 <= op && op <= 225)) {
    major = 6;
    minor = 7;
    return;
  }
  // Instructions: WaveMatrix_Annotate=226, WaveMatrix_Depth=227,
  // WaveMatrix_Fill=228, WaveMatrix_LoadRawBuf=229,
  // WaveMatrix_LoadGroupShared=230, WaveMatrix_StoreRawBuf=231,
  // WaveMatrix_StoreGroupShared=232, WaveMatrix_Multiply=233,
  // WaveMatrix_MultiplyAccumulate=234, WaveMatrix_ScalarOp=235,
  // WaveMatrix_SumAccumulate=236, WaveMatrix_Add=237
  if ((226 <= op && op <= 237)) {
    major = 6;
    minor = 7;
    mask = SFLAG(Library) | SFLAG(Compute);
    return;
  }
  // Instructions: QuadVote=222
  if (op == 222) {
    if (bWithTranslation) {
      major = 6;
      minor = 0;
    } else {
      major = 6;
      minor = 7;
    }
    mask = SFLAG(Library) | SFLAG(Compute) | SFLAG(Amplification) |
           SFLAG(Mesh) | SFLAG(Pixel);
    return;
  }
  // Instructions: BarrierByMemoryType=244, BarrierByMemoryHandle=245,
  // BarrierByNodeRecordHandle=246, SampleCmpGrad=254
  if ((244 <= op && op <= 246) || op == 254) {
    major = 6;
    minor = 8;
    return;
  }
  // Instructions: SampleCmpBias=255
  if (op == 255) {
    major = 6;
    minor = 8;
    mask = SFLAG(Library) | SFLAG(Pixel) | SFLAG(Compute) |
           SFLAG(Amplification) | SFLAG(Mesh) | SFLAG(Node);
    return;
  }
  // Instructions: AllocateNodeOutputRecords=238, GetNodeRecordPtr=239,
  // IncrementOutputCount=240, OutputComplete=241, GetInputRecordCount=242,
  // FinishedCrossGroupSharing=243, CreateNodeOutputHandle=247,
  // IndexNodeHandle=248, AnnotateNodeHandle=249,
  // CreateNodeInputRecordHandle=250, AnnotateNodeRecordHandle=251,
  // NodeOutputIsValid=252, GetRemainingRecursionLevels=253
  if ((238 <= op && op <= 243) || (247 <= op && op <= 253)) {
    major = 6;
    minor = 8;
    mask = SFLAG(Node);
    return;
  }
  // Instructions: StartVertexLocation=256, StartInstanceLocation=257
  if ((256 <= op && op <= 257)) {
    major = 6;
    minor = 8;
    mask = SFLAG(Vertex);
    return;
  }
  // OPCODE-SMMASK:END
}

void OP::GetMinShaderModelAndMask(const llvm::CallInst *CI,
                                  bool bWithTranslation, unsigned valMajor,
                                  unsigned valMinor, unsigned &major,
                                  unsigned &minor, unsigned &mask) {
  OpCode opcode = OP::GetDxilOpFuncCallInst(CI);
  GetMinShaderModelAndMask(opcode, bWithTranslation, major, minor, mask);

  unsigned op = (unsigned)opcode;
  // These ops cannot indicate support for CS, AS, or MS,
  // otherwise, it's saying these are guaranteed to be supported
  // on the lowest shader model returned by this function
  // for these shader stages.  For CS, SM 6.6 is required,
  // and for AS/MS, an optional feature is required.
  // This also breaks compatibility for existing validators.
  // We need a different mechanism to be supported in functions
  // for runtime linking.
  // Instructions: Sample=60, SampleBias=61, SampleCmp=64, CalculateLOD=81,
  // DerivCoarseX=83, DerivCoarseY=84, DerivFineX=85, DerivFineY=86
  if ((60 <= op && op <= 61) || op == 64 || op == 81 ||
      (83 <= op && op <= 86)) {
    mask &= ~(SFLAG(Compute) | SFLAG(Amplification) | SFLAG(Mesh));
    return;
  }

  if (DXIL::CompareVersions(valMajor, valMinor, 1, 5) < 0) {
    // validator 1.4 didn't exclude wave ops in mask
    if (IsDxilOpWave(opcode))
      mask = ((unsigned)1 << (unsigned)DXIL::ShaderKind::Invalid) - 1;
    // These shader models don't exist before 1.5
    mask &= ~(SFLAG(Amplification) | SFLAG(Mesh));
    // validator 1.4 didn't have any additional rules applied:
    return;
  }

  // Additional rules are applied manually here.

  // Barrier with mode != UAVFenceGlobal requires compute, amplification, or
  // mesh Instructions: Barrier=80
  if (opcode == DXIL::OpCode::Barrier) {
    DxilInst_Barrier barrier(const_cast<CallInst *>(CI));
    unsigned mode = barrier.get_barrierMode_val();
    if (mode != (unsigned)DXIL::BarrierMode::UAVFenceGlobal) {
      mask =
          SFLAG(Library) | SFLAG(Compute) | SFLAG(Amplification) | SFLAG(Mesh);
    }
    return;
  }

  // 64-bit integer atomic ops require 6.6
  else if (opcode == DXIL::OpCode::AtomicBinOp ||
           opcode == DXIL::OpCode::AtomicCompareExchange) {
    Type *pOverloadType = GetOverloadType(opcode, CI->getCalledFunction());
    if (pOverloadType->isIntegerTy(64)) {
      major = 6;
      minor = 6;
    }
  }

  // AnnotateHandle and CreateHandleFromBinding can be translated down to
  // SM 6.0, but this wasn't set properly in validator version 6.6, so make it
  // match when using that version.
  else if (bWithTranslation &&
           DXIL::CompareVersions(valMajor, valMinor, 1, 6) == 0 &&
           (opcode == DXIL::OpCode::AnnotateHandle ||
            opcode == DXIL::OpCode::CreateHandleFromBinding)) {
    major = 6;
    minor = 6;
  }
}
#undef SFLAG

static Type *GetOrCreateStructType(LLVMContext &Ctx, ArrayRef<Type *> types,
                                   StringRef Name, Module *pModule) {
  if (StructType *ST = pModule->getTypeByName(Name)) {
    // TODO: validate the exist type match types if needed.
    return ST;
  } else
    return StructType::create(Ctx, types, Name);
}

//------------------------------------------------------------------------------
//
//  OP methods.
//
OP::OP(LLVMContext &Ctx, Module *pModule)
    : m_Ctx(Ctx), m_pModule(pModule),
      m_LowPrecisionMode(DXIL::LowPrecisionMode::Undefined) {
  memset(m_pResRetType, 0, sizeof(m_pResRetType));
  memset(m_pCBufferRetType, 0, sizeof(m_pCBufferRetType));
  memset(m_OpCodeClassCache, 0, sizeof(m_OpCodeClassCache));
  static_assert(_countof(OP::m_OpCodeProps) == (size_t)OP::OpCode::NumOpCodes,
                "forgot to update OP::m_OpCodeProps");

  m_pHandleType = GetOrCreateStructType(m_Ctx, Type::getInt8PtrTy(m_Ctx),
                                        "dx.types.Handle", pModule);
  m_pNodeHandleType = GetOrCreateStructType(m_Ctx, Type::getInt8PtrTy(m_Ctx),
                                            "dx.types.NodeHandle", pModule);
  m_pNodeRecordHandleType = GetOrCreateStructType(
      m_Ctx, Type::getInt8PtrTy(m_Ctx), "dx.types.NodeRecordHandle", pModule);
  m_pResourcePropertiesType = GetOrCreateStructType(
      m_Ctx, {Type::getInt32Ty(m_Ctx), Type::getInt32Ty(m_Ctx)},
      "dx.types.ResourceProperties", pModule);
  m_pNodePropertiesType = GetOrCreateStructType(
      m_Ctx, {Type::getInt32Ty(m_Ctx), Type::getInt32Ty(m_Ctx)},
      "dx.types.NodeInfo", pModule);
  m_pNodeRecordPropertiesType = GetOrCreateStructType(
      m_Ctx, {Type::getInt32Ty(m_Ctx), Type::getInt32Ty(m_Ctx)},
      "dx.types.NodeRecordInfo", pModule);

  m_pResourceBindingType =
      GetOrCreateStructType(m_Ctx,
                            {Type::getInt32Ty(m_Ctx), Type::getInt32Ty(m_Ctx),
                             Type::getInt32Ty(m_Ctx), Type::getInt8Ty(m_Ctx)},
                            "dx.types.ResBind", pModule);

  Type *DimsType[4] = {Type::getInt32Ty(m_Ctx), Type::getInt32Ty(m_Ctx),
                       Type::getInt32Ty(m_Ctx), Type::getInt32Ty(m_Ctx)};
  m_pDimensionsType =
      GetOrCreateStructType(m_Ctx, DimsType, "dx.types.Dimensions", pModule);

  Type *SamplePosType[2] = {Type::getFloatTy(m_Ctx), Type::getFloatTy(m_Ctx)};
  m_pSamplePosType = GetOrCreateStructType(m_Ctx, SamplePosType,
                                           "dx.types.SamplePos", pModule);

  Type *I32cTypes[2] = {Type::getInt32Ty(m_Ctx), Type::getInt1Ty(m_Ctx)};
  m_pBinaryWithCarryType =
      GetOrCreateStructType(m_Ctx, I32cTypes, "dx.types.i32c", pModule);

  Type *TwoI32Types[2] = {Type::getInt32Ty(m_Ctx), Type::getInt32Ty(m_Ctx)};
  m_pBinaryWithTwoOutputsType =
      GetOrCreateStructType(m_Ctx, TwoI32Types, "dx.types.twoi32", pModule);

  Type *SplitDoubleTypes[2] = {Type::getInt32Ty(m_Ctx),
                               Type::getInt32Ty(m_Ctx)}; // Lo, Hi.
  m_pSplitDoubleType = GetOrCreateStructType(m_Ctx, SplitDoubleTypes,
                                             "dx.types.splitdouble", pModule);

  Type *FourI32Types[4] = {Type::getInt32Ty(m_Ctx), Type::getInt32Ty(m_Ctx),
                           Type::getInt32Ty(m_Ctx),
                           Type::getInt32Ty(m_Ctx)}; // HiHi, HiLo, LoHi, LoLo
  m_pFourI32Type =
      GetOrCreateStructType(m_Ctx, FourI32Types, "dx.types.fouri32", pModule);

  Type *FourI16Types[4] = {Type::getInt16Ty(m_Ctx), Type::getInt16Ty(m_Ctx),
                           Type::getInt16Ty(m_Ctx),
                           Type::getInt16Ty(m_Ctx)}; // HiHi, HiLo, LoHi, LoLo
  m_pFourI16Type =
      GetOrCreateStructType(m_Ctx, FourI16Types, "dx.types.fouri16", pModule);
<<<<<<< HEAD

  Type *WaveMatInfoTypes[4] = {Type::getInt8Ty(m_Ctx), Type::getInt8Ty(m_Ctx),
                               Type::getInt32Ty(m_Ctx),
                               Type::getInt32Ty(m_Ctx)};
  m_pWaveMatInfoType = cast<StructType>(GetOrCreateStructType(
      m_Ctx, WaveMatInfoTypes, "dx.types.waveMatProps", pModule));
  m_pWaveMatPtrType =
      PointerType::get(GetOrCreateStructType(m_Ctx, Type::getInt8PtrTy(m_Ctx),
                                             "dx.types.waveMatrix", pModule),
                       0);

  // When loading a module into an existing context where types are merged,
  // type names may change.  When this happens, any intrinsics overloaded on
  // UDT types will no longer have matching overload names.
  // This causes RefreshCache() to assert.
  // This fixes the function names to they match the expected types,
  // preventing RefreshCache() from failing due to this issue.
  FixOverloadNames();

  // Try to find existing intrinsic function.
  RefreshCache();
=======
>>>>>>> 5f873760
}

void OP::RefreshCache() {
  for (Function &F : m_pModule->functions()) {
    if (OP::IsDxilOpFunc(&F) && !F.user_empty()) {
      CallInst *CI = cast<CallInst>(*F.user_begin());
      OpCode OpCode = OP::GetDxilOpFuncCallInst(CI);
      Type *pOverloadType = OP::GetOverloadType(OpCode, &F);
      Function *OpFunc = GetOpFunc(OpCode, pOverloadType);
      (void)(OpFunc);
      DXASSERT_NOMSG(OpFunc == &F);
    }
  }
}

void OP::FixOverloadNames() {
  // When merging code from multiple sources, such as with linking,
  // type names that collide, but don't have the same type will be
  // automically renamed with .0+ name disambiguation.  However,
  // DXIL intrinsic overloads will not be renamed to disambiguate them,
  // since they exist in separate modules at the time.
  // This leads to name collisions between different types when linking.
  // Do this after loading into a shared context, and before copying
  // code into a common module, to prevent this problem.
  for (Function &F : m_pModule->functions()) {
    if (F.isDeclaration() && OP::IsDxilOpFunc(&F) && !F.user_empty()) {
      CallInst *CI = cast<CallInst>(*F.user_begin());
      DXIL::OpCode opCode = OP::GetDxilOpFuncCallInst(CI);
      llvm::Type *Ty = OP::GetOverloadType(opCode, &F);
      if (isa<StructType>(Ty) || isa<PointerType>(Ty)) {
        std::string funcName;
        if (OP::ConstructOverloadName(Ty, opCode, funcName)
                .compare(F.getName()) != 0) {
          F.setName(funcName);
        }
      }
    }
  }
}

void OP::UpdateCache(OpCodeClass opClass, Type *Ty, llvm::Function *F) {
  m_OpCodeClassCache[(unsigned)opClass].pOverloads[Ty] = F;
  m_FunctionToOpClass[F] = opClass;
}

Function *OP::GetOpFunc(OpCode opCode, Type *pOverloadType) {
  DXASSERT(0 <= (unsigned)opCode && opCode < OpCode::NumOpCodes,
           "otherwise caller passed OOB OpCode");
  assert(0 <= (unsigned)opCode && opCode < OpCode::NumOpCodes);
  DXASSERT(IsOverloadLegal(opCode, pOverloadType),
           "otherwise the caller requested illegal operation overload (eg HLSL "
           "function with unsupported types for mapped intrinsic function)");
  OpCodeClass opClass = m_OpCodeProps[(unsigned)opCode].opCodeClass;
  Function *&F =
      m_OpCodeClassCache[(unsigned)opClass].pOverloads[pOverloadType];
  if (F != nullptr) {
    UpdateCache(opClass, pOverloadType, F);
    return F;
  }

  vector<Type *> ArgTypes; // RetType is ArgTypes[0]
  Type *pETy = pOverloadType;
  Type *pRes = GetHandleType();
  Type *pNodeHandle = GetNodeHandleType();
  Type *pNodeRecordHandle = GetNodeRecordHandleType();
  Type *pDim = GetDimensionsType();
  Type *pPos = GetSamplePosType();
  Type *pV = Type::getVoidTy(m_Ctx);
  Type *pI1 = Type::getInt1Ty(m_Ctx);
  Type *pI8 = Type::getInt8Ty(m_Ctx);
  Type *pI16 = Type::getInt16Ty(m_Ctx);
  Type *pI32 = Type::getInt32Ty(m_Ctx);
  Type *pPI32 = Type::getInt32PtrTy(m_Ctx);
  (void)(pPI32); // Currently unused.
  Type *pI64 = Type::getInt64Ty(m_Ctx);
  (void)(pI64); // Currently unused.
  Type *pF16 = Type::getHalfTy(m_Ctx);
  Type *pF32 = Type::getFloatTy(m_Ctx);
  Type *pPF32 = Type::getFloatPtrTy(m_Ctx);
  Type *pI32C = GetBinaryWithCarryType();
  Type *p2I32 = GetBinaryWithTwoOutputsType();
  Type *pF64 = Type::getDoubleTy(m_Ctx);
  Type *pSDT = GetSplitDoubleType(); // Split double type.
  Type *p4I32 = GetFourI32Type();    // 4 i32s in a struct.

  Type *udt = pOverloadType;
  Type *obj = pOverloadType;
  Type *resProperty = GetResourcePropertiesType();
  Type *resBind = GetResourceBindingType();
  Type *nodeProperty = GetNodePropertiesType();
  Type *nodeRecordProperty = GetNodeRecordPropertiesType();

  Type *pWaveMatProps = GetWaveMatrixPropertiesType();
  Type *pWaveMatPtr = GetWaveMatPtrType();
  Type *pGSEltPtrTy =
      pETy->isVoidTy() ? nullptr : pETy->getPointerTo(DXIL::kTGSMAddrSpace);

#define A(_x) ArgTypes.emplace_back(_x)
#define RRT(_y) A(GetResRetType(_y))
#define CBRT(_y) A(GetCBufferRetType(_y))
#define VEC4(_y) A(GetVectorType(4, _y))

  /* <py::lines('OPCODE-OLOAD-FUNCS')>hctdb_instrhelp.get_oloads_funcs()</py>*/
  switch (opCode) { // return     opCode
                    // OPCODE-OLOAD-FUNCS:BEGIN
                    // Temporary, indexable, input, output registers
  case OpCode::TempRegLoad:
    A(pETy);
    A(pI32);
    A(pI32);
    break;
  case OpCode::TempRegStore:
    A(pV);
    A(pI32);
    A(pI32);
    A(pETy);
    break;
  case OpCode::MinPrecXRegLoad:
    A(pETy);
    A(pI32);
    A(pPF32);
    A(pI32);
    A(pI8);
    break;
  case OpCode::MinPrecXRegStore:
    A(pV);
    A(pI32);
    A(pPF32);
    A(pI32);
    A(pI8);
    A(pETy);
    break;
  case OpCode::LoadInput:
    A(pETy);
    A(pI32);
    A(pI32);
    A(pI32);
    A(pI8);
    A(pI32);
    break;
  case OpCode::StoreOutput:
    A(pV);
    A(pI32);
    A(pI32);
    A(pI32);
    A(pI8);
    A(pETy);
    break;

    // Unary float
  case OpCode::FAbs:
    A(pETy);
    A(pI32);
    A(pETy);
    break;
  case OpCode::Saturate:
    A(pETy);
    A(pI32);
    A(pETy);
    break;
  case OpCode::IsNaN:
    A(pI1);
    A(pI32);
    A(pETy);
    break;
  case OpCode::IsInf:
    A(pI1);
    A(pI32);
    A(pETy);
    break;
  case OpCode::IsFinite:
    A(pI1);
    A(pI32);
    A(pETy);
    break;
  case OpCode::IsNormal:
    A(pI1);
    A(pI32);
    A(pETy);
    break;
  case OpCode::Cos:
    A(pETy);
    A(pI32);
    A(pETy);
    break;
  case OpCode::Sin:
    A(pETy);
    A(pI32);
    A(pETy);
    break;
  case OpCode::Tan:
    A(pETy);
    A(pI32);
    A(pETy);
    break;
  case OpCode::Acos:
    A(pETy);
    A(pI32);
    A(pETy);
    break;
  case OpCode::Asin:
    A(pETy);
    A(pI32);
    A(pETy);
    break;
  case OpCode::Atan:
    A(pETy);
    A(pI32);
    A(pETy);
    break;
  case OpCode::Hcos:
    A(pETy);
    A(pI32);
    A(pETy);
    break;
  case OpCode::Hsin:
    A(pETy);
    A(pI32);
    A(pETy);
    break;
  case OpCode::Htan:
    A(pETy);
    A(pI32);
    A(pETy);
    break;
  case OpCode::Exp:
    A(pETy);
    A(pI32);
    A(pETy);
    break;
  case OpCode::Frc:
    A(pETy);
    A(pI32);
    A(pETy);
    break;
  case OpCode::Log:
    A(pETy);
    A(pI32);
    A(pETy);
    break;
  case OpCode::Sqrt:
    A(pETy);
    A(pI32);
    A(pETy);
    break;
  case OpCode::Rsqrt:
    A(pETy);
    A(pI32);
    A(pETy);
    break;

    // Unary float - rounding
  case OpCode::Round_ne:
    A(pETy);
    A(pI32);
    A(pETy);
    break;
  case OpCode::Round_ni:
    A(pETy);
    A(pI32);
    A(pETy);
    break;
  case OpCode::Round_pi:
    A(pETy);
    A(pI32);
    A(pETy);
    break;
  case OpCode::Round_z:
    A(pETy);
    A(pI32);
    A(pETy);
    break;

    // Unary int
  case OpCode::Bfrev:
    A(pETy);
    A(pI32);
    A(pETy);
    break;
  case OpCode::Countbits:
    A(pI32);
    A(pI32);
    A(pETy);
    break;
  case OpCode::FirstbitLo:
    A(pI32);
    A(pI32);
    A(pETy);
    break;

    // Unary uint
  case OpCode::FirstbitHi:
    A(pI32);
    A(pI32);
    A(pETy);
    break;

    // Unary int
  case OpCode::FirstbitSHi:
    A(pI32);
    A(pI32);
    A(pETy);
    break;

    // Binary float
  case OpCode::FMax:
    A(pETy);
    A(pI32);
    A(pETy);
    A(pETy);
    break;
  case OpCode::FMin:
    A(pETy);
    A(pI32);
    A(pETy);
    A(pETy);
    break;

    // Binary int
  case OpCode::IMax:
    A(pETy);
    A(pI32);
    A(pETy);
    A(pETy);
    break;
  case OpCode::IMin:
    A(pETy);
    A(pI32);
    A(pETy);
    A(pETy);
    break;

    // Binary uint
  case OpCode::UMax:
    A(pETy);
    A(pI32);
    A(pETy);
    A(pETy);
    break;
  case OpCode::UMin:
    A(pETy);
    A(pI32);
    A(pETy);
    A(pETy);
    break;

    // Binary int with two outputs
  case OpCode::IMul:
    A(p2I32);
    A(pI32);
    A(pETy);
    A(pETy);
    break;

    // Binary uint with two outputs
  case OpCode::UMul:
    A(p2I32);
    A(pI32);
    A(pETy);
    A(pETy);
    break;
  case OpCode::UDiv:
    A(p2I32);
    A(pI32);
    A(pETy);
    A(pETy);
    break;

    // Binary uint with carry or borrow
  case OpCode::UAddc:
    A(pI32C);
    A(pI32);
    A(pETy);
    A(pETy);
    break;
  case OpCode::USubb:
    A(pI32C);
    A(pI32);
    A(pETy);
    A(pETy);
    break;

    // Tertiary float
  case OpCode::FMad:
    A(pETy);
    A(pI32);
    A(pETy);
    A(pETy);
    A(pETy);
    break;
  case OpCode::Fma:
    A(pETy);
    A(pI32);
    A(pETy);
    A(pETy);
    A(pETy);
    break;

    // Tertiary int
  case OpCode::IMad:
    A(pETy);
    A(pI32);
    A(pETy);
    A(pETy);
    A(pETy);
    break;

    // Tertiary uint
  case OpCode::UMad:
    A(pETy);
    A(pI32);
    A(pETy);
    A(pETy);
    A(pETy);
    break;

    // Tertiary int
  case OpCode::Msad:
    A(pETy);
    A(pI32);
    A(pETy);
    A(pETy);
    A(pETy);
    break;
  case OpCode::Ibfe:
    A(pETy);
    A(pI32);
    A(pETy);
    A(pETy);
    A(pETy);
    break;

    // Tertiary uint
  case OpCode::Ubfe:
    A(pETy);
    A(pI32);
    A(pETy);
    A(pETy);
    A(pETy);
    break;

    // Quaternary
  case OpCode::Bfi:
    A(pETy);
    A(pI32);
    A(pETy);
    A(pETy);
    A(pETy);
    A(pETy);
    break;

    // Dot
  case OpCode::Dot2:
    A(pETy);
    A(pI32);
    A(pETy);
    A(pETy);
    A(pETy);
    A(pETy);
    break;
  case OpCode::Dot3:
    A(pETy);
    A(pI32);
    A(pETy);
    A(pETy);
    A(pETy);
    A(pETy);
    A(pETy);
    A(pETy);
    break;
  case OpCode::Dot4:
    A(pETy);
    A(pI32);
    A(pETy);
    A(pETy);
    A(pETy);
    A(pETy);
    A(pETy);
    A(pETy);
    A(pETy);
    A(pETy);
    break;

    // Resources
  case OpCode::CreateHandle:
    A(pRes);
    A(pI32);
    A(pI8);
    A(pI32);
    A(pI32);
    A(pI1);
    break;
  case OpCode::CBufferLoad:
    A(pETy);
    A(pI32);
    A(pRes);
    A(pI32);
    A(pI32);
    break;
  case OpCode::CBufferLoadLegacy:
    CBRT(pETy);
    A(pI32);
    A(pRes);
    A(pI32);
    break;

    // Resources - sample
  case OpCode::Sample:
    RRT(pETy);
    A(pI32);
    A(pRes);
    A(pRes);
    A(pF32);
    A(pF32);
    A(pF32);
    A(pF32);
    A(pI32);
    A(pI32);
    A(pI32);
    A(pF32);
    break;
  case OpCode::SampleBias:
    RRT(pETy);
    A(pI32);
    A(pRes);
    A(pRes);
    A(pF32);
    A(pF32);
    A(pF32);
    A(pF32);
    A(pI32);
    A(pI32);
    A(pI32);
    A(pF32);
    A(pF32);
    break;
  case OpCode::SampleLevel:
    RRT(pETy);
    A(pI32);
    A(pRes);
    A(pRes);
    A(pF32);
    A(pF32);
    A(pF32);
    A(pF32);
    A(pI32);
    A(pI32);
    A(pI32);
    A(pF32);
    break;
  case OpCode::SampleGrad:
    RRT(pETy);
    A(pI32);
    A(pRes);
    A(pRes);
    A(pF32);
    A(pF32);
    A(pF32);
    A(pF32);
    A(pI32);
    A(pI32);
    A(pI32);
    A(pF32);
    A(pF32);
    A(pF32);
    A(pF32);
    A(pF32);
    A(pF32);
    A(pF32);
    break;
  case OpCode::SampleCmp:
    RRT(pETy);
    A(pI32);
    A(pRes);
    A(pRes);
    A(pF32);
    A(pF32);
    A(pF32);
    A(pF32);
    A(pI32);
    A(pI32);
    A(pI32);
    A(pF32);
    A(pF32);
    break;
  case OpCode::SampleCmpLevelZero:
    RRT(pETy);
    A(pI32);
    A(pRes);
    A(pRes);
    A(pF32);
    A(pF32);
    A(pF32);
    A(pF32);
    A(pI32);
    A(pI32);
    A(pI32);
    A(pF32);
    break;

    // Resources
  case OpCode::TextureLoad:
    RRT(pETy);
    A(pI32);
    A(pRes);
    A(pI32);
    A(pI32);
    A(pI32);
    A(pI32);
    A(pI32);
    A(pI32);
    A(pI32);
    break;
  case OpCode::TextureStore:
    A(pV);
    A(pI32);
    A(pRes);
    A(pI32);
    A(pI32);
    A(pI32);
    A(pETy);
    A(pETy);
    A(pETy);
    A(pETy);
    A(pI8);
    break;
  case OpCode::BufferLoad:
    RRT(pETy);
    A(pI32);
    A(pRes);
    A(pI32);
    A(pI32);
    break;
  case OpCode::BufferStore:
    A(pV);
    A(pI32);
    A(pRes);
    A(pI32);
    A(pI32);
    A(pETy);
    A(pETy);
    A(pETy);
    A(pETy);
    A(pI8);
    break;
  case OpCode::BufferUpdateCounter:
    A(pI32);
    A(pI32);
    A(pRes);
    A(pI8);
    break;
  case OpCode::CheckAccessFullyMapped:
    A(pI1);
    A(pI32);
    A(pI32);
    break;
  case OpCode::GetDimensions:
    A(pDim);
    A(pI32);
    A(pRes);
    A(pI32);
    break;

    // Resources - gather
  case OpCode::TextureGather:
    RRT(pETy);
    A(pI32);
    A(pRes);
    A(pRes);
    A(pF32);
    A(pF32);
    A(pF32);
    A(pF32);
    A(pI32);
    A(pI32);
    A(pI32);
    break;
  case OpCode::TextureGatherCmp:
    RRT(pETy);
    A(pI32);
    A(pRes);
    A(pRes);
    A(pF32);
    A(pF32);
    A(pF32);
    A(pF32);
    A(pI32);
    A(pI32);
    A(pI32);
    A(pF32);
    break;

    // Resources - sample
  case OpCode::Texture2DMSGetSamplePosition:
    A(pPos);
    A(pI32);
    A(pRes);
    A(pI32);
    break;
  case OpCode::RenderTargetGetSamplePosition:
    A(pPos);
    A(pI32);
    A(pI32);
    break;
  case OpCode::RenderTargetGetSampleCount:
    A(pI32);
    A(pI32);
    break;

    // Synchronization
  case OpCode::AtomicBinOp:
    A(pETy);
    A(pI32);
    A(pRes);
    A(pI32);
    A(pI32);
    A(pI32);
    A(pI32);
    A(pETy);
    break;
  case OpCode::AtomicCompareExchange:
    A(pETy);
    A(pI32);
    A(pRes);
    A(pI32);
    A(pI32);
    A(pI32);
    A(pETy);
    A(pETy);
    break;
  case OpCode::Barrier:
    A(pV);
    A(pI32);
    A(pI32);
    break;

    // Derivatives
  case OpCode::CalculateLOD:
    A(pF32);
    A(pI32);
    A(pRes);
    A(pRes);
    A(pF32);
    A(pF32);
    A(pF32);
    A(pI1);
    break;

    // Pixel shader
  case OpCode::Discard:
    A(pV);
    A(pI32);
    A(pI1);
    break;

    // Derivatives
  case OpCode::DerivCoarseX:
    A(pETy);
    A(pI32);
    A(pETy);
    break;
  case OpCode::DerivCoarseY:
    A(pETy);
    A(pI32);
    A(pETy);
    break;
  case OpCode::DerivFineX:
    A(pETy);
    A(pI32);
    A(pETy);
    break;
  case OpCode::DerivFineY:
    A(pETy);
    A(pI32);
    A(pETy);
    break;

    // Pixel shader
  case OpCode::EvalSnapped:
    A(pETy);
    A(pI32);
    A(pI32);
    A(pI32);
    A(pI8);
    A(pI32);
    A(pI32);
    break;
  case OpCode::EvalSampleIndex:
    A(pETy);
    A(pI32);
    A(pI32);
    A(pI32);
    A(pI8);
    A(pI32);
    break;
  case OpCode::EvalCentroid:
    A(pETy);
    A(pI32);
    A(pI32);
    A(pI32);
    A(pI8);
    break;
  case OpCode::SampleIndex:
    A(pI32);
    A(pI32);
    break;
  case OpCode::Coverage:
    A(pI32);
    A(pI32);
    break;
  case OpCode::InnerCoverage:
    A(pI32);
    A(pI32);
    break;

    // Compute/Mesh/Amplification/Node shader
  case OpCode::ThreadId:
    A(pI32);
    A(pI32);
    A(pI32);
    break;
  case OpCode::GroupId:
    A(pI32);
    A(pI32);
    A(pI32);
    break;
  case OpCode::ThreadIdInGroup:
    A(pI32);
    A(pI32);
    A(pI32);
    break;
  case OpCode::FlattenedThreadIdInGroup:
    A(pI32);
    A(pI32);
    break;

    // Geometry shader
  case OpCode::EmitStream:
    A(pV);
    A(pI32);
    A(pI8);
    break;
  case OpCode::CutStream:
    A(pV);
    A(pI32);
    A(pI8);
    break;
  case OpCode::EmitThenCutStream:
    A(pV);
    A(pI32);
    A(pI8);
    break;
  case OpCode::GSInstanceID:
    A(pI32);
    A(pI32);
    break;

    // Double precision
  case OpCode::MakeDouble:
    A(pF64);
    A(pI32);
    A(pI32);
    A(pI32);
    break;
  case OpCode::SplitDouble:
    A(pSDT);
    A(pI32);
    A(pF64);
    break;

    // Domain and hull shader
  case OpCode::LoadOutputControlPoint:
    A(pETy);
    A(pI32);
    A(pI32);
    A(pI32);
    A(pI8);
    A(pI32);
    break;
  case OpCode::LoadPatchConstant:
    A(pETy);
    A(pI32);
    A(pI32);
    A(pI32);
    A(pI8);
    break;

    // Domain shader
  case OpCode::DomainLocation:
    A(pF32);
    A(pI32);
    A(pI8);
    break;

    // Hull shader
  case OpCode::StorePatchConstant:
    A(pV);
    A(pI32);
    A(pI32);
    A(pI32);
    A(pI8);
    A(pETy);
    break;
  case OpCode::OutputControlPointID:
    A(pI32);
    A(pI32);
    break;

    // Hull, Domain and Geometry shaders
  case OpCode::PrimitiveID:
    A(pI32);
    A(pI32);
    break;

    // Other
  case OpCode::CycleCounterLegacy:
    A(p2I32);
    A(pI32);
    break;

    // Wave
  case OpCode::WaveIsFirstLane:
    A(pI1);
    A(pI32);
    break;
  case OpCode::WaveGetLaneIndex:
    A(pI32);
    A(pI32);
    break;
  case OpCode::WaveGetLaneCount:
    A(pI32);
    A(pI32);
    break;
  case OpCode::WaveAnyTrue:
    A(pI1);
    A(pI32);
    A(pI1);
    break;
  case OpCode::WaveAllTrue:
    A(pI1);
    A(pI32);
    A(pI1);
    break;
  case OpCode::WaveActiveAllEqual:
    A(pI1);
    A(pI32);
    A(pETy);
    break;
  case OpCode::WaveActiveBallot:
    A(p4I32);
    A(pI32);
    A(pI1);
    break;
  case OpCode::WaveReadLaneAt:
    A(pETy);
    A(pI32);
    A(pETy);
    A(pI32);
    break;
  case OpCode::WaveReadLaneFirst:
    A(pETy);
    A(pI32);
    A(pETy);
    break;
  case OpCode::WaveActiveOp:
    A(pETy);
    A(pI32);
    A(pETy);
    A(pI8);
    A(pI8);
    break;
  case OpCode::WaveActiveBit:
    A(pETy);
    A(pI32);
    A(pETy);
    A(pI8);
    break;
  case OpCode::WavePrefixOp:
    A(pETy);
    A(pI32);
    A(pETy);
    A(pI8);
    A(pI8);
    break;

    // Quad Wave Ops
  case OpCode::QuadReadLaneAt:
    A(pETy);
    A(pI32);
    A(pETy);
    A(pI32);
    break;
  case OpCode::QuadOp:
    A(pETy);
    A(pI32);
    A(pETy);
    A(pI8);
    break;

    // Bitcasts with different sizes
  case OpCode::BitcastI16toF16:
    A(pF16);
    A(pI32);
    A(pI16);
    break;
  case OpCode::BitcastF16toI16:
    A(pI16);
    A(pI32);
    A(pF16);
    break;
  case OpCode::BitcastI32toF32:
    A(pF32);
    A(pI32);
    A(pI32);
    break;
  case OpCode::BitcastF32toI32:
    A(pI32);
    A(pI32);
    A(pF32);
    break;
  case OpCode::BitcastI64toF64:
    A(pF64);
    A(pI32);
    A(pI64);
    break;
  case OpCode::BitcastF64toI64:
    A(pI64);
    A(pI32);
    A(pF64);
    break;

    // Legacy floating-point
  case OpCode::LegacyF32ToF16:
    A(pI32);
    A(pI32);
    A(pF32);
    break;
  case OpCode::LegacyF16ToF32:
    A(pF32);
    A(pI32);
    A(pI32);
    break;

    // Double precision
  case OpCode::LegacyDoubleToFloat:
    A(pF32);
    A(pI32);
    A(pF64);
    break;
  case OpCode::LegacyDoubleToSInt32:
    A(pI32);
    A(pI32);
    A(pF64);
    break;
  case OpCode::LegacyDoubleToUInt32:
    A(pI32);
    A(pI32);
    A(pF64);
    break;

    // Wave
  case OpCode::WaveAllBitCount:
    A(pI32);
    A(pI32);
    A(pI1);
    break;
  case OpCode::WavePrefixBitCount:
    A(pI32);
    A(pI32);
    A(pI1);
    break;

    // Pixel shader
  case OpCode::AttributeAtVertex:
    A(pETy);
    A(pI32);
    A(pI32);
    A(pI32);
    A(pI8);
    A(pI8);
    break;

    // Graphics shader
  case OpCode::ViewID:
    A(pI32);
    A(pI32);
    break;

    // Resources
  case OpCode::RawBufferLoad:
    RRT(pETy);
    A(pI32);
    A(pRes);
    A(pI32);
    A(pI32);
    A(pI8);
    A(pI32);
    break;
  case OpCode::RawBufferStore:
    A(pV);
    A(pI32);
    A(pRes);
    A(pI32);
    A(pI32);
    A(pETy);
    A(pETy);
    A(pETy);
    A(pETy);
    A(pI8);
    A(pI32);
    break;

    // Raytracing object space uint System Values
  case OpCode::InstanceID:
    A(pI32);
    A(pI32);
    break;
  case OpCode::InstanceIndex:
    A(pI32);
    A(pI32);
    break;

    // Raytracing hit uint System Values
  case OpCode::HitKind:
    A(pI32);
    A(pI32);
    break;

    // Raytracing uint System Values
  case OpCode::RayFlags:
    A(pI32);
    A(pI32);
    break;

    // Ray Dispatch Arguments
  case OpCode::DispatchRaysIndex:
    A(pI32);
    A(pI32);
    A(pI8);
    break;
  case OpCode::DispatchRaysDimensions:
    A(pI32);
    A(pI32);
    A(pI8);
    break;

    // Ray Vectors
  case OpCode::WorldRayOrigin:
    A(pF32);
    A(pI32);
    A(pI8);
    break;
  case OpCode::WorldRayDirection:
    A(pF32);
    A(pI32);
    A(pI8);
    break;

    // Ray object space Vectors
  case OpCode::ObjectRayOrigin:
    A(pF32);
    A(pI32);
    A(pI8);
    break;
  case OpCode::ObjectRayDirection:
    A(pF32);
    A(pI32);
    A(pI8);
    break;

    // Ray Transforms
  case OpCode::ObjectToWorld:
    A(pF32);
    A(pI32);
    A(pI32);
    A(pI8);
    break;
  case OpCode::WorldToObject:
    A(pF32);
    A(pI32);
    A(pI32);
    A(pI8);
    break;

    // RayT
  case OpCode::RayTMin:
    A(pF32);
    A(pI32);
    break;
  case OpCode::RayTCurrent:
    A(pF32);
    A(pI32);
    break;

    // AnyHit Terminals
  case OpCode::IgnoreHit:
    A(pV);
    A(pI32);
    break;
  case OpCode::AcceptHitAndEndSearch:
    A(pV);
    A(pI32);
    break;

    // Indirect Shader Invocation
  case OpCode::TraceRay:
    A(pV);
    A(pI32);
    A(pRes);
    A(pI32);
    A(pI32);
    A(pI32);
    A(pI32);
    A(pI32);
    A(pF32);
    A(pF32);
    A(pF32);
    A(pF32);
    A(pF32);
    A(pF32);
    A(pF32);
    A(pF32);
    A(udt);
    break;
  case OpCode::ReportHit:
    A(pI1);
    A(pI32);
    A(pF32);
    A(pI32);
    A(udt);
    break;
  case OpCode::CallShader:
    A(pV);
    A(pI32);
    A(pI32);
    A(udt);
    break;

    // Library create handle from resource struct (like HL intrinsic)
  case OpCode::CreateHandleForLib:
    A(pRes);
    A(pI32);
    A(obj);
    break;

    // Raytracing object space uint System Values
  case OpCode::PrimitiveIndex:
    A(pI32);
    A(pI32);
    break;

    // Dot product with accumulate
  case OpCode::Dot2AddHalf:
    A(pETy);
    A(pI32);
    A(pETy);
    A(pF16);
    A(pF16);
    A(pF16);
    A(pF16);
    break;
  case OpCode::Dot4AddI8Packed:
    A(pI32);
    A(pI32);
    A(pI32);
    A(pI32);
    A(pI32);
    break;
  case OpCode::Dot4AddU8Packed:
    A(pI32);
    A(pI32);
    A(pI32);
    A(pI32);
    A(pI32);
    break;

    // Wave
  case OpCode::WaveMatch:
    A(p4I32);
    A(pI32);
    A(pETy);
    break;
  case OpCode::WaveMultiPrefixOp:
    A(pETy);
    A(pI32);
    A(pETy);
    A(pI32);
    A(pI32);
    A(pI32);
    A(pI32);
    A(pI8);
    A(pI8);
    break;
  case OpCode::WaveMultiPrefixBitCount:
    A(pI32);
    A(pI32);
    A(pI1);
    A(pI32);
    A(pI32);
    A(pI32);
    A(pI32);
    break;

    // Mesh shader instructions
  case OpCode::SetMeshOutputCounts:
    A(pV);
    A(pI32);
    A(pI32);
    A(pI32);
    break;
  case OpCode::EmitIndices:
    A(pV);
    A(pI32);
    A(pI32);
    A(pI32);
    A(pI32);
    A(pI32);
    break;
  case OpCode::GetMeshPayload:
    A(pETy);
    A(pI32);
    break;
  case OpCode::StoreVertexOutput:
    A(pV);
    A(pI32);
    A(pI32);
    A(pI32);
    A(pI8);
    A(pETy);
    A(pI32);
    break;
  case OpCode::StorePrimitiveOutput:
    A(pV);
    A(pI32);
    A(pI32);
    A(pI32);
    A(pI8);
    A(pETy);
    A(pI32);
    break;

    // Amplification shader instructions
  case OpCode::DispatchMesh:
    A(pV);
    A(pI32);
    A(pI32);
    A(pI32);
    A(pI32);
    A(pETy);
    break;

    // Sampler Feedback
  case OpCode::WriteSamplerFeedback:
    A(pV);
    A(pI32);
    A(pRes);
    A(pRes);
    A(pRes);
    A(pF32);
    A(pF32);
    A(pF32);
    A(pF32);
    A(pF32);
    break;
  case OpCode::WriteSamplerFeedbackBias:
    A(pV);
    A(pI32);
    A(pRes);
    A(pRes);
    A(pRes);
    A(pF32);
    A(pF32);
    A(pF32);
    A(pF32);
    A(pF32);
    A(pF32);
    break;
  case OpCode::WriteSamplerFeedbackLevel:
    A(pV);
    A(pI32);
    A(pRes);
    A(pRes);
    A(pRes);
    A(pF32);
    A(pF32);
    A(pF32);
    A(pF32);
    A(pF32);
    break;
  case OpCode::WriteSamplerFeedbackGrad:
    A(pV);
    A(pI32);
    A(pRes);
    A(pRes);
    A(pRes);
    A(pF32);
    A(pF32);
    A(pF32);
    A(pF32);
    A(pF32);
    A(pF32);
    A(pF32);
    A(pF32);
    A(pF32);
    A(pF32);
    A(pF32);
    break;

    // Inline Ray Query
  case OpCode::AllocateRayQuery:
    A(pI32);
    A(pI32);
    A(pI32);
    break;
  case OpCode::RayQuery_TraceRayInline:
    A(pV);
    A(pI32);
    A(pI32);
    A(pRes);
    A(pI32);
    A(pI32);
    A(pF32);
    A(pF32);
    A(pF32);
    A(pF32);
    A(pF32);
    A(pF32);
    A(pF32);
    A(pF32);
    break;
  case OpCode::RayQuery_Proceed:
    A(pI1);
    A(pI32);
    A(pI32);
    break;
  case OpCode::RayQuery_Abort:
    A(pV);
    A(pI32);
    A(pI32);
    break;
  case OpCode::RayQuery_CommitNonOpaqueTriangleHit:
    A(pV);
    A(pI32);
    A(pI32);
    break;
  case OpCode::RayQuery_CommitProceduralPrimitiveHit:
    A(pV);
    A(pI32);
    A(pI32);
    A(pF32);
    break;
  case OpCode::RayQuery_CommittedStatus:
    A(pI32);
    A(pI32);
    A(pI32);
    break;
  case OpCode::RayQuery_CandidateType:
    A(pI32);
    A(pI32);
    A(pI32);
    break;
  case OpCode::RayQuery_CandidateObjectToWorld3x4:
    A(pF32);
    A(pI32);
    A(pI32);
    A(pI32);
    A(pI8);
    break;
  case OpCode::RayQuery_CandidateWorldToObject3x4:
    A(pF32);
    A(pI32);
    A(pI32);
    A(pI32);
    A(pI8);
    break;
  case OpCode::RayQuery_CommittedObjectToWorld3x4:
    A(pF32);
    A(pI32);
    A(pI32);
    A(pI32);
    A(pI8);
    break;
  case OpCode::RayQuery_CommittedWorldToObject3x4:
    A(pF32);
    A(pI32);
    A(pI32);
    A(pI32);
    A(pI8);
    break;
  case OpCode::RayQuery_CandidateProceduralPrimitiveNonOpaque:
    A(pI1);
    A(pI32);
    A(pI32);
    break;
  case OpCode::RayQuery_CandidateTriangleFrontFace:
    A(pI1);
    A(pI32);
    A(pI32);
    break;
  case OpCode::RayQuery_CommittedTriangleFrontFace:
    A(pI1);
    A(pI32);
    A(pI32);
    break;
  case OpCode::RayQuery_CandidateTriangleBarycentrics:
    A(pF32);
    A(pI32);
    A(pI32);
    A(pI8);
    break;
  case OpCode::RayQuery_CommittedTriangleBarycentrics:
    A(pF32);
    A(pI32);
    A(pI32);
    A(pI8);
    break;
  case OpCode::RayQuery_RayFlags:
    A(pI32);
    A(pI32);
    A(pI32);
    break;
  case OpCode::RayQuery_WorldRayOrigin:
    A(pF32);
    A(pI32);
    A(pI32);
    A(pI8);
    break;
  case OpCode::RayQuery_WorldRayDirection:
    A(pF32);
    A(pI32);
    A(pI32);
    A(pI8);
    break;
  case OpCode::RayQuery_RayTMin:
    A(pF32);
    A(pI32);
    A(pI32);
    break;
  case OpCode::RayQuery_CandidateTriangleRayT:
    A(pF32);
    A(pI32);
    A(pI32);
    break;
  case OpCode::RayQuery_CommittedRayT:
    A(pF32);
    A(pI32);
    A(pI32);
    break;
  case OpCode::RayQuery_CandidateInstanceIndex:
    A(pI32);
    A(pI32);
    A(pI32);
    break;
  case OpCode::RayQuery_CandidateInstanceID:
    A(pI32);
    A(pI32);
    A(pI32);
    break;
  case OpCode::RayQuery_CandidateGeometryIndex:
    A(pI32);
    A(pI32);
    A(pI32);
    break;
  case OpCode::RayQuery_CandidatePrimitiveIndex:
    A(pI32);
    A(pI32);
    A(pI32);
    break;
  case OpCode::RayQuery_CandidateObjectRayOrigin:
    A(pF32);
    A(pI32);
    A(pI32);
    A(pI8);
    break;
  case OpCode::RayQuery_CandidateObjectRayDirection:
    A(pF32);
    A(pI32);
    A(pI32);
    A(pI8);
    break;
  case OpCode::RayQuery_CommittedInstanceIndex:
    A(pI32);
    A(pI32);
    A(pI32);
    break;
  case OpCode::RayQuery_CommittedInstanceID:
    A(pI32);
    A(pI32);
    A(pI32);
    break;
  case OpCode::RayQuery_CommittedGeometryIndex:
    A(pI32);
    A(pI32);
    A(pI32);
    break;
  case OpCode::RayQuery_CommittedPrimitiveIndex:
    A(pI32);
    A(pI32);
    A(pI32);
    break;
  case OpCode::RayQuery_CommittedObjectRayOrigin:
    A(pF32);
    A(pI32);
    A(pI32);
    A(pI8);
    break;
  case OpCode::RayQuery_CommittedObjectRayDirection:
    A(pF32);
    A(pI32);
    A(pI32);
    A(pI8);
    break;

    // Raytracing object space uint System Values, raytracing tier 1.1
  case OpCode::GeometryIndex:
    A(pI32);
    A(pI32);
    break;

    // Inline Ray Query
  case OpCode::RayQuery_CandidateInstanceContributionToHitGroupIndex:
    A(pI32);
    A(pI32);
    A(pI32);
    break;
  case OpCode::RayQuery_CommittedInstanceContributionToHitGroupIndex:
    A(pI32);
    A(pI32);
    A(pI32);
    break;

    // Get handle from heap
  case OpCode::AnnotateHandle:
    A(pRes);
    A(pI32);
    A(pRes);
    A(resProperty);
    break;
  case OpCode::CreateHandleFromBinding:
    A(pRes);
    A(pI32);
    A(resBind);
    A(pI32);
    A(pI1);
    break;
  case OpCode::CreateHandleFromHeap:
    A(pRes);
    A(pI32);
    A(pI32);
    A(pI1);
    A(pI1);
    break;

    // Unpacking intrinsics
  case OpCode::Unpack4x8:
    VEC4(pETy);
    A(pI32);
    A(pI8);
    A(pI32);
    break;

    // Packing intrinsics
  case OpCode::Pack4x8:
    A(pI32);
    A(pI32);
    A(pI8);
    A(pETy);
    A(pETy);
    A(pETy);
    A(pETy);
    break;

    // Helper Lanes
  case OpCode::IsHelperLane:
    A(pI1);
    A(pI32);
    break;

    // Quad Wave Ops
  case OpCode::QuadVote:
    A(pI1);
    A(pI32);
    A(pI1);
    A(pI8);
    break;

    // Resources - gather
  case OpCode::TextureGatherRaw:
    RRT(pETy);
    A(pI32);
    A(pRes);
    A(pRes);
    A(pF32);
    A(pF32);
    A(pF32);
    A(pF32);
    A(pI32);
    A(pI32);
    break;

    // Resources - sample
  case OpCode::SampleCmpLevel:
    RRT(pETy);
    A(pI32);
    A(pRes);
    A(pRes);
    A(pF32);
    A(pF32);
    A(pF32);
    A(pF32);
    A(pI32);
    A(pI32);
    A(pI32);
    A(pF32);
    A(pF32);
    break;

    // Resources
  case OpCode::TextureStoreSample:
    A(pV);
    A(pI32);
    A(pRes);
    A(pI32);
    A(pI32);
    A(pI32);
    A(pETy);
    A(pETy);
    A(pETy);
    A(pETy);
    A(pI8);
    A(pI32);
    break;

    // WaveMatrix
  case OpCode::WaveMatrix_Annotate:
    A(pV);
    A(pI32);
    A(pWaveMatPtr);
    A(pWaveMatProps);
    break;
  case OpCode::WaveMatrix_Depth:
    A(pI32);
    A(pI32);
    A(pWaveMatProps);
    break;
  case OpCode::WaveMatrix_Fill:
    A(pV);
    A(pI32);
    A(pWaveMatPtr);
    A(pETy);
    break;
  case OpCode::WaveMatrix_LoadRawBuf:
    A(pV);
    A(pI32);
    A(pWaveMatPtr);
    A(pRes);
    A(pI32);
    A(pI32);
    A(pI8);
    A(pI1);
    break;
  case OpCode::WaveMatrix_LoadGroupShared:
    A(pV);
    A(pI32);
    A(pWaveMatPtr);
    A(pGSEltPtrTy);
    A(pI32);
    A(pI32);
    A(pI1);
    break;
  case OpCode::WaveMatrix_StoreRawBuf:
    A(pV);
    A(pI32);
    A(pWaveMatPtr);
    A(pRes);
    A(pI32);
    A(pI32);
    A(pI8);
    A(pI1);
    break;
  case OpCode::WaveMatrix_StoreGroupShared:
    A(pV);
    A(pI32);
    A(pWaveMatPtr);
    A(pGSEltPtrTy);
    A(pI32);
    A(pI32);
    A(pI1);
    break;
  case OpCode::WaveMatrix_Multiply:
    A(pV);
    A(pI32);
    A(pWaveMatPtr);
    A(pWaveMatPtr);
    A(pWaveMatPtr);
    break;
  case OpCode::WaveMatrix_MultiplyAccumulate:
    A(pV);
    A(pI32);
    A(pWaveMatPtr);
    A(pWaveMatPtr);
    A(pWaveMatPtr);
    break;
  case OpCode::WaveMatrix_ScalarOp:
    A(pV);
    A(pI32);
    A(pWaveMatPtr);
    A(pI8);
    A(pETy);
    break;
  case OpCode::WaveMatrix_SumAccumulate:
    A(pV);
    A(pI32);
    A(pWaveMatPtr);
    A(pWaveMatPtr);
    break;
  case OpCode::WaveMatrix_Add:
    A(pV);
    A(pI32);
    A(pWaveMatPtr);
    A(pWaveMatPtr);
    break;

    // Create/Annotate Node Handles
  case OpCode::AllocateNodeOutputRecords:
    A(pNodeRecordHandle);
    A(pI32);
    A(pNodeHandle);
    A(pI32);
    A(pI1);
    break;

    // Get Pointer to Node Record in Address Space 6
  case OpCode::GetNodeRecordPtr:
    A(pETy);
    A(pI32);
    A(pNodeRecordHandle);
    A(pI32);
    break;

    // Work Graph intrinsics
  case OpCode::IncrementOutputCount:
    A(pV);
    A(pI32);
    A(pNodeHandle);
    A(pI32);
    A(pI1);
    break;
  case OpCode::OutputComplete:
    A(pV);
    A(pI32);
    A(pNodeRecordHandle);
    break;
  case OpCode::GetInputRecordCount:
    A(pI32);
    A(pI32);
    A(pNodeRecordHandle);
    break;
  case OpCode::FinishedCrossGroupSharing:
    A(pI1);
    A(pI32);
    A(pNodeRecordHandle);
    break;

    // Synchronization
  case OpCode::BarrierByMemoryType:
    A(pV);
    A(pI32);
    A(pI32);
    A(pI32);
    break;
  case OpCode::BarrierByMemoryHandle:
    A(pV);
    A(pI32);
    A(pRes);
    A(pI32);
    break;
  case OpCode::BarrierByNodeRecordHandle:
    A(pV);
    A(pI32);
    A(pNodeRecordHandle);
    A(pI32);
    break;

    // Create/Annotate Node Handles
  case OpCode::CreateNodeOutputHandle:
    A(pNodeHandle);
    A(pI32);
    A(pI32);
    break;
  case OpCode::IndexNodeHandle:
    A(pNodeHandle);
    A(pI32);
    A(pNodeHandle);
    A(pI32);
    break;
  case OpCode::AnnotateNodeHandle:
    A(pNodeHandle);
    A(pI32);
    A(pNodeHandle);
    A(nodeProperty);
    break;
  case OpCode::CreateNodeInputRecordHandle:
    A(pNodeRecordHandle);
    A(pI32);
    A(pI32);
    break;
  case OpCode::AnnotateNodeRecordHandle:
    A(pNodeRecordHandle);
    A(pI32);
    A(pNodeRecordHandle);
    A(nodeRecordProperty);
    break;

    // Work Graph intrinsics
  case OpCode::NodeOutputIsValid:
    A(pI1);
    A(pI32);
    A(pNodeHandle);
    break;
  case OpCode::GetRemainingRecursionLevels:
    A(pI32);
    A(pI32);
    break;

    // Comparison Samples
  case OpCode::SampleCmpGrad:
    RRT(pETy);
    A(pI32);
    A(pRes);
    A(pRes);
    A(pF32);
    A(pF32);
    A(pF32);
    A(pF32);
    A(pI32);
    A(pI32);
    A(pI32);
    A(pF32);
    A(pF32);
    A(pF32);
    A(pF32);
    A(pF32);
    A(pF32);
    A(pF32);
    A(pF32);
    break;
  case OpCode::SampleCmpBias:
    RRT(pETy);
    A(pI32);
    A(pRes);
    A(pRes);
    A(pF32);
    A(pF32);
    A(pF32);
    A(pF32);
    A(pI32);
    A(pI32);
    A(pI32);
    A(pF32);
    A(pF32);
    A(pF32);
    break;

    // Extended Command Information
  case OpCode::StartVertexLocation:
    A(pI32);
    A(pI32);
    break;
  case OpCode::StartInstanceLocation:
    A(pI32);
    A(pI32);
    break;
  // OPCODE-OLOAD-FUNCS:END
  default:
    DXASSERT(false, "otherwise unhandled case");
    break;
  }
#undef RRT
#undef A

  FunctionType *pFT;
  DXASSERT(ArgTypes.size() > 1, "otherwise forgot to initialize arguments");
  pFT = FunctionType::get(
      ArgTypes[0], ArrayRef<Type *>(&ArgTypes[1], ArgTypes.size() - 1), false);

  std::string funcName;
  ConstructOverloadName(pOverloadType, opCode, funcName);

  // Try to find existing function with the same name in the module.
  // This needs to happen after the switch statement that constructs arguments
  // and return values to ensure that ResRetType is constructed in the
  // RefreshCache case.
  if (Function *existF = m_pModule->getFunction(funcName)) {
    DXASSERT(existF->getFunctionType() == pFT,
             "existing function must have the expected function type");
    F = existF;
    UpdateCache(opClass, pOverloadType, F);
    return F;
  }

  F = cast<Function>(m_pModule->getOrInsertFunction(funcName, pFT));

  UpdateCache(opClass, pOverloadType, F);
  F->setCallingConv(CallingConv::C);
  F->addFnAttr(Attribute::NoUnwind);
  if (m_OpCodeProps[(unsigned)opCode].FuncAttr != Attribute::None)
    F->addFnAttr(m_OpCodeProps[(unsigned)opCode].FuncAttr);

  return F;
}

const SmallMapVector<llvm::Type *, llvm::Function *, 8> &
OP::GetOpFuncList(OpCode opCode) const {
  DXASSERT(0 <= (unsigned)opCode && opCode < OpCode::NumOpCodes,
           "otherwise caller passed OOB OpCode");
  assert(0 <= (unsigned)opCode && opCode < OpCode::NumOpCodes);
  return m_OpCodeClassCache[(unsigned)m_OpCodeProps[(unsigned)opCode]
                                .opCodeClass]
      .pOverloads;
}

bool OP::IsDxilOpUsed(OpCode opcode) const {
  auto &FnList = GetOpFuncList(opcode);
  for (auto &it : FnList) {
    llvm::Function *F = it.second;
    if (!F) {
      continue;
    }
    if (!F->user_empty()) {
      return true;
    }
  }
  return false;
}

void OP::RemoveFunction(Function *F) {
  if (OP::IsDxilOpFunc(F)) {
    OpCodeClass opClass = m_FunctionToOpClass[F];
    for (auto it : m_OpCodeClassCache[(unsigned)opClass].pOverloads) {
      if (it.second == F) {
        m_OpCodeClassCache[(unsigned)opClass].pOverloads.erase(it.first);
        m_FunctionToOpClass.erase(F);
        break;
      }
    }
  }
}

bool OP::GetOpCodeClass(const Function *F, OP::OpCodeClass &opClass) {
  auto iter = m_FunctionToOpClass.find(F);
  if (iter == m_FunctionToOpClass.end()) {
    // When no user, cannot get opcode.
    DXASSERT(F->user_empty() || !IsDxilOpFunc(F),
             "dxil function without an opcode class mapping?");
    opClass = OP::OpCodeClass::NumOpClasses;
    return false;
  }
  opClass = iter->second;
  return true;
}

bool OP::UseMinPrecision() {
  return m_LowPrecisionMode == DXIL::LowPrecisionMode::UseMinPrecision;
}

void OP::InitWithMinPrecision(bool bMinPrecision) {
  DXIL::LowPrecisionMode mode =
      bMinPrecision ? DXIL::LowPrecisionMode::UseMinPrecision
                    : DXIL::LowPrecisionMode::UseNativeLowPrecision;
  DXASSERT((mode == m_LowPrecisionMode ||
            m_LowPrecisionMode == DXIL::LowPrecisionMode::Undefined),
           "LowPrecisionMode should only be set once.");

  if (mode != m_LowPrecisionMode) {
    m_LowPrecisionMode = mode;

    // The following FixOverloadNames() and RefreshCache() calls interact with
    // the type cache, which can only be correctly constructed once we know
    // the min precision mode.  That's why they are called here, rather than
    // in the constructor.

    // When loading a module into an existing context where types are merged,
    // type names may change.  When this happens, any intrinsics overloaded on
    // UDT types will no longer have matching overload names.
    // This causes RefreshCache() to assert.
    // This fixes the function names to they match the expected types,
    // preventing RefreshCache() from failing due to this issue.
    FixOverloadNames();

    // Try to find existing intrinsic function.
    RefreshCache();
  }
}

uint64_t OP::GetAllocSizeForType(llvm::Type *Ty) {
  return m_pModule->getDataLayout().getTypeAllocSize(Ty);
}

llvm::Type *OP::GetOverloadType(OpCode opCode, llvm::Function *F) {
  DXASSERT(F, "not work on nullptr");
  Type *Ty = F->getReturnType();
  FunctionType *FT = F->getFunctionType();
  LLVMContext &Ctx = F->getContext();
  // clang-format off
  // Python lines need to be not formatted.
  /* <py::lines('OPCODE-OLOAD-TYPES')>hctdb_instrhelp.get_funcs_oload_type()</py>*/
  // clang-format on
  switch (opCode) { // return     OpCode
  // OPCODE-OLOAD-TYPES:BEGIN
  case OpCode::TempRegStore:
  case OpCode::CallShader:
  case OpCode::Pack4x8:
  case OpCode::WaveMatrix_Fill:
    DXASSERT_NOMSG(FT->getNumParams() > 2);
    return FT->getParamType(2);
  case OpCode::MinPrecXRegStore:
  case OpCode::StoreOutput:
  case OpCode::BufferStore:
  case OpCode::StorePatchConstant:
  case OpCode::RawBufferStore:
  case OpCode::StoreVertexOutput:
  case OpCode::StorePrimitiveOutput:
  case OpCode::DispatchMesh:
    DXASSERT_NOMSG(FT->getNumParams() > 4);
    return FT->getParamType(4);
  case OpCode::IsNaN:
  case OpCode::IsInf:
  case OpCode::IsFinite:
  case OpCode::IsNormal:
  case OpCode::Countbits:
  case OpCode::FirstbitLo:
  case OpCode::FirstbitHi:
  case OpCode::FirstbitSHi:
  case OpCode::IMul:
  case OpCode::UMul:
  case OpCode::UDiv:
  case OpCode::UAddc:
  case OpCode::USubb:
  case OpCode::WaveActiveAllEqual:
  case OpCode::CreateHandleForLib:
  case OpCode::WaveMatch:
    DXASSERT_NOMSG(FT->getNumParams() > 1);
    return FT->getParamType(1);
  case OpCode::TextureStore:
  case OpCode::TextureStoreSample:
    DXASSERT_NOMSG(FT->getNumParams() > 5);
    return FT->getParamType(5);
  case OpCode::TraceRay:
    DXASSERT_NOMSG(FT->getNumParams() > 15);
    return FT->getParamType(15);
  case OpCode::ReportHit:
  case OpCode::WaveMatrix_ScalarOp:
    DXASSERT_NOMSG(FT->getNumParams() > 3);
    return FT->getParamType(3);
  case OpCode::WaveMatrix_LoadGroupShared:
  case OpCode::WaveMatrix_StoreGroupShared:
    DXASSERT_NOMSG(FT->getNumParams() > 2);
    return FT->getParamType(2)->getPointerElementType();
  case OpCode::CreateHandle:
  case OpCode::BufferUpdateCounter:
  case OpCode::GetDimensions:
  case OpCode::Texture2DMSGetSamplePosition:
  case OpCode::RenderTargetGetSamplePosition:
  case OpCode::RenderTargetGetSampleCount:
  case OpCode::Barrier:
  case OpCode::Discard:
  case OpCode::EmitStream:
  case OpCode::CutStream:
  case OpCode::EmitThenCutStream:
  case OpCode::CycleCounterLegacy:
  case OpCode::WaveIsFirstLane:
  case OpCode::WaveGetLaneIndex:
  case OpCode::WaveGetLaneCount:
  case OpCode::WaveAnyTrue:
  case OpCode::WaveAllTrue:
  case OpCode::WaveActiveBallot:
  case OpCode::BitcastI16toF16:
  case OpCode::BitcastF16toI16:
  case OpCode::BitcastI32toF32:
  case OpCode::BitcastF32toI32:
  case OpCode::BitcastI64toF64:
  case OpCode::BitcastF64toI64:
  case OpCode::LegacyF32ToF16:
  case OpCode::LegacyF16ToF32:
  case OpCode::LegacyDoubleToFloat:
  case OpCode::LegacyDoubleToSInt32:
  case OpCode::LegacyDoubleToUInt32:
  case OpCode::WaveAllBitCount:
  case OpCode::WavePrefixBitCount:
  case OpCode::IgnoreHit:
  case OpCode::AcceptHitAndEndSearch:
  case OpCode::WaveMultiPrefixBitCount:
  case OpCode::SetMeshOutputCounts:
  case OpCode::EmitIndices:
  case OpCode::WriteSamplerFeedback:
  case OpCode::WriteSamplerFeedbackBias:
  case OpCode::WriteSamplerFeedbackLevel:
  case OpCode::WriteSamplerFeedbackGrad:
  case OpCode::AllocateRayQuery:
  case OpCode::RayQuery_TraceRayInline:
  case OpCode::RayQuery_Abort:
  case OpCode::RayQuery_CommitNonOpaqueTriangleHit:
  case OpCode::RayQuery_CommitProceduralPrimitiveHit:
  case OpCode::AnnotateHandle:
  case OpCode::CreateHandleFromBinding:
  case OpCode::CreateHandleFromHeap:
  case OpCode::WaveMatrix_Annotate:
  case OpCode::WaveMatrix_Depth:
  case OpCode::WaveMatrix_LoadRawBuf:
  case OpCode::WaveMatrix_StoreRawBuf:
  case OpCode::WaveMatrix_Multiply:
  case OpCode::WaveMatrix_MultiplyAccumulate:
  case OpCode::WaveMatrix_SumAccumulate:
  case OpCode::WaveMatrix_Add:
  case OpCode::AllocateNodeOutputRecords:
  case OpCode::IncrementOutputCount:
  case OpCode::OutputComplete:
  case OpCode::GetInputRecordCount:
  case OpCode::FinishedCrossGroupSharing:
  case OpCode::BarrierByMemoryType:
  case OpCode::BarrierByMemoryHandle:
  case OpCode::BarrierByNodeRecordHandle:
  case OpCode::CreateNodeOutputHandle:
  case OpCode::IndexNodeHandle:
  case OpCode::AnnotateNodeHandle:
  case OpCode::CreateNodeInputRecordHandle:
  case OpCode::AnnotateNodeRecordHandle:
  case OpCode::NodeOutputIsValid:
  case OpCode::GetRemainingRecursionLevels:
    return Type::getVoidTy(Ctx);
  case OpCode::CheckAccessFullyMapped:
  case OpCode::SampleIndex:
  case OpCode::Coverage:
  case OpCode::InnerCoverage:
  case OpCode::ThreadId:
  case OpCode::GroupId:
  case OpCode::ThreadIdInGroup:
  case OpCode::FlattenedThreadIdInGroup:
  case OpCode::GSInstanceID:
  case OpCode::OutputControlPointID:
  case OpCode::PrimitiveID:
  case OpCode::ViewID:
  case OpCode::InstanceID:
  case OpCode::InstanceIndex:
  case OpCode::HitKind:
  case OpCode::RayFlags:
  case OpCode::DispatchRaysIndex:
  case OpCode::DispatchRaysDimensions:
  case OpCode::PrimitiveIndex:
  case OpCode::Dot4AddI8Packed:
  case OpCode::Dot4AddU8Packed:
  case OpCode::RayQuery_CommittedStatus:
  case OpCode::RayQuery_CandidateType:
  case OpCode::RayQuery_RayFlags:
  case OpCode::RayQuery_CandidateInstanceIndex:
  case OpCode::RayQuery_CandidateInstanceID:
  case OpCode::RayQuery_CandidateGeometryIndex:
  case OpCode::RayQuery_CandidatePrimitiveIndex:
  case OpCode::RayQuery_CommittedInstanceIndex:
  case OpCode::RayQuery_CommittedInstanceID:
  case OpCode::RayQuery_CommittedGeometryIndex:
  case OpCode::RayQuery_CommittedPrimitiveIndex:
  case OpCode::GeometryIndex:
  case OpCode::RayQuery_CandidateInstanceContributionToHitGroupIndex:
  case OpCode::RayQuery_CommittedInstanceContributionToHitGroupIndex:
  case OpCode::StartVertexLocation:
  case OpCode::StartInstanceLocation:
    return IntegerType::get(Ctx, 32);
  case OpCode::CalculateLOD:
  case OpCode::DomainLocation:
  case OpCode::WorldRayOrigin:
  case OpCode::WorldRayDirection:
  case OpCode::ObjectRayOrigin:
  case OpCode::ObjectRayDirection:
  case OpCode::ObjectToWorld:
  case OpCode::WorldToObject:
  case OpCode::RayTMin:
  case OpCode::RayTCurrent:
  case OpCode::RayQuery_CandidateObjectToWorld3x4:
  case OpCode::RayQuery_CandidateWorldToObject3x4:
  case OpCode::RayQuery_CommittedObjectToWorld3x4:
  case OpCode::RayQuery_CommittedWorldToObject3x4:
  case OpCode::RayQuery_CandidateTriangleBarycentrics:
  case OpCode::RayQuery_CommittedTriangleBarycentrics:
  case OpCode::RayQuery_WorldRayOrigin:
  case OpCode::RayQuery_WorldRayDirection:
  case OpCode::RayQuery_RayTMin:
  case OpCode::RayQuery_CandidateTriangleRayT:
  case OpCode::RayQuery_CommittedRayT:
  case OpCode::RayQuery_CandidateObjectRayOrigin:
  case OpCode::RayQuery_CandidateObjectRayDirection:
  case OpCode::RayQuery_CommittedObjectRayOrigin:
  case OpCode::RayQuery_CommittedObjectRayDirection:
    return Type::getFloatTy(Ctx);
  case OpCode::MakeDouble:
  case OpCode::SplitDouble:
    return Type::getDoubleTy(Ctx);
  case OpCode::RayQuery_Proceed:
  case OpCode::RayQuery_CandidateProceduralPrimitiveNonOpaque:
  case OpCode::RayQuery_CandidateTriangleFrontFace:
  case OpCode::RayQuery_CommittedTriangleFrontFace:
  case OpCode::IsHelperLane:
  case OpCode::QuadVote:
    return IntegerType::get(Ctx, 1);
  case OpCode::CBufferLoadLegacy:
  case OpCode::Sample:
  case OpCode::SampleBias:
  case OpCode::SampleLevel:
  case OpCode::SampleGrad:
  case OpCode::SampleCmp:
  case OpCode::SampleCmpLevelZero:
  case OpCode::TextureLoad:
  case OpCode::BufferLoad:
  case OpCode::TextureGather:
  case OpCode::TextureGatherCmp:
  case OpCode::RawBufferLoad:
  case OpCode::Unpack4x8:
  case OpCode::TextureGatherRaw:
  case OpCode::SampleCmpLevel:
  case OpCode::SampleCmpGrad:
  case OpCode::SampleCmpBias: {
    StructType *ST = cast<StructType>(Ty);
    return ST->getElementType(0);
  }
  // OPCODE-OLOAD-TYPES:END
  default:
    return Ty;
  }
}

Type *OP::GetHandleType() const { return m_pHandleType; }

Type *OP::GetNodeHandleType() const { return m_pNodeHandleType; }

Type *OP::GetNodeRecordHandleType() const { return m_pNodeRecordHandleType; }

Type *OP::GetResourcePropertiesType() const {
  return m_pResourcePropertiesType;
}

Type *OP::GetNodePropertiesType() const { return m_pNodePropertiesType; }

Type *OP::GetNodeRecordPropertiesType() const {
  return m_pNodeRecordPropertiesType;
}

Type *OP::GetResourceBindingType() const { return m_pResourceBindingType; }

Type *OP::GetDimensionsType() const { return m_pDimensionsType; }

Type *OP::GetSamplePosType() const { return m_pSamplePosType; }

Type *OP::GetBinaryWithCarryType() const { return m_pBinaryWithCarryType; }

Type *OP::GetBinaryWithTwoOutputsType() const {
  return m_pBinaryWithTwoOutputsType;
}

Type *OP::GetSplitDoubleType() const { return m_pSplitDoubleType; }

Type *OP::GetFourI32Type() const { return m_pFourI32Type; }

Type *OP::GetFourI16Type() const { return m_pFourI16Type; }

StructType *OP::GetWaveMatrixPropertiesType() const {
  return m_pWaveMatInfoType;
}
PointerType *OP::GetWaveMatPtrType() const { return m_pWaveMatPtrType; }

bool OP::IsResRetType(llvm::Type *Ty) {
  for (Type *ResTy : m_pResRetType) {
    if (Ty == ResTy)
      return true;
  }
  return false;
}

Type *OP::GetResRetType(Type *pOverloadType) {
  unsigned TypeSlot = GetTypeSlot(pOverloadType);

  if (m_pResRetType[TypeSlot] == nullptr) {
    string TypeName("dx.types.ResRet.");
    TypeName += GetOverloadTypeName(TypeSlot);
    Type *FieldTypes[5] = {pOverloadType, pOverloadType, pOverloadType,
                           pOverloadType, Type::getInt32Ty(m_Ctx)};
    m_pResRetType[TypeSlot] =
        GetOrCreateStructType(m_Ctx, FieldTypes, TypeName, m_pModule);
  }

  return m_pResRetType[TypeSlot];
}

Type *OP::GetCBufferRetType(Type *pOverloadType) {
  unsigned TypeSlot = GetTypeSlot(pOverloadType);

  if (m_pCBufferRetType[TypeSlot] == nullptr) {
    DXASSERT(m_LowPrecisionMode != DXIL::LowPrecisionMode::Undefined,
             "m_LowPrecisionMode must be set before constructing type.");
    string TypeName("dx.types.CBufRet.");
    TypeName += GetOverloadTypeName(TypeSlot);
    Type *i64Ty = Type::getInt64Ty(pOverloadType->getContext());
    Type *i16Ty = Type::getInt16Ty(pOverloadType->getContext());
    if (pOverloadType->isDoubleTy() || pOverloadType == i64Ty) {
      Type *FieldTypes[2] = {pOverloadType, pOverloadType};
      m_pCBufferRetType[TypeSlot] =
          GetOrCreateStructType(m_Ctx, FieldTypes, TypeName, m_pModule);
    } else if (!UseMinPrecision() &&
               (pOverloadType->isHalfTy() || pOverloadType == i16Ty)) {
      TypeName += ".8"; // dx.types.CBufRet.fp16.8 for buffer of 8 halves
      Type *FieldTypes[8] = {
          pOverloadType, pOverloadType, pOverloadType, pOverloadType,
          pOverloadType, pOverloadType, pOverloadType, pOverloadType,
      };
      m_pCBufferRetType[TypeSlot] =
          GetOrCreateStructType(m_Ctx, FieldTypes, TypeName, m_pModule);
    } else {
      Type *FieldTypes[4] = {pOverloadType, pOverloadType, pOverloadType,
                             pOverloadType};
      m_pCBufferRetType[TypeSlot] =
          GetOrCreateStructType(m_Ctx, FieldTypes, TypeName, m_pModule);
    }
  }
  return m_pCBufferRetType[TypeSlot];
}

Type *OP::GetVectorType(unsigned numElements, Type *pOverloadType) {
  if (numElements == 4) {
    if (pOverloadType == Type::getInt32Ty(pOverloadType->getContext())) {
      return m_pFourI32Type;
    } else if (pOverloadType == Type::getInt16Ty(pOverloadType->getContext())) {
      return m_pFourI16Type;
    }
  }
  DXASSERT(false, "unexpected overload type");
  return nullptr;
}

//------------------------------------------------------------------------------
//
//  LLVM utility methods.
//
Constant *OP::GetI1Const(bool v) {
  return Constant::getIntegerValue(IntegerType::get(m_Ctx, 1), APInt(1, v));
}

Constant *OP::GetI8Const(char v) {
  return Constant::getIntegerValue(IntegerType::get(m_Ctx, 8), APInt(8, v));
}

Constant *OP::GetU8Const(unsigned char v) { return GetI8Const((char)v); }

Constant *OP::GetI16Const(int v) {
  return Constant::getIntegerValue(IntegerType::get(m_Ctx, 16), APInt(16, v));
}

Constant *OP::GetU16Const(unsigned v) { return GetI16Const((int)v); }

Constant *OP::GetI32Const(int v) {
  return Constant::getIntegerValue(IntegerType::get(m_Ctx, 32), APInt(32, v));
}

Constant *OP::GetU32Const(unsigned v) { return GetI32Const((int)v); }

Constant *OP::GetU64Const(unsigned long long v) {
  return Constant::getIntegerValue(IntegerType::get(m_Ctx, 64), APInt(64, v));
}

Constant *OP::GetFloatConst(float v) {
  return ConstantFP::get(m_Ctx, APFloat(v));
}

Constant *OP::GetDoubleConst(double v) {
  return ConstantFP::get(m_Ctx, APFloat(v));
}

} // namespace hlsl<|MERGE_RESOLUTION|>--- conflicted
+++ resolved
@@ -3370,7 +3370,6 @@
                            Type::getInt16Ty(m_Ctx)}; // HiHi, HiLo, LoHi, LoLo
   m_pFourI16Type =
       GetOrCreateStructType(m_Ctx, FourI16Types, "dx.types.fouri16", pModule);
-<<<<<<< HEAD
 
   Type *WaveMatInfoTypes[4] = {Type::getInt8Ty(m_Ctx), Type::getInt8Ty(m_Ctx),
                                Type::getInt32Ty(m_Ctx),
@@ -3381,19 +3380,6 @@
       PointerType::get(GetOrCreateStructType(m_Ctx, Type::getInt8PtrTy(m_Ctx),
                                              "dx.types.waveMatrix", pModule),
                        0);
-
-  // When loading a module into an existing context where types are merged,
-  // type names may change.  When this happens, any intrinsics overloaded on
-  // UDT types will no longer have matching overload names.
-  // This causes RefreshCache() to assert.
-  // This fixes the function names to they match the expected types,
-  // preventing RefreshCache() from failing due to this issue.
-  FixOverloadNames();
-
-  // Try to find existing intrinsic function.
-  RefreshCache();
-=======
->>>>>>> 5f873760
 }
 
 void OP::RefreshCache() {
