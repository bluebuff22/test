///////////////////////////////////////////////////////////////////////////////
//                                                                           //
// DxilOperations.cpp                                                        //
// Copyright (C) Microsoft Corporation. All rights reserved.                 //
// This file is distributed under the University of Illinois Open Source     //
// License. See LICENSE.TXT for details.                                     //
//                                                                           //
// Implementation of DXIL operation tables.                                  //
//                                                                           //
///////////////////////////////////////////////////////////////////////////////

#include "dxc/DXIL/DxilOperations.h"
#include "dxc/Support/Global.h"
#include "dxc/DXIL/DxilModule.h"

#include "llvm/Support/raw_ostream.h"
#include "llvm/ADT/ArrayRef.h"
#include "llvm/IR/LLVMContext.h"
#include "llvm/IR/Module.h"
#include "llvm/IR/Type.h"
#include "llvm/IR/Constants.h"
#include "llvm/IR/Instructions.h"

using namespace llvm;
using std::vector;
using std::string;


namespace hlsl {

using OC = OP::OpCode;
using OCC = OP::OpCodeClass;

//------------------------------------------------------------------------------
//
//  OP class const-static data and related static methods.
//
/* <py>
import hctdb_instrhelp
</py> */
/* <py::lines('OPCODE-OLOADS')>hctdb_instrhelp.get_oloads_props()</py>*/
// OPCODE-OLOADS:BEGIN
const OP::OpCodeProperty OP::m_OpCodeProps[(unsigned)OP::OpCode::NumOpCodes] = {
//   OpCode                       OpCode name,                OpCodeClass                    OpCodeClass name,              void,     h,     f,     d,    i1,    i8,   i16,   i32,   i64,   udt,   obj,  function attribute
  // Temporary, indexable, input, output registers                                                                           void,     h,     f,     d,    i1,    i8,   i16,   i32,   i64,   udt,   obj ,  function attribute
  {  OC::TempRegLoad,             "TempRegLoad",              OCC::TempRegLoad,              "tempRegLoad",               { false,  true,  true, false, false, false,  true,  true, false, false, false}, Attribute::ReadOnly, },
  {  OC::TempRegStore,            "TempRegStore",             OCC::TempRegStore,             "tempRegStore",              { false,  true,  true, false, false, false,  true,  true, false, false, false}, Attribute::None,     },
  {  OC::MinPrecXRegLoad,         "MinPrecXRegLoad",          OCC::MinPrecXRegLoad,          "minPrecXRegLoad",           { false,  true, false, false, false, false,  true, false, false, false, false}, Attribute::ReadOnly, },
  {  OC::MinPrecXRegStore,        "MinPrecXRegStore",         OCC::MinPrecXRegStore,         "minPrecXRegStore",          { false,  true, false, false, false, false,  true, false, false, false, false}, Attribute::None,     },
  {  OC::LoadInput,               "LoadInput",                OCC::LoadInput,                "loadInput",                 { false,  true,  true, false, false, false,  true,  true, false, false, false}, Attribute::ReadNone, },
  {  OC::StoreOutput,             "StoreOutput",              OCC::StoreOutput,              "storeOutput",               { false,  true,  true, false, false, false,  true,  true, false, false, false}, Attribute::None,     },

  // Unary float                                                                                                             void,     h,     f,     d,    i1,    i8,   i16,   i32,   i64,   udt,   obj ,  function attribute
  {  OC::FAbs,                    "FAbs",                     OCC::Unary,                    "unary",                     { false,  true,  true,  true, false, false, false, false, false, false, false}, Attribute::ReadNone, },
  {  OC::Saturate,                "Saturate",                 OCC::Unary,                    "unary",                     { false,  true,  true,  true, false, false, false, false, false, false, false}, Attribute::ReadNone, },
  {  OC::IsNaN,                   "IsNaN",                    OCC::IsSpecialFloat,           "isSpecialFloat",            { false,  true,  true, false, false, false, false, false, false, false, false}, Attribute::ReadNone, },
  {  OC::IsInf,                   "IsInf",                    OCC::IsSpecialFloat,           "isSpecialFloat",            { false,  true,  true, false, false, false, false, false, false, false, false}, Attribute::ReadNone, },
  {  OC::IsFinite,                "IsFinite",                 OCC::IsSpecialFloat,           "isSpecialFloat",            { false,  true,  true, false, false, false, false, false, false, false, false}, Attribute::ReadNone, },
  {  OC::IsNormal,                "IsNormal",                 OCC::IsSpecialFloat,           "isSpecialFloat",            { false,  true,  true, false, false, false, false, false, false, false, false}, Attribute::ReadNone, },
  {  OC::Cos,                     "Cos",                      OCC::Unary,                    "unary",                     { false,  true,  true, false, false, false, false, false, false, false, false}, Attribute::ReadNone, },
  {  OC::Sin,                     "Sin",                      OCC::Unary,                    "unary",                     { false,  true,  true, false, false, false, false, false, false, false, false}, Attribute::ReadNone, },
  {  OC::Tan,                     "Tan",                      OCC::Unary,                    "unary",                     { false,  true,  true, false, false, false, false, false, false, false, false}, Attribute::ReadNone, },
  {  OC::Acos,                    "Acos",                     OCC::Unary,                    "unary",                     { false,  true,  true, false, false, false, false, false, false, false, false}, Attribute::ReadNone, },
  {  OC::Asin,                    "Asin",                     OCC::Unary,                    "unary",                     { false,  true,  true, false, false, false, false, false, false, false, false}, Attribute::ReadNone, },
  {  OC::Atan,                    "Atan",                     OCC::Unary,                    "unary",                     { false,  true,  true, false, false, false, false, false, false, false, false}, Attribute::ReadNone, },
  {  OC::Hcos,                    "Hcos",                     OCC::Unary,                    "unary",                     { false,  true,  true, false, false, false, false, false, false, false, false}, Attribute::ReadNone, },
  {  OC::Hsin,                    "Hsin",                     OCC::Unary,                    "unary",                     { false,  true,  true, false, false, false, false, false, false, false, false}, Attribute::ReadNone, },
  {  OC::Htan,                    "Htan",                     OCC::Unary,                    "unary",                     { false,  true,  true, false, false, false, false, false, false, false, false}, Attribute::ReadNone, },
  {  OC::Exp,                     "Exp",                      OCC::Unary,                    "unary",                     { false,  true,  true, false, false, false, false, false, false, false, false}, Attribute::ReadNone, },
  {  OC::Frc,                     "Frc",                      OCC::Unary,                    "unary",                     { false,  true,  true, false, false, false, false, false, false, false, false}, Attribute::ReadNone, },
  {  OC::Log,                     "Log",                      OCC::Unary,                    "unary",                     { false,  true,  true, false, false, false, false, false, false, false, false}, Attribute::ReadNone, },
  {  OC::Sqrt,                    "Sqrt",                     OCC::Unary,                    "unary",                     { false,  true,  true, false, false, false, false, false, false, false, false}, Attribute::ReadNone, },
  {  OC::Rsqrt,                   "Rsqrt",                    OCC::Unary,                    "unary",                     { false,  true,  true, false, false, false, false, false, false, false, false}, Attribute::ReadNone, },

  // Unary float - rounding                                                                                                  void,     h,     f,     d,    i1,    i8,   i16,   i32,   i64,   udt,   obj ,  function attribute
  {  OC::Round_ne,                "Round_ne",                 OCC::Unary,                    "unary",                     { false,  true,  true, false, false, false, false, false, false, false, false}, Attribute::ReadNone, },
  {  OC::Round_ni,                "Round_ni",                 OCC::Unary,                    "unary",                     { false,  true,  true, false, false, false, false, false, false, false, false}, Attribute::ReadNone, },
  {  OC::Round_pi,                "Round_pi",                 OCC::Unary,                    "unary",                     { false,  true,  true, false, false, false, false, false, false, false, false}, Attribute::ReadNone, },
  {  OC::Round_z,                 "Round_z",                  OCC::Unary,                    "unary",                     { false,  true,  true, false, false, false, false, false, false, false, false}, Attribute::ReadNone, },

  // Unary int                                                                                                               void,     h,     f,     d,    i1,    i8,   i16,   i32,   i64,   udt,   obj ,  function attribute
  {  OC::Bfrev,                   "Bfrev",                    OCC::Unary,                    "unary",                     { false, false, false, false, false, false,  true,  true,  true, false, false}, Attribute::ReadNone, },
  {  OC::Countbits,               "Countbits",                OCC::UnaryBits,                "unaryBits",                 { false, false, false, false, false, false,  true,  true,  true, false, false}, Attribute::ReadNone, },
  {  OC::FirstbitLo,              "FirstbitLo",               OCC::UnaryBits,                "unaryBits",                 { false, false, false, false, false, false,  true,  true,  true, false, false}, Attribute::ReadNone, },

  // Unary uint                                                                                                              void,     h,     f,     d,    i1,    i8,   i16,   i32,   i64,   udt,   obj ,  function attribute
  {  OC::FirstbitHi,              "FirstbitHi",               OCC::UnaryBits,                "unaryBits",                 { false, false, false, false, false, false,  true,  true,  true, false, false}, Attribute::ReadNone, },

  // Unary int                                                                                                               void,     h,     f,     d,    i1,    i8,   i16,   i32,   i64,   udt,   obj ,  function attribute
  {  OC::FirstbitSHi,             "FirstbitSHi",              OCC::UnaryBits,                "unaryBits",                 { false, false, false, false, false, false,  true,  true,  true, false, false}, Attribute::ReadNone, },

  // Binary float                                                                                                            void,     h,     f,     d,    i1,    i8,   i16,   i32,   i64,   udt,   obj ,  function attribute
  {  OC::FMax,                    "FMax",                     OCC::Binary,                   "binary",                    { false,  true,  true,  true, false, false, false, false, false, false, false}, Attribute::ReadNone, },
  {  OC::FMin,                    "FMin",                     OCC::Binary,                   "binary",                    { false,  true,  true,  true, false, false, false, false, false, false, false}, Attribute::ReadNone, },

  // Binary int                                                                                                              void,     h,     f,     d,    i1,    i8,   i16,   i32,   i64,   udt,   obj ,  function attribute
  {  OC::IMax,                    "IMax",                     OCC::Binary,                   "binary",                    { false, false, false, false, false, false,  true,  true,  true, false, false}, Attribute::ReadNone, },
  {  OC::IMin,                    "IMin",                     OCC::Binary,                   "binary",                    { false, false, false, false, false, false,  true,  true,  true, false, false}, Attribute::ReadNone, },

  // Binary uint                                                                                                             void,     h,     f,     d,    i1,    i8,   i16,   i32,   i64,   udt,   obj ,  function attribute
  {  OC::UMax,                    "UMax",                     OCC::Binary,                   "binary",                    { false, false, false, false, false, false,  true,  true,  true, false, false}, Attribute::ReadNone, },
  {  OC::UMin,                    "UMin",                     OCC::Binary,                   "binary",                    { false, false, false, false, false, false,  true,  true,  true, false, false}, Attribute::ReadNone, },

  // Binary int with two outputs                                                                                             void,     h,     f,     d,    i1,    i8,   i16,   i32,   i64,   udt,   obj ,  function attribute
  {  OC::IMul,                    "IMul",                     OCC::BinaryWithTwoOuts,        "binaryWithTwoOuts",         { false, false, false, false, false, false, false,  true, false, false, false}, Attribute::ReadNone, },

  // Binary uint with two outputs                                                                                            void,     h,     f,     d,    i1,    i8,   i16,   i32,   i64,   udt,   obj ,  function attribute
  {  OC::UMul,                    "UMul",                     OCC::BinaryWithTwoOuts,        "binaryWithTwoOuts",         { false, false, false, false, false, false, false,  true, false, false, false}, Attribute::ReadNone, },
  {  OC::UDiv,                    "UDiv",                     OCC::BinaryWithTwoOuts,        "binaryWithTwoOuts",         { false, false, false, false, false, false, false,  true, false, false, false}, Attribute::ReadNone, },

  // Binary uint with carry or borrow                                                                                        void,     h,     f,     d,    i1,    i8,   i16,   i32,   i64,   udt,   obj ,  function attribute
  {  OC::UAddc,                   "UAddc",                    OCC::BinaryWithCarryOrBorrow,  "binaryWithCarryOrBorrow",   { false, false, false, false, false, false, false,  true, false, false, false}, Attribute::ReadNone, },
  {  OC::USubb,                   "USubb",                    OCC::BinaryWithCarryOrBorrow,  "binaryWithCarryOrBorrow",   { false, false, false, false, false, false, false,  true, false, false, false}, Attribute::ReadNone, },

  // Tertiary float                                                                                                          void,     h,     f,     d,    i1,    i8,   i16,   i32,   i64,   udt,   obj ,  function attribute
  {  OC::FMad,                    "FMad",                     OCC::Tertiary,                 "tertiary",                  { false,  true,  true,  true, false, false, false, false, false, false, false}, Attribute::ReadNone, },
  {  OC::Fma,                     "Fma",                      OCC::Tertiary,                 "tertiary",                  { false, false, false,  true, false, false, false, false, false, false, false}, Attribute::ReadNone, },

  // Tertiary int                                                                                                            void,     h,     f,     d,    i1,    i8,   i16,   i32,   i64,   udt,   obj ,  function attribute
  {  OC::IMad,                    "IMad",                     OCC::Tertiary,                 "tertiary",                  { false, false, false, false, false, false,  true,  true,  true, false, false}, Attribute::ReadNone, },

  // Tertiary uint                                                                                                           void,     h,     f,     d,    i1,    i8,   i16,   i32,   i64,   udt,   obj ,  function attribute
  {  OC::UMad,                    "UMad",                     OCC::Tertiary,                 "tertiary",                  { false, false, false, false, false, false,  true,  true,  true, false, false}, Attribute::ReadNone, },

  // Tertiary int                                                                                                            void,     h,     f,     d,    i1,    i8,   i16,   i32,   i64,   udt,   obj ,  function attribute
  {  OC::Msad,                    "Msad",                     OCC::Tertiary,                 "tertiary",                  { false, false, false, false, false, false, false,  true,  true, false, false}, Attribute::ReadNone, },
  {  OC::Ibfe,                    "Ibfe",                     OCC::Tertiary,                 "tertiary",                  { false, false, false, false, false, false, false,  true,  true, false, false}, Attribute::ReadNone, },

  // Tertiary uint                                                                                                           void,     h,     f,     d,    i1,    i8,   i16,   i32,   i64,   udt,   obj ,  function attribute
  {  OC::Ubfe,                    "Ubfe",                     OCC::Tertiary,                 "tertiary",                  { false, false, false, false, false, false, false,  true,  true, false, false}, Attribute::ReadNone, },

  // Quaternary                                                                                                              void,     h,     f,     d,    i1,    i8,   i16,   i32,   i64,   udt,   obj ,  function attribute
  {  OC::Bfi,                     "Bfi",                      OCC::Quaternary,               "quaternary",                { false, false, false, false, false, false, false,  true, false, false, false}, Attribute::ReadNone, },

  // Dot                                                                                                                     void,     h,     f,     d,    i1,    i8,   i16,   i32,   i64,   udt,   obj ,  function attribute
  {  OC::Dot2,                    "Dot2",                     OCC::Dot2,                     "dot2",                      { false,  true,  true, false, false, false, false, false, false, false, false}, Attribute::ReadNone, },
  {  OC::Dot3,                    "Dot3",                     OCC::Dot3,                     "dot3",                      { false,  true,  true, false, false, false, false, false, false, false, false}, Attribute::ReadNone, },
  {  OC::Dot4,                    "Dot4",                     OCC::Dot4,                     "dot4",                      { false,  true,  true, false, false, false, false, false, false, false, false}, Attribute::ReadNone, },

  // Resources                                                                                                               void,     h,     f,     d,    i1,    i8,   i16,   i32,   i64,   udt,   obj ,  function attribute
  {  OC::CreateHandle,            "CreateHandle",             OCC::CreateHandle,             "createHandle",              {  true, false, false, false, false, false, false, false, false, false, false}, Attribute::ReadOnly, },
  {  OC::CBufferLoad,             "CBufferLoad",              OCC::CBufferLoad,              "cbufferLoad",               { false,  true,  true,  true, false,  true,  true,  true,  true, false, false}, Attribute::ReadOnly, },
  {  OC::CBufferLoadLegacy,       "CBufferLoadLegacy",        OCC::CBufferLoadLegacy,        "cbufferLoadLegacy",         { false,  true,  true,  true, false, false,  true,  true,  true, false, false}, Attribute::ReadOnly, },

  // Resources - sample                                                                                                      void,     h,     f,     d,    i1,    i8,   i16,   i32,   i64,   udt,   obj ,  function attribute
  {  OC::Sample,                  "Sample",                   OCC::Sample,                   "sample",                    { false,  true,  true, false, false, false, false, false, false, false, false}, Attribute::ReadOnly, },
  {  OC::SampleBias,              "SampleBias",               OCC::SampleBias,               "sampleBias",                { false,  true,  true, false, false, false, false, false, false, false, false}, Attribute::ReadOnly, },
  {  OC::SampleLevel,             "SampleLevel",              OCC::SampleLevel,              "sampleLevel",               { false,  true,  true, false, false, false, false, false, false, false, false}, Attribute::ReadOnly, },
  {  OC::SampleGrad,              "SampleGrad",               OCC::SampleGrad,               "sampleGrad",                { false,  true,  true, false, false, false, false, false, false, false, false}, Attribute::ReadOnly, },
  {  OC::SampleCmp,               "SampleCmp",                OCC::SampleCmp,                "sampleCmp",                 { false,  true,  true, false, false, false, false, false, false, false, false}, Attribute::ReadOnly, },
  {  OC::SampleCmpLevelZero,      "SampleCmpLevelZero",       OCC::SampleCmpLevelZero,       "sampleCmpLevelZero",        { false,  true,  true, false, false, false, false, false, false, false, false}, Attribute::ReadOnly, },

  // Resources                                                                                                               void,     h,     f,     d,    i1,    i8,   i16,   i32,   i64,   udt,   obj ,  function attribute
  {  OC::TextureLoad,             "TextureLoad",              OCC::TextureLoad,              "textureLoad",               { false,  true,  true, false, false, false,  true,  true, false, false, false}, Attribute::ReadOnly, },
  {  OC::TextureStore,            "TextureStore",             OCC::TextureStore,             "textureStore",              { false,  true,  true, false, false, false,  true,  true, false, false, false}, Attribute::None,     },
  {  OC::BufferLoad,              "BufferLoad",               OCC::BufferLoad,               "bufferLoad",                { false,  true,  true, false, false, false,  true,  true, false, false, false}, Attribute::ReadOnly, },
  {  OC::BufferStore,             "BufferStore",              OCC::BufferStore,              "bufferStore",               { false,  true,  true, false, false, false,  true,  true, false, false, false}, Attribute::None,     },
  {  OC::BufferUpdateCounter,     "BufferUpdateCounter",      OCC::BufferUpdateCounter,      "bufferUpdateCounter",       {  true, false, false, false, false, false, false, false, false, false, false}, Attribute::None,     },
  {  OC::CheckAccessFullyMapped,  "CheckAccessFullyMapped",   OCC::CheckAccessFullyMapped,   "checkAccessFullyMapped",    { false, false, false, false, false, false, false,  true, false, false, false}, Attribute::ReadOnly, },
  {  OC::GetDimensions,           "GetDimensions",            OCC::GetDimensions,            "getDimensions",             {  true, false, false, false, false, false, false, false, false, false, false}, Attribute::ReadOnly, },

  // Resources - gather                                                                                                      void,     h,     f,     d,    i1,    i8,   i16,   i32,   i64,   udt,   obj ,  function attribute
  {  OC::TextureGather,           "TextureGather",            OCC::TextureGather,            "textureGather",             { false,  true,  true, false, false, false,  true,  true, false, false, false}, Attribute::ReadOnly, },
  {  OC::TextureGatherCmp,        "TextureGatherCmp",         OCC::TextureGatherCmp,         "textureGatherCmp",          { false,  true,  true, false, false, false,  true,  true, false, false, false}, Attribute::ReadOnly, },

  // Resources - sample                                                                                                      void,     h,     f,     d,    i1,    i8,   i16,   i32,   i64,   udt,   obj ,  function attribute
  {  OC::Texture2DMSGetSamplePosition, "Texture2DMSGetSamplePosition", OCC::Texture2DMSGetSamplePosition, "texture2DMSGetSamplePosition", {  true, false, false, false, false, false, false, false, false, false, false}, Attribute::ReadOnly, },
  {  OC::RenderTargetGetSamplePosition, "RenderTargetGetSamplePosition", OCC::RenderTargetGetSamplePosition, "renderTargetGetSamplePosition", {  true, false, false, false, false, false, false, false, false, false, false}, Attribute::ReadOnly, },
  {  OC::RenderTargetGetSampleCount, "RenderTargetGetSampleCount", OCC::RenderTargetGetSampleCount, "renderTargetGetSampleCount", {  true, false, false, false, false, false, false, false, false, false, false}, Attribute::ReadOnly, },

  // Synchronization                                                                                                         void,     h,     f,     d,    i1,    i8,   i16,   i32,   i64,   udt,   obj ,  function attribute
  {  OC::AtomicBinOp,             "AtomicBinOp",              OCC::AtomicBinOp,              "atomicBinOp",               { false, false, false, false, false, false, false,  true, false, false, false}, Attribute::None,     },
  {  OC::AtomicCompareExchange,   "AtomicCompareExchange",    OCC::AtomicCompareExchange,    "atomicCompareExchange",     { false, false, false, false, false, false, false,  true, false, false, false}, Attribute::None,     },
  {  OC::Barrier,                 "Barrier",                  OCC::Barrier,                  "barrier",                   {  true, false, false, false, false, false, false, false, false, false, false}, Attribute::NoDuplicate, },

  // Pixel shader                                                                                                            void,     h,     f,     d,    i1,    i8,   i16,   i32,   i64,   udt,   obj ,  function attribute
  {  OC::CalculateLOD,            "CalculateLOD",             OCC::CalculateLOD,             "calculateLOD",              { false, false,  true, false, false, false, false, false, false, false, false}, Attribute::ReadOnly, },
  {  OC::Discard,                 "Discard",                  OCC::Discard,                  "discard",                   {  true, false, false, false, false, false, false, false, false, false, false}, Attribute::None,     },
  {  OC::DerivCoarseX,            "DerivCoarseX",             OCC::Unary,                    "unary",                     { false,  true,  true, false, false, false, false, false, false, false, false}, Attribute::ReadNone, },
  {  OC::DerivCoarseY,            "DerivCoarseY",             OCC::Unary,                    "unary",                     { false,  true,  true, false, false, false, false, false, false, false, false}, Attribute::ReadNone, },
  {  OC::DerivFineX,              "DerivFineX",               OCC::Unary,                    "unary",                     { false,  true,  true, false, false, false, false, false, false, false, false}, Attribute::ReadNone, },
  {  OC::DerivFineY,              "DerivFineY",               OCC::Unary,                    "unary",                     { false,  true,  true, false, false, false, false, false, false, false, false}, Attribute::ReadNone, },
  {  OC::EvalSnapped,             "EvalSnapped",              OCC::EvalSnapped,              "evalSnapped",               { false,  true,  true, false, false, false, false, false, false, false, false}, Attribute::ReadNone, },
  {  OC::EvalSampleIndex,         "EvalSampleIndex",          OCC::EvalSampleIndex,          "evalSampleIndex",           { false,  true,  true, false, false, false, false, false, false, false, false}, Attribute::ReadNone, },
  {  OC::EvalCentroid,            "EvalCentroid",             OCC::EvalCentroid,             "evalCentroid",              { false,  true,  true, false, false, false, false, false, false, false, false}, Attribute::ReadNone, },
  {  OC::SampleIndex,             "SampleIndex",              OCC::SampleIndex,              "sampleIndex",               { false, false, false, false, false, false, false,  true, false, false, false}, Attribute::ReadNone, },
  {  OC::Coverage,                "Coverage",                 OCC::Coverage,                 "coverage",                  { false, false, false, false, false, false, false,  true, false, false, false}, Attribute::ReadNone, },
  {  OC::InnerCoverage,           "InnerCoverage",            OCC::InnerCoverage,            "innerCoverage",             { false, false, false, false, false, false, false,  true, false, false, false}, Attribute::ReadNone, },

  // Compute/Mesh/Amplification shader                                                                                       void,     h,     f,     d,    i1,    i8,   i16,   i32,   i64,   udt,   obj ,  function attribute
  {  OC::ThreadId,                "ThreadId",                 OCC::ThreadId,                 "threadId",                  { false, false, false, false, false, false, false,  true, false, false, false}, Attribute::ReadNone, },
  {  OC::GroupId,                 "GroupId",                  OCC::GroupId,                  "groupId",                   { false, false, false, false, false, false, false,  true, false, false, false}, Attribute::ReadNone, },
  {  OC::ThreadIdInGroup,         "ThreadIdInGroup",          OCC::ThreadIdInGroup,          "threadIdInGroup",           { false, false, false, false, false, false, false,  true, false, false, false}, Attribute::ReadNone, },
  {  OC::FlattenedThreadIdInGroup, "FlattenedThreadIdInGroup", OCC::FlattenedThreadIdInGroup, "flattenedThreadIdInGroup",  { false, false, false, false, false, false, false,  true, false, false, false}, Attribute::ReadNone, },

  // Geometry shader                                                                                                         void,     h,     f,     d,    i1,    i8,   i16,   i32,   i64,   udt,   obj ,  function attribute
  {  OC::EmitStream,              "EmitStream",               OCC::EmitStream,               "emitStream",                {  true, false, false, false, false, false, false, false, false, false, false}, Attribute::None,     },
  {  OC::CutStream,               "CutStream",                OCC::CutStream,                "cutStream",                 {  true, false, false, false, false, false, false, false, false, false, false}, Attribute::None,     },
  {  OC::EmitThenCutStream,       "EmitThenCutStream",        OCC::EmitThenCutStream,        "emitThenCutStream",         {  true, false, false, false, false, false, false, false, false, false, false}, Attribute::None,     },
  {  OC::GSInstanceID,            "GSInstanceID",             OCC::GSInstanceID,             "gsInstanceID",              { false, false, false, false, false, false, false,  true, false, false, false}, Attribute::ReadNone, },

  // Double precision                                                                                                        void,     h,     f,     d,    i1,    i8,   i16,   i32,   i64,   udt,   obj ,  function attribute
  {  OC::MakeDouble,              "MakeDouble",               OCC::MakeDouble,               "makeDouble",                { false, false, false,  true, false, false, false, false, false, false, false}, Attribute::ReadNone, },
  {  OC::SplitDouble,             "SplitDouble",              OCC::SplitDouble,              "splitDouble",               { false, false, false,  true, false, false, false, false, false, false, false}, Attribute::ReadNone, },

  // Domain and hull shader                                                                                                  void,     h,     f,     d,    i1,    i8,   i16,   i32,   i64,   udt,   obj ,  function attribute
  {  OC::LoadOutputControlPoint,  "LoadOutputControlPoint",   OCC::LoadOutputControlPoint,   "loadOutputControlPoint",    { false,  true,  true, false, false, false,  true,  true, false, false, false}, Attribute::ReadNone, },
  {  OC::LoadPatchConstant,       "LoadPatchConstant",        OCC::LoadPatchConstant,        "loadPatchConstant",         { false,  true,  true, false, false, false,  true,  true, false, false, false}, Attribute::ReadNone, },

  // Domain shader                                                                                                           void,     h,     f,     d,    i1,    i8,   i16,   i32,   i64,   udt,   obj ,  function attribute
  {  OC::DomainLocation,          "DomainLocation",           OCC::DomainLocation,           "domainLocation",            { false, false,  true, false, false, false, false, false, false, false, false}, Attribute::ReadNone, },

  // Hull shader                                                                                                             void,     h,     f,     d,    i1,    i8,   i16,   i32,   i64,   udt,   obj ,  function attribute
  {  OC::StorePatchConstant,      "StorePatchConstant",       OCC::StorePatchConstant,       "storePatchConstant",        { false,  true,  true, false, false, false,  true,  true, false, false, false}, Attribute::None,     },
  {  OC::OutputControlPointID,    "OutputControlPointID",     OCC::OutputControlPointID,     "outputControlPointID",      { false, false, false, false, false, false, false,  true, false, false, false}, Attribute::ReadNone, },

  // Hull, Domain and Geometry shaders                                                                                       void,     h,     f,     d,    i1,    i8,   i16,   i32,   i64,   udt,   obj ,  function attribute
  {  OC::PrimitiveID,             "PrimitiveID",              OCC::PrimitiveID,              "primitiveID",               { false, false, false, false, false, false, false,  true, false, false, false}, Attribute::ReadNone, },

  // Other                                                                                                                   void,     h,     f,     d,    i1,    i8,   i16,   i32,   i64,   udt,   obj ,  function attribute
  {  OC::CycleCounterLegacy,      "CycleCounterLegacy",       OCC::CycleCounterLegacy,       "cycleCounterLegacy",        {  true, false, false, false, false, false, false, false, false, false, false}, Attribute::None,     },

  // Wave                                                                                                                    void,     h,     f,     d,    i1,    i8,   i16,   i32,   i64,   udt,   obj ,  function attribute
  {  OC::WaveIsFirstLane,         "WaveIsFirstLane",          OCC::WaveIsFirstLane,          "waveIsFirstLane",           {  true, false, false, false, false, false, false, false, false, false, false}, Attribute::None,     },
  {  OC::WaveGetLaneIndex,        "WaveGetLaneIndex",         OCC::WaveGetLaneIndex,         "waveGetLaneIndex",          {  true, false, false, false, false, false, false, false, false, false, false}, Attribute::ReadNone, },
  {  OC::WaveGetLaneCount,        "WaveGetLaneCount",         OCC::WaveGetLaneCount,         "waveGetLaneCount",          {  true, false, false, false, false, false, false, false, false, false, false}, Attribute::ReadNone, },
  {  OC::WaveAnyTrue,             "WaveAnyTrue",              OCC::WaveAnyTrue,              "waveAnyTrue",               {  true, false, false, false, false, false, false, false, false, false, false}, Attribute::None,     },
  {  OC::WaveAllTrue,             "WaveAllTrue",              OCC::WaveAllTrue,              "waveAllTrue",               {  true, false, false, false, false, false, false, false, false, false, false}, Attribute::None,     },
  {  OC::WaveActiveAllEqual,      "WaveActiveAllEqual",       OCC::WaveActiveAllEqual,       "waveActiveAllEqual",        { false,  true,  true,  true,  true,  true,  true,  true,  true, false, false}, Attribute::None,     },
  {  OC::WaveActiveBallot,        "WaveActiveBallot",         OCC::WaveActiveBallot,         "waveActiveBallot",          {  true, false, false, false, false, false, false, false, false, false, false}, Attribute::None,     },
  {  OC::WaveReadLaneAt,          "WaveReadLaneAt",           OCC::WaveReadLaneAt,           "waveReadLaneAt",            { false,  true,  true,  true,  true,  true,  true,  true,  true, false, false}, Attribute::None,     },
  {  OC::WaveReadLaneFirst,       "WaveReadLaneFirst",        OCC::WaveReadLaneFirst,        "waveReadLaneFirst",         { false,  true,  true, false,  true,  true,  true,  true,  true, false, false}, Attribute::None,     },
  {  OC::WaveActiveOp,            "WaveActiveOp",             OCC::WaveActiveOp,             "waveActiveOp",              { false,  true,  true,  true,  true,  true,  true,  true,  true, false, false}, Attribute::None,     },
  {  OC::WaveActiveBit,           "WaveActiveBit",            OCC::WaveActiveBit,            "waveActiveBit",             { false, false, false, false, false,  true,  true,  true,  true, false, false}, Attribute::None,     },
  {  OC::WavePrefixOp,            "WavePrefixOp",             OCC::WavePrefixOp,             "wavePrefixOp",              { false,  true,  true,  true, false,  true,  true,  true,  true, false, false}, Attribute::None,     },
  {  OC::QuadReadLaneAt,          "QuadReadLaneAt",           OCC::QuadReadLaneAt,           "quadReadLaneAt",            { false,  true,  true,  true,  true,  true,  true,  true,  true, false, false}, Attribute::None,     },
  {  OC::QuadOp,                  "QuadOp",                   OCC::QuadOp,                   "quadOp",                    { false,  true,  true,  true, false,  true,  true,  true,  true, false, false}, Attribute::None,     },

  // Bitcasts with different sizes                                                                                           void,     h,     f,     d,    i1,    i8,   i16,   i32,   i64,   udt,   obj ,  function attribute
  {  OC::BitcastI16toF16,         "BitcastI16toF16",          OCC::BitcastI16toF16,          "bitcastI16toF16",           {  true, false, false, false, false, false, false, false, false, false, false}, Attribute::ReadNone, },
  {  OC::BitcastF16toI16,         "BitcastF16toI16",          OCC::BitcastF16toI16,          "bitcastF16toI16",           {  true, false, false, false, false, false, false, false, false, false, false}, Attribute::ReadNone, },
  {  OC::BitcastI32toF32,         "BitcastI32toF32",          OCC::BitcastI32toF32,          "bitcastI32toF32",           {  true, false, false, false, false, false, false, false, false, false, false}, Attribute::ReadNone, },
  {  OC::BitcastF32toI32,         "BitcastF32toI32",          OCC::BitcastF32toI32,          "bitcastF32toI32",           {  true, false, false, false, false, false, false, false, false, false, false}, Attribute::ReadNone, },
  {  OC::BitcastI64toF64,         "BitcastI64toF64",          OCC::BitcastI64toF64,          "bitcastI64toF64",           {  true, false, false, false, false, false, false, false, false, false, false}, Attribute::ReadNone, },
  {  OC::BitcastF64toI64,         "BitcastF64toI64",          OCC::BitcastF64toI64,          "bitcastF64toI64",           {  true, false, false, false, false, false, false, false, false, false, false}, Attribute::ReadNone, },

  // Legacy floating-point                                                                                                   void,     h,     f,     d,    i1,    i8,   i16,   i32,   i64,   udt,   obj ,  function attribute
  {  OC::LegacyF32ToF16,          "LegacyF32ToF16",           OCC::LegacyF32ToF16,           "legacyF32ToF16",            {  true, false, false, false, false, false, false, false, false, false, false}, Attribute::ReadNone, },
  {  OC::LegacyF16ToF32,          "LegacyF16ToF32",           OCC::LegacyF16ToF32,           "legacyF16ToF32",            {  true, false, false, false, false, false, false, false, false, false, false}, Attribute::ReadNone, },

  // Double precision                                                                                                        void,     h,     f,     d,    i1,    i8,   i16,   i32,   i64,   udt,   obj ,  function attribute
  {  OC::LegacyDoubleToFloat,     "LegacyDoubleToFloat",      OCC::LegacyDoubleToFloat,      "legacyDoubleToFloat",       {  true, false, false, false, false, false, false, false, false, false, false}, Attribute::ReadNone, },
  {  OC::LegacyDoubleToSInt32,    "LegacyDoubleToSInt32",     OCC::LegacyDoubleToSInt32,     "legacyDoubleToSInt32",      {  true, false, false, false, false, false, false, false, false, false, false}, Attribute::ReadNone, },
  {  OC::LegacyDoubleToUInt32,    "LegacyDoubleToUInt32",     OCC::LegacyDoubleToUInt32,     "legacyDoubleToUInt32",      {  true, false, false, false, false, false, false, false, false, false, false}, Attribute::ReadNone, },

  // Wave                                                                                                                    void,     h,     f,     d,    i1,    i8,   i16,   i32,   i64,   udt,   obj ,  function attribute
  {  OC::WaveAllBitCount,         "WaveAllBitCount",          OCC::WaveAllOp,                "waveAllOp",                 {  true, false, false, false, false, false, false, false, false, false, false}, Attribute::None,     },
  {  OC::WavePrefixBitCount,      "WavePrefixBitCount",       OCC::WavePrefixOp,             "wavePrefixOp",              {  true, false, false, false, false, false, false, false, false, false, false}, Attribute::None,     },

  // Pixel shader                                                                                                            void,     h,     f,     d,    i1,    i8,   i16,   i32,   i64,   udt,   obj ,  function attribute
  {  OC::AttributeAtVertex,       "AttributeAtVertex",        OCC::AttributeAtVertex,        "attributeAtVertex",         { false,  true,  true, false, false, false, false, false, false, false, false}, Attribute::ReadNone, },

  // Graphics shader                                                                                                         void,     h,     f,     d,    i1,    i8,   i16,   i32,   i64,   udt,   obj ,  function attribute
  {  OC::ViewID,                  "ViewID",                   OCC::ViewID,                   "viewID",                    { false, false, false, false, false, false, false,  true, false, false, false}, Attribute::ReadNone, },

  // Resources                                                                                                               void,     h,     f,     d,    i1,    i8,   i16,   i32,   i64,   udt,   obj ,  function attribute
  {  OC::RawBufferLoad,           "RawBufferLoad",            OCC::RawBufferLoad,            "rawBufferLoad",             { false,  true,  true,  true, false, false,  true,  true,  true, false, false}, Attribute::ReadOnly, },
  {  OC::RawBufferStore,          "RawBufferStore",           OCC::RawBufferStore,           "rawBufferStore",            { false,  true,  true,  true, false, false,  true,  true,  true, false, false}, Attribute::None,     },

  // Raytracing object space uint System Values                                                                              void,     h,     f,     d,    i1,    i8,   i16,   i32,   i64,   udt,   obj ,  function attribute
  {  OC::InstanceID,              "InstanceID",               OCC::InstanceID,               "instanceID",                { false, false, false, false, false, false, false,  true, false, false, false}, Attribute::ReadNone, },
  {  OC::InstanceIndex,           "InstanceIndex",            OCC::InstanceIndex,            "instanceIndex",             { false, false, false, false, false, false, false,  true, false, false, false}, Attribute::ReadNone, },

  // Raytracing hit uint System Values                                                                                       void,     h,     f,     d,    i1,    i8,   i16,   i32,   i64,   udt,   obj ,  function attribute
  {  OC::HitKind,                 "HitKind",                  OCC::HitKind,                  "hitKind",                   { false, false, false, false, false, false, false,  true, false, false, false}, Attribute::ReadNone, },

  // Raytracing uint System Values                                                                                           void,     h,     f,     d,    i1,    i8,   i16,   i32,   i64,   udt,   obj ,  function attribute
  {  OC::RayFlags,                "RayFlags",                 OCC::RayFlags,                 "rayFlags",                  { false, false, false, false, false, false, false,  true, false, false, false}, Attribute::ReadNone, },

  // Ray Dispatch Arguments                                                                                                  void,     h,     f,     d,    i1,    i8,   i16,   i32,   i64,   udt,   obj ,  function attribute
  {  OC::DispatchRaysIndex,       "DispatchRaysIndex",        OCC::DispatchRaysIndex,        "dispatchRaysIndex",         { false, false, false, false, false, false, false,  true, false, false, false}, Attribute::ReadNone, },
  {  OC::DispatchRaysDimensions,  "DispatchRaysDimensions",   OCC::DispatchRaysDimensions,   "dispatchRaysDimensions",    { false, false, false, false, false, false, false,  true, false, false, false}, Attribute::ReadNone, },

  // Ray Vectors                                                                                                             void,     h,     f,     d,    i1,    i8,   i16,   i32,   i64,   udt,   obj ,  function attribute
  {  OC::WorldRayOrigin,          "WorldRayOrigin",           OCC::WorldRayOrigin,           "worldRayOrigin",            { false, false,  true, false, false, false, false, false, false, false, false}, Attribute::ReadNone, },
  {  OC::WorldRayDirection,       "WorldRayDirection",        OCC::WorldRayDirection,        "worldRayDirection",         { false, false,  true, false, false, false, false, false, false, false, false}, Attribute::ReadNone, },

  // Ray object space Vectors                                                                                                void,     h,     f,     d,    i1,    i8,   i16,   i32,   i64,   udt,   obj ,  function attribute
  {  OC::ObjectRayOrigin,         "ObjectRayOrigin",          OCC::ObjectRayOrigin,          "objectRayOrigin",           { false, false,  true, false, false, false, false, false, false, false, false}, Attribute::ReadNone, },
  {  OC::ObjectRayDirection,      "ObjectRayDirection",       OCC::ObjectRayDirection,       "objectRayDirection",        { false, false,  true, false, false, false, false, false, false, false, false}, Attribute::ReadNone, },

  // Ray Transforms                                                                                                          void,     h,     f,     d,    i1,    i8,   i16,   i32,   i64,   udt,   obj ,  function attribute
  {  OC::ObjectToWorld,           "ObjectToWorld",            OCC::ObjectToWorld,            "objectToWorld",             { false, false,  true, false, false, false, false, false, false, false, false}, Attribute::ReadNone, },
  {  OC::WorldToObject,           "WorldToObject",            OCC::WorldToObject,            "worldToObject",             { false, false,  true, false, false, false, false, false, false, false, false}, Attribute::ReadNone, },

  // RayT                                                                                                                    void,     h,     f,     d,    i1,    i8,   i16,   i32,   i64,   udt,   obj ,  function attribute
  {  OC::RayTMin,                 "RayTMin",                  OCC::RayTMin,                  "rayTMin",                   { false, false,  true, false, false, false, false, false, false, false, false}, Attribute::ReadNone, },
  {  OC::RayTCurrent,             "RayTCurrent",              OCC::RayTCurrent,              "rayTCurrent",               { false, false,  true, false, false, false, false, false, false, false, false}, Attribute::ReadOnly, },

  // AnyHit Terminals                                                                                                        void,     h,     f,     d,    i1,    i8,   i16,   i32,   i64,   udt,   obj ,  function attribute
  {  OC::IgnoreHit,               "IgnoreHit",                OCC::IgnoreHit,                "ignoreHit",                 {  true, false, false, false, false, false, false, false, false, false, false}, Attribute::NoReturn, },
  {  OC::AcceptHitAndEndSearch,   "AcceptHitAndEndSearch",    OCC::AcceptHitAndEndSearch,    "acceptHitAndEndSearch",     {  true, false, false, false, false, false, false, false, false, false, false}, Attribute::NoReturn, },

  // Indirect Shader Invocation                                                                                              void,     h,     f,     d,    i1,    i8,   i16,   i32,   i64,   udt,   obj ,  function attribute
  {  OC::TraceRay,                "TraceRay",                 OCC::TraceRay,                 "traceRay",                  { false, false, false, false, false, false, false, false, false,  true, false}, Attribute::None,     },
  {  OC::ReportHit,               "ReportHit",                OCC::ReportHit,                "reportHit",                 { false, false, false, false, false, false, false, false, false,  true, false}, Attribute::None,     },
  {  OC::CallShader,              "CallShader",               OCC::CallShader,               "callShader",                { false, false, false, false, false, false, false, false, false,  true, false}, Attribute::None,     },

  // Library create handle from resource struct (like HL intrinsic)                                                          void,     h,     f,     d,    i1,    i8,   i16,   i32,   i64,   udt,   obj ,  function attribute
  {  OC::CreateHandleForLib,      "CreateHandleForLib",       OCC::CreateHandleForLib,       "createHandleForLib",        { false, false, false, false, false, false, false, false, false, false,  true}, Attribute::ReadOnly, },

  // Raytracing object space uint System Values                                                                              void,     h,     f,     d,    i1,    i8,   i16,   i32,   i64,   udt,   obj ,  function attribute
  {  OC::PrimitiveIndex,          "PrimitiveIndex",           OCC::PrimitiveIndex,           "primitiveIndex",            { false, false, false, false, false, false, false,  true, false, false, false}, Attribute::ReadNone, },

  // Dot product with accumulate                                                                                             void,     h,     f,     d,    i1,    i8,   i16,   i32,   i64,   udt,   obj ,  function attribute
  {  OC::Dot2AddHalf,             "Dot2AddHalf",              OCC::Dot2AddHalf,              "dot2AddHalf",               { false, false,  true, false, false, false, false, false, false, false, false}, Attribute::ReadNone, },
  {  OC::Dot4AddI8Packed,         "Dot4AddI8Packed",          OCC::Dot4AddPacked,            "dot4AddPacked",             { false, false, false, false, false, false, false,  true, false, false, false}, Attribute::ReadNone, },
  {  OC::Dot4AddU8Packed,         "Dot4AddU8Packed",          OCC::Dot4AddPacked,            "dot4AddPacked",             { false, false, false, false, false, false, false,  true, false, false, false}, Attribute::ReadNone, },

  // Wave                                                                                                                    void,     h,     f,     d,    i1,    i8,   i16,   i32,   i64,   udt,   obj ,  function attribute
  {  OC::WaveMatch,               "WaveMatch",                OCC::WaveMatch,                "waveMatch",                 { false,  true,  true,  true, false,  true,  true,  true,  true, false, false}, Attribute::None,     },
  {  OC::WaveMultiPrefixOp,       "WaveMultiPrefixOp",        OCC::WaveMultiPrefixOp,        "waveMultiPrefixOp",         { false,  true,  true,  true, false,  true,  true,  true,  true, false, false}, Attribute::None,     },
  {  OC::WaveMultiPrefixBitCount, "WaveMultiPrefixBitCount",  OCC::WaveMultiPrefixBitCount,  "waveMultiPrefixBitCount",   {  true, false, false, false, false, false, false, false, false, false, false}, Attribute::None,     },

<<<<<<< HEAD
  // Sampler Feedback                                                                                                        void,     h,     f,     d,    i1,    i8,   i16,   i32,   i64,   udt,   obj ,  function attribute
  {  OC::WriteSamplerFeedback,    "WriteSamplerFeedback",     OCC::WriteSamplerFeedback,     "writeSamplerFeedback",      {  true, false, false, false, false, false, false, false, false, false, false}, Attribute::None,     },
  {  OC::WriteSamplerFeedbackBias, "WriteSamplerFeedbackBias", OCC::WriteSamplerFeedbackBias, "writeSamplerFeedbackBias",  {  true, false, false, false, false, false, false, false, false, false, false}, Attribute::None,     },
  {  OC::WriteSamplerFeedbackLevel, "WriteSamplerFeedbackLevel", OCC::WriteSamplerFeedbackLevel, "writeSamplerFeedbackLevel", {  true, false, false, false, false, false, false, false, false, false, false}, Attribute::None,     },
  {  OC::WriteSamplerFeedbackGrad, "WriteSamplerFeedbackGrad", OCC::WriteSamplerFeedbackGrad, "writeSamplerFeedbackGrad",  {  true, false, false, false, false, false, false, false, false, false, false}, Attribute::None,     },

  // Mesh shader instructions                                                                                                void,     h,     f,     d,    i1,    i8,   i16,   i32,   i64,   udt,   obj ,  function attribute
  {  OC::SetMeshOutputCounts,     "SetMeshOutputCounts",      OCC::SetMeshOutputCounts,      "setMeshOutputCounts",       {  true, false, false, false, false, false, false, false, false, false, false}, Attribute::None,     },
  {  OC::EmitIndices,             "EmitIndices",              OCC::EmitIndices,              "emitIndices",               {  true, false, false, false, false, false, false, false, false, false, false}, Attribute::None,     },
  {  OC::GetMeshPayload,          "GetMeshPayload",           OCC::GetMeshPayload,           "getMeshPayload",            { false, false, false, false, false, false, false, false, false,  true, false}, Attribute::ReadOnly, },
  {  OC::StoreVertexOutput,       "StoreVertexOutput",        OCC::StoreVertexOutput,        "storeVertexOutput",         { false,  true,  true, false, false, false,  true,  true, false, false, false}, Attribute::None,     },
  {  OC::StorePrimitiveOutput,    "StorePrimitiveOutput",     OCC::StorePrimitiveOutput,     "storePrimitiveOutput",      { false,  true,  true, false, false, false,  true,  true, false, false, false}, Attribute::None,     },

  // Amplification shader instructions                                                                                       void,     h,     f,     d,    i1,    i8,   i16,   i32,   i64,   udt,   obj ,  function attribute
  {  OC::DispatchMesh,            "DispatchMesh",             OCC::DispatchMesh,             "dispatchMesh",              { false, false, false, false, false, false, false, false, false,  true, false}, Attribute::None,     },
=======
  // Inline Ray Query                                                                                                        void,     h,     f,     d,    i1,    i8,   i16,   i32,   i64,   udt,   obj ,  function attribute
  {  OC::AllocateRayQuery,        "AllocateRayQuery",         OCC::AllocateRayQuery,         "allocateRayQuery",          {  true, false, false, false, false, false, false, false, false, false, false}, Attribute::None,     },
  {  OC::RayQuery_TraceRayInline, "RayQuery_TraceRayInline",  OCC::RayQuery_TraceRayInline,  "rayQuery_TraceRayInline",   {  true, false, false, false, false, false, false, false, false, false, false}, Attribute::None,     },
  {  OC::RayQuery_Proceed,        "RayQuery_Proceed",         OCC::RayQuery_Proceed,         "rayQuery_Proceed",          { false, false, false, false,  true, false, false, false, false, false, false}, Attribute::None,     },
  {  OC::RayQuery_Abort,          "RayQuery_Abort",           OCC::RayQuery_Abort,           "rayQuery_Abort",            {  true, false, false, false, false, false, false, false, false, false, false}, Attribute::None,     },
  {  OC::RayQuery_CommitNonOpaqueTriangleHit, "RayQuery_CommitNonOpaqueTriangleHit", OCC::RayQuery_CommitNonOpaqueTriangleHit, "rayQuery_CommitNonOpaqueTriangleHit", {  true, false, false, false, false, false, false, false, false, false, false}, Attribute::None,     },
  {  OC::RayQuery_CommitProceduralPrimitiveHit, "RayQuery_CommitProceduralPrimitiveHit", OCC::RayQuery_CommitProceduralPrimitiveHit, "rayQuery_CommitProceduralPrimitiveHit", {  true, false, false, false, false, false, false, false, false, false, false}, Attribute::None,     },
  {  OC::RayQuery_CommittedStatus, "RayQuery_CommittedStatus", OCC::RayQuery_StateScalar,     "rayQuery_StateScalar",      { false, false, false, false, false, false, false,  true, false, false, false}, Attribute::ReadOnly, },
  {  OC::RayQuery_CandidateType,  "RayQuery_CandidateType",   OCC::RayQuery_StateScalar,     "rayQuery_StateScalar",      { false, false, false, false, false, false, false,  true, false, false, false}, Attribute::ReadOnly, },
  {  OC::RayQuery_CandidateObjectToWorld3x4, "RayQuery_CandidateObjectToWorld3x4", OCC::RayQuery_StateMatrix,     "rayQuery_StateMatrix",      { false, false,  true, false, false, false, false, false, false, false, false}, Attribute::ReadOnly, },
  {  OC::RayQuery_CandidateWorldToObject3x4, "RayQuery_CandidateWorldToObject3x4", OCC::RayQuery_StateMatrix,     "rayQuery_StateMatrix",      { false, false,  true, false, false, false, false, false, false, false, false}, Attribute::ReadOnly, },
  {  OC::RayQuery_CommittedObjectToWorld3x4, "RayQuery_CommittedObjectToWorld3x4", OCC::RayQuery_StateMatrix,     "rayQuery_StateMatrix",      { false, false,  true, false, false, false, false, false, false, false, false}, Attribute::ReadOnly, },
  {  OC::RayQuery_CommittedWorldToObject3x4, "RayQuery_CommittedWorldToObject3x4", OCC::RayQuery_StateMatrix,     "rayQuery_StateMatrix",      { false, false,  true, false, false, false, false, false, false, false, false}, Attribute::ReadOnly, },
  {  OC::RayQuery_CandidateProceduralPrimitiveNonOpaque, "RayQuery_CandidateProceduralPrimitiveNonOpaque", OCC::RayQuery_StateScalar,     "rayQuery_StateScalar",      { false, false, false, false,  true, false, false, false, false, false, false}, Attribute::ReadOnly, },
  {  OC::RayQuery_CandidateTriangleFrontFace, "RayQuery_CandidateTriangleFrontFace", OCC::RayQuery_StateScalar,     "rayQuery_StateScalar",      { false, false, false, false,  true, false, false, false, false, false, false}, Attribute::ReadOnly, },
  {  OC::RayQuery_CommittedTriangleFrontFace, "RayQuery_CommittedTriangleFrontFace", OCC::RayQuery_StateScalar,     "rayQuery_StateScalar",      { false, false, false, false,  true, false, false, false, false, false, false}, Attribute::ReadOnly, },
  {  OC::RayQuery_CandidateTriangleBarycentrics, "RayQuery_CandidateTriangleBarycentrics", OCC::RayQuery_StateVector,     "rayQuery_StateVector",      { false, false,  true, false, false, false, false, false, false, false, false}, Attribute::ReadOnly, },
  {  OC::RayQuery_CommittedTriangleBarycentrics, "RayQuery_CommittedTriangleBarycentrics", OCC::RayQuery_StateVector,     "rayQuery_StateVector",      { false, false,  true, false, false, false, false, false, false, false, false}, Attribute::ReadOnly, },
  {  OC::RayQuery_RayFlags,       "RayQuery_RayFlags",        OCC::RayQuery_StateScalar,     "rayQuery_StateScalar",      { false, false, false, false, false, false, false,  true, false, false, false}, Attribute::ReadOnly, },
  {  OC::RayQuery_WorldRayOrigin, "RayQuery_WorldRayOrigin",  OCC::RayQuery_StateVector,     "rayQuery_StateVector",      { false, false,  true, false, false, false, false, false, false, false, false}, Attribute::ReadOnly, },
  {  OC::RayQuery_WorldRayDirection, "RayQuery_WorldRayDirection", OCC::RayQuery_StateVector,     "rayQuery_StateVector",      { false, false,  true, false, false, false, false, false, false, false, false}, Attribute::ReadOnly, },
  {  OC::RayQuery_RayTMin,        "RayQuery_RayTMin",         OCC::RayQuery_StateScalar,     "rayQuery_StateScalar",      { false, false,  true, false, false, false, false, false, false, false, false}, Attribute::ReadOnly, },
  {  OC::RayQuery_CandidateTriangleRayT, "RayQuery_CandidateTriangleRayT", OCC::RayQuery_StateScalar,     "rayQuery_StateScalar",      { false, false,  true, false, false, false, false, false, false, false, false}, Attribute::ReadOnly, },
  {  OC::RayQuery_CommittedRayT,  "RayQuery_CommittedRayT",   OCC::RayQuery_StateScalar,     "rayQuery_StateScalar",      { false, false,  true, false, false, false, false, false, false, false, false}, Attribute::ReadOnly, },
  {  OC::RayQuery_CandidateInstanceIndex, "RayQuery_CandidateInstanceIndex", OCC::RayQuery_StateScalar,     "rayQuery_StateScalar",      { false, false, false, false, false, false, false,  true, false, false, false}, Attribute::ReadOnly, },
  {  OC::RayQuery_CandidateInstanceID, "RayQuery_CandidateInstanceID", OCC::RayQuery_StateScalar,     "rayQuery_StateScalar",      { false, false, false, false, false, false, false,  true, false, false, false}, Attribute::ReadOnly, },
  {  OC::RayQuery_CandidateGeometryIndex, "RayQuery_CandidateGeometryIndex", OCC::RayQuery_StateScalar,     "rayQuery_StateScalar",      { false, false, false, false, false, false, false,  true, false, false, false}, Attribute::ReadOnly, },
  {  OC::RayQuery_CandidatePrimitiveIndex, "RayQuery_CandidatePrimitiveIndex", OCC::RayQuery_StateScalar,     "rayQuery_StateScalar",      { false, false, false, false, false, false, false,  true, false, false, false}, Attribute::ReadOnly, },
  {  OC::RayQuery_CandidateObjectRayOrigin, "RayQuery_CandidateObjectRayOrigin", OCC::RayQuery_StateVector,     "rayQuery_StateVector",      { false, false,  true, false, false, false, false, false, false, false, false}, Attribute::ReadOnly, },
  {  OC::RayQuery_CandidateObjectRayDirection, "RayQuery_CandidateObjectRayDirection", OCC::RayQuery_StateVector,     "rayQuery_StateVector",      { false, false,  true, false, false, false, false, false, false, false, false}, Attribute::ReadOnly, },
  {  OC::RayQuery_CommittedInstanceIndex, "RayQuery_CommittedInstanceIndex", OCC::RayQuery_StateScalar,     "rayQuery_StateScalar",      { false, false, false, false, false, false, false,  true, false, false, false}, Attribute::ReadOnly, },
  {  OC::RayQuery_CommittedInstanceID, "RayQuery_CommittedInstanceID", OCC::RayQuery_StateScalar,     "rayQuery_StateScalar",      { false, false, false, false, false, false, false,  true, false, false, false}, Attribute::ReadOnly, },
  {  OC::RayQuery_CommittedGeometryIndex, "RayQuery_CommittedGeometryIndex", OCC::RayQuery_StateScalar,     "rayQuery_StateScalar",      { false, false, false, false, false, false, false,  true, false, false, false}, Attribute::ReadOnly, },
  {  OC::RayQuery_CommittedPrimitiveIndex, "RayQuery_CommittedPrimitiveIndex", OCC::RayQuery_StateScalar,     "rayQuery_StateScalar",      { false, false, false, false, false, false, false,  true, false, false, false}, Attribute::ReadOnly, },
  {  OC::RayQuery_CommittedObjectRayOrigin, "RayQuery_CommittedObjectRayOrigin", OCC::RayQuery_StateVector,     "rayQuery_StateVector",      { false, false,  true, false, false, false, false, false, false, false, false}, Attribute::ReadOnly, },
  {  OC::RayQuery_CommittedObjectRayDirection, "RayQuery_CommittedObjectRayDirection", OCC::RayQuery_StateVector,     "rayQuery_StateVector",      { false, false,  true, false, false, false, false, false, false, false, false}, Attribute::ReadOnly, },
>>>>>>> 264af3f4
};
// OPCODE-OLOADS:END

const char *OP::m_OverloadTypeName[kNumTypeOverloads] = {
  "void", "f16", "f32", "f64", "i1", "i8", "i16", "i32", "i64", "udt",
};

const char *OP::m_NamePrefix = "dx.op.";
const char *OP::m_TypePrefix = "dx.types.";
const char *OP::m_MatrixTypePrefix = "class.matrix."; // Allowed in library

// Keep sync with DXIL::AtomicBinOpCode
static const char *AtomicBinOpCodeName[] = {
    "AtomicAdd",
    "AtomicAnd",
    "AtomicOr",
    "AtomicXor",
    "AtomicIMin",
    "AtomicIMax",
    "AtomicUMin",
    "AtomicUMax",
    "AtomicExchange",
    "AtomicInvalid"           // Must be last.
};

unsigned OP::GetTypeSlot(Type *pType) {
  Type::TypeID T = pType->getTypeID();
  switch (T) {
  case Type::VoidTyID:    return 0;
  case Type::HalfTyID:    return 1;
  case Type::FloatTyID:   return 2;
  case Type::DoubleTyID:  return 3;
  case Type::IntegerTyID: {
    IntegerType *pIT = dyn_cast<IntegerType>(pType);
    unsigned Bits = pIT->getBitWidth();
    switch (Bits) {
    case 1:               return 4;
    case 8:               return 5;
    case 16:              return 6;
    case 32:              return 7;
    case 64:              return 8;
    }
  }
  case Type::PointerTyID: return 9;
  case Type::StructTyID:  return 10;
  default:
    break;
  }
  return UINT_MAX;
}

const char *OP::GetOverloadTypeName(unsigned TypeSlot) {
  DXASSERT(TypeSlot < kUserDefineTypeSlot, "otherwise caller passed OOB index");
  return m_OverloadTypeName[TypeSlot];
}

llvm::StringRef OP::GetTypeName(Type *Ty, std::string &str) {
  unsigned TypeSlot = OP::GetTypeSlot(Ty);
  if (TypeSlot < kUserDefineTypeSlot) {
    return GetOverloadTypeName(TypeSlot);
  } else if (TypeSlot == kUserDefineTypeSlot) {
    if (Ty->isPointerTy())
      Ty = Ty->getPointerElementType();
    StructType *ST = cast<StructType>(Ty);
    return ST->getStructName();
  } else if (TypeSlot == kObjectTypeSlot) {
    StructType *ST = cast<StructType>(Ty);
    return ST->getStructName();
  } else {
    raw_string_ostream os(str);
    Ty->print(os);
    os.flush();
    return str;
  }
}

const char *OP::GetOpCodeName(OpCode opCode) {
  DXASSERT(0 <= (unsigned)opCode && opCode < OpCode::NumOpCodes, "otherwise caller passed OOB index");
  return m_OpCodeProps[(unsigned)opCode].pOpCodeName;
}

const char *OP::GetAtomicOpName(DXIL::AtomicBinOpCode OpCode) {
  unsigned opcode = static_cast<unsigned>(OpCode);
  DXASSERT_LOCALVAR(opcode, opcode < static_cast<unsigned>(DXIL::AtomicBinOpCode::Invalid), "otherwise caller passed OOB index");
  return AtomicBinOpCodeName[static_cast<unsigned>(OpCode)];
}

OP::OpCodeClass OP::GetOpCodeClass(OpCode opCode) {
  DXASSERT(0 <= (unsigned)opCode && opCode < OpCode::NumOpCodes, "otherwise caller passed OOB index");
  return m_OpCodeProps[(unsigned)opCode].opCodeClass;
}

const char *OP::GetOpCodeClassName(OpCode opCode) {
  DXASSERT(0 <= (unsigned)opCode && opCode < OpCode::NumOpCodes, "otherwise caller passed OOB index");
  return m_OpCodeProps[(unsigned)opCode].pOpCodeClassName;
}

bool OP::IsOverloadLegal(OpCode opCode, Type *pType) {
  DXASSERT(0 <= (unsigned)opCode && opCode < OpCode::NumOpCodes, "otherwise caller passed OOB index");
  unsigned TypeSlot = GetTypeSlot(pType);
  return TypeSlot != UINT_MAX && m_OpCodeProps[(unsigned)opCode].bAllowOverload[TypeSlot];
}

bool OP::CheckOpCodeTable() {
  for (unsigned i = 0; i < (unsigned)OpCode::NumOpCodes; i++) {
    if ((unsigned)m_OpCodeProps[i].opCode != i)
      return false;
  }

  return true;
}

bool OP::IsDxilOpFuncName(StringRef name) {
  return name.startswith(OP::m_NamePrefix);
}

bool OP::IsDxilOpFunc(const llvm::Function *F) {
  if (!F->hasName())
    return false;
  return IsDxilOpFuncName(F->getName());
}

bool OP::IsDxilOpTypeName(StringRef name) {
  return name.startswith(m_TypePrefix) || name.startswith(m_MatrixTypePrefix);
}

bool OP::IsDxilOpType(llvm::StructType *ST) {
  if (!ST->hasName())
    return false;
  StringRef Name = ST->getName();
  return IsDxilOpTypeName(Name);
}

bool OP::IsDupDxilOpType(llvm::StructType *ST) {
  if (!ST->hasName())
    return false;
  StringRef Name = ST->getName();
  if (!IsDxilOpTypeName(Name))
    return false;
  size_t DotPos = Name.rfind('.');
  if (DotPos == 0 || DotPos == StringRef::npos || Name.back() == '.' ||
      !isdigit(static_cast<unsigned char>(Name[DotPos + 1])))
    return false;
  return true;
}

StructType *OP::GetOriginalDxilOpType(llvm::StructType *ST, llvm::Module &M) {
  DXASSERT(IsDupDxilOpType(ST), "else should not call GetOriginalDxilOpType");
  StringRef Name = ST->getName();
  size_t DotPos = Name.rfind('.');
  StructType *OriginalST = M.getTypeByName(Name.substr(0, DotPos));
  DXASSERT(OriginalST, "else name collison without original type");
  DXASSERT(ST->isLayoutIdentical(OriginalST),
           "else invalid layout for dxil types");
  return OriginalST;
}

bool OP::IsDxilOpFuncCallInst(const llvm::Instruction *I) {
  const CallInst *CI = dyn_cast<CallInst>(I);
  if (CI == nullptr) return false;
  return IsDxilOpFunc(CI->getCalledFunction());
}

bool OP::IsDxilOpFuncCallInst(const llvm::Instruction *I, OpCode opcode) {
  if (!IsDxilOpFuncCallInst(I)) return false;
  return llvm::cast<llvm::ConstantInt>(I->getOperand(0))->getZExtValue() == (unsigned)opcode;
}

OP::OpCode OP::GetDxilOpFuncCallInst(const llvm::Instruction *I) {
  DXASSERT(IsDxilOpFuncCallInst(I), "else caller didn't call IsDxilOpFuncCallInst to check");
  return (OP::OpCode)llvm::cast<llvm::ConstantInt>(I->getOperand(0))->getZExtValue();
}

bool OP::IsDxilOpWave(OpCode C) {
  unsigned op = (unsigned)C;
  /* <py::lines('OPCODE-WAVE')>hctdb_instrhelp.get_instrs_pred("op", "is_wave")</py>*/
  // OPCODE-WAVE:BEGIN
  // Instructions: WaveIsFirstLane=110, WaveGetLaneIndex=111,
  // WaveGetLaneCount=112, WaveAnyTrue=113, WaveAllTrue=114,
  // WaveActiveAllEqual=115, WaveActiveBallot=116, WaveReadLaneAt=117,
  // WaveReadLaneFirst=118, WaveActiveOp=119, WaveActiveBit=120,
  // WavePrefixOp=121, QuadReadLaneAt=122, QuadOp=123, WaveAllBitCount=135,
  // WavePrefixBitCount=136, WaveMatch=165, WaveMultiPrefixOp=166,
  // WaveMultiPrefixBitCount=167
  return (110 <= op && op <= 123) || (135 <= op && op <= 136) || (165 <= op && op <= 167);
  // OPCODE-WAVE:END
}

bool OP::IsDxilOpGradient(OpCode C) {
  unsigned op = (unsigned)C;
  /* <py::lines('OPCODE-GRADIENT')>hctdb_instrhelp.get_instrs_pred("op", "is_gradient")</py>*/
  // OPCODE-GRADIENT:BEGIN
  // Instructions: Sample=60, SampleBias=61, SampleCmp=64, TextureGather=73,
  // TextureGatherCmp=74, CalculateLOD=81, DerivCoarseX=83, DerivCoarseY=84,
  // DerivFineX=85, DerivFineY=86
  return (60 <= op && op <= 61) || op == 64 || (73 <= op && op <= 74) || op == 81 || (83 <= op && op <= 86);
  // OPCODE-GRADIENT:END
}

void OP::GetMinShaderModelAndMask(OpCode C, bool bWithTranslation,
                                  unsigned &major, unsigned &minor,
                                  unsigned &mask) {
  unsigned op = (unsigned)C;
  // Default is 6.0, all stages
  major = 6;  minor = 0;
  mask = ((unsigned)1 << (unsigned)DXIL::ShaderKind::Invalid) - 1;
#define SFLAG(stage) ((unsigned)1 << (unsigned)DXIL::ShaderKind::stage)
  /* <py::lines('OPCODE-SMMASK')>hctdb_instrhelp.get_min_sm_and_mask_text()</py>*/
  // OPCODE-SMMASK:BEGIN
  // Instructions: ThreadId=93, GroupId=94, ThreadIdInGroup=95,
  // FlattenedThreadIdInGroup=96
  if ((93 <= op && op <= 96)) {
    mask = SFLAG(Compute) | SFLAG(Mesh) | SFLAG(Amplification);
    return;
  }
  // Instructions: DomainLocation=105
  if (op == 105) {
    mask = SFLAG(Domain);
    return;
  }
  // Instructions: LoadOutputControlPoint=103, LoadPatchConstant=104
  if ((103 <= op && op <= 104)) {
    mask = SFLAG(Domain) | SFLAG(Hull);
    return;
  }
  // Instructions: EmitStream=97, CutStream=98, EmitThenCutStream=99,
  // GSInstanceID=100
  if ((97 <= op && op <= 100)) {
    mask = SFLAG(Geometry);
    return;
  }
  // Instructions: PrimitiveID=108
  if (op == 108) {
    mask = SFLAG(Geometry) | SFLAG(Domain) | SFLAG(Hull);
    return;
  }
  // Instructions: StorePatchConstant=106, OutputControlPointID=107
  if ((106 <= op && op <= 107)) {
    mask = SFLAG(Hull);
    return;
  }
  // Instructions: Sample=60, SampleBias=61, SampleCmp=64, CalculateLOD=81,
  // DerivCoarseX=83, DerivCoarseY=84, DerivFineX=85, DerivFineY=86
  if ((60 <= op && op <= 61) || op == 64 || op == 81 || (83 <= op && op <= 86)) {
    mask = SFLAG(Library) | SFLAG(Pixel);
    return;
  }
  // Instructions: RenderTargetGetSamplePosition=76,
  // RenderTargetGetSampleCount=77, Discard=82, EvalSnapped=87,
  // EvalSampleIndex=88, EvalCentroid=89, SampleIndex=90, Coverage=91,
  // InnerCoverage=92
  if ((76 <= op && op <= 77) || op == 82 || (87 <= op && op <= 92)) {
    mask = SFLAG(Pixel);
    return;
  }
  // Instructions: AttributeAtVertex=137
  if (op == 137) {
    major = 6;  minor = 1;
    mask = SFLAG(Pixel);
    return;
  }
  // Instructions: ViewID=138
  if (op == 138) {
    major = 6;  minor = 1;
    mask = SFLAG(Vertex) | SFLAG(Hull) | SFLAG(Domain) | SFLAG(Geometry) | SFLAG(Pixel) | SFLAG(Mesh);
    return;
  }
  // Instructions: RawBufferLoad=139, RawBufferStore=140
  if ((139 <= op && op <= 140)) {
    if (bWithTranslation) {
      major = 6;  minor = 0;
    } else {
      major = 6;  minor = 2;
    }
    return;
  }
  // Instructions: IgnoreHit=155, AcceptHitAndEndSearch=156
  if ((155 <= op && op <= 156)) {
    major = 6;  minor = 3;
    mask = SFLAG(AnyHit);
    return;
  }
  // Instructions: CallShader=159
  if (op == 159) {
    major = 6;  minor = 3;
    mask = SFLAG(Library) | SFLAG(ClosestHit) | SFLAG(RayGeneration) | SFLAG(Miss) | SFLAG(Callable);
    return;
  }
  // Instructions: ReportHit=158
  if (op == 158) {
    major = 6;  minor = 3;
    mask = SFLAG(Library) | SFLAG(Intersection);
    return;
  }
  // Instructions: InstanceID=141, InstanceIndex=142, HitKind=143,
  // ObjectRayOrigin=149, ObjectRayDirection=150, ObjectToWorld=151,
  // WorldToObject=152, PrimitiveIndex=161
  if ((141 <= op && op <= 143) || (149 <= op && op <= 152) || op == 161) {
    major = 6;  minor = 3;
    mask = SFLAG(Library) | SFLAG(Intersection) | SFLAG(AnyHit) | SFLAG(ClosestHit);
    return;
  }
  // Instructions: RayFlags=144, WorldRayOrigin=147, WorldRayDirection=148,
  // RayTMin=153, RayTCurrent=154
  if (op == 144 || (147 <= op && op <= 148) || (153 <= op && op <= 154)) {
    major = 6;  minor = 3;
    mask = SFLAG(Library) | SFLAG(Intersection) | SFLAG(AnyHit) | SFLAG(ClosestHit) | SFLAG(Miss);
    return;
  }
  // Instructions: TraceRay=157
  if (op == 157) {
    major = 6;  minor = 3;
    mask = SFLAG(Library) | SFLAG(RayGeneration) | SFLAG(ClosestHit) | SFLAG(Miss);
    return;
  }
  // Instructions: DispatchRaysIndex=145, DispatchRaysDimensions=146
  if ((145 <= op && op <= 146)) {
    major = 6;  minor = 3;
    mask = SFLAG(Library) | SFLAG(RayGeneration) | SFLAG(Intersection) | SFLAG(AnyHit) | SFLAG(ClosestHit) | SFLAG(Miss) | SFLAG(Callable);
    return;
  }
  // Instructions: CreateHandleForLib=160
  if (op == 160) {
    if (bWithTranslation) {
      major = 6;  minor = 0;
    } else {
      major = 6;  minor = 3;
    }
    return;
  }
  // Instructions: Dot2AddHalf=162, Dot4AddI8Packed=163, Dot4AddU8Packed=164
  if ((162 <= op && op <= 164)) {
    major = 6;  minor = 4;
    return;
  }
  // Instructions: WaveMatch=165, WaveMultiPrefixOp=166,
<<<<<<< HEAD
  // WaveMultiPrefixBitCount=167, WriteSamplerFeedbackLevel=170,
  // WriteSamplerFeedbackGrad=171
  if ((165 <= op && op <= 167) || (170 <= op && op <= 171)) {
=======
  // WaveMultiPrefixBitCount=167, AllocateRayQuery=168,
  // RayQuery_TraceRayInline=169, RayQuery_Proceed=170, RayQuery_Abort=171,
  // RayQuery_CommitNonOpaqueTriangleHit=172,
  // RayQuery_CommitProceduralPrimitiveHit=173, RayQuery_CommittedStatus=174,
  // RayQuery_CandidateType=175, RayQuery_CandidateObjectToWorld3x4=176,
  // RayQuery_CandidateWorldToObject3x4=177,
  // RayQuery_CommittedObjectToWorld3x4=178,
  // RayQuery_CommittedWorldToObject3x4=179,
  // RayQuery_CandidateProceduralPrimitiveNonOpaque=180,
  // RayQuery_CandidateTriangleFrontFace=181,
  // RayQuery_CommittedTriangleFrontFace=182,
  // RayQuery_CandidateTriangleBarycentrics=183,
  // RayQuery_CommittedTriangleBarycentrics=184, RayQuery_RayFlags=185,
  // RayQuery_WorldRayOrigin=186, RayQuery_WorldRayDirection=187,
  // RayQuery_RayTMin=188, RayQuery_CandidateTriangleRayT=189,
  // RayQuery_CommittedRayT=190, RayQuery_CandidateInstanceIndex=191,
  // RayQuery_CandidateInstanceID=192, RayQuery_CandidateGeometryIndex=193,
  // RayQuery_CandidatePrimitiveIndex=194, RayQuery_CandidateObjectRayOrigin=195,
  // RayQuery_CandidateObjectRayDirection=196,
  // RayQuery_CommittedInstanceIndex=197, RayQuery_CommittedInstanceID=198,
  // RayQuery_CommittedGeometryIndex=199, RayQuery_CommittedPrimitiveIndex=200,
  // RayQuery_CommittedObjectRayOrigin=201,
  // RayQuery_CommittedObjectRayDirection=202
  if ((165 <= op && op <= 202)) {
>>>>>>> 264af3f4
    major = 6;  minor = 5;
    return;
  }
  // Instructions: DispatchMesh=177
  if (op == 177) {
    major = 6;  minor = 5;
    mask = SFLAG(Amplification);
    return;
  }
  // Instructions: WriteSamplerFeedback=168, WriteSamplerFeedbackBias=169
  if ((168 <= op && op <= 169)) {
    major = 6;  minor = 5;
    mask = SFLAG(Library) | SFLAG(Pixel);
    return;
  }
  // Instructions: SetMeshOutputCounts=172, EmitIndices=173, GetMeshPayload=174,
  // StoreVertexOutput=175, StorePrimitiveOutput=176
  if ((172 <= op && op <= 176)) {
    major = 6;  minor = 5;
    mask = SFLAG(Mesh);
    return;
  }
  // OPCODE-SMMASK:END
#undef SFLAG
}

static Type *GetOrCreateStructType(LLVMContext &Ctx, ArrayRef<Type*> types, StringRef Name, Module *pModule) {
  if (StructType *ST = pModule->getTypeByName(Name)) {
    // TODO: validate the exist type match types if needed.
    return ST;
  }
  else
    return StructType::create(Ctx, types, Name);
}

//------------------------------------------------------------------------------
//
//  OP methods.
//
OP::OP(LLVMContext &Ctx, Module *pModule)
: m_Ctx(Ctx)
, m_pModule(pModule)
, m_LowPrecisionMode(DXIL::LowPrecisionMode::Undefined) {
  memset(m_pResRetType, 0, sizeof(m_pResRetType));
  memset(m_pCBufferRetType, 0, sizeof(m_pCBufferRetType));
  memset(m_OpCodeClassCache, 0, sizeof(m_OpCodeClassCache));
  static_assert(_countof(OP::m_OpCodeProps) == (size_t)OP::OpCode::NumOpCodes, "forgot to update OP::m_OpCodeProps");

  m_pHandleType = GetOrCreateStructType(m_Ctx, Type::getInt8PtrTy(m_Ctx), "dx.types.Handle", pModule);

  Type *DimsType[4] = { Type::getInt32Ty(m_Ctx), Type::getInt32Ty(m_Ctx), Type::getInt32Ty(m_Ctx), Type::getInt32Ty(m_Ctx) };
  m_pDimensionsType = GetOrCreateStructType(m_Ctx, DimsType, "dx.types.Dimensions", pModule);

  Type *SamplePosType[2] = { Type::getFloatTy(m_Ctx), Type::getFloatTy(m_Ctx) };
  m_pSamplePosType = GetOrCreateStructType(m_Ctx, SamplePosType, "dx.types.SamplePos", pModule);

  Type *I32cTypes[2] = { Type::getInt32Ty(m_Ctx), Type::getInt1Ty(m_Ctx) };
  m_pBinaryWithCarryType = GetOrCreateStructType(m_Ctx, I32cTypes, "dx.types.i32c", pModule);

  Type *TwoI32Types[2] = { Type::getInt32Ty(m_Ctx), Type::getInt32Ty(m_Ctx) };
  m_pBinaryWithTwoOutputsType = GetOrCreateStructType(m_Ctx, TwoI32Types, "dx.types.twoi32", pModule);

  Type *SplitDoubleTypes[2] = { Type::getInt32Ty(m_Ctx), Type::getInt32Ty(m_Ctx) }; // Lo, Hi.
  m_pSplitDoubleType = GetOrCreateStructType(m_Ctx, SplitDoubleTypes, "dx.types.splitdouble", pModule);

  Type *Int4Types[4] = { Type::getInt32Ty(m_Ctx), Type::getInt32Ty(m_Ctx), Type::getInt32Ty(m_Ctx), Type::getInt32Ty(m_Ctx) }; // HiHi, HiLo, LoHi, LoLo
  m_pInt4Type = GetOrCreateStructType(m_Ctx, Int4Types, "dx.types.fouri32", pModule);
  // Try to find existing intrinsic function.
  RefreshCache();
}

void OP::RefreshCache() {
  for (Function &F : m_pModule->functions()) {
    if (OP::IsDxilOpFunc(&F) && !F.user_empty()) {
      CallInst *CI = cast<CallInst>(*F.user_begin());
      OpCode OpCode = OP::GetDxilOpFuncCallInst(CI);
      Type *pOverloadType = OP::GetOverloadType(OpCode, &F);
      Function *OpFunc = GetOpFunc(OpCode, pOverloadType);
      (void)(OpFunc);
      DXASSERT_NOMSG(OpFunc == &F);
    }
  }
}

void OP::UpdateCache(OpCodeClass opClass, Type * Ty, llvm::Function *F) {
  m_OpCodeClassCache[(unsigned)opClass].pOverloads[Ty] = F;
  m_FunctionToOpClass[F] = opClass;
}

Function *OP::GetOpFunc(OpCode opCode, Type *pOverloadType) {
  DXASSERT(0 <= (unsigned)opCode && opCode < OpCode::NumOpCodes, "otherwise caller passed OOB OpCode");
  _Analysis_assume_(0 <= (unsigned)opCode && opCode < OpCode::NumOpCodes);
  DXASSERT(IsOverloadLegal(opCode, pOverloadType), "otherwise the caller requested illegal operation overload (eg HLSL function with unsupported types for mapped intrinsic function)");
  OpCodeClass opClass = m_OpCodeProps[(unsigned)opCode].opCodeClass;
  Function *&F = m_OpCodeClassCache[(unsigned)opClass].pOverloads[pOverloadType];
  if (F != nullptr) {
    UpdateCache(opClass, pOverloadType, F);
    return F;
  }

  vector<Type*> ArgTypes;      // RetType is ArgTypes[0]
  Type *pETy = pOverloadType;
  Type *pRes = GetHandleType();
  Type *pDim = GetDimensionsType();
  Type *pPos = GetSamplePosType();
  Type *pV = Type::getVoidTy(m_Ctx);
  Type *pI1 = Type::getInt1Ty(m_Ctx);
  Type *pI8 = Type::getInt8Ty(m_Ctx);
  Type *pI16 = Type::getInt16Ty(m_Ctx);
  Type *pI32 = Type::getInt32Ty(m_Ctx);
  Type *pPI32 = Type::getInt32PtrTy(m_Ctx); (void)(pPI32); // Currently unused.
  Type *pI64 = Type::getInt64Ty(m_Ctx); (void)(pI64); // Currently unused.
  Type *pF16 = Type::getHalfTy(m_Ctx);
  Type *pF32 = Type::getFloatTy(m_Ctx);
  Type *pPF32 = Type::getFloatPtrTy(m_Ctx);
  Type *pI32C = GetBinaryWithCarryType();
  Type *p2I32 = GetBinaryWithTwoOutputsType();
  Type *pF64 = Type::getDoubleTy(m_Ctx);
  Type *pSDT = GetSplitDoubleType();  // Split double type.
  Type *pI4S = GetInt4Type(); // 4 i32s in a struct.
  Type *udt = pOverloadType;
  Type *obj = pOverloadType;

  std::string funcName = (Twine(OP::m_NamePrefix) + Twine(GetOpCodeClassName(opCode))).str();
  // Add ret type to the name.
  if (pOverloadType != pV) {
    std::string typeName;
    funcName = Twine(funcName).concat(".").concat(GetTypeName(pOverloadType, typeName)).str();
  } 
  // Try to find exist function with the same name in the module.
  if (Function *existF = m_pModule->getFunction(funcName)) {
    F = existF;
    UpdateCache(opClass, pOverloadType, F);
    return F;
  }

#define A(_x) ArgTypes.emplace_back(_x)
#define RRT(_y) A(GetResRetType(_y))
#define CBRT(_y) A(GetCBufferRetType(_y))

/* <py::lines('OPCODE-OLOAD-FUNCS')>hctdb_instrhelp.get_oloads_funcs()</py>*/
  switch (opCode) {            // return     opCode
// OPCODE-OLOAD-FUNCS:BEGIN
    // Temporary, indexable, input, output registers
  case OpCode::TempRegLoad:            A(pETy);     A(pI32); A(pI32); break;
  case OpCode::TempRegStore:           A(pV);       A(pI32); A(pI32); A(pETy); break;
  case OpCode::MinPrecXRegLoad:        A(pETy);     A(pI32); A(pPF32);A(pI32); A(pI8);  break;
  case OpCode::MinPrecXRegStore:       A(pV);       A(pI32); A(pPF32);A(pI32); A(pI8);  A(pETy); break;
  case OpCode::LoadInput:              A(pETy);     A(pI32); A(pI32); A(pI32); A(pI8);  A(pI32); break;
  case OpCode::StoreOutput:            A(pV);       A(pI32); A(pI32); A(pI32); A(pI8);  A(pETy); break;

    // Unary float
  case OpCode::FAbs:                   A(pETy);     A(pI32); A(pETy); break;
  case OpCode::Saturate:               A(pETy);     A(pI32); A(pETy); break;
  case OpCode::IsNaN:                  A(pI1);      A(pI32); A(pETy); break;
  case OpCode::IsInf:                  A(pI1);      A(pI32); A(pETy); break;
  case OpCode::IsFinite:               A(pI1);      A(pI32); A(pETy); break;
  case OpCode::IsNormal:               A(pI1);      A(pI32); A(pETy); break;
  case OpCode::Cos:                    A(pETy);     A(pI32); A(pETy); break;
  case OpCode::Sin:                    A(pETy);     A(pI32); A(pETy); break;
  case OpCode::Tan:                    A(pETy);     A(pI32); A(pETy); break;
  case OpCode::Acos:                   A(pETy);     A(pI32); A(pETy); break;
  case OpCode::Asin:                   A(pETy);     A(pI32); A(pETy); break;
  case OpCode::Atan:                   A(pETy);     A(pI32); A(pETy); break;
  case OpCode::Hcos:                   A(pETy);     A(pI32); A(pETy); break;
  case OpCode::Hsin:                   A(pETy);     A(pI32); A(pETy); break;
  case OpCode::Htan:                   A(pETy);     A(pI32); A(pETy); break;
  case OpCode::Exp:                    A(pETy);     A(pI32); A(pETy); break;
  case OpCode::Frc:                    A(pETy);     A(pI32); A(pETy); break;
  case OpCode::Log:                    A(pETy);     A(pI32); A(pETy); break;
  case OpCode::Sqrt:                   A(pETy);     A(pI32); A(pETy); break;
  case OpCode::Rsqrt:                  A(pETy);     A(pI32); A(pETy); break;

    // Unary float - rounding
  case OpCode::Round_ne:               A(pETy);     A(pI32); A(pETy); break;
  case OpCode::Round_ni:               A(pETy);     A(pI32); A(pETy); break;
  case OpCode::Round_pi:               A(pETy);     A(pI32); A(pETy); break;
  case OpCode::Round_z:                A(pETy);     A(pI32); A(pETy); break;

    // Unary int
  case OpCode::Bfrev:                  A(pETy);     A(pI32); A(pETy); break;
  case OpCode::Countbits:              A(pI32);     A(pI32); A(pETy); break;
  case OpCode::FirstbitLo:             A(pI32);     A(pI32); A(pETy); break;

    // Unary uint
  case OpCode::FirstbitHi:             A(pI32);     A(pI32); A(pETy); break;

    // Unary int
  case OpCode::FirstbitSHi:            A(pI32);     A(pI32); A(pETy); break;

    // Binary float
  case OpCode::FMax:                   A(pETy);     A(pI32); A(pETy); A(pETy); break;
  case OpCode::FMin:                   A(pETy);     A(pI32); A(pETy); A(pETy); break;

    // Binary int
  case OpCode::IMax:                   A(pETy);     A(pI32); A(pETy); A(pETy); break;
  case OpCode::IMin:                   A(pETy);     A(pI32); A(pETy); A(pETy); break;

    // Binary uint
  case OpCode::UMax:                   A(pETy);     A(pI32); A(pETy); A(pETy); break;
  case OpCode::UMin:                   A(pETy);     A(pI32); A(pETy); A(pETy); break;

    // Binary int with two outputs
  case OpCode::IMul:                   A(p2I32);    A(pI32); A(pETy); A(pETy); break;

    // Binary uint with two outputs
  case OpCode::UMul:                   A(p2I32);    A(pI32); A(pETy); A(pETy); break;
  case OpCode::UDiv:                   A(p2I32);    A(pI32); A(pETy); A(pETy); break;

    // Binary uint with carry or borrow
  case OpCode::UAddc:                  A(pI32C);    A(pI32); A(pETy); A(pETy); break;
  case OpCode::USubb:                  A(pI32C);    A(pI32); A(pETy); A(pETy); break;

    // Tertiary float
  case OpCode::FMad:                   A(pETy);     A(pI32); A(pETy); A(pETy); A(pETy); break;
  case OpCode::Fma:                    A(pETy);     A(pI32); A(pETy); A(pETy); A(pETy); break;

    // Tertiary int
  case OpCode::IMad:                   A(pETy);     A(pI32); A(pETy); A(pETy); A(pETy); break;

    // Tertiary uint
  case OpCode::UMad:                   A(pETy);     A(pI32); A(pETy); A(pETy); A(pETy); break;

    // Tertiary int
  case OpCode::Msad:                   A(pETy);     A(pI32); A(pETy); A(pETy); A(pETy); break;
  case OpCode::Ibfe:                   A(pETy);     A(pI32); A(pETy); A(pETy); A(pETy); break;

    // Tertiary uint
  case OpCode::Ubfe:                   A(pETy);     A(pI32); A(pETy); A(pETy); A(pETy); break;

    // Quaternary
  case OpCode::Bfi:                    A(pETy);     A(pI32); A(pETy); A(pETy); A(pETy); A(pETy); break;

    // Dot
  case OpCode::Dot2:                   A(pETy);     A(pI32); A(pETy); A(pETy); A(pETy); A(pETy); break;
  case OpCode::Dot3:                   A(pETy);     A(pI32); A(pETy); A(pETy); A(pETy); A(pETy); A(pETy); A(pETy); break;
  case OpCode::Dot4:                   A(pETy);     A(pI32); A(pETy); A(pETy); A(pETy); A(pETy); A(pETy); A(pETy); A(pETy); A(pETy); break;

    // Resources
  case OpCode::CreateHandle:           A(pRes);     A(pI32); A(pI8);  A(pI32); A(pI32); A(pI1);  break;
  case OpCode::CBufferLoad:            A(pETy);     A(pI32); A(pRes); A(pI32); A(pI32); break;
  case OpCode::CBufferLoadLegacy:      CBRT(pETy);  A(pI32); A(pRes); A(pI32); break;

    // Resources - sample
  case OpCode::Sample:                 RRT(pETy);   A(pI32); A(pRes); A(pRes); A(pF32); A(pF32); A(pF32); A(pF32); A(pI32); A(pI32); A(pI32); A(pF32); break;
  case OpCode::SampleBias:             RRT(pETy);   A(pI32); A(pRes); A(pRes); A(pF32); A(pF32); A(pF32); A(pF32); A(pI32); A(pI32); A(pI32); A(pF32); A(pF32); break;
  case OpCode::SampleLevel:            RRT(pETy);   A(pI32); A(pRes); A(pRes); A(pF32); A(pF32); A(pF32); A(pF32); A(pI32); A(pI32); A(pI32); A(pF32); break;
  case OpCode::SampleGrad:             RRT(pETy);   A(pI32); A(pRes); A(pRes); A(pF32); A(pF32); A(pF32); A(pF32); A(pI32); A(pI32); A(pI32); A(pF32); A(pF32); A(pF32); A(pF32); A(pF32); A(pF32); A(pF32); break;
  case OpCode::SampleCmp:              RRT(pETy);   A(pI32); A(pRes); A(pRes); A(pF32); A(pF32); A(pF32); A(pF32); A(pI32); A(pI32); A(pI32); A(pF32); A(pF32); break;
  case OpCode::SampleCmpLevelZero:     RRT(pETy);   A(pI32); A(pRes); A(pRes); A(pF32); A(pF32); A(pF32); A(pF32); A(pI32); A(pI32); A(pI32); A(pF32); break;

    // Resources
  case OpCode::TextureLoad:            RRT(pETy);   A(pI32); A(pRes); A(pI32); A(pI32); A(pI32); A(pI32); A(pI32); A(pI32); A(pI32); break;
  case OpCode::TextureStore:           A(pV);       A(pI32); A(pRes); A(pI32); A(pI32); A(pI32); A(pETy); A(pETy); A(pETy); A(pETy); A(pI8);  break;
  case OpCode::BufferLoad:             RRT(pETy);   A(pI32); A(pRes); A(pI32); A(pI32); break;
  case OpCode::BufferStore:            A(pV);       A(pI32); A(pRes); A(pI32); A(pI32); A(pETy); A(pETy); A(pETy); A(pETy); A(pI8);  break;
  case OpCode::BufferUpdateCounter:    A(pI32);     A(pI32); A(pRes); A(pI8);  break;
  case OpCode::CheckAccessFullyMapped: A(pI1);      A(pI32); A(pI32); break;
  case OpCode::GetDimensions:          A(pDim);     A(pI32); A(pRes); A(pI32); break;

    // Resources - gather
  case OpCode::TextureGather:          RRT(pETy);   A(pI32); A(pRes); A(pRes); A(pF32); A(pF32); A(pF32); A(pF32); A(pI32); A(pI32); A(pI32); break;
  case OpCode::TextureGatherCmp:       RRT(pETy);   A(pI32); A(pRes); A(pRes); A(pF32); A(pF32); A(pF32); A(pF32); A(pI32); A(pI32); A(pI32); A(pF32); break;

    // Resources - sample
  case OpCode::Texture2DMSGetSamplePosition:A(pPos);     A(pI32); A(pRes); A(pI32); break;
  case OpCode::RenderTargetGetSamplePosition:A(pPos);     A(pI32); A(pI32); break;
  case OpCode::RenderTargetGetSampleCount:A(pI32);     A(pI32); break;

    // Synchronization
  case OpCode::AtomicBinOp:            A(pI32);     A(pI32); A(pRes); A(pI32); A(pI32); A(pI32); A(pI32); A(pI32); break;
  case OpCode::AtomicCompareExchange:  A(pI32);     A(pI32); A(pRes); A(pI32); A(pI32); A(pI32); A(pI32); A(pI32); break;
  case OpCode::Barrier:                A(pV);       A(pI32); A(pI32); break;

    // Pixel shader
  case OpCode::CalculateLOD:           A(pF32);     A(pI32); A(pRes); A(pRes); A(pF32); A(pF32); A(pF32); A(pI1);  break;
  case OpCode::Discard:                A(pV);       A(pI32); A(pI1);  break;
  case OpCode::DerivCoarseX:           A(pETy);     A(pI32); A(pETy); break;
  case OpCode::DerivCoarseY:           A(pETy);     A(pI32); A(pETy); break;
  case OpCode::DerivFineX:             A(pETy);     A(pI32); A(pETy); break;
  case OpCode::DerivFineY:             A(pETy);     A(pI32); A(pETy); break;
  case OpCode::EvalSnapped:            A(pETy);     A(pI32); A(pI32); A(pI32); A(pI8);  A(pI32); A(pI32); break;
  case OpCode::EvalSampleIndex:        A(pETy);     A(pI32); A(pI32); A(pI32); A(pI8);  A(pI32); break;
  case OpCode::EvalCentroid:           A(pETy);     A(pI32); A(pI32); A(pI32); A(pI8);  break;
  case OpCode::SampleIndex:            A(pI32);     A(pI32); break;
  case OpCode::Coverage:               A(pI32);     A(pI32); break;
  case OpCode::InnerCoverage:          A(pI32);     A(pI32); break;

    // Compute/Mesh/Amplification shader
  case OpCode::ThreadId:               A(pI32);     A(pI32); A(pI32); break;
  case OpCode::GroupId:                A(pI32);     A(pI32); A(pI32); break;
  case OpCode::ThreadIdInGroup:        A(pI32);     A(pI32); A(pI32); break;
  case OpCode::FlattenedThreadIdInGroup:A(pI32);     A(pI32); break;

    // Geometry shader
  case OpCode::EmitStream:             A(pV);       A(pI32); A(pI8);  break;
  case OpCode::CutStream:              A(pV);       A(pI32); A(pI8);  break;
  case OpCode::EmitThenCutStream:      A(pV);       A(pI32); A(pI8);  break;
  case OpCode::GSInstanceID:           A(pI32);     A(pI32); break;

    // Double precision
  case OpCode::MakeDouble:             A(pF64);     A(pI32); A(pI32); A(pI32); break;
  case OpCode::SplitDouble:            A(pSDT);     A(pI32); A(pF64); break;

    // Domain and hull shader
  case OpCode::LoadOutputControlPoint: A(pETy);     A(pI32); A(pI32); A(pI32); A(pI8);  A(pI32); break;
  case OpCode::LoadPatchConstant:      A(pETy);     A(pI32); A(pI32); A(pI32); A(pI8);  break;

    // Domain shader
  case OpCode::DomainLocation:         A(pF32);     A(pI32); A(pI8);  break;

    // Hull shader
  case OpCode::StorePatchConstant:     A(pV);       A(pI32); A(pI32); A(pI32); A(pI8);  A(pETy); break;
  case OpCode::OutputControlPointID:   A(pI32);     A(pI32); break;

    // Hull, Domain and Geometry shaders
  case OpCode::PrimitiveID:            A(pI32);     A(pI32); break;

    // Other
  case OpCode::CycleCounterLegacy:     A(p2I32);    A(pI32); break;

    // Wave
  case OpCode::WaveIsFirstLane:        A(pI1);      A(pI32); break;
  case OpCode::WaveGetLaneIndex:       A(pI32);     A(pI32); break;
  case OpCode::WaveGetLaneCount:       A(pI32);     A(pI32); break;
  case OpCode::WaveAnyTrue:            A(pI1);      A(pI32); A(pI1);  break;
  case OpCode::WaveAllTrue:            A(pI1);      A(pI32); A(pI1);  break;
  case OpCode::WaveActiveAllEqual:     A(pI1);      A(pI32); A(pETy); break;
  case OpCode::WaveActiveBallot:       A(pI4S);     A(pI32); A(pI1);  break;
  case OpCode::WaveReadLaneAt:         A(pETy);     A(pI32); A(pETy); A(pI32); break;
  case OpCode::WaveReadLaneFirst:      A(pETy);     A(pI32); A(pETy); break;
  case OpCode::WaveActiveOp:           A(pETy);     A(pI32); A(pETy); A(pI8);  A(pI8);  break;
  case OpCode::WaveActiveBit:          A(pETy);     A(pI32); A(pETy); A(pI8);  break;
  case OpCode::WavePrefixOp:           A(pETy);     A(pI32); A(pETy); A(pI8);  A(pI8);  break;
  case OpCode::QuadReadLaneAt:         A(pETy);     A(pI32); A(pETy); A(pI32); break;
  case OpCode::QuadOp:                 A(pETy);     A(pI32); A(pETy); A(pI8);  break;

    // Bitcasts with different sizes
  case OpCode::BitcastI16toF16:        A(pF16);     A(pI32); A(pI16); break;
  case OpCode::BitcastF16toI16:        A(pI16);     A(pI32); A(pF16); break;
  case OpCode::BitcastI32toF32:        A(pF32);     A(pI32); A(pI32); break;
  case OpCode::BitcastF32toI32:        A(pI32);     A(pI32); A(pF32); break;
  case OpCode::BitcastI64toF64:        A(pF64);     A(pI32); A(pI64); break;
  case OpCode::BitcastF64toI64:        A(pI64);     A(pI32); A(pF64); break;

    // Legacy floating-point
  case OpCode::LegacyF32ToF16:         A(pI32);     A(pI32); A(pF32); break;
  case OpCode::LegacyF16ToF32:         A(pF32);     A(pI32); A(pI32); break;

    // Double precision
  case OpCode::LegacyDoubleToFloat:    A(pF32);     A(pI32); A(pF64); break;
  case OpCode::LegacyDoubleToSInt32:   A(pI32);     A(pI32); A(pF64); break;
  case OpCode::LegacyDoubleToUInt32:   A(pI32);     A(pI32); A(pF64); break;

    // Wave
  case OpCode::WaveAllBitCount:        A(pI32);     A(pI32); A(pI1);  break;
  case OpCode::WavePrefixBitCount:     A(pI32);     A(pI32); A(pI1);  break;

    // Pixel shader
  case OpCode::AttributeAtVertex:      A(pETy);     A(pI32); A(pI32); A(pI32); A(pI8);  A(pI8);  break;

    // Graphics shader
  case OpCode::ViewID:                 A(pI32);     A(pI32); break;

    // Resources
  case OpCode::RawBufferLoad:          RRT(pETy);   A(pI32); A(pRes); A(pI32); A(pI32); A(pI8);  A(pI32); break;
  case OpCode::RawBufferStore:         A(pV);       A(pI32); A(pRes); A(pI32); A(pI32); A(pETy); A(pETy); A(pETy); A(pETy); A(pI8);  A(pI32); break;

    // Raytracing object space uint System Values
  case OpCode::InstanceID:             A(pI32);     A(pI32); break;
  case OpCode::InstanceIndex:          A(pI32);     A(pI32); break;

    // Raytracing hit uint System Values
  case OpCode::HitKind:                A(pI32);     A(pI32); break;

    // Raytracing uint System Values
  case OpCode::RayFlags:               A(pI32);     A(pI32); break;

    // Ray Dispatch Arguments
  case OpCode::DispatchRaysIndex:      A(pI32);     A(pI32); A(pI8);  break;
  case OpCode::DispatchRaysDimensions: A(pI32);     A(pI32); A(pI8);  break;

    // Ray Vectors
  case OpCode::WorldRayOrigin:         A(pF32);     A(pI32); A(pI8);  break;
  case OpCode::WorldRayDirection:      A(pF32);     A(pI32); A(pI8);  break;

    // Ray object space Vectors
  case OpCode::ObjectRayOrigin:        A(pF32);     A(pI32); A(pI8);  break;
  case OpCode::ObjectRayDirection:     A(pF32);     A(pI32); A(pI8);  break;

    // Ray Transforms
  case OpCode::ObjectToWorld:          A(pF32);     A(pI32); A(pI32); A(pI8);  break;
  case OpCode::WorldToObject:          A(pF32);     A(pI32); A(pI32); A(pI8);  break;

    // RayT
  case OpCode::RayTMin:                A(pF32);     A(pI32); break;
  case OpCode::RayTCurrent:            A(pF32);     A(pI32); break;

    // AnyHit Terminals
  case OpCode::IgnoreHit:              A(pV);       A(pI32); break;
  case OpCode::AcceptHitAndEndSearch:  A(pV);       A(pI32); break;

    // Indirect Shader Invocation
  case OpCode::TraceRay:               A(pV);       A(pI32); A(pRes); A(pI32); A(pI32); A(pI32); A(pI32); A(pI32); A(pF32); A(pF32); A(pF32); A(pF32); A(pF32); A(pF32); A(pF32); A(pF32); A(udt);  break;
  case OpCode::ReportHit:              A(pI1);      A(pI32); A(pF32); A(pI32); A(udt);  break;
  case OpCode::CallShader:             A(pV);       A(pI32); A(pI32); A(udt);  break;

    // Library create handle from resource struct (like HL intrinsic)
  case OpCode::CreateHandleForLib:     A(pRes);     A(pI32); A(obj);  break;

    // Raytracing object space uint System Values
  case OpCode::PrimitiveIndex:         A(pI32);     A(pI32); break;

    // Dot product with accumulate
  case OpCode::Dot2AddHalf:            A(pETy);     A(pI32); A(pETy); A(pF16); A(pF16); A(pF16); A(pF16); break;
  case OpCode::Dot4AddI8Packed:        A(pI32);     A(pI32); A(pI32); A(pI32); A(pI32); break;
  case OpCode::Dot4AddU8Packed:        A(pI32);     A(pI32); A(pI32); A(pI32); A(pI32); break;

    // Wave
  case OpCode::WaveMatch:              A(pI4S);     A(pI32); A(pETy); break;
  case OpCode::WaveMultiPrefixOp:      A(pETy);     A(pI32); A(pETy); A(pI32); A(pI32); A(pI32); A(pI32); A(pI8);  A(pI8);  break;
  case OpCode::WaveMultiPrefixBitCount:A(pI32);     A(pI32); A(pI1);  A(pI32); A(pI32); A(pI32); A(pI32); break;

<<<<<<< HEAD
    // Sampler Feedback
  case OpCode::WriteSamplerFeedback:   A(pV);       A(pI32); A(pRes); A(pRes); A(pRes); A(pF32); A(pF32); A(pF32); A(pF32); break;
  case OpCode::WriteSamplerFeedbackBias:A(pV);       A(pI32); A(pRes); A(pRes); A(pRes); A(pF32); A(pF32); A(pF32); A(pF32); A(pF32); break;
  case OpCode::WriteSamplerFeedbackLevel:A(pV);       A(pI32); A(pRes); A(pRes); A(pRes); A(pF32); A(pF32); A(pF32); A(pF32); break;
  case OpCode::WriteSamplerFeedbackGrad:A(pV);       A(pI32); A(pRes); A(pRes); A(pRes); A(pF32); A(pF32); A(pF32); A(pF32); A(pF32); A(pF32); break;

    // Mesh shader instructions
  case OpCode::SetMeshOutputCounts:    A(pV);       A(pI32); A(pI32); A(pI32); break;
  case OpCode::EmitIndices:            A(pV);       A(pI32); A(pI32); A(pI32); A(pI32); A(pI32); break;
  case OpCode::GetMeshPayload:         A(pETy);     A(pI32); break;
  case OpCode::StoreVertexOutput:      A(pV);       A(pI32); A(pI32); A(pI32); A(pI8);  A(pETy); A(pI32); break;
  case OpCode::StorePrimitiveOutput:   A(pV);       A(pI32); A(pI32); A(pI32); A(pI8);  A(pETy); A(pI32); break;

    // Amplification shader instructions
  case OpCode::DispatchMesh:           A(pV);       A(pI32); A(pI32); A(pI32); A(pI32); A(pETy); break;
=======
    // Inline Ray Query
  case OpCode::AllocateRayQuery:       A(pI32);     A(pI32); A(pI32); break;
  case OpCode::RayQuery_TraceRayInline:A(pV);       A(pI32); A(pI32); A(pRes); A(pI32); A(pI32); A(pF32); A(pF32); A(pF32); A(pF32); A(pF32); A(pF32); A(pF32); A(pF32); break;
  case OpCode::RayQuery_Proceed:       A(pI1);      A(pI32); A(pI32); break;
  case OpCode::RayQuery_Abort:         A(pV);       A(pI32); A(pI32); break;
  case OpCode::RayQuery_CommitNonOpaqueTriangleHit:A(pV);       A(pI32); A(pI32); break;
  case OpCode::RayQuery_CommitProceduralPrimitiveHit:A(pV);       A(pI32); A(pI32); A(pF32); break;
  case OpCode::RayQuery_CommittedStatus:A(pI32);     A(pI32); A(pI32); break;
  case OpCode::RayQuery_CandidateType: A(pI32);     A(pI32); A(pI32); break;
  case OpCode::RayQuery_CandidateObjectToWorld3x4:A(pF32);     A(pI32); A(pI32); A(pI32); A(pI8);  break;
  case OpCode::RayQuery_CandidateWorldToObject3x4:A(pF32);     A(pI32); A(pI32); A(pI32); A(pI8);  break;
  case OpCode::RayQuery_CommittedObjectToWorld3x4:A(pF32);     A(pI32); A(pI32); A(pI32); A(pI8);  break;
  case OpCode::RayQuery_CommittedWorldToObject3x4:A(pF32);     A(pI32); A(pI32); A(pI32); A(pI8);  break;
  case OpCode::RayQuery_CandidateProceduralPrimitiveNonOpaque:A(pI1);      A(pI32); A(pI32); break;
  case OpCode::RayQuery_CandidateTriangleFrontFace:A(pI1);      A(pI32); A(pI32); break;
  case OpCode::RayQuery_CommittedTriangleFrontFace:A(pI1);      A(pI32); A(pI32); break;
  case OpCode::RayQuery_CandidateTriangleBarycentrics:A(pF32);     A(pI32); A(pI32); A(pI8);  break;
  case OpCode::RayQuery_CommittedTriangleBarycentrics:A(pF32);     A(pI32); A(pI32); A(pI8);  break;
  case OpCode::RayQuery_RayFlags:      A(pI32);     A(pI32); A(pI32); break;
  case OpCode::RayQuery_WorldRayOrigin:A(pF32);     A(pI32); A(pI32); A(pI8);  break;
  case OpCode::RayQuery_WorldRayDirection:A(pF32);     A(pI32); A(pI32); A(pI8);  break;
  case OpCode::RayQuery_RayTMin:       A(pF32);     A(pI32); A(pI32); break;
  case OpCode::RayQuery_CandidateTriangleRayT:A(pF32);     A(pI32); A(pI32); break;
  case OpCode::RayQuery_CommittedRayT: A(pF32);     A(pI32); A(pI32); break;
  case OpCode::RayQuery_CandidateInstanceIndex:A(pI32);     A(pI32); A(pI32); break;
  case OpCode::RayQuery_CandidateInstanceID:A(pI32);     A(pI32); A(pI32); break;
  case OpCode::RayQuery_CandidateGeometryIndex:A(pI32);     A(pI32); A(pI32); break;
  case OpCode::RayQuery_CandidatePrimitiveIndex:A(pI32);     A(pI32); A(pI32); break;
  case OpCode::RayQuery_CandidateObjectRayOrigin:A(pF32);     A(pI32); A(pI32); A(pI8);  break;
  case OpCode::RayQuery_CandidateObjectRayDirection:A(pF32);     A(pI32); A(pI32); A(pI8);  break;
  case OpCode::RayQuery_CommittedInstanceIndex:A(pI32);     A(pI32); A(pI32); break;
  case OpCode::RayQuery_CommittedInstanceID:A(pI32);     A(pI32); A(pI32); break;
  case OpCode::RayQuery_CommittedGeometryIndex:A(pI32);     A(pI32); A(pI32); break;
  case OpCode::RayQuery_CommittedPrimitiveIndex:A(pI32);     A(pI32); A(pI32); break;
  case OpCode::RayQuery_CommittedObjectRayOrigin:A(pF32);     A(pI32); A(pI32); A(pI8);  break;
  case OpCode::RayQuery_CommittedObjectRayDirection:A(pF32);     A(pI32); A(pI32); A(pI8);  break;
>>>>>>> 264af3f4
  // OPCODE-OLOAD-FUNCS:END
  default: DXASSERT(false, "otherwise unhandled case"); break;
  }
#undef RRT
#undef A

  FunctionType *pFT;
  DXASSERT(ArgTypes.size() > 1, "otherwise forgot to initialize arguments");
  pFT = FunctionType::get(ArgTypes[0], ArrayRef<Type*>(&ArgTypes[1], ArgTypes.size()-1), false);

  F = cast<Function>(m_pModule->getOrInsertFunction(funcName, pFT));

  UpdateCache(opClass, pOverloadType, F);
  F->setCallingConv(CallingConv::C);
  F->addFnAttr(Attribute::NoUnwind);
  if (m_OpCodeProps[(unsigned)opCode].FuncAttr != Attribute::None)
    F->addFnAttr(m_OpCodeProps[(unsigned)opCode].FuncAttr);

  return F;
}

const SmallDenseMap<llvm::Type *, llvm::Function *, 8> &
OP::GetOpFuncList(OpCode opCode) const {
  DXASSERT(0 <= (unsigned)opCode && opCode < OpCode::NumOpCodes,
           "otherwise caller passed OOB OpCode");
  _Analysis_assume_(0 <= (unsigned)opCode && opCode < OpCode::NumOpCodes);
  return m_OpCodeClassCache[(unsigned)m_OpCodeProps[(unsigned)opCode]
                                .opCodeClass]
      .pOverloads;
}

void OP::RemoveFunction(Function *F) {
  if (OP::IsDxilOpFunc(F)) {
    OpCodeClass opClass = m_FunctionToOpClass[F];
    for (auto it : m_OpCodeClassCache[(unsigned)opClass].pOverloads) {
      if (it.second == F) {
        m_OpCodeClassCache[(unsigned)opClass].pOverloads.erase(it.first);
        m_FunctionToOpClass.erase(F);
        break;
      }
    }
  }
}

bool OP::GetOpCodeClass(const Function *F, OP::OpCodeClass &opClass) {
  auto iter = m_FunctionToOpClass.find(F);
  if (iter == m_FunctionToOpClass.end()) {
    // When no user, cannot get opcode.
    DXASSERT(F->user_empty() || !IsDxilOpFunc(F), "dxil function without an opcode class mapping?");
    return false;
  }
  opClass = iter->second;
  return true;
}

bool OP::UseMinPrecision() {
  return m_LowPrecisionMode == DXIL::LowPrecisionMode::UseMinPrecision;
}

void OP::SetMinPrecision(bool bMinPrecision) {
  DXIL::LowPrecisionMode mode =
      bMinPrecision ? DXIL::LowPrecisionMode::UseMinPrecision
                    : DXIL::LowPrecisionMode::UseNativeLowPrecision;
  DXASSERT((mode == m_LowPrecisionMode ||
            m_LowPrecisionMode == DXIL::LowPrecisionMode::Undefined),
           "LowPrecisionMode should only be set once.");

  m_LowPrecisionMode = mode;
}

uint64_t OP::GetAllocSizeForType(llvm::Type *Ty) {
  return m_pModule->getDataLayout().getTypeAllocSize(Ty);
}

llvm::Type *OP::GetOverloadType(OpCode opCode, llvm::Function *F) {
  DXASSERT(F, "not work on nullptr");
  Type *Ty = F->getReturnType();
  FunctionType *FT = F->getFunctionType();
/* <py::lines('OPCODE-OLOAD-TYPES')>hctdb_instrhelp.get_funcs_oload_type()</py>*/
  switch (opCode) {            // return     OpCode
  // OPCODE-OLOAD-TYPES:BEGIN
  case OpCode::TempRegStore:
  case OpCode::CallShader:
    DXASSERT_NOMSG(FT->getNumParams() > 2);
    return FT->getParamType(2);
  case OpCode::MinPrecXRegStore:
  case OpCode::StoreOutput:
  case OpCode::BufferStore:
  case OpCode::StorePatchConstant:
  case OpCode::RawBufferStore:
  case OpCode::StoreVertexOutput:
  case OpCode::StorePrimitiveOutput:
  case OpCode::DispatchMesh:
    DXASSERT_NOMSG(FT->getNumParams() > 4);
    return FT->getParamType(4);
  case OpCode::IsNaN:
  case OpCode::IsInf:
  case OpCode::IsFinite:
  case OpCode::IsNormal:
  case OpCode::Countbits:
  case OpCode::FirstbitLo:
  case OpCode::FirstbitHi:
  case OpCode::FirstbitSHi:
  case OpCode::IMul:
  case OpCode::UMul:
  case OpCode::UDiv:
  case OpCode::UAddc:
  case OpCode::USubb:
  case OpCode::WaveActiveAllEqual:
  case OpCode::CreateHandleForLib:
  case OpCode::WaveMatch:
    DXASSERT_NOMSG(FT->getNumParams() > 1);
    return FT->getParamType(1);
  case OpCode::TextureStore:
    DXASSERT_NOMSG(FT->getNumParams() > 5);
    return FT->getParamType(5);
  case OpCode::TraceRay:
    DXASSERT_NOMSG(FT->getNumParams() > 15);
    return FT->getParamType(15);
  case OpCode::ReportHit:
    DXASSERT_NOMSG(FT->getNumParams() > 3);
    return FT->getParamType(3);
  case OpCode::CreateHandle:
  case OpCode::BufferUpdateCounter:
  case OpCode::GetDimensions:
  case OpCode::Texture2DMSGetSamplePosition:
  case OpCode::RenderTargetGetSamplePosition:
  case OpCode::RenderTargetGetSampleCount:
  case OpCode::Barrier:
  case OpCode::Discard:
  case OpCode::EmitStream:
  case OpCode::CutStream:
  case OpCode::EmitThenCutStream:
  case OpCode::CycleCounterLegacy:
  case OpCode::WaveIsFirstLane:
  case OpCode::WaveGetLaneIndex:
  case OpCode::WaveGetLaneCount:
  case OpCode::WaveAnyTrue:
  case OpCode::WaveAllTrue:
  case OpCode::WaveActiveBallot:
  case OpCode::BitcastI16toF16:
  case OpCode::BitcastF16toI16:
  case OpCode::BitcastI32toF32:
  case OpCode::BitcastF32toI32:
  case OpCode::BitcastI64toF64:
  case OpCode::BitcastF64toI64:
  case OpCode::LegacyF32ToF16:
  case OpCode::LegacyF16ToF32:
  case OpCode::LegacyDoubleToFloat:
  case OpCode::LegacyDoubleToSInt32:
  case OpCode::LegacyDoubleToUInt32:
  case OpCode::WaveAllBitCount:
  case OpCode::WavePrefixBitCount:
  case OpCode::IgnoreHit:
  case OpCode::AcceptHitAndEndSearch:
  case OpCode::WaveMultiPrefixBitCount:
<<<<<<< HEAD
  case OpCode::WriteSamplerFeedback:
  case OpCode::WriteSamplerFeedbackBias:
  case OpCode::WriteSamplerFeedbackLevel:
  case OpCode::WriteSamplerFeedbackGrad:
  case OpCode::SetMeshOutputCounts:
  case OpCode::EmitIndices:
=======
  case OpCode::AllocateRayQuery:
  case OpCode::RayQuery_TraceRayInline:
  case OpCode::RayQuery_Abort:
  case OpCode::RayQuery_CommitNonOpaqueTriangleHit:
  case OpCode::RayQuery_CommitProceduralPrimitiveHit:
>>>>>>> 264af3f4
    return Type::getVoidTy(m_Ctx);
  case OpCode::CheckAccessFullyMapped:
  case OpCode::AtomicBinOp:
  case OpCode::AtomicCompareExchange:
  case OpCode::SampleIndex:
  case OpCode::Coverage:
  case OpCode::InnerCoverage:
  case OpCode::ThreadId:
  case OpCode::GroupId:
  case OpCode::ThreadIdInGroup:
  case OpCode::FlattenedThreadIdInGroup:
  case OpCode::GSInstanceID:
  case OpCode::OutputControlPointID:
  case OpCode::PrimitiveID:
  case OpCode::ViewID:
  case OpCode::InstanceID:
  case OpCode::InstanceIndex:
  case OpCode::HitKind:
  case OpCode::RayFlags:
  case OpCode::DispatchRaysIndex:
  case OpCode::DispatchRaysDimensions:
  case OpCode::PrimitiveIndex:
  case OpCode::Dot4AddI8Packed:
  case OpCode::Dot4AddU8Packed:
  case OpCode::RayQuery_CommittedStatus:
  case OpCode::RayQuery_CandidateType:
  case OpCode::RayQuery_RayFlags:
  case OpCode::RayQuery_CandidateInstanceIndex:
  case OpCode::RayQuery_CandidateInstanceID:
  case OpCode::RayQuery_CandidateGeometryIndex:
  case OpCode::RayQuery_CandidatePrimitiveIndex:
  case OpCode::RayQuery_CommittedInstanceIndex:
  case OpCode::RayQuery_CommittedInstanceID:
  case OpCode::RayQuery_CommittedGeometryIndex:
  case OpCode::RayQuery_CommittedPrimitiveIndex:
    return IntegerType::get(m_Ctx, 32);
  case OpCode::CalculateLOD:
  case OpCode::DomainLocation:
  case OpCode::WorldRayOrigin:
  case OpCode::WorldRayDirection:
  case OpCode::ObjectRayOrigin:
  case OpCode::ObjectRayDirection:
  case OpCode::ObjectToWorld:
  case OpCode::WorldToObject:
  case OpCode::RayTMin:
  case OpCode::RayTCurrent:
  case OpCode::RayQuery_CandidateObjectToWorld3x4:
  case OpCode::RayQuery_CandidateWorldToObject3x4:
  case OpCode::RayQuery_CommittedObjectToWorld3x4:
  case OpCode::RayQuery_CommittedWorldToObject3x4:
  case OpCode::RayQuery_CandidateTriangleBarycentrics:
  case OpCode::RayQuery_CommittedTriangleBarycentrics:
  case OpCode::RayQuery_WorldRayOrigin:
  case OpCode::RayQuery_WorldRayDirection:
  case OpCode::RayQuery_RayTMin:
  case OpCode::RayQuery_CandidateTriangleRayT:
  case OpCode::RayQuery_CommittedRayT:
  case OpCode::RayQuery_CandidateObjectRayOrigin:
  case OpCode::RayQuery_CandidateObjectRayDirection:
  case OpCode::RayQuery_CommittedObjectRayOrigin:
  case OpCode::RayQuery_CommittedObjectRayDirection:
    return Type::getFloatTy(m_Ctx);
  case OpCode::MakeDouble:
  case OpCode::SplitDouble:
    return Type::getDoubleTy(m_Ctx);
  case OpCode::RayQuery_Proceed:
  case OpCode::RayQuery_CandidateProceduralPrimitiveNonOpaque:
  case OpCode::RayQuery_CandidateTriangleFrontFace:
  case OpCode::RayQuery_CommittedTriangleFrontFace:
    return IntegerType::get(m_Ctx, 1);
  case OpCode::CBufferLoadLegacy:
  case OpCode::Sample:
  case OpCode::SampleBias:
  case OpCode::SampleLevel:
  case OpCode::SampleGrad:
  case OpCode::SampleCmp:
  case OpCode::SampleCmpLevelZero:
  case OpCode::TextureLoad:
  case OpCode::BufferLoad:
  case OpCode::TextureGather:
  case OpCode::TextureGatherCmp:
  case OpCode::RawBufferLoad:
  {
    StructType *ST = cast<StructType>(Ty);
    return ST->getElementType(0);
  }
  // OPCODE-OLOAD-TYPES:END
  default: return Ty;
  }
}

Type *OP::GetHandleType() const {
  return m_pHandleType;
}

Type *OP::GetDimensionsType() const
{
  return m_pDimensionsType;
}

Type *OP::GetSamplePosType() const
{
  return m_pSamplePosType;
}

Type *OP::GetBinaryWithCarryType() const {
  return m_pBinaryWithCarryType;
}

Type *OP::GetBinaryWithTwoOutputsType() const {
  return m_pBinaryWithTwoOutputsType;
}

Type *OP::GetSplitDoubleType() const {
  return m_pSplitDoubleType;
}

Type *OP::GetInt4Type() const {
  return m_pInt4Type;
}

bool OP::IsResRetType(llvm::Type *Ty) {
  for (Type *ResTy : m_pResRetType) {
    if (Ty == ResTy)
      return true;
  }
  return false;
}

Type *OP::GetResRetType(Type *pOverloadType) {
  unsigned TypeSlot = GetTypeSlot(pOverloadType);

  if (m_pResRetType[TypeSlot] == nullptr) {
    string TypeName("dx.types.ResRet.");
    TypeName += GetOverloadTypeName(TypeSlot);
    Type *FieldTypes[5] = { pOverloadType, pOverloadType, pOverloadType, pOverloadType, Type::getInt32Ty(m_Ctx) };
    m_pResRetType[TypeSlot] = GetOrCreateStructType(m_Ctx, FieldTypes, TypeName, m_pModule);
  }

  return m_pResRetType[TypeSlot];
}

Type *OP::GetCBufferRetType(Type *pOverloadType) {
  unsigned TypeSlot = GetTypeSlot(pOverloadType);

  if (m_pCBufferRetType[TypeSlot] == nullptr) {
    string TypeName("dx.types.CBufRet.");
    TypeName += GetOverloadTypeName(TypeSlot);
    Type *i64Ty = Type::getInt64Ty(pOverloadType->getContext());
    Type *i16Ty = Type::getInt16Ty(pOverloadType->getContext());
    if (pOverloadType->isDoubleTy() || pOverloadType == i64Ty) {
      Type *FieldTypes[2] = { pOverloadType, pOverloadType };
      m_pCBufferRetType[TypeSlot] = GetOrCreateStructType(m_Ctx, FieldTypes, TypeName, m_pModule);
    }
    else if (!UseMinPrecision() && (pOverloadType->isHalfTy() || pOverloadType == i16Ty)) {
      TypeName += ".8"; // dx.types.CBufRet.fp16.8 for buffer of 8 halves
      Type *FieldTypes[8] = {
          pOverloadType, pOverloadType, pOverloadType, pOverloadType,
          pOverloadType, pOverloadType, pOverloadType, pOverloadType,
      };
      m_pCBufferRetType[TypeSlot] = GetOrCreateStructType(m_Ctx, FieldTypes, TypeName, m_pModule);
    }
    else {
      Type *FieldTypes[4] = { pOverloadType, pOverloadType, pOverloadType, pOverloadType };
      m_pCBufferRetType[TypeSlot] = GetOrCreateStructType(m_Ctx, FieldTypes, TypeName, m_pModule);
    }
  }
  return m_pCBufferRetType[TypeSlot];
}


//------------------------------------------------------------------------------
//
//  LLVM utility methods.
//
Constant *OP::GetI1Const(bool v) {
  return Constant::getIntegerValue(IntegerType::get(m_Ctx, 1), APInt(1, v));
}

Constant *OP::GetI8Const(char v) {
  return Constant::getIntegerValue(IntegerType::get(m_Ctx, 8), APInt(8, v));
}

Constant *OP::GetU8Const(unsigned char v) {
  return GetI8Const((char)v);
}

Constant *OP::GetI16Const(int v) {
  return Constant::getIntegerValue(IntegerType::get(m_Ctx, 16), APInt(16, v));
}

Constant *OP::GetU16Const(unsigned v) {
  return GetI16Const((int)v);
}

Constant *OP::GetI32Const(int v) {
  return Constant::getIntegerValue(IntegerType::get(m_Ctx, 32), APInt(32, v));
}

Constant *OP::GetU32Const(unsigned v) {
  return GetI32Const((int)v);
}

Constant *OP::GetU64Const(unsigned long long v) {
 return Constant::getIntegerValue(IntegerType::get(m_Ctx, 64), APInt(64, v));
}

Constant *OP::GetFloatConst(float v) {
  return ConstantFP::get(m_Ctx, APFloat(v));
}

Constant *OP::GetDoubleConst(double v) {
  return ConstantFP::get(m_Ctx, APFloat(v));
}

} // namespace hlsl<|MERGE_RESOLUTION|>--- conflicted
+++ resolved
@@ -322,13 +322,6 @@
   {  OC::WaveMultiPrefixOp,       "WaveMultiPrefixOp",        OCC::WaveMultiPrefixOp,        "waveMultiPrefixOp",         { false,  true,  true,  true, false,  true,  true,  true,  true, false, false}, Attribute::None,     },
   {  OC::WaveMultiPrefixBitCount, "WaveMultiPrefixBitCount",  OCC::WaveMultiPrefixBitCount,  "waveMultiPrefixBitCount",   {  true, false, false, false, false, false, false, false, false, false, false}, Attribute::None,     },
 
-<<<<<<< HEAD
-  // Sampler Feedback                                                                                                        void,     h,     f,     d,    i1,    i8,   i16,   i32,   i64,   udt,   obj ,  function attribute
-  {  OC::WriteSamplerFeedback,    "WriteSamplerFeedback",     OCC::WriteSamplerFeedback,     "writeSamplerFeedback",      {  true, false, false, false, false, false, false, false, false, false, false}, Attribute::None,     },
-  {  OC::WriteSamplerFeedbackBias, "WriteSamplerFeedbackBias", OCC::WriteSamplerFeedbackBias, "writeSamplerFeedbackBias",  {  true, false, false, false, false, false, false, false, false, false, false}, Attribute::None,     },
-  {  OC::WriteSamplerFeedbackLevel, "WriteSamplerFeedbackLevel", OCC::WriteSamplerFeedbackLevel, "writeSamplerFeedbackLevel", {  true, false, false, false, false, false, false, false, false, false, false}, Attribute::None,     },
-  {  OC::WriteSamplerFeedbackGrad, "WriteSamplerFeedbackGrad", OCC::WriteSamplerFeedbackGrad, "writeSamplerFeedbackGrad",  {  true, false, false, false, false, false, false, false, false, false, false}, Attribute::None,     },
-
   // Mesh shader instructions                                                                                                void,     h,     f,     d,    i1,    i8,   i16,   i32,   i64,   udt,   obj ,  function attribute
   {  OC::SetMeshOutputCounts,     "SetMeshOutputCounts",      OCC::SetMeshOutputCounts,      "setMeshOutputCounts",       {  true, false, false, false, false, false, false, false, false, false, false}, Attribute::None,     },
   {  OC::EmitIndices,             "EmitIndices",              OCC::EmitIndices,              "emitIndices",               {  true, false, false, false, false, false, false, false, false, false, false}, Attribute::None,     },
@@ -338,7 +331,13 @@
 
   // Amplification shader instructions                                                                                       void,     h,     f,     d,    i1,    i8,   i16,   i32,   i64,   udt,   obj ,  function attribute
   {  OC::DispatchMesh,            "DispatchMesh",             OCC::DispatchMesh,             "dispatchMesh",              { false, false, false, false, false, false, false, false, false,  true, false}, Attribute::None,     },
-=======
+
+  // Sampler Feedback                                                                                                        void,     h,     f,     d,    i1,    i8,   i16,   i32,   i64,   udt,   obj ,  function attribute
+  {  OC::WriteSamplerFeedback,    "WriteSamplerFeedback",     OCC::WriteSamplerFeedback,     "writeSamplerFeedback",      {  true, false, false, false, false, false, false, false, false, false, false}, Attribute::None,     },
+  {  OC::WriteSamplerFeedbackBias, "WriteSamplerFeedbackBias", OCC::WriteSamplerFeedbackBias, "writeSamplerFeedbackBias",  {  true, false, false, false, false, false, false, false, false, false, false}, Attribute::None,     },
+  {  OC::WriteSamplerFeedbackLevel, "WriteSamplerFeedbackLevel", OCC::WriteSamplerFeedbackLevel, "writeSamplerFeedbackLevel", {  true, false, false, false, false, false, false, false, false, false, false}, Attribute::None,     },
+  {  OC::WriteSamplerFeedbackGrad, "WriteSamplerFeedbackGrad", OCC::WriteSamplerFeedbackGrad, "writeSamplerFeedbackGrad",  {  true, false, false, false, false, false, false, false, false, false, false}, Attribute::None,     },
+
   // Inline Ray Query                                                                                                        void,     h,     f,     d,    i1,    i8,   i16,   i32,   i64,   udt,   obj ,  function attribute
   {  OC::AllocateRayQuery,        "AllocateRayQuery",         OCC::AllocateRayQuery,         "allocateRayQuery",          {  true, false, false, false, false, false, false, false, false, false, false}, Attribute::None,     },
   {  OC::RayQuery_TraceRayInline, "RayQuery_TraceRayInline",  OCC::RayQuery_TraceRayInline,  "rayQuery_TraceRayInline",   {  true, false, false, false, false, false, false, false, false, false, false}, Attribute::None,     },
@@ -375,7 +374,6 @@
   {  OC::RayQuery_CommittedPrimitiveIndex, "RayQuery_CommittedPrimitiveIndex", OCC::RayQuery_StateScalar,     "rayQuery_StateScalar",      { false, false, false, false, false, false, false,  true, false, false, false}, Attribute::ReadOnly, },
   {  OC::RayQuery_CommittedObjectRayOrigin, "RayQuery_CommittedObjectRayOrigin", OCC::RayQuery_StateVector,     "rayQuery_StateVector",      { false, false,  true, false, false, false, false, false, false, false, false}, Attribute::ReadOnly, },
   {  OC::RayQuery_CommittedObjectRayDirection, "RayQuery_CommittedObjectRayDirection", OCC::RayQuery_StateVector,     "rayQuery_StateVector",      { false, false,  true, false, false, false, false, false, false, false, false}, Attribute::ReadOnly, },
->>>>>>> 264af3f4
 };
 // OPCODE-OLOADS:END
 
@@ -712,54 +710,49 @@
     return;
   }
   // Instructions: WaveMatch=165, WaveMultiPrefixOp=166,
-<<<<<<< HEAD
-  // WaveMultiPrefixBitCount=167, WriteSamplerFeedbackLevel=170,
-  // WriteSamplerFeedbackGrad=171
-  if ((165 <= op && op <= 167) || (170 <= op && op <= 171)) {
-=======
-  // WaveMultiPrefixBitCount=167, AllocateRayQuery=168,
-  // RayQuery_TraceRayInline=169, RayQuery_Proceed=170, RayQuery_Abort=171,
-  // RayQuery_CommitNonOpaqueTriangleHit=172,
-  // RayQuery_CommitProceduralPrimitiveHit=173, RayQuery_CommittedStatus=174,
-  // RayQuery_CandidateType=175, RayQuery_CandidateObjectToWorld3x4=176,
-  // RayQuery_CandidateWorldToObject3x4=177,
-  // RayQuery_CommittedObjectToWorld3x4=178,
-  // RayQuery_CommittedWorldToObject3x4=179,
-  // RayQuery_CandidateProceduralPrimitiveNonOpaque=180,
-  // RayQuery_CandidateTriangleFrontFace=181,
-  // RayQuery_CommittedTriangleFrontFace=182,
-  // RayQuery_CandidateTriangleBarycentrics=183,
-  // RayQuery_CommittedTriangleBarycentrics=184, RayQuery_RayFlags=185,
-  // RayQuery_WorldRayOrigin=186, RayQuery_WorldRayDirection=187,
-  // RayQuery_RayTMin=188, RayQuery_CandidateTriangleRayT=189,
-  // RayQuery_CommittedRayT=190, RayQuery_CandidateInstanceIndex=191,
-  // RayQuery_CandidateInstanceID=192, RayQuery_CandidateGeometryIndex=193,
-  // RayQuery_CandidatePrimitiveIndex=194, RayQuery_CandidateObjectRayOrigin=195,
-  // RayQuery_CandidateObjectRayDirection=196,
-  // RayQuery_CommittedInstanceIndex=197, RayQuery_CommittedInstanceID=198,
-  // RayQuery_CommittedGeometryIndex=199, RayQuery_CommittedPrimitiveIndex=200,
-  // RayQuery_CommittedObjectRayOrigin=201,
-  // RayQuery_CommittedObjectRayDirection=202
-  if ((165 <= op && op <= 202)) {
->>>>>>> 264af3f4
+  // WaveMultiPrefixBitCount=167, WriteSamplerFeedbackLevel=176,
+  // WriteSamplerFeedbackGrad=177, AllocateRayQuery=178,
+  // RayQuery_TraceRayInline=179, RayQuery_Proceed=180, RayQuery_Abort=181,
+  // RayQuery_CommitNonOpaqueTriangleHit=182,
+  // RayQuery_CommitProceduralPrimitiveHit=183, RayQuery_CommittedStatus=184,
+  // RayQuery_CandidateType=185, RayQuery_CandidateObjectToWorld3x4=186,
+  // RayQuery_CandidateWorldToObject3x4=187,
+  // RayQuery_CommittedObjectToWorld3x4=188,
+  // RayQuery_CommittedWorldToObject3x4=189,
+  // RayQuery_CandidateProceduralPrimitiveNonOpaque=190,
+  // RayQuery_CandidateTriangleFrontFace=191,
+  // RayQuery_CommittedTriangleFrontFace=192,
+  // RayQuery_CandidateTriangleBarycentrics=193,
+  // RayQuery_CommittedTriangleBarycentrics=194, RayQuery_RayFlags=195,
+  // RayQuery_WorldRayOrigin=196, RayQuery_WorldRayDirection=197,
+  // RayQuery_RayTMin=198, RayQuery_CandidateTriangleRayT=199,
+  // RayQuery_CommittedRayT=200, RayQuery_CandidateInstanceIndex=201,
+  // RayQuery_CandidateInstanceID=202, RayQuery_CandidateGeometryIndex=203,
+  // RayQuery_CandidatePrimitiveIndex=204, RayQuery_CandidateObjectRayOrigin=205,
+  // RayQuery_CandidateObjectRayDirection=206,
+  // RayQuery_CommittedInstanceIndex=207, RayQuery_CommittedInstanceID=208,
+  // RayQuery_CommittedGeometryIndex=209, RayQuery_CommittedPrimitiveIndex=210,
+  // RayQuery_CommittedObjectRayOrigin=211,
+  // RayQuery_CommittedObjectRayDirection=212
+  if ((165 <= op && op <= 167) || (176 <= op && op <= 212)) {
     major = 6;  minor = 5;
     return;
   }
-  // Instructions: DispatchMesh=177
-  if (op == 177) {
+  // Instructions: DispatchMesh=173
+  if (op == 173) {
     major = 6;  minor = 5;
     mask = SFLAG(Amplification);
     return;
   }
-  // Instructions: WriteSamplerFeedback=168, WriteSamplerFeedbackBias=169
-  if ((168 <= op && op <= 169)) {
+  // Instructions: WriteSamplerFeedback=174, WriteSamplerFeedbackBias=175
+  if ((174 <= op && op <= 175)) {
     major = 6;  minor = 5;
     mask = SFLAG(Library) | SFLAG(Pixel);
     return;
   }
-  // Instructions: SetMeshOutputCounts=172, EmitIndices=173, GetMeshPayload=174,
-  // StoreVertexOutput=175, StorePrimitiveOutput=176
-  if ((172 <= op && op <= 176)) {
+  // Instructions: SetMeshOutputCounts=168, EmitIndices=169, GetMeshPayload=170,
+  // StoreVertexOutput=171, StorePrimitiveOutput=172
+  if ((168 <= op && op <= 172)) {
     major = 6;  minor = 5;
     mask = SFLAG(Mesh);
     return;
@@ -1165,13 +1158,6 @@
   case OpCode::WaveMultiPrefixOp:      A(pETy);     A(pI32); A(pETy); A(pI32); A(pI32); A(pI32); A(pI32); A(pI8);  A(pI8);  break;
   case OpCode::WaveMultiPrefixBitCount:A(pI32);     A(pI32); A(pI1);  A(pI32); A(pI32); A(pI32); A(pI32); break;
 
-<<<<<<< HEAD
-    // Sampler Feedback
-  case OpCode::WriteSamplerFeedback:   A(pV);       A(pI32); A(pRes); A(pRes); A(pRes); A(pF32); A(pF32); A(pF32); A(pF32); break;
-  case OpCode::WriteSamplerFeedbackBias:A(pV);       A(pI32); A(pRes); A(pRes); A(pRes); A(pF32); A(pF32); A(pF32); A(pF32); A(pF32); break;
-  case OpCode::WriteSamplerFeedbackLevel:A(pV);       A(pI32); A(pRes); A(pRes); A(pRes); A(pF32); A(pF32); A(pF32); A(pF32); break;
-  case OpCode::WriteSamplerFeedbackGrad:A(pV);       A(pI32); A(pRes); A(pRes); A(pRes); A(pF32); A(pF32); A(pF32); A(pF32); A(pF32); A(pF32); break;
-
     // Mesh shader instructions
   case OpCode::SetMeshOutputCounts:    A(pV);       A(pI32); A(pI32); A(pI32); break;
   case OpCode::EmitIndices:            A(pV);       A(pI32); A(pI32); A(pI32); A(pI32); A(pI32); break;
@@ -1181,7 +1167,13 @@
 
     // Amplification shader instructions
   case OpCode::DispatchMesh:           A(pV);       A(pI32); A(pI32); A(pI32); A(pI32); A(pETy); break;
-=======
+
+    // Sampler Feedback
+  case OpCode::WriteSamplerFeedback:   A(pV);       A(pI32); A(pRes); A(pRes); A(pRes); A(pF32); A(pF32); A(pF32); A(pF32); break;
+  case OpCode::WriteSamplerFeedbackBias:A(pV);       A(pI32); A(pRes); A(pRes); A(pRes); A(pF32); A(pF32); A(pF32); A(pF32); A(pF32); break;
+  case OpCode::WriteSamplerFeedbackLevel:A(pV);       A(pI32); A(pRes); A(pRes); A(pRes); A(pF32); A(pF32); A(pF32); A(pF32); break;
+  case OpCode::WriteSamplerFeedbackGrad:A(pV);       A(pI32); A(pRes); A(pRes); A(pRes); A(pF32); A(pF32); A(pF32); A(pF32); A(pF32); A(pF32); break;
+
     // Inline Ray Query
   case OpCode::AllocateRayQuery:       A(pI32);     A(pI32); A(pI32); break;
   case OpCode::RayQuery_TraceRayInline:A(pV);       A(pI32); A(pI32); A(pRes); A(pI32); A(pI32); A(pF32); A(pF32); A(pF32); A(pF32); A(pF32); A(pF32); A(pF32); A(pF32); break;
@@ -1218,7 +1210,6 @@
   case OpCode::RayQuery_CommittedPrimitiveIndex:A(pI32);     A(pI32); A(pI32); break;
   case OpCode::RayQuery_CommittedObjectRayOrigin:A(pF32);     A(pI32); A(pI32); A(pI8);  break;
   case OpCode::RayQuery_CommittedObjectRayDirection:A(pF32);     A(pI32); A(pI32); A(pI8);  break;
->>>>>>> 264af3f4
   // OPCODE-OLOAD-FUNCS:END
   default: DXASSERT(false, "otherwise unhandled case"); break;
   }
@@ -1375,20 +1366,17 @@
   case OpCode::IgnoreHit:
   case OpCode::AcceptHitAndEndSearch:
   case OpCode::WaveMultiPrefixBitCount:
-<<<<<<< HEAD
+  case OpCode::SetMeshOutputCounts:
+  case OpCode::EmitIndices:
   case OpCode::WriteSamplerFeedback:
   case OpCode::WriteSamplerFeedbackBias:
   case OpCode::WriteSamplerFeedbackLevel:
   case OpCode::WriteSamplerFeedbackGrad:
-  case OpCode::SetMeshOutputCounts:
-  case OpCode::EmitIndices:
-=======
   case OpCode::AllocateRayQuery:
   case OpCode::RayQuery_TraceRayInline:
   case OpCode::RayQuery_Abort:
   case OpCode::RayQuery_CommitNonOpaqueTriangleHit:
   case OpCode::RayQuery_CommitProceduralPrimitiveHit:
->>>>>>> 264af3f4
     return Type::getVoidTy(m_Ctx);
   case OpCode::CheckAccessFullyMapped:
   case OpCode::AtomicBinOp:
