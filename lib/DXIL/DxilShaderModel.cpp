///////////////////////////////////////////////////////////////////////////////
//                                                                           //
// DxilShaderModel.cpp                                                       //
// Copyright (C) Microsoft Corporation. All rights reserved.                 //
// This file is distributed under the University of Illinois Open Source     //
// License. See LICENSE.TXT for details.                                     //
//                                                                           //
///////////////////////////////////////////////////////////////////////////////

#include <limits.h>

#include "dxc/DXIL/DxilShaderModel.h"
#include "dxc/DXIL/DxilSemantic.h"
#include "dxc/Support/Global.h"
<<<<<<< HEAD
#include "llvm/ADT/StringRef.h"
=======

#include "llvm/ADT/StringSwitch.h"

>>>>>>> f90af4e1
#include <algorithm>


namespace hlsl {

ShaderModel::ShaderModel(Kind Kind, unsigned Major, unsigned Minor, const char *pszName,
                         unsigned NumInputRegs, unsigned NumOutputRegs,
                         bool bUAVs, bool bTypedUavs,  unsigned NumUAVRegs)
: m_Kind(Kind)
, m_Major(Major)
, m_Minor(Minor)
, m_pszName(pszName)
, m_NumInputRegs(NumInputRegs)
, m_NumOutputRegs(NumOutputRegs)
, m_bTypedUavs(bTypedUavs)
, m_NumUAVRegs(NumUAVRegs) {
}

bool ShaderModel::operator==(const ShaderModel &other) const {
    return m_Kind          == other.m_Kind
        && m_Major         == other.m_Major
        && m_Minor         == other.m_Minor
        && strcmp(m_pszName,  other.m_pszName) == 0
        && m_NumInputRegs  == other.m_NumInputRegs
        && m_NumOutputRegs == other.m_NumOutputRegs
        && m_bTypedUavs    == other.m_bTypedUavs
        && m_NumUAVRegs    == other.m_NumUAVRegs;
}

bool ShaderModel::IsValid() const {
  DXASSERT(IsPS() || IsVS() || IsGS() || IsHS() || IsDS() || IsCS() ||
               IsLib() || IsMS() || IsAS() || m_Kind == Kind::Invalid,
           "invalid shader model");
  return m_Kind != Kind::Invalid;
}

bool ShaderModel::IsValidForDxil() const {
  if (!IsValid())
    return false;
  switch (m_Major) {
    case 6: {
      switch (m_Minor) {
      /* <py::lines('VALRULE-TEXT')>hctdb_instrhelp.get_is_valid_for_dxil()</py>*/
      // VALRULE-TEXT:BEGIN
      case 0:
      case 1:
      case 2:
      case 3:
      case 4:
      case 5:
      case 6:
      case 7:
      case 8:
      // VALRULE-TEXT:END
        return true;
      case kOfflineMinor:
        return m_Kind == Kind::Library;
      }
    }
    break;
  }
  return false;
}

bool ShaderModel::IsValidForModule() const {
  // Ray tracing shader model should only be used on functions in a lib
  return IsValid() && !IsRay();
}

const ShaderModel *ShaderModel::Get(Kind Kind, unsigned Major, unsigned Minor) {
  /* <py::lines('VALRULE-TEXT')>hctdb_instrhelp.get_shader_model_get()</py>*/
  // VALRULE-TEXT:BEGIN
  const static std::pair<unsigned, unsigned> hashToIdxMap[] = {
  {1024,0}, //ps_4_0
  {1025,1}, //ps_4_1
  {1280,2}, //ps_5_0
  {1281,3}, //ps_5_1
  {1536,4}, //ps_6_0
  {1537,5}, //ps_6_1
  {1538,6}, //ps_6_2
  {1539,7}, //ps_6_3
  {1540,8}, //ps_6_4
  {1541,9}, //ps_6_5
  {1542,10}, //ps_6_6
  {1543,11}, //ps_6_7
  {1544,12}, //ps_6_8
  {66560,13}, //vs_4_0
  {66561,14}, //vs_4_1
  {66816,15}, //vs_5_0
  {66817,16}, //vs_5_1
  {67072,17}, //vs_6_0
  {67073,18}, //vs_6_1
  {67074,19}, //vs_6_2
  {67075,20}, //vs_6_3
  {67076,21}, //vs_6_4
  {67077,22}, //vs_6_5
  {67078,23}, //vs_6_6
  {67079,24}, //vs_6_7
  {67080,25}, //vs_6_8
  {132096,26}, //gs_4_0
  {132097,27}, //gs_4_1
  {132352,28}, //gs_5_0
  {132353,29}, //gs_5_1
  {132608,30}, //gs_6_0
  {132609,31}, //gs_6_1
  {132610,32}, //gs_6_2
  {132611,33}, //gs_6_3
  {132612,34}, //gs_6_4
  {132613,35}, //gs_6_5
  {132614,36}, //gs_6_6
  {132615,37}, //gs_6_7
  {132616,38}, //gs_6_8
  {197888,39}, //hs_5_0
  {197889,40}, //hs_5_1
  {198144,41}, //hs_6_0
  {198145,42}, //hs_6_1
  {198146,43}, //hs_6_2
  {198147,44}, //hs_6_3
  {198148,45}, //hs_6_4
  {198149,46}, //hs_6_5
  {198150,47}, //hs_6_6
  {198151,48}, //hs_6_7
  {198152,49}, //hs_6_8
  {263424,50}, //ds_5_0
  {263425,51}, //ds_5_1
  {263680,52}, //ds_6_0
  {263681,53}, //ds_6_1
  {263682,54}, //ds_6_2
  {263683,55}, //ds_6_3
  {263684,56}, //ds_6_4
  {263685,57}, //ds_6_5
  {263686,58}, //ds_6_6
  {263687,59}, //ds_6_7
  {263688,60}, //ds_6_8
  {328704,61}, //cs_4_0
  {328705,62}, //cs_4_1
  {328960,63}, //cs_5_0
  {328961,64}, //cs_5_1
  {329216,65}, //cs_6_0
  {329217,66}, //cs_6_1
  {329218,67}, //cs_6_2
  {329219,68}, //cs_6_3
  {329220,69}, //cs_6_4
  {329221,70}, //cs_6_5
  {329222,71}, //cs_6_6
  {329223,72}, //cs_6_7
  {329224,73}, //cs_6_8
  {394753,74}, //lib_6_1
  {394754,75}, //lib_6_2
  {394755,76}, //lib_6_3
  {394756,77}, //lib_6_4
  {394757,78}, //lib_6_5
  {394758,79}, //lib_6_6
  {394759,80}, //lib_6_7
  {394760,81}, //lib_6_8
  // lib_6_x is for offline linking only, and relaxes restrictions
  {394767,82},//lib_6_x
  {853509,83}, //ms_6_5
  {853510,84}, //ms_6_6
  {853511,85}, //ms_6_7
  {853512,86}, //ms_6_8
  {919045,87}, //as_6_5
  {919046,88}, //as_6_6
  {919047,89}, //as_6_7
  {919048,90}, //as_6_8
  };
  unsigned hash = (unsigned)Kind << 16 | Major << 8 | Minor;
  auto pred = [](const std::pair<unsigned, unsigned>& elem, unsigned val){ return elem.first < val;};
  auto it = std::lower_bound(std::begin(hashToIdxMap), std::end(hashToIdxMap), hash, pred);
  if (it == std::end(hashToIdxMap) || it->first != hash)
    return GetInvalid();
  return &ms_ShaderModels[it->second];
  // VALRULE-TEXT:END
}

const ShaderModel *ShaderModel::GetByName(const char *pszName) {
  // [ps|vs|gs|hs|ds|cs|ms|as]_[major]_[minor]
  Kind kind;
  switch (pszName[0]) {
  case 'p':   kind = Kind::Pixel;     break;
  case 'v':   kind = Kind::Vertex;    break;
  case 'g':   kind = Kind::Geometry;  break;
  case 'h':   kind = Kind::Hull;      break;
  case 'd':   kind = Kind::Domain;    break;
  case 'c':   kind = Kind::Compute;   break;
  case 'l':   kind = Kind::Library;   break;
  case 'm':   kind = Kind::Mesh;      break;
  case 'a':   kind = Kind::Amplification; break;
  default:    return GetInvalid();
  }
  unsigned Idx = 3;
  if (kind != Kind::Library) {
    if (pszName[1] != 's' || pszName[2] != '_')
      return GetInvalid();
  } else {
    if (pszName[1] != 'i' || pszName[2] != 'b' || pszName[3] != '_')
      return GetInvalid();
    Idx = 4;
  }

  unsigned Major;
  switch (pszName[Idx++]) {
  case '4': Major = 4;  break;
  case '5': Major = 5;  break;
  case '6': Major = 6;  break;
  default:  return GetInvalid();
  }
  if (pszName[Idx++] != '_')
    return GetInvalid();

  unsigned Minor;
  switch (pszName[Idx++]) {
    case '0': Minor = 0;  break;
    case '1': Minor = 1;  break;
  /* <py::lines('VALRULE-TEXT')>hctdb_instrhelp.get_shader_model_by_name()</py>*/
  // VALRULE-TEXT:BEGIN
  case '2':
    if (Major == 6) {
      Minor = 2;
      break;
    }
  else return GetInvalid();
  case '3':
    if (Major == 6) {
      Minor = 3;
      break;
    }
  else return GetInvalid();
  case '4':
    if (Major == 6) {
      Minor = 4;
      break;
    }
  else return GetInvalid();
  case '5':
    if (Major == 6) {
      Minor = 5;
      break;
    }
  else return GetInvalid();
  case '6':
    if (Major == 6) {
      Minor = 6;
      break;
    }
  else return GetInvalid();
  case '7':
    if (Major == 6) {
      Minor = 7;
      break;
    }
  else return GetInvalid();
  case '8':
    if (Major == 6) {
      Minor = 8;
      break;
    }
  else return GetInvalid();
  // VALRULE-TEXT:END
    case 'x':
      if (kind == Kind::Library && Major == 6) {
        Minor = kOfflineMinor;
        break;
      }
      else return GetInvalid();
    default:  return GetInvalid();
  }
  if (pszName[Idx++] != 0)
    return GetInvalid();

  return Get(kind, Major, Minor);
}

void ShaderModel::GetDxilVersion(unsigned &DxilMajor, unsigned &DxilMinor) const {
  DXASSERT(IsValidForDxil(), "invalid shader model");
  DxilMajor = 1;
  switch (m_Minor) {
  /* <py::lines('VALRULE-TEXT')>hctdb_instrhelp.get_dxil_version()</py>*/
  // VALRULE-TEXT:BEGIN
  case 0:
    DxilMinor = 0;
    break;
  case 1:
    DxilMinor = 1;
    break;
  case 2:
    DxilMinor = 2;
    break;
  case 3:
    DxilMinor = 3;
    break;
  case 4:
    DxilMinor = 4;
    break;
  case 5:
    DxilMinor = 5;
    break;
  case 6:
    DxilMinor = 6;
    break;
  case 7:
    DxilMinor = 7;
    break;
  case 8:
    DxilMinor = 8;
    break;
  case kOfflineMinor: // Always update this to highest dxil version
    DxilMinor = 8;
    break;
  // VALRULE-TEXT:END
  default:
    DXASSERT(0, "IsValidForDxil() should have caught this.");
    break;
  }
}

void ShaderModel::GetMinValidatorVersion(unsigned &ValMajor, unsigned &ValMinor) const {
  DXASSERT(IsValidForDxil(), "invalid shader model");
  ValMajor = 1;
  switch (m_Minor) {
  /* <py::lines('VALRULE-TEXT')>hctdb_instrhelp.get_min_validator_version()</py>*/
  // VALRULE-TEXT:BEGIN
  case 0:
    ValMinor = 0;
    break;
  case 1:
    ValMinor = 1;
    break;
  case 2:
    ValMinor = 2;
    break;
  case 3:
    ValMinor = 3;
    break;
  case 4:
    ValMinor = 4;
    break;
  case 5:
    ValMinor = 5;
    break;
  case 6:
    ValMinor = 6;
    break;
  case 7:
    ValMinor = 7;
    break;
  case 8:
    ValMinor = 8;
    break;
  // VALRULE-TEXT:END
  case kOfflineMinor:
    ValMajor = 0;
    ValMinor = 0;
    break;
  default:
    DXASSERT(0, "IsValidForDxil() should have caught this.");
    break;
  }
}

static const char *ShaderModelKindNames[] = {
    "ps", "vs", "gs", "hs", "ds", "cs", "lib",
    "raygeneration", "intersection", "anyhit", "closesthit", "miss", "callable",
    "ms", "as", "node", "invalid",};

const char * ShaderModel::GetKindName() const {
  return GetKindName(m_Kind);
}

const char *ShaderModel::GetKindName(Kind kind) {
  static_assert(static_cast<unsigned>(Kind::Invalid) ==
                    _countof(ShaderModelKindNames) - 1,
                "Invalid kinds or names");
  return ShaderModelKindNames[static_cast<unsigned int>(kind)];
}

const ShaderModel *ShaderModel::GetInvalid() {
  return &ms_ShaderModels[kNumShaderModels - 1];
}

<<<<<<< HEAD
DXIL::ShaderKind ShaderModel::KindFromFullName(llvm::StringRef kindName) {
  switch (kindName[0]) {
  case 'c':
    switch (kindName[1]) {
    case 'o':
      if (kindName == "compute")
        return DXIL::ShaderKind::Compute;
      break;
    case 'l':
      if (kindName == "closesthit")
        return DXIL::ShaderKind::ClosestHit;
      break;
    case 'a':
      if (kindName == "callable")
        return DXIL::ShaderKind::Callable;
      break;
    default:
      break;
    }
    break;
  case 'v':
    if (kindName == "vertex")
      return DXIL::ShaderKind::Vertex;
    break;
  case 'h':
    if (kindName == "hull")
      return DXIL::ShaderKind::Hull;
    break;
  case 'd':
    if (kindName == "domain")
      return DXIL::ShaderKind::Domain;
    break;
  case 'g':
    if (kindName == "geometry")
      return DXIL::ShaderKind::Geometry;
    break;
  case 'p':
    if (kindName == "pixel")
      return DXIL::ShaderKind::Pixel;
    break;
  case 'r':
    if (kindName == "raygeneration")
      return DXIL::ShaderKind::RayGeneration;
    break;
  case 'i':
    if (kindName == "intersection")
      return DXIL::ShaderKind::Intersection;
    break;
  case 'a':
    switch (kindName[1]) {
    case 'm':
      if (kindName == "amplification")
        return DXIL::ShaderKind::Amplification;
      break;
    case 'n':
      if (kindName == "anyhit")
        return DXIL::ShaderKind::AnyHit;
      break;
    default:
      break;
    }
    break;
  case 'm':
    switch (kindName[1]) {
    case 'e':
      if (kindName == "mesh")
        return DXIL::ShaderKind::Mesh;
      break;
    case 'i':
      if (kindName == "miss")
        return DXIL::ShaderKind::Miss;
      break;
    default:
      break;
    }
    break;
  case 'l':
    if (kindName == "library")
      return DXIL::ShaderKind::Library;
    break;
  default:
    break;
  }
  return DXIL::ShaderKind::Invalid;
=======
DXIL::ShaderKind ShaderModel::KindFromFullName(llvm::StringRef Name) {
  return llvm::StringSwitch<DXIL::ShaderKind>(Name)
      .Case("pixel", DXIL::ShaderKind::Pixel)
      .Case("vertex", DXIL::ShaderKind::Vertex)
      .Case("geometry", DXIL::ShaderKind::Geometry)
      .Case("hull", DXIL::ShaderKind::Hull)
      .Case("domain", DXIL::ShaderKind::Domain)
      .Case("compute", DXIL::ShaderKind::Compute)
      .Case("raygeneration", DXIL::ShaderKind::RayGeneration)
      .Case("intersection", DXIL::ShaderKind::Intersection)
      .Case("anyhit", DXIL::ShaderKind::AnyHit)
      .Case("closesthit", DXIL::ShaderKind::ClosestHit)
      .Case("miss", DXIL::ShaderKind::Miss)
      .Case("callable", DXIL::ShaderKind::Callable)
      .Case("mesh", DXIL::ShaderKind::Mesh)
      .Case("amplification", DXIL::ShaderKind::Amplification)
      .Default(DXIL::ShaderKind::Invalid);
>>>>>>> f90af4e1
}

typedef ShaderModel SM;
typedef Semantic SE;
const ShaderModel ShaderModel::ms_ShaderModels[kNumShaderModels] = {
  //                                  IR  OR   UAV?   TyUAV? UAV base
  /* <py::lines('VALRULE-TEXT')>hctdb_instrhelp.get_shader_models()</py>*/
  // VALRULE-TEXT:BEGIN
  SM(Kind::Pixel, 4, 0, "ps_4_0", 32, 8, false, false, 0),
  SM(Kind::Pixel, 4, 1, "ps_4_1", 32, 8, false, false, 0),
  SM(Kind::Pixel, 5, 0, "ps_5_0", 32, 8, true, true, 64),
  SM(Kind::Pixel, 5, 1, "ps_5_1", 32, 8, true, true, 64),
  SM(Kind::Pixel, 6, 0, "ps_6_0", 32, 8, true, true, UINT_MAX),
  SM(Kind::Pixel, 6, 1, "ps_6_1", 32, 8, true, true, UINT_MAX),
  SM(Kind::Pixel, 6, 2, "ps_6_2", 32, 8, true, true, UINT_MAX),
  SM(Kind::Pixel, 6, 3, "ps_6_3", 32, 8, true, true, UINT_MAX),
  SM(Kind::Pixel, 6, 4, "ps_6_4", 32, 8, true, true, UINT_MAX),
  SM(Kind::Pixel, 6, 5, "ps_6_5", 32, 8, true, true, UINT_MAX),
  SM(Kind::Pixel, 6, 6, "ps_6_6", 32, 8, true, true, UINT_MAX),
  SM(Kind::Pixel, 6, 7, "ps_6_7", 32, 8, true, true, UINT_MAX),
  SM(Kind::Pixel, 6, 8, "ps_6_8", 32, 8, true, true, UINT_MAX),
  SM(Kind::Vertex, 4, 0, "vs_4_0", 16, 16, false, false, 0),
  SM(Kind::Vertex, 4, 1, "vs_4_1", 32, 32, false, false, 0),
  SM(Kind::Vertex, 5, 0, "vs_5_0", 32, 32, true, true, 64),
  SM(Kind::Vertex, 5, 1, "vs_5_1", 32, 32, true, true, 64),
  SM(Kind::Vertex, 6, 0, "vs_6_0", 32, 32, true, true, UINT_MAX),
  SM(Kind::Vertex, 6, 1, "vs_6_1", 32, 32, true, true, UINT_MAX),
  SM(Kind::Vertex, 6, 2, "vs_6_2", 32, 32, true, true, UINT_MAX),
  SM(Kind::Vertex, 6, 3, "vs_6_3", 32, 32, true, true, UINT_MAX),
  SM(Kind::Vertex, 6, 4, "vs_6_4", 32, 32, true, true, UINT_MAX),
  SM(Kind::Vertex, 6, 5, "vs_6_5", 32, 32, true, true, UINT_MAX),
  SM(Kind::Vertex, 6, 6, "vs_6_6", 32, 32, true, true, UINT_MAX),
  SM(Kind::Vertex, 6, 7, "vs_6_7", 32, 32, true, true, UINT_MAX),
  SM(Kind::Vertex, 6, 8, "vs_6_8", 32, 32, true, true, UINT_MAX),
  SM(Kind::Geometry, 4, 0, "gs_4_0", 16, 32, false, false, 0),
  SM(Kind::Geometry, 4, 1, "gs_4_1", 32, 32, false, false, 0),
  SM(Kind::Geometry, 5, 0, "gs_5_0", 32, 32, true, true, 64),
  SM(Kind::Geometry, 5, 1, "gs_5_1", 32, 32, true, true, 64),
  SM(Kind::Geometry, 6, 0, "gs_6_0", 32, 32, true, true, UINT_MAX),
  SM(Kind::Geometry, 6, 1, "gs_6_1", 32, 32, true, true, UINT_MAX),
  SM(Kind::Geometry, 6, 2, "gs_6_2", 32, 32, true, true, UINT_MAX),
  SM(Kind::Geometry, 6, 3, "gs_6_3", 32, 32, true, true, UINT_MAX),
  SM(Kind::Geometry, 6, 4, "gs_6_4", 32, 32, true, true, UINT_MAX),
  SM(Kind::Geometry, 6, 5, "gs_6_5", 32, 32, true, true, UINT_MAX),
  SM(Kind::Geometry, 6, 6, "gs_6_6", 32, 32, true, true, UINT_MAX),
  SM(Kind::Geometry, 6, 7, "gs_6_7", 32, 32, true, true, UINT_MAX),
  SM(Kind::Geometry, 6, 8, "gs_6_8", 32, 32, true, true, UINT_MAX),
  SM(Kind::Hull, 5, 0, "hs_5_0", 32, 32, true, true, 64),
  SM(Kind::Hull, 5, 1, "hs_5_1", 32, 32, true, true, 64),
  SM(Kind::Hull, 6, 0, "hs_6_0", 32, 32, true, true, UINT_MAX),
  SM(Kind::Hull, 6, 1, "hs_6_1", 32, 32, true, true, UINT_MAX),
  SM(Kind::Hull, 6, 2, "hs_6_2", 32, 32, true, true, UINT_MAX),
  SM(Kind::Hull, 6, 3, "hs_6_3", 32, 32, true, true, UINT_MAX),
  SM(Kind::Hull, 6, 4, "hs_6_4", 32, 32, true, true, UINT_MAX),
  SM(Kind::Hull, 6, 5, "hs_6_5", 32, 32, true, true, UINT_MAX),
  SM(Kind::Hull, 6, 6, "hs_6_6", 32, 32, true, true, UINT_MAX),
  SM(Kind::Hull, 6, 7, "hs_6_7", 32, 32, true, true, UINT_MAX),
  SM(Kind::Hull, 6, 8, "hs_6_8", 32, 32, true, true, UINT_MAX),
  SM(Kind::Domain, 5, 0, "ds_5_0", 32, 32, true, true, 64),
  SM(Kind::Domain, 5, 1, "ds_5_1", 32, 32, true, true, 64),
  SM(Kind::Domain, 6, 0, "ds_6_0", 32, 32, true, true, UINT_MAX),
  SM(Kind::Domain, 6, 1, "ds_6_1", 32, 32, true, true, UINT_MAX),
  SM(Kind::Domain, 6, 2, "ds_6_2", 32, 32, true, true, UINT_MAX),
  SM(Kind::Domain, 6, 3, "ds_6_3", 32, 32, true, true, UINT_MAX),
  SM(Kind::Domain, 6, 4, "ds_6_4", 32, 32, true, true, UINT_MAX),
  SM(Kind::Domain, 6, 5, "ds_6_5", 32, 32, true, true, UINT_MAX),
  SM(Kind::Domain, 6, 6, "ds_6_6", 32, 32, true, true, UINT_MAX),
  SM(Kind::Domain, 6, 7, "ds_6_7", 32, 32, true, true, UINT_MAX),
  SM(Kind::Domain, 6, 8, "ds_6_8", 32, 32, true, true, UINT_MAX),
  SM(Kind::Compute, 4, 0, "cs_4_0", 0, 0, false, false, 0),
  SM(Kind::Compute, 4, 1, "cs_4_1", 0, 0, false, false, 0),
  SM(Kind::Compute, 5, 0, "cs_5_0", 0, 0, true, true, 64),
  SM(Kind::Compute, 5, 1, "cs_5_1", 0, 0, true, true, 64),
  SM(Kind::Compute, 6, 0, "cs_6_0", 0, 0, true, true, UINT_MAX),
  SM(Kind::Compute, 6, 1, "cs_6_1", 0, 0, true, true, UINT_MAX),
  SM(Kind::Compute, 6, 2, "cs_6_2", 0, 0, true, true, UINT_MAX),
  SM(Kind::Compute, 6, 3, "cs_6_3", 0, 0, true, true, UINT_MAX),
  SM(Kind::Compute, 6, 4, "cs_6_4", 0, 0, true, true, UINT_MAX),
  SM(Kind::Compute, 6, 5, "cs_6_5", 0, 0, true, true, UINT_MAX),
  SM(Kind::Compute, 6, 6, "cs_6_6", 0, 0, true, true, UINT_MAX),
  SM(Kind::Compute, 6, 7, "cs_6_7", 0, 0, true, true, UINT_MAX),
  SM(Kind::Compute, 6, 8, "cs_6_8", 0, 0, true, true, UINT_MAX),
  SM(Kind::Library, 6, 1, "lib_6_1", 32, 32, true, true, UINT_MAX),
  SM(Kind::Library, 6, 2, "lib_6_2", 32, 32, true, true, UINT_MAX),
  SM(Kind::Library, 6, 3, "lib_6_3", 32, 32, true, true, UINT_MAX),
  SM(Kind::Library, 6, 4, "lib_6_4", 32, 32, true, true, UINT_MAX),
  SM(Kind::Library, 6, 5, "lib_6_5", 32, 32, true, true, UINT_MAX),
  SM(Kind::Library, 6, 6, "lib_6_6", 32, 32, true, true, UINT_MAX),
  SM(Kind::Library, 6, 7, "lib_6_7", 32, 32, true, true, UINT_MAX),
  SM(Kind::Library, 6, 8, "lib_6_8", 32, 32, true, true, UINT_MAX),
  // lib_6_x is for offline linking only, and relaxes restrictions
  SM(Kind::Library,  6, kOfflineMinor, "lib_6_x",  32, 32,  true,  true,  UINT_MAX),
  SM(Kind::Mesh, 6, 5, "ms_6_5", 0, 0, true, true, UINT_MAX),
  SM(Kind::Mesh, 6, 6, "ms_6_6", 0, 0, true, true, UINT_MAX),
  SM(Kind::Mesh, 6, 7, "ms_6_7", 0, 0, true, true, UINT_MAX),
  SM(Kind::Mesh, 6, 8, "ms_6_8", 0, 0, true, true, UINT_MAX),
  SM(Kind::Amplification, 6, 5, "as_6_5", 0, 0, true, true, UINT_MAX),
  SM(Kind::Amplification, 6, 6, "as_6_6", 0, 0, true, true, UINT_MAX),
  SM(Kind::Amplification, 6, 7, "as_6_7", 0, 0, true, true, UINT_MAX),
  SM(Kind::Amplification, 6, 8, "as_6_8", 0, 0, true, true, UINT_MAX),
  // Values before Invalid must remain sorted by Kind, then Major, then Minor.
  SM(Kind::Invalid,  0, 0, "invalid", 0,  0,   false, false, 0),
  // VALRULE-TEXT:END
};

} // namespace hlsl<|MERGE_RESOLUTION|>--- conflicted
+++ resolved
@@ -12,13 +12,8 @@
 #include "dxc/DXIL/DxilShaderModel.h"
 #include "dxc/DXIL/DxilSemantic.h"
 #include "dxc/Support/Global.h"
-<<<<<<< HEAD
-#include "llvm/ADT/StringRef.h"
-=======
-
 #include "llvm/ADT/StringSwitch.h"
 
->>>>>>> f90af4e1
 #include <algorithm>
 
 
@@ -399,92 +394,6 @@
   return &ms_ShaderModels[kNumShaderModels - 1];
 }
 
-<<<<<<< HEAD
-DXIL::ShaderKind ShaderModel::KindFromFullName(llvm::StringRef kindName) {
-  switch (kindName[0]) {
-  case 'c':
-    switch (kindName[1]) {
-    case 'o':
-      if (kindName == "compute")
-        return DXIL::ShaderKind::Compute;
-      break;
-    case 'l':
-      if (kindName == "closesthit")
-        return DXIL::ShaderKind::ClosestHit;
-      break;
-    case 'a':
-      if (kindName == "callable")
-        return DXIL::ShaderKind::Callable;
-      break;
-    default:
-      break;
-    }
-    break;
-  case 'v':
-    if (kindName == "vertex")
-      return DXIL::ShaderKind::Vertex;
-    break;
-  case 'h':
-    if (kindName == "hull")
-      return DXIL::ShaderKind::Hull;
-    break;
-  case 'd':
-    if (kindName == "domain")
-      return DXIL::ShaderKind::Domain;
-    break;
-  case 'g':
-    if (kindName == "geometry")
-      return DXIL::ShaderKind::Geometry;
-    break;
-  case 'p':
-    if (kindName == "pixel")
-      return DXIL::ShaderKind::Pixel;
-    break;
-  case 'r':
-    if (kindName == "raygeneration")
-      return DXIL::ShaderKind::RayGeneration;
-    break;
-  case 'i':
-    if (kindName == "intersection")
-      return DXIL::ShaderKind::Intersection;
-    break;
-  case 'a':
-    switch (kindName[1]) {
-    case 'm':
-      if (kindName == "amplification")
-        return DXIL::ShaderKind::Amplification;
-      break;
-    case 'n':
-      if (kindName == "anyhit")
-        return DXIL::ShaderKind::AnyHit;
-      break;
-    default:
-      break;
-    }
-    break;
-  case 'm':
-    switch (kindName[1]) {
-    case 'e':
-      if (kindName == "mesh")
-        return DXIL::ShaderKind::Mesh;
-      break;
-    case 'i':
-      if (kindName == "miss")
-        return DXIL::ShaderKind::Miss;
-      break;
-    default:
-      break;
-    }
-    break;
-  case 'l':
-    if (kindName == "library")
-      return DXIL::ShaderKind::Library;
-    break;
-  default:
-    break;
-  }
-  return DXIL::ShaderKind::Invalid;
-=======
 DXIL::ShaderKind ShaderModel::KindFromFullName(llvm::StringRef Name) {
   return llvm::StringSwitch<DXIL::ShaderKind>(Name)
       .Case("pixel", DXIL::ShaderKind::Pixel)
@@ -502,7 +411,6 @@
       .Case("mesh", DXIL::ShaderKind::Mesh)
       .Case("amplification", DXIL::ShaderKind::Amplification)
       .Default(DXIL::ShaderKind::Invalid);
->>>>>>> f90af4e1
 }
 
 typedef ShaderModel SM;
