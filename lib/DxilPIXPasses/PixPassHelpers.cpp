///////////////////////////////////////////////////////////////////////////////
//                                                                           //
// PixPassHelpers.cpp														 //
// Copyright (C) Microsoft Corporation. All rights reserved.                 //
// This file is distributed under the University of Illinois Open Source     //
// License. See LICENSE.TXT for details.                                     //
//                                                                           //
///////////////////////////////////////////////////////////////////////////////

#include "dxc/DXIL/DxilOperations.h"
#include "dxc/DXIL/DxilInstructions.h"
#include "dxc/DXIL/DxilFunctionProps.h"
#include "dxc/DXIL/DxilModule.h"
#include "dxc/DXIL/DxilResourceBinding.h"
#include "dxc/DXIL/DxilResourceProperties.h"
#include "dxc/HLSL/DxilSpanAllocator.h"
#include "dxc/DxilRootSignature/DxilRootSignature.h"

#include "llvm/IR/IRBuilder.h"
#include "llvm/IR/Module.h"
#include "llvm/IR/PassManager.h"
#include "llvm/Pass.h"

#include "PixPassHelpers.h"

#include "dxc/Support/Global.h"
#include "dxc/Support/WinIncludes.h"
#include "dxc/dxcapi.h"

#ifdef PIX_DEBUG_DUMP_HELPER
#include <iostream>
#include "llvm/IR/DebugInfo.h"
#include "llvm/IR/DebugInfoMetadata.h"
#endif

using namespace llvm;
using namespace hlsl;

namespace PIXPassHelpers {
bool IsAllocateRayQueryInstruction(llvm::Value *Val) {
  if (Val != nullptr) {
    if (llvm::Instruction *Inst = llvm::dyn_cast<llvm::Instruction>(Val)) {
      return hlsl::OP::IsDxilOpFuncCallInst(Inst,
                                            hlsl::OP::OpCode::AllocateRayQuery);
    }
  }
  return false;
}

static unsigned int
GetNextRegisterIdForClass(hlsl::DxilModule &DM,
                          DXIL::ResourceClass resourceClass) {
  switch (resourceClass) {
  case DXIL::ResourceClass::CBuffer:
    return static_cast<unsigned int>(DM.GetCBuffers().size());
  case DXIL::ResourceClass::UAV:
    return static_cast<unsigned int>(DM.GetUAVs().size());
  default:
    DXASSERT(false, "Unexpected resource class");
    return 0;
  }
}

static bool IsDynamicResourceShaderModel(DxilModule &DM) {
  return DM.GetShaderModel()->IsSMAtLeast(6, 6);
}

static bool ShaderModelRequiresAnnotateHandle(DxilModule &DM) {
  return DM.GetShaderModel()->IsSMAtLeast(6, 6);
}

llvm::CallInst *CreateHandleForResource(hlsl::DxilModule &DM,
                                        llvm::IRBuilder<> &Builder,
                                        hlsl::DxilResourceBase *resource,
                                        const char *name) {

  OP *HlslOP = DM.GetOP();
  LLVMContext &Ctx = DM.GetModule()->getContext();

  DXIL::ResourceClass resourceClass = resource->GetClass();

  unsigned int resourceMetaDataId =
      GetNextRegisterIdForClass(DM, resourceClass);

  auto const * shaderModel = DM.GetShaderModel();
  if (shaderModel->IsLib())
  {
    llvm::Constant *object = resource->GetGlobalSymbol();
    auto * load = Builder.CreateLoad(object);
    Function *CreateHandleForLibOpFunc = HlslOP->GetOpFunc(
        DXIL::OpCode::CreateHandleForLib, resource->GetHLSLType()->getVectorElementType());
    Constant *CreateHandleForLibOpcodeArg =
        HlslOP->GetU32Const((unsigned)DXIL::OpCode::CreateHandleForLib);
    auto *handle =
        Builder.CreateCall(CreateHandleForLibOpFunc,
        {CreateHandleForLibOpcodeArg, load });

    if (ShaderModelRequiresAnnotateHandle(DM)) {
      Function *annotHandleFn =
          HlslOP->GetOpFunc(DXIL::OpCode::AnnotateHandle, Type::getVoidTy(Ctx));
      Value *annotHandleArg =
          HlslOP->GetI32Const((unsigned)DXIL::OpCode::AnnotateHandle);
      DxilResourceProperties RP =
          resource_helper::loadPropsFromResourceBase(resource);
      Type *resPropertyTy = HlslOP->GetResourcePropertiesType();
      Value *propertiesV = resource_helper::getAsConstant(RP, resPropertyTy,
                                                          *DM.GetShaderModel());

      return Builder.CreateCall(annotHandleFn,
                                {annotHandleArg, handle, propertiesV});
    } else {
      return handle;
    }
  }
  else if (IsDynamicResourceShaderModel(DM)) {
    Function *CreateHandleFromBindingOpFunc = HlslOP->GetOpFunc(
        DXIL::OpCode::CreateHandleFromBinding, Type::getVoidTy(Ctx));
    Constant *CreateHandleFromBindingOpcodeArg =
        HlslOP->GetU32Const((unsigned)DXIL::OpCode::CreateHandleFromBinding);
    DxilResourceBinding binding =
        resource_helper::loadBindingFromResourceBase(resource);
    Value *bindingV = resource_helper::getAsConstant(
        binding, HlslOP->GetResourceBindingType(), *DM.GetShaderModel());

    Value *registerIndex = HlslOP->GetU32Const(0);

    Value *isUniformRes = HlslOP->GetI1Const(0);

    Value *createHandleFromBindingArgs[] = {CreateHandleFromBindingOpcodeArg,
                                            bindingV, registerIndex,
                                            isUniformRes};

    auto *handle = Builder.CreateCall(CreateHandleFromBindingOpFunc,
                                      createHandleFromBindingArgs, name);

    Function *annotHandleFn =
        HlslOP->GetOpFunc(DXIL::OpCode::AnnotateHandle, Type::getVoidTy(Ctx));
    Value *annotHandleArg =
        HlslOP->GetI32Const((unsigned)DXIL::OpCode::AnnotateHandle);
    DxilResourceProperties RP =
        resource_helper::loadPropsFromResourceBase(resource);
    Type *resPropertyTy = HlslOP->GetResourcePropertiesType();
    Value *propertiesV =
        resource_helper::getAsConstant(RP, resPropertyTy, *DM.GetShaderModel());

    return Builder.CreateCall(annotHandleFn,
                              {annotHandleArg, handle, propertiesV});
  } else {
    Function *CreateHandleOpFunc =
        HlslOP->GetOpFunc(DXIL::OpCode::CreateHandle, Type::getVoidTy(Ctx));
    Constant *CreateHandleOpcodeArg =
        HlslOP->GetU32Const((unsigned)DXIL::OpCode::CreateHandle);
    Constant *ClassArg = HlslOP->GetI8Const(
        static_cast<std::underlying_type<DxilResourceBase::Class>::type>(
            resourceClass));
    Constant *MetaDataArg = HlslOP->GetU32Const(
        resourceMetaDataId); // position of the metadata record in the
                             // corresponding metadata list
    Constant *IndexArg = HlslOP->GetU32Const(0); //
    Constant *FalseArg =
        HlslOP->GetI1Const(0); // non-uniform resource index: false
    return Builder.CreateCall(
        CreateHandleOpFunc,
        {CreateHandleOpcodeArg, ClassArg, MetaDataArg, IndexArg, FalseArg}, name);
  }
}

template<typename RootSigDesc, typename RootParameterDesc>
void ExtendRootSig(RootSigDesc &rootSigDesc) {
  auto *existingParams = rootSigDesc.pParameters;
  auto *newParams = new RootParameterDesc[rootSigDesc.NumParameters + 1];
  memcpy(newParams, existingParams,
         rootSigDesc.NumParameters * sizeof(RootParameterDesc));
  if (existingParams != nullptr) {
    delete[] existingParams;
  }
  rootSigDesc.pParameters = newParams;
  rootSigDesc.pParameters[rootSigDesc.NumParameters].ParameterType = DxilRootParameterType::UAV;
  rootSigDesc.pParameters[rootSigDesc.NumParameters].Descriptor.RegisterSpace = -2;
  rootSigDesc.pParameters[rootSigDesc.NumParameters].Descriptor.ShaderRegister = 0;
  rootSigDesc.pParameters[rootSigDesc.NumParameters].ShaderVisibility = DxilShaderVisibility::All;
  rootSigDesc.NumParameters++;
} 

static CComPtr<IDxcBlob> AddUAVParamterToRootSignature(const void *Data,
                                                       uint32_t Size) {
  DxilVersionedRootSignatureDesc const *rootSignature = nullptr;
  DeserializeRootSignature(Data, Size, &rootSignature);
  auto *rs = const_cast<DxilVersionedRootSignatureDesc *>(rootSignature);
  switch (rootSignature->Version) {
  case DxilRootSignatureVersion::Version_1_0:
    ExtendRootSig<DxilRootSignatureDesc, DxilRootParameter>(rs->Desc_1_0);
    break;
  case DxilRootSignatureVersion::Version_1_1:
    ExtendRootSig<DxilRootSignatureDesc1, DxilRootParameter1>(rs->Desc_1_1);
    rs->Desc_1_1.pParameters[rs->Desc_1_1.NumParameters - 1].Descriptor.Flags =
        hlsl::DxilRootDescriptorFlags::None;
    break;
  }
  CComPtr<IDxcBlob> serializedRootSignature;
  CComPtr<IDxcBlobEncoding> errorBlob;
  constexpr bool allowReservedRegisterSpace = true;
  SerializeRootSignature(rootSignature, &serializedRootSignature, &errorBlob,
                         allowReservedRegisterSpace);
  return serializedRootSignature;
}

static void AddUAVToShaderAttributeRootSignature(DxilModule &DM,
                                                 Function *function) {
  if (DM.HasDxilFunctionProps(function)) {
    auto &fnProps = DM.GetDxilFunctionProps(function);
    if (!fnProps.serializedRootSignature.empty()) {
      auto extendedRootSig = AddUAVParamterToRootSignature(
          fnProps.serializedRootSignature.data(),
          static_cast<uint32_t>(fnProps.serializedRootSignature.size()));
      fnProps.SetSerializedRootSignature(
          reinterpret_cast<const uint8_t *>(
              extendedRootSig->GetBufferPointer()),
          static_cast<unsigned int>(extendedRootSig->GetBufferSize()));
    }
  }
}

static void AddUAVToDxilDefinedGlobalRootSignatures(DxilModule& DM) {
  auto *subObjects = DM.GetSubobjects();
  if (subObjects != nullptr) {
    for (auto const &subObject : subObjects->GetSubobjects()) {
      if (subObject.second->GetKind() ==
          DXIL::SubobjectKind::GlobalRootSignature) {
        const char *Text;
        const void *Data;
        uint32_t Size;
        constexpr bool notALocalRS = false;
        if (subObject.second->GetRootSignature(notALocalRS, Data, Size,
                                               &Text)) {
          auto extendedRootSig = AddUAVParamterToRootSignature(Data, Size);
          auto rootSignatureSubObjectName = subObject.first;
          subObjects->RemoveSubobject(rootSignatureSubObjectName);
          subObjects->CreateRootSignature(rootSignatureSubObjectName,
                                          notALocalRS,
                                          extendedRootSig->GetBufferPointer(),
                                          extendedRootSig->GetBufferSize());
          break;
        }
      }
    }
  }
}

    // Set up a UAV with structure of a single int
llvm::CallInst *CreateUAV(DxilModule &DM, IRBuilder<> &Builder,
                          unsigned int registerId, const char *name) {
  LLVMContext &Ctx = DM.GetModule()->getContext();

  const char * PIXStructTypeName = "struct.RWByteAddressBuffer";
  llvm::StructType *UAVStructTy =
      DM.GetModule()->getTypeByName(PIXStructTypeName);
  if (UAVStructTy == nullptr) {
    SmallVector<llvm::Type *, 1> Elements{Type::getInt32Ty(Ctx)};
    UAVStructTy = llvm::StructType::create(Elements, PIXStructTypeName);
<<<<<<< HEAD
  }
=======

    // Since we only have to do this once per module, we can do it now when
    // we're adding the singular UAV structure type to the module:
    AddUAVToDxilDefinedGlobalRootSignatures(DM);
  }

  AddUAVToShaderAttributeRootSignature(
      DM, 
      Builder.GetInsertBlock()->getParent());
>>>>>>> e7321b28

  std::unique_ptr<DxilResource> pUAV = llvm::make_unique<DxilResource>();

  auto const *shaderModel = DM.GetShaderModel();
  if (shaderModel->IsLib()) {
    auto *Global = DM.GetModule()->getOrInsertGlobal("PIXUAV", UAVStructTy);
    GlobalVariable *NewGV = cast<GlobalVariable>(Global);
    NewGV->setConstant(true);
    NewGV->setLinkage(GlobalValue::ExternalLinkage);
    NewGV->setThreadLocal(false);
    NewGV->setAlignment(4);
    pUAV->SetGlobalSymbol(NewGV);
  }
  else {
    pUAV->SetGlobalSymbol(UndefValue::get(UAVStructTy->getPointerTo()));
  }
  pUAV->SetGlobalName(name);
  pUAV->SetID(GetNextRegisterIdForClass(DM, DXIL::ResourceClass::UAV));
  pUAV->SetRW(true); // sets UAV class
  pUAV->SetSpaceID(
      (unsigned int)-2); // This is the reserved-for-tools register space
  pUAV->SetSampleCount(1);
  pUAV->SetGloballyCoherent(false);
  pUAV->SetHasCounter(false);
  pUAV->SetCompType(CompType::getI32());
  pUAV->SetLowerBound(0);
  pUAV->SetRangeSize(1);
  pUAV->SetKind(DXIL::ResourceKind::RawBuffer);

  auto pAnnotation = DM.GetTypeSystem().GetStructAnnotation(UAVStructTy);
  if (pAnnotation == nullptr) {

    pAnnotation = DM.GetTypeSystem().AddStructAnnotation(UAVStructTy);
    pAnnotation->GetFieldAnnotation(0).SetCBufferOffset(0);
    pAnnotation->GetFieldAnnotation(0).SetCompType(
        hlsl::DXIL::ComponentType::I32);
    pAnnotation->GetFieldAnnotation(0).SetFieldName("count");
  }

  auto *handle = CreateHandleForResource(DM, Builder, pUAV.get(), name);

  DM.AddUAV(std::move(pUAV));

  return handle;
}

llvm::Function* GetEntryFunction(hlsl::DxilModule& DM) {
    if (DM.GetEntryFunction() != nullptr) {
        return DM.GetEntryFunction();
    }
    return DM.GetPatchConstantFunction();
}

std::vector<llvm::Function *>
GetAllInstrumentableFunctions(hlsl::DxilModule &DM) {

  std::vector<llvm::Function *> ret;

  for (llvm::Function &F : DM.GetModule()->functions()) {
    if (F.isDeclaration() || F.isIntrinsic() || hlsl::OP::IsDxilOpFunc(&F))
      continue;
    if (F.getBasicBlockList().empty())
      continue;
    ret.push_back(&F);
  }

  return ret;
}

std::vector<llvm::BasicBlock*> GetAllBlocks(hlsl::DxilModule& DM) {
    std::vector<llvm::BasicBlock*> ret;
    auto entryPoints = DM.GetExportedFunctions();
    for (auto& fn : entryPoints) {
      auto& blocks = fn->getBasicBlockList();
      for (auto& block : blocks) {
        ret.push_back(&block);
      }
    }
    return ret;
}

ExpandedStruct ExpandStructType(LLVMContext &Ctx,
                                Type *OriginalPayloadStructType) {
  SmallVector<Type *, 16> Elements;
  for (unsigned int i = 0; i < OriginalPayloadStructType->getStructNumElements(); ++i) {
      Elements.push_back(OriginalPayloadStructType->getStructElementType(i));
  }
  Elements.push_back(Type::getInt32Ty(Ctx));
  Elements.push_back(Type::getInt32Ty(Ctx));
  Elements.push_back(Type::getInt32Ty(Ctx));
  ExpandedStruct ret;
  ret.ExpandedPayloadStructType =
      StructType::create(Ctx, Elements, "PIX_AS2MS_Expanded_Type");
  ret.ExpandedPayloadStructPtrType =
      ret.ExpandedPayloadStructType->getPointerTo();
  return ret;
}

void ReplaceAllUsesOfInstructionWithNewValueAndDeleteInstruction(
    Instruction *Instr, Value *newValue, Type *newType) {
  std::vector<Value *> users;
  for (auto u = Instr->user_begin(); u != Instr->user_end(); ++u) {
    users.push_back(*u);
  }

  for (auto user : users) {
    if (auto *instruction = llvm::cast<Instruction>(user)) {
      for (unsigned int i = 0; i < instruction->getNumOperands(); ++i) {
        auto *Operand = instruction->getOperand(i);
        if (Operand == Instr) {
          instruction->setOperand(i, newValue);
        }
      }
      if (llvm::isa<GetElementPtrInst>(instruction)) {
        auto *GEP = llvm::cast<GetElementPtrInst>(instruction);
        GEP->setSourceElementType(newType);
      }
      else if (hlsl::OP::IsDxilOpFuncCallInst(instruction, hlsl::OP::OpCode::DispatchMesh)) {
        DxilModule &DM = instruction->getModule()->GetOrCreateDxilModule();
        OP *HlslOP = DM.GetOP();

        DxilInst_DispatchMesh DispatchMesh(instruction);
        IRBuilder<> B(instruction);
        SmallVector<Value*, 5> args;
        args.push_back( HlslOP->GetU32Const((unsigned)hlsl::OP::OpCode::DispatchMesh));
        args.push_back( DispatchMesh.get_threadGroupCountX());
        args.push_back( DispatchMesh.get_threadGroupCountY());
        args.push_back( DispatchMesh.get_threadGroupCountZ());
        args.push_back( newValue );

        B.CreateCall(HlslOP->GetOpFunc(DXIL::OpCode::DispatchMesh, newType->getPointerTo()), args);

        instruction->removeFromParent();
        delete instruction;
      }
    }
  }

  Instr->removeFromParent();
  delete Instr;
}


#ifdef PIX_DEBUG_DUMP_HELPER

static int g_logIndent = 0;
void IncreaseLogIndent()
{
    g_logIndent++;
}
void DecreaseLogIndent()
{ 
    --g_logIndent;
}

void Log(const char* format, ...) {
  va_list argumentPointer;
  va_start(argumentPointer, format);
  char buffer[512];
  vsnprintf(buffer, _countof(buffer), format, argumentPointer);
  va_end(argumentPointer);
  for (int i = 0; i < g_logIndent; ++i) {
    OutputDebugFormatA("    ");
  }
  OutputDebugFormatA(buffer);
  OutputDebugFormatA("\n");
}

void LogPartialLine(const char *format, ...) {
  va_list argumentPointer;
  va_start(argumentPointer, format);
  char buffer[512];
  vsnprintf(buffer, _countof(buffer), format, argumentPointer);
  va_end(argumentPointer);
  for (int i = 0; i < g_logIndent; ++i) {
    OutputDebugFormatA("    ");
  }
  OutputDebugFormatA(buffer);
}

static llvm::DIType const *DITypePeelTypeAlias(llvm::DIType const *Ty) {
  if (auto *DerivedTy = llvm::dyn_cast<llvm::DIDerivedType>(Ty)) {
    const llvm::DITypeIdentifierMap EmptyMap;
    switch (DerivedTy->getTag()) {
    case llvm::dwarf::DW_TAG_restrict_type:
    case llvm::dwarf::DW_TAG_reference_type:
    case llvm::dwarf::DW_TAG_const_type:
    case llvm::dwarf::DW_TAG_typedef:
    case llvm::dwarf::DW_TAG_pointer_type:
    case llvm::dwarf::DW_TAG_member:
      return DITypePeelTypeAlias(DerivedTy->getBaseType().resolve(EmptyMap));
    }
  }

  return Ty;
}

void DumpArrayType(llvm::DICompositeType const *Ty);
void DumpStructType(llvm::DICompositeType const *Ty);

void DumpFullType(llvm::DIType const *type) {
  auto *Ty = DITypePeelTypeAlias(type);

  const llvm::DITypeIdentifierMap EmptyMap;
  if (auto *DerivedTy = llvm::dyn_cast<llvm::DIDerivedType>(Ty)) {
    switch (DerivedTy->getTag()) {
    default:
      assert(!"Unhandled DIDerivedType");
      std::abort();
      return;
    case llvm::dwarf::DW_TAG_arg_variable: // "this" pointer
    case llvm::dwarf::DW_TAG_pointer_type: // "this" pointer
    case llvm::dwarf::DW_TAG_restrict_type:
    case llvm::dwarf::DW_TAG_reference_type:
    case llvm::dwarf::DW_TAG_const_type:
    case llvm::dwarf::DW_TAG_typedef:
    case llvm::dwarf::DW_TAG_inheritance:
      DumpFullType(DerivedTy->getBaseType().resolve(EmptyMap));
      return;
    case llvm::dwarf::DW_TAG_member:
    {
        Log("Member variable");
        ScopedIndenter indent;
        DumpFullType(DerivedTy->getBaseType().resolve(EmptyMap));
    }
      return;
    case llvm::dwarf::DW_TAG_subroutine_type:
      std::abort();
      return;
    }
  } else if (auto *CompositeTy = llvm::dyn_cast<llvm::DICompositeType>(Ty)) {
    switch (CompositeTy->getTag()) {
    default:
      assert(!"Unhandled DICompositeType");
      std::abort();
      return;
    case llvm::dwarf::DW_TAG_array_type:
      DumpArrayType(CompositeTy);
      return;
    case llvm::dwarf::DW_TAG_structure_type:
    case llvm::dwarf::DW_TAG_class_type:
      DumpStructType(CompositeTy);
      return;
    case llvm::dwarf::DW_TAG_enumeration_type:
      // enum base type is int:
      std::abort();
      return;
    }
  } else if (auto *BasicTy = llvm::dyn_cast<llvm::DIBasicType>(Ty)) {
    Log("%d: %s", BasicTy->getOffsetInBits(), BasicTy->getName().str().c_str());
    return;
  } else {
    std::abort();
  }
}

static unsigned NumArrayElements(llvm::DICompositeType const *Array) {
  if (Array->getElements().size() == 0) {
    return 0;
  }

  unsigned NumElements = 1;
  for (llvm::DINode *N : Array->getElements()) {
    if (auto *Subrange = llvm::dyn_cast<llvm::DISubrange>(N)) {
      NumElements *= Subrange->getCount();
    } else {
      assert(!"Unhandled array element");
      return 0;
    }
  }
  return NumElements;
}

void DumpArrayType(llvm::DICompositeType const *Ty) {
  unsigned NumElements = NumArrayElements(Ty);
  Log("Array %s: size: %d", Ty->getName().str().c_str(), NumElements);
  if (NumElements == 0) {
    std::abort();
    return;
  }

  const llvm::DITypeIdentifierMap EmptyMap;
  llvm::DIType *ElementTy = Ty->getBaseType().resolve(EmptyMap);
  ScopedIndenter indent;
  DumpFullType(ElementTy);
}

void DumpStructType(llvm::DICompositeType const *Ty) {
  Log("Struct %s", Ty->getName().str().c_str());
  ScopedIndenter indent;
  auto Elements = Ty->getElements();
  if (Elements.begin() == Elements.end()) {
    Log("Resource member: size %d", Ty->getSizeInBits());
    return;
  }
  for (auto *Element : Elements) {
    switch (Element->getTag()) {
    case llvm::dwarf::DW_TAG_member: {
      if (auto *Member = llvm::dyn_cast<llvm::DIDerivedType>(Element)) {
        DumpFullType(Member);
        break;
      }
      assert(!"member is not a Member");
      std::abort();
      return;
    }
    case llvm::dwarf::DW_TAG_subprogram: {
      if (auto *SubProgram = llvm::dyn_cast<llvm::DISubprogram>(Element)) {
        Log("Member function %s", SubProgram->getName().str().c_str());
        continue;
      }
      assert(!"DISubprogram not understood");
      std::abort();
      return;
    }
    case llvm::dwarf::DW_TAG_inheritance: {
      if (auto *Member = llvm::dyn_cast<llvm::DIDerivedType>(Element)) {
        DumpFullType(Member);
      } else {
        std::abort();
      }
      continue;
    }
    default:
      assert(!"Unhandled field type in DIStructType");
      std::abort();
    }
  }
}
#endif
} // namespace PIXPassHelpers<|MERGE_RESOLUTION|>--- conflicted
+++ resolved
@@ -258,9 +258,6 @@
   if (UAVStructTy == nullptr) {
     SmallVector<llvm::Type *, 1> Elements{Type::getInt32Ty(Ctx)};
     UAVStructTy = llvm::StructType::create(Elements, PIXStructTypeName);
-<<<<<<< HEAD
-  }
-=======
 
     // Since we only have to do this once per module, we can do it now when
     // we're adding the singular UAV structure type to the module:
@@ -270,7 +267,6 @@
   AddUAVToShaderAttributeRootSignature(
       DM, 
       Builder.GetInsertBlock()->getParent());
->>>>>>> e7321b28
 
   std::unique_ptr<DxilResource> pUAV = llvm::make_unique<DxilResource>();
 
