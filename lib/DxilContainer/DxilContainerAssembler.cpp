--- conflicted
+++ resolved
@@ -2109,10 +2109,7 @@
                      });
     }
   }
-<<<<<<< HEAD
-=======
-
->>>>>>> 96fcc60f
+
   std::unique_ptr<DxilVersionWriter> pVERSWriter = nullptr;
   std::unique_ptr<DxilRDATWriter> pRDATWriter = nullptr;
   std::unique_ptr<DxilPSVWriter> pPSVWriter = nullptr;
@@ -2128,18 +2125,6 @@
     DXASSERT(pModule->GetSerializedRootSignature().empty(),
              "otherwise, library has root signature outside subobject definitions");
     // Write the DxilCompilerVersion (VERS) part.
-<<<<<<< HEAD
-
-    if (pSM->IsSM68Plus() && DXCVersionInfo) {
-      pVERSWriter = llvm::make_unique<DxilVersionWriter>(DXCVersionInfo);
-
-      writer.AddPart(hlsl::DFCC_CompilerVersion, pVERSWriter->size(),
-                     [&pVERSWriter](AbstractMemoryStream *pStream) {
-                       pVERSWriter->write(pStream);
-                       return S_OK;
-                     });
-    }
-=======
     if (DXCVersionInfo && bValidatorAtLeast_1_8) {
 
       pVERSWriter = llvm::make_unique<DxilVersionWriter>(DXCVersionInfo);
@@ -2154,7 +2139,6 @@
       );
     }
     
->>>>>>> 96fcc60f
 
     // Write the DxilRuntimeData (RDAT) part.
     pRDATWriter = llvm::make_unique<DxilRDATWriter>(*pModule);
