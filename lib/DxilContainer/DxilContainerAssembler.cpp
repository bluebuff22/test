///////////////////////////////////////////////////////////////////////////////
//                                                                           //
// DxilContainerAssembler.cpp                                                //
// Copyright (C) Microsoft Corporation. All rights reserved.                 //
// This file is distributed under the University of Illinois Open Source     //
// License. See LICENSE.TXT for details.                                     //
//                                                                           //
// Provides support for serializing a module into DXIL container structures. //
//                                                                           //
///////////////////////////////////////////////////////////////////////////////

#include "llvm/ADT/MapVector.h"
#include "llvm/ADT/SetVector.h"
#include "llvm/IR/Module.h"
#include "llvm/IR/DebugInfo.h"
#include "llvm/IR/Instructions.h"
#include "llvm/IR/Operator.h"
#include "llvm/Bitcode/ReaderWriter.h"
#include "llvm/Support/MD5.h"
#include "llvm/ADT/STLExtras.h"
#include "llvm/Transforms/Utils/Cloning.h"
#include "dxc/DxilContainer/DxilContainer.h"
#include "dxc/DXIL/DxilModule.h"
#include "dxc/DXIL/DxilShaderModel.h"
#include "dxc/DxilRootSignature/DxilRootSignature.h"
#include "dxc/DxilContainer/DxilContainerAssembler.h"
#include "dxc/DXIL/DxilUtil.h"
#include "dxc/DXIL/DxilFunctionProps.h"
#include "dxc/DXIL/DxilEntryProps.h"
#include "dxc/DXIL/DxilOperations.h"
#include "dxc/DXIL/DxilInstructions.h"
#include "dxc/Support/Global.h"
#include "dxc/Support/Unicode.h"
#include "dxc/Support/WinIncludes.h"
#include "dxc/Support/FileIOHelper.h"
#include "dxc/Support/dxcapi.impl.h"
#include <assert.h> // Needed for DxilPipelineStateValidation.h
#include "dxc/DxilContainer/DxilPipelineStateValidation.h"
#include "dxc/DxilContainer/DxilRuntimeReflection.h"
#include "dxc/DXIL/DxilCounters.h"
#include "dxc/DxilRDATBuilder/DxilRDATBuilder.h"
#include <algorithm>
#include <functional>

using namespace llvm;
using namespace hlsl;
using namespace hlsl::RDAT;

static_assert((unsigned)PSVShaderKind::Invalid == (unsigned)DXIL::ShaderKind::Invalid,
              "otherwise, PSVShaderKind enum out of sync.");

static DxilProgramSigSemantic KindToSystemValue(Semantic::Kind kind, DXIL::TessellatorDomain domain) {
  switch (kind) {
  case Semantic::Kind::Arbitrary: return DxilProgramSigSemantic::Undefined;
  case Semantic::Kind::VertexID: return DxilProgramSigSemantic::VertexID;
  case Semantic::Kind::InstanceID: return DxilProgramSigSemantic::InstanceID;
  case Semantic::Kind::Position: return DxilProgramSigSemantic::Position;
  case Semantic::Kind::Coverage: return DxilProgramSigSemantic::Coverage;
  case Semantic::Kind::InnerCoverage: return DxilProgramSigSemantic::InnerCoverage;
  case Semantic::Kind::PrimitiveID: return DxilProgramSigSemantic::PrimitiveID;
  case Semantic::Kind::SampleIndex: return DxilProgramSigSemantic::SampleIndex;
  case Semantic::Kind::IsFrontFace: return DxilProgramSigSemantic::IsFrontFace;
  case Semantic::Kind::RenderTargetArrayIndex: return DxilProgramSigSemantic::RenderTargetArrayIndex;
  case Semantic::Kind::ViewPortArrayIndex: return DxilProgramSigSemantic::ViewPortArrayIndex;
  case Semantic::Kind::ClipDistance: return DxilProgramSigSemantic::ClipDistance;
  case Semantic::Kind::CullDistance: return DxilProgramSigSemantic::CullDistance;
  case Semantic::Kind::Barycentrics: return DxilProgramSigSemantic::Barycentrics;
  case Semantic::Kind::ShadingRate: return DxilProgramSigSemantic::ShadingRate;
  case Semantic::Kind::CullPrimitive: return DxilProgramSigSemantic::CullPrimitive;
  case Semantic::Kind::TessFactor: {
    switch (domain) {
    case DXIL::TessellatorDomain::IsoLine:
      // Will bu updated to DetailTessFactor in next row.
      return DxilProgramSigSemantic::FinalLineDensityTessfactor;
    case DXIL::TessellatorDomain::Tri:
      return DxilProgramSigSemantic::FinalTriEdgeTessfactor;
    case DXIL::TessellatorDomain::Quad:
      return DxilProgramSigSemantic::FinalQuadEdgeTessfactor;
    default:
      // No other valid TesselatorDomain options.
      return DxilProgramSigSemantic::Undefined;
    }
  }
  case Semantic::Kind::InsideTessFactor: {
    switch (domain) {
    case DXIL::TessellatorDomain::IsoLine:
      DXASSERT(0, "invalid semantic");
      return DxilProgramSigSemantic::Undefined;
    case DXIL::TessellatorDomain::Tri:
      return DxilProgramSigSemantic::FinalTriInsideTessfactor;
    case DXIL::TessellatorDomain::Quad:
      return DxilProgramSigSemantic::FinalQuadInsideTessfactor;
    default:
      // No other valid DxilProgramSigSemantic options.
      return DxilProgramSigSemantic::Undefined;
    }
  }
  case Semantic::Kind::Invalid:
    return DxilProgramSigSemantic::Undefined;
  case Semantic::Kind::Target: return DxilProgramSigSemantic::Target;
  case Semantic::Kind::Depth: return DxilProgramSigSemantic::Depth;
  case Semantic::Kind::DepthLessEqual: return DxilProgramSigSemantic::DepthLE;
  case Semantic::Kind::DepthGreaterEqual: return DxilProgramSigSemantic::DepthGE;
  case Semantic::Kind::StencilRef:
    __fallthrough;
  default:
    DXASSERT(kind == Semantic::Kind::StencilRef, "else Invalid or switch is missing a case");
    return DxilProgramSigSemantic::StencilRef;
  }
  // TODO: Final_* values need mappings
}

static DxilProgramSigCompType CompTypeToSigCompType(hlsl::CompType value, bool i1ToUnknownCompat) {
  switch (value.GetKind()) {
  case CompType::Kind::I32: return DxilProgramSigCompType::SInt32;

  case CompType::Kind::I1:
    // Validator 1.4 and below returned Unknown for i1
    if (i1ToUnknownCompat)  return DxilProgramSigCompType::Unknown;
    else                    return DxilProgramSigCompType::UInt32;

  case CompType::Kind::U32: return DxilProgramSigCompType::UInt32;
  case CompType::Kind::F32: return DxilProgramSigCompType::Float32;
  case CompType::Kind::I16: return DxilProgramSigCompType::SInt16;
  case CompType::Kind::I64: return DxilProgramSigCompType::SInt64;
  case CompType::Kind::U16: return DxilProgramSigCompType::UInt16;
  case CompType::Kind::U64: return DxilProgramSigCompType::UInt64;
  case CompType::Kind::F16: return DxilProgramSigCompType::Float16;
  case CompType::Kind::F64: return DxilProgramSigCompType::Float64;
  case CompType::Kind::Invalid: __fallthrough;
  default:
    return DxilProgramSigCompType::Unknown;
  }
}

static DxilProgramSigMinPrecision CompTypeToSigMinPrecision(hlsl::CompType value) {
  switch (value.GetKind()) {
  case CompType::Kind::I32: return DxilProgramSigMinPrecision::Default;
  case CompType::Kind::U32: return DxilProgramSigMinPrecision::Default;
  case CompType::Kind::F32: return DxilProgramSigMinPrecision::Default;
  case CompType::Kind::I1: return DxilProgramSigMinPrecision::Default;
  case CompType::Kind::U64: __fallthrough;
  case CompType::Kind::I64: __fallthrough;
  case CompType::Kind::F64: return DxilProgramSigMinPrecision::Default;
  case CompType::Kind::I16: return DxilProgramSigMinPrecision::SInt16;
  case CompType::Kind::U16: return DxilProgramSigMinPrecision::UInt16;
  case CompType::Kind::F16: return DxilProgramSigMinPrecision::Float16; // Float2_8 is not supported in DXIL.
  case CompType::Kind::Invalid: __fallthrough;
  default:
    return DxilProgramSigMinPrecision::Default;
  }
}

template <typename T>
struct sort_second {
  bool operator()(const T &a, const T &b) {
    return std::less<decltype(a.second)>()(a.second, b.second);
  }
};

struct sort_sig {
  bool operator()(const DxilProgramSignatureElement &a,
                  const DxilProgramSignatureElement &b) {
    return (a.Stream < b.Stream) ||
           ((a.Stream == b.Stream) && (a.Register < b.Register)) ||
           ((a.Stream == b.Stream) && (a.Register == b.Register) &&
            (a.SemanticName < b.SemanticName));
  }
};

static uint8_t NegMask(uint8_t V) {
  V ^= 0xF;
  return V & 0xF;
}

class DxilProgramSignatureWriter : public DxilPartWriter {
private:
  const DxilSignature &m_signature;
  DXIL::TessellatorDomain m_domain;
  bool   m_isInput;
  bool   m_useMinPrecision;
  bool m_bCompat_1_4;
  bool m_bCompat_1_6; // unaligned size, no dedup for < 1.7
  size_t m_fixedSize;
  typedef std::pair<const char *, uint32_t> NameOffsetPair_nodedup;
  typedef llvm::SmallMapVector<const char *, uint32_t, 8> NameOffsetMap_nodedup;
  typedef std::pair<llvm::StringRef, uint32_t> NameOffsetPair;
  typedef llvm::SmallMapVector<llvm::StringRef, uint32_t, 8> NameOffsetMap;
  uint32_t m_lastOffset;
  NameOffsetMap_nodedup m_semanticNameOffsets_nodedup;
  NameOffsetMap m_semanticNameOffsets;
  unsigned m_paramCount;

  const char *GetSemanticName(const hlsl::DxilSignatureElement *pElement) {
    DXASSERT_NOMSG(pElement != nullptr);
    DXASSERT(pElement->GetName() != nullptr, "else sig is malformed");
    return pElement->GetName();
  }

  uint32_t GetSemanticOffset_nodedup(const hlsl::DxilSignatureElement *pElement) {
    const char *pName = GetSemanticName(pElement);
    NameOffsetMap_nodedup::iterator nameOffset = m_semanticNameOffsets_nodedup.find(pName);
    uint32_t result;
    if (nameOffset == m_semanticNameOffsets_nodedup.end()) {
      result = m_lastOffset;
      m_semanticNameOffsets_nodedup.insert(NameOffsetPair_nodedup(pName, result));
      m_lastOffset += strlen(pName) + 1;
    }
    else {
      result = nameOffset->second;
    }
    return result;
  }
  uint32_t GetSemanticOffset(const hlsl::DxilSignatureElement *pElement) {
    if (m_bCompat_1_6)
      return GetSemanticOffset_nodedup(pElement);

    StringRef name = GetSemanticName(pElement);
    NameOffsetMap::iterator nameOffset = m_semanticNameOffsets.find(name);
    uint32_t result;
    if (nameOffset == m_semanticNameOffsets.end()) {
      result = m_lastOffset;
      m_semanticNameOffsets.insert(NameOffsetPair(name, result));
      m_lastOffset += name.size() + 1;
    }
    else {
      result = nameOffset->second;
    }
    return result;
  }

  void write(std::vector<DxilProgramSignatureElement> &orderedSig,
             const hlsl::DxilSignatureElement *pElement) {
    const std::vector<unsigned> &indexVec = pElement->GetSemanticIndexVec();
    unsigned eltCount = pElement->GetSemanticIndexVec().size();
    unsigned eltRows = 1;
    if (eltCount)
      eltRows = pElement->GetRows() / eltCount;
    DXASSERT_NOMSG(eltRows == 1);

    DxilProgramSignatureElement sig;
    memset(&sig, 0, sizeof(DxilProgramSignatureElement));
    sig.Stream = pElement->GetOutputStream();
    sig.SemanticName = GetSemanticOffset(pElement);
    sig.SystemValue = KindToSystemValue(pElement->GetKind(), m_domain);
    sig.CompType = CompTypeToSigCompType(pElement->GetCompType(), m_bCompat_1_4);
    sig.Register = pElement->GetStartRow();

    sig.Mask = pElement->GetColsAsMask();
    if (m_bCompat_1_4) {
      // Match what validator 1.4 and below expects
      // Only mark exist channel write for output.
      // All channel not used for input.
      if (!m_isInput)
        sig.NeverWrites_Mask = ~sig.Mask;
      else
        sig.AlwaysReads_Mask = 0;
    } else {
      unsigned UsageMask = pElement->GetUsageMask();
      if (pElement->IsAllocated())
        UsageMask <<= pElement->GetStartCol();
      if (!m_isInput)
        sig.NeverWrites_Mask = NegMask(UsageMask);
      else
        sig.AlwaysReads_Mask = UsageMask;
    }

    sig.MinPrecision = m_useMinPrecision
                           ? CompTypeToSigMinPrecision(pElement->GetCompType())
                           : DxilProgramSigMinPrecision::Default;

    for (unsigned i = 0; i < eltCount; ++i) {
      sig.SemanticIndex = indexVec[i];
      orderedSig.emplace_back(sig);
      if (pElement->IsAllocated())
        sig.Register += eltRows;
      if (sig.SystemValue == DxilProgramSigSemantic::FinalLineDensityTessfactor)
        sig.SystemValue = DxilProgramSigSemantic::FinalLineDetailTessfactor;
    }
  }

  void calcSizes() {
    // Calculate size for signature elements.
    const std::vector<std::unique_ptr<hlsl::DxilSignatureElement>> &elements = m_signature.GetElements();
    uint32_t result = sizeof(DxilProgramSignature);
    m_paramCount = 0;
    for (size_t i = 0; i < elements.size(); ++i) {
      DXIL::SemanticInterpretationKind I = elements[i]->GetInterpretation();
      if (I == DXIL::SemanticInterpretationKind::NA || I == DXIL::SemanticInterpretationKind::NotInSig)
        continue;
      unsigned semanticCount = elements[i]->GetSemanticIndexVec().size();
      result += semanticCount * sizeof(DxilProgramSignatureElement);
      m_paramCount += semanticCount;
    }
    m_fixedSize = result;
    m_lastOffset = m_fixedSize;

    // Calculate size for semantic strings.
    for (size_t i = 0; i < elements.size(); ++i) {
      GetSemanticOffset(elements[i].get());
    }
  }

public:
  DxilProgramSignatureWriter(const DxilSignature &signature,
                             DXIL::TessellatorDomain domain,
                             bool isInput, bool UseMinPrecision,
                             bool bCompat_1_4,
                             bool bCompat_1_6)
      : m_signature(signature), m_domain(domain),
        m_isInput(isInput), m_useMinPrecision(UseMinPrecision),
        m_bCompat_1_4(bCompat_1_4),
        m_bCompat_1_6(bCompat_1_6) {
    calcSizes();
  }

  uint32_t size() const override {
    if (m_bCompat_1_6)
      return m_lastOffset;
    else
      return PSVALIGN4(m_lastOffset);
  }

  void write(AbstractMemoryStream *pStream) override {
    UINT64 startPos = pStream->GetPosition();
    const std::vector<std::unique_ptr<hlsl::DxilSignatureElement>> &elements = m_signature.GetElements();

    DxilProgramSignature programSig;
    programSig.ParamCount = m_paramCount;
    programSig.ParamOffset = sizeof(DxilProgramSignature);
    IFT(WriteStreamValue(pStream, programSig));

    // Write structures in register order.
    std::vector<DxilProgramSignatureElement> orderedSig;
    for (size_t i = 0; i < elements.size(); ++i) {
      DXIL::SemanticInterpretationKind I = elements[i]->GetInterpretation();
      if (I == DXIL::SemanticInterpretationKind::NA || I == DXIL::SemanticInterpretationKind::NotInSig)
        continue;
      write(orderedSig, elements[i].get());
    }
    std::sort(orderedSig.begin(), orderedSig.end(), sort_sig());
    for (size_t i = 0; i < orderedSig.size(); ++i) {
      DxilProgramSignatureElement &sigElt = orderedSig[i];
      IFT(WriteStreamValue(pStream, sigElt));
    }

    // Write strings in the offset order.
    std::vector<NameOffsetPair> ordered;
    if (m_bCompat_1_6) {
      ordered.assign(m_semanticNameOffsets_nodedup.begin(), m_semanticNameOffsets_nodedup.end());
    } else {
      ordered.assign(m_semanticNameOffsets.begin(), m_semanticNameOffsets.end());
    }
    std::sort(ordered.begin(), ordered.end(), sort_second<NameOffsetPair>());
    for (size_t i = 0; i < ordered.size(); ++i) {
      StringRef name = ordered[i].first;
      ULONG cbWritten;
      UINT64 offsetPos = pStream->GetPosition();
      DXASSERT_LOCALVAR(offsetPos, offsetPos - startPos == ordered[i].second, "else str offset is incorrect");
      IFT(pStream->Write(name.data(), name.size() + 1, &cbWritten));
    }

    // Align, and verify we wrote the same number of bytes we though we would.
    UINT64 bytesWritten = pStream->GetPosition() - startPos;
    if (!m_bCompat_1_6 && (bytesWritten % 4 != 0)) {
      unsigned paddingToAdd = 4 - (bytesWritten % 4);
      char padding[4] = {0};
      ULONG cbWritten = 0;
      IFT(pStream->Write(padding, paddingToAdd, &cbWritten));
      bytesWritten += cbWritten;
    }
    DXASSERT(bytesWritten == size(), "else size is incorrect");
  }
};

DxilPartWriter *hlsl::NewProgramSignatureWriter(const DxilModule &M, DXIL::SignatureKind Kind) {
  DXIL::TessellatorDomain domain = DXIL::TessellatorDomain::Undefined;
  if (M.GetShaderModel()->IsHS() || M.GetShaderModel()->IsDS())
    domain = M.GetTessellatorDomain();
  unsigned ValMajor, ValMinor;
  M.GetValidatorVersion(ValMajor, ValMinor);
  bool bCompat_1_4 = DXIL::CompareVersions(ValMajor, ValMinor, 1, 5) < 0;
  bool bCompat_1_6 = DXIL::CompareVersions(ValMajor, ValMinor, 1, 7) < 0;
  switch (Kind) {
  case DXIL::SignatureKind::Input:
    return new DxilProgramSignatureWriter(
        M.GetInputSignature(), domain, true,
        M.GetUseMinPrecision(),
        bCompat_1_4, bCompat_1_6);
  case DXIL::SignatureKind::Output:
    return new DxilProgramSignatureWriter(
        M.GetOutputSignature(), domain, false,
        M.GetUseMinPrecision(),
        bCompat_1_4, bCompat_1_6);
  case DXIL::SignatureKind::PatchConstOrPrim:
    return new DxilProgramSignatureWriter(
        M.GetPatchConstOrPrimSignature(), domain,
        /*IsInput*/ M.GetShaderModel()->IsDS(),
        /*UseMinPrecision*/M.GetUseMinPrecision(),
        bCompat_1_4, bCompat_1_6);
  case DXIL::SignatureKind::Invalid:
    return nullptr;
  }
  return nullptr;
}

class DxilProgramRootSignatureWriter : public DxilPartWriter {
private:
  const RootSignatureHandle &m_Sig;
public:
  DxilProgramRootSignatureWriter(const RootSignatureHandle &S) : m_Sig(S) {}
  uint32_t size() const {
    return m_Sig.GetSerializedSize();
  }
  void write(AbstractMemoryStream *pStream) {
    ULONG cbWritten;
    IFT(pStream->Write(m_Sig.GetSerializedBytes(), size(), &cbWritten));
  }
};

DxilPartWriter *hlsl::NewRootSignatureWriter(const RootSignatureHandle &S) {
  return new DxilProgramRootSignatureWriter(S);
}

class DxilFeatureInfoWriter : public DxilPartWriter  {
private:
  // Only save the shader properties after create class for it.
  DxilShaderFeatureInfo featureInfo;
public:
  DxilFeatureInfoWriter(const DxilModule &M) {
    featureInfo.FeatureFlags = M.m_ShaderFlags.GetFeatureInfo();
  }
  uint32_t size() const override {
    return sizeof(DxilShaderFeatureInfo);
  }
  void write(AbstractMemoryStream *pStream) override {
    IFT(WriteStreamValue(pStream, featureInfo.FeatureFlags));
  }
};

DxilPartWriter *hlsl::NewFeatureInfoWriter(const DxilModule &M) {
  return new DxilFeatureInfoWriter(M);
}

class DxilPSVWriter : public DxilPartWriter  {
private:
  const DxilModule &m_Module;
  unsigned m_ValMajor, m_ValMinor;
  PSVInitInfo m_PSVInitInfo;
  DxilPipelineStateValidation m_PSV;
  uint32_t m_PSVBufferSize;
  SmallVector<char, 512> m_PSVBuffer;
  SmallVector<char, 256> m_StringBuffer;
  SmallVector<uint32_t, 8> m_SemanticIndexBuffer;
  std::vector<PSVSignatureElement0> m_SigInputElements;
  std::vector<PSVSignatureElement0> m_SigOutputElements;
  std::vector<PSVSignatureElement0> m_SigPatchConstOrPrimElements;

  void SetPSVSigElement(PSVSignatureElement0 &E, const DxilSignatureElement &SE) {
    memset(&E, 0, sizeof(PSVSignatureElement0));
    if (SE.GetKind() == DXIL::SemanticKind::Arbitrary && strlen(SE.GetName()) > 0) {
      E.SemanticName = (uint32_t)m_StringBuffer.size();
      StringRef Name(SE.GetName());
      m_StringBuffer.append(Name.size()+1, '\0');
      memcpy(m_StringBuffer.data() + E.SemanticName, Name.data(), Name.size());
    } else {
      // m_StringBuffer always starts with '\0' so offset 0 is empty string:
      E.SemanticName = 0;
    }
    // Search index buffer for matching semantic index sequence
    DXASSERT_NOMSG(SE.GetRows() == SE.GetSemanticIndexVec().size());
    auto &SemIdx = SE.GetSemanticIndexVec();
    bool match = false;
    for (uint32_t offset = 0; offset + SE.GetRows() - 1 < m_SemanticIndexBuffer.size(); offset++) {
      match = true;
      for (uint32_t row = 0; row < SE.GetRows(); row++) {
        if ((uint32_t)SemIdx[row] != m_SemanticIndexBuffer[offset + row]) {
          match = false;
          break;
        }
      }
      if (match) {
        E.SemanticIndexes = offset;
        break;
      }
    }
    if (!match) {
      E.SemanticIndexes = m_SemanticIndexBuffer.size();
      for (uint32_t row = 0; row < SemIdx.size(); row++) {
        m_SemanticIndexBuffer.push_back((uint32_t)SemIdx[row]);
      }
    }
    DXASSERT_NOMSG(SE.GetRows() <= 32);
    E.Rows = (uint8_t)SE.GetRows();
    DXASSERT_NOMSG(SE.GetCols() <= 4);
    E.ColsAndStart = (uint8_t)SE.GetCols() & 0xF;
    if (SE.IsAllocated()) {
      DXASSERT_NOMSG(SE.GetStartCol() < 4);
      DXASSERT_NOMSG(SE.GetStartRow() < 32);
      E.ColsAndStart |= 0x40 | (SE.GetStartCol() << 4);
      E.StartRow = (uint8_t)SE.GetStartRow();
    }
    E.SemanticKind = (uint8_t)SE.GetKind();
    E.ComponentType = (uint8_t)CompTypeToSigCompType(SE.GetCompType(),
      /*i1ToUnknownCompat*/DXIL::CompareVersions(m_ValMajor, m_ValMinor, 1, 5) < 0);
    E.InterpolationMode = (uint8_t)SE.GetInterpolationMode()->GetKind();
    DXASSERT_NOMSG(SE.GetOutputStream() < 4);
    E.DynamicMaskAndStream = (uint8_t)((SE.GetOutputStream() & 0x3) << 4);
    E.DynamicMaskAndStream |= (SE.GetDynIdxCompMask()) & 0xF;
  }

  const uint32_t *CopyViewIDState(const uint32_t *pSrc, uint32_t InputScalars, uint32_t OutputScalars, PSVComponentMask ViewIDMask, PSVDependencyTable IOTable) {
    unsigned MaskDwords = PSVComputeMaskDwordsFromVectors(PSVALIGN4(OutputScalars) / 4);
    if (ViewIDMask.IsValid()) {
      DXASSERT_NOMSG(!IOTable.Table || ViewIDMask.NumVectors == IOTable.OutputVectors);
      memcpy(ViewIDMask.Mask, pSrc, 4 * MaskDwords);
      pSrc += MaskDwords;
    }
    if (IOTable.IsValid() && IOTable.InputVectors && IOTable.OutputVectors) {
      DXASSERT_NOMSG((InputScalars <= IOTable.InputVectors * 4) && (IOTable.InputVectors * 4 - InputScalars < 4));
      DXASSERT_NOMSG((OutputScalars <= IOTable.OutputVectors * 4) && (IOTable.OutputVectors * 4 - OutputScalars < 4));
      memcpy(IOTable.Table, pSrc, 4 * MaskDwords * InputScalars);
      pSrc += MaskDwords * InputScalars;
    }
    return pSrc;
  }

public:
  DxilPSVWriter(const DxilModule &mod, uint32_t PSVVersion = UINT_MAX)
  : m_Module(mod),
    m_PSVInitInfo(PSVVersion)
  {
    m_Module.GetValidatorVersion(m_ValMajor, m_ValMinor);
    // Constraint PSVVersion based on validator version
    if (PSVVersion > 0 && DXIL::CompareVersions(m_ValMajor, m_ValMinor, 1, 1) < 0)
      m_PSVInitInfo.PSVVersion = 0;
    else if (PSVVersion > 1 && DXIL::CompareVersions(m_ValMajor, m_ValMinor, 1, 6) < 0)
      m_PSVInitInfo.PSVVersion = 1;
    else if (PSVVersion > MAX_PSV_VERSION)
      m_PSVInitInfo.PSVVersion = MAX_PSV_VERSION;

    const ShaderModel *SM = m_Module.GetShaderModel();
    UINT uCBuffers = m_Module.GetCBuffers().size();
    UINT uSamplers = m_Module.GetSamplers().size();
    UINT uSRVs = m_Module.GetSRVs().size();
    UINT uUAVs = m_Module.GetUAVs().size();
    m_PSVInitInfo.ResourceCount = uCBuffers + uSamplers + uSRVs + uUAVs;
    // TODO: for >= 6.2 version, create more efficient structure
    if (m_PSVInitInfo.PSVVersion > 0) {
      m_PSVInitInfo.ShaderStage = (PSVShaderKind)SM->GetKind();
      // Copy Dxil Signatures
      m_StringBuffer.push_back('\0'); // For empty semantic name (system value)
      m_PSVInitInfo.SigInputElements = m_Module.GetInputSignature().GetElements().size();
      m_SigInputElements.resize(m_PSVInitInfo.SigInputElements);
      m_PSVInitInfo.SigOutputElements = m_Module.GetOutputSignature().GetElements().size();
      m_SigOutputElements.resize(m_PSVInitInfo.SigOutputElements);
      m_PSVInitInfo.SigPatchConstOrPrimElements = m_Module.GetPatchConstOrPrimSignature().GetElements().size();
      m_SigPatchConstOrPrimElements.resize(m_PSVInitInfo.SigPatchConstOrPrimElements);
      uint32_t i = 0;
      for (auto &SE : m_Module.GetInputSignature().GetElements()) {
        SetPSVSigElement(m_SigInputElements[i++], *(SE.get()));
      }
      i = 0;
      for (auto &SE : m_Module.GetOutputSignature().GetElements()) {
        SetPSVSigElement(m_SigOutputElements[i++], *(SE.get()));
      }
      i = 0;
      for (auto &SE : m_Module.GetPatchConstOrPrimSignature().GetElements()) {
        SetPSVSigElement(m_SigPatchConstOrPrimElements[i++], *(SE.get()));
      }
      // Set String and SemanticInput Tables
      m_PSVInitInfo.StringTable.Table = m_StringBuffer.data();
      m_PSVInitInfo.StringTable.Size = m_StringBuffer.size();
      m_PSVInitInfo.SemanticIndexTable.Table = m_SemanticIndexBuffer.data();
      m_PSVInitInfo.SemanticIndexTable.Entries = m_SemanticIndexBuffer.size();
      // Set up ViewID and signature dependency info
      m_PSVInitInfo.UsesViewID = m_Module.m_ShaderFlags.GetViewID() ? true : false;
      m_PSVInitInfo.SigInputVectors = m_Module.GetInputSignature().NumVectorsUsed(0);
      for (unsigned streamIndex = 0; streamIndex < 4; streamIndex++) {
        m_PSVInitInfo.SigOutputVectors[streamIndex] = m_Module.GetOutputSignature().NumVectorsUsed(streamIndex);
      }
      m_PSVInitInfo.SigPatchConstOrPrimVectors = 0;
      if (SM->IsHS() || SM->IsDS() || SM->IsMS()) {
        m_PSVInitInfo.SigPatchConstOrPrimVectors = m_Module.GetPatchConstOrPrimSignature().NumVectorsUsed(0);
      }
    }
    if (!m_PSV.InitNew(m_PSVInitInfo, nullptr, &m_PSVBufferSize)) {
      DXASSERT(false, "PSV InitNew failed computing size!");
    }
  }
  uint32_t size() const override {
    return m_PSVBufferSize;
  }

  void write(AbstractMemoryStream *pStream) override {
    m_PSVBuffer.resize(m_PSVBufferSize);
    if (!m_PSV.InitNew(m_PSVInitInfo, m_PSVBuffer.data(), &m_PSVBufferSize)) {
      DXASSERT(false, "PSV InitNew failed!");
    }
    DXASSERT_NOMSG(m_PSVBuffer.size() == m_PSVBufferSize);

    // Set DxilRuntimeInfo
    PSVRuntimeInfo0* pInfo = m_PSV.GetPSVRuntimeInfo0();
    PSVRuntimeInfo1* pInfo1 = m_PSV.GetPSVRuntimeInfo1();
    PSVRuntimeInfo2* pInfo2 = m_PSV.GetPSVRuntimeInfo2();
    const ShaderModel* SM = m_Module.GetShaderModel();
    pInfo->MinimumExpectedWaveLaneCount = 0;
    pInfo->MaximumExpectedWaveLaneCount = (UINT)-1;

    switch (SM->GetKind()) {
      case ShaderModel::Kind::Vertex: {
        pInfo->VS.OutputPositionPresent = 0;
        const DxilSignature &S = m_Module.GetOutputSignature();
        for (auto &&E : S.GetElements()) {
          if (E->GetKind() == Semantic::Kind::Position) {
            // Ideally, we might check never writes mask here,
            // but this is not yet part of the signature element in Dxil
            pInfo->VS.OutputPositionPresent = 1;
            break;
          }
        }
        break;
      }
      case ShaderModel::Kind::Hull: {
        pInfo->HS.InputControlPointCount = (UINT)m_Module.GetInputControlPointCount();
        pInfo->HS.OutputControlPointCount = (UINT)m_Module.GetOutputControlPointCount();
        pInfo->HS.TessellatorDomain = (UINT)m_Module.GetTessellatorDomain();
        pInfo->HS.TessellatorOutputPrimitive = (UINT)m_Module.GetTessellatorOutputPrimitive();
        break;
      }
      case ShaderModel::Kind::Domain: {
        pInfo->DS.InputControlPointCount = (UINT)m_Module.GetInputControlPointCount();
        pInfo->DS.OutputPositionPresent = 0;
        const DxilSignature &S = m_Module.GetOutputSignature();
        for (auto &&E : S.GetElements()) {
          if (E->GetKind() == Semantic::Kind::Position) {
            // Ideally, we might check never writes mask here,
            // but this is not yet part of the signature element in Dxil
            pInfo->DS.OutputPositionPresent = 1;
            break;
          }
        }
        pInfo->DS.TessellatorDomain = (UINT)m_Module.GetTessellatorDomain();
        break;
      }
      case ShaderModel::Kind::Geometry: {
        pInfo->GS.InputPrimitive = (UINT)m_Module.GetInputPrimitive();
        // NOTE: For OutputTopology, pick one from a used stream, or if none
        // are used, use stream 0, and set OutputStreamMask to 1.
        pInfo->GS.OutputTopology = (UINT)m_Module.GetStreamPrimitiveTopology();
        pInfo->GS.OutputStreamMask = m_Module.GetActiveStreamMask();
        if (pInfo->GS.OutputStreamMask == 0) {
          pInfo->GS.OutputStreamMask = 1; // This is what runtime expects.
        }
        pInfo->GS.OutputPositionPresent = 0;
        const DxilSignature &S = m_Module.GetOutputSignature();
        for (auto &&E : S.GetElements()) {
          if (E->GetKind() == Semantic::Kind::Position) {
            // Ideally, we might check never writes mask here,
            // but this is not yet part of the signature element in Dxil
            pInfo->GS.OutputPositionPresent = 1;
            break;
          }
        }
        break;
      }
      case ShaderModel::Kind::Pixel: {
        pInfo->PS.DepthOutput = 0;
        pInfo->PS.SampleFrequency = 0;
        {
          const DxilSignature &S = m_Module.GetInputSignature();
          for (auto &&E : S.GetElements()) {
            if (E->GetInterpolationMode()->IsAnySample() ||
                E->GetKind() == Semantic::Kind::SampleIndex) {
              pInfo->PS.SampleFrequency = 1;
            }
          }
        }
        {
          const DxilSignature &S = m_Module.GetOutputSignature();
          for (auto &&E : S.GetElements()) {
            if (E->IsAnyDepth()) {
              pInfo->PS.DepthOutput = 1;
              break;
            }
          }
        }
        break;
      }
      case ShaderModel::Kind::Compute: {
        UINT waveSize = (UINT)m_Module.GetWaveSize();
        if (waveSize != 0) {
          pInfo->MinimumExpectedWaveLaneCount = waveSize;
          pInfo->MaximumExpectedWaveLaneCount = waveSize;
        }
        break;
      }
      case ShaderModel::Kind::Library:
      case ShaderModel::Kind::Invalid:
        // Library and Invalid not relevant to PSVRuntimeInfo0
        break;
      case ShaderModel::Kind::Mesh: {
        pInfo->MS.MaxOutputVertices = (UINT)m_Module.GetMaxOutputVertices();
        pInfo->MS.MaxOutputPrimitives = (UINT)m_Module.GetMaxOutputPrimitives();
        pInfo1->MS1.MeshOutputTopology = (UINT)m_Module.GetMeshOutputTopology();
        Module *mod = m_Module.GetModule();
        const DataLayout &DL = mod->getDataLayout();
        unsigned totalByteSize = 0;
        for (GlobalVariable &GV : mod->globals()) {
          PointerType *gvPtrType = cast<PointerType>(GV.getType());
          if (gvPtrType->getAddressSpace() == hlsl::DXIL::kTGSMAddrSpace) {
            Type *gvType = gvPtrType->getPointerElementType();
            unsigned byteSize = DL.getTypeAllocSize(gvType);
            totalByteSize += byteSize;
          }
        }
        pInfo->MS.GroupSharedBytesUsed = totalByteSize;
        pInfo->MS.PayloadSizeInBytes = m_Module.GetPayloadSizeInBytes();
        break;
      }
      case ShaderModel::Kind::Amplification: {
        pInfo->AS.PayloadSizeInBytes = m_Module.GetPayloadSizeInBytes();
        break;
      }
    }
    if (pInfo2) {
      switch (SM->GetKind()) {
      case ShaderModel::Kind::Compute:
      case ShaderModel::Kind::Mesh:
      case ShaderModel::Kind::Amplification:
        pInfo2->NumThreadsX = m_Module.GetNumThreads(0);
        pInfo2->NumThreadsY = m_Module.GetNumThreads(1);
        pInfo2->NumThreadsZ = m_Module.GetNumThreads(2);
        break;
      }
    }

    // Set resource binding information
    UINT uResIndex = 0;
    for (auto &&R : m_Module.GetCBuffers()) {
      DXASSERT_NOMSG(uResIndex < m_PSVInitInfo.ResourceCount);
      PSVResourceBindInfo0* pBindInfo = m_PSV.GetPSVResourceBindInfo0(uResIndex);
      PSVResourceBindInfo1* pBindInfo1 = m_PSV.GetPSVResourceBindInfo1(uResIndex);
      DXASSERT_NOMSG(pBindInfo);
      pBindInfo->ResType = (UINT)PSVResourceType::CBV;
      pBindInfo->Space = R->GetSpaceID();
      pBindInfo->LowerBound = R->GetLowerBound();
      pBindInfo->UpperBound = R->GetUpperBound();
      if (pBindInfo1) {
        pBindInfo1->ResKind = (UINT)R->GetKind();
      }
      uResIndex++;
    }
    for (auto &&R : m_Module.GetSamplers()) {
      DXASSERT_NOMSG(uResIndex < m_PSVInitInfo.ResourceCount);
      PSVResourceBindInfo0* pBindInfo = m_PSV.GetPSVResourceBindInfo0(uResIndex);
      PSVResourceBindInfo1* pBindInfo1 = m_PSV.GetPSVResourceBindInfo1(uResIndex);
      DXASSERT_NOMSG(pBindInfo);
      pBindInfo->ResType = (UINT)PSVResourceType::Sampler;
      pBindInfo->Space = R->GetSpaceID();
      pBindInfo->LowerBound = R->GetLowerBound();
      pBindInfo->UpperBound = R->GetUpperBound();
      if (pBindInfo1) {
        pBindInfo1->ResKind = (UINT)R->GetKind();
      }
      uResIndex++;
    }
    for (auto &&R : m_Module.GetSRVs()) {
      DXASSERT_NOMSG(uResIndex < m_PSVInitInfo.ResourceCount);
      PSVResourceBindInfo0* pBindInfo = m_PSV.GetPSVResourceBindInfo0(uResIndex);
      PSVResourceBindInfo1* pBindInfo1 = m_PSV.GetPSVResourceBindInfo1(uResIndex);
      DXASSERT_NOMSG(pBindInfo);
      if (R->IsStructuredBuffer()) {
        pBindInfo->ResType = (UINT)PSVResourceType::SRVStructured;
      } else if (R->IsRawBuffer() || (R->GetKind() == DxilResourceBase::Kind::RTAccelerationStructure)) {
        pBindInfo->ResType = (UINT)PSVResourceType::SRVRaw;
      } else {
        pBindInfo->ResType = (UINT)PSVResourceType::SRVTyped;
      }
      pBindInfo->Space = R->GetSpaceID();
      pBindInfo->LowerBound = R->GetLowerBound();
      pBindInfo->UpperBound = R->GetUpperBound();
      if (pBindInfo1) {
        pBindInfo1->ResKind = (UINT)R->GetKind();
      }
      uResIndex++;
    }
    for (auto &&R : m_Module.GetUAVs()) {
      DXASSERT_NOMSG(uResIndex < m_PSVInitInfo.ResourceCount);
      PSVResourceBindInfo0* pBindInfo = m_PSV.GetPSVResourceBindInfo0(uResIndex);
      PSVResourceBindInfo1* pBindInfo1 = m_PSV.GetPSVResourceBindInfo1(uResIndex);
      DXASSERT_NOMSG(pBindInfo);
      if (R->IsStructuredBuffer()) {
        if (R->HasCounter())
          pBindInfo->ResType = (UINT)PSVResourceType::UAVStructuredWithCounter;
        else
          pBindInfo->ResType = (UINT)PSVResourceType::UAVStructured;
      } else if (R->IsRawBuffer()) {
        pBindInfo->ResType = (UINT)PSVResourceType::UAVRaw;
      } else {
        pBindInfo->ResType = (UINT)PSVResourceType::UAVTyped;
      }
      pBindInfo->Space = R->GetSpaceID();
      pBindInfo->LowerBound = R->GetLowerBound();
      pBindInfo->UpperBound = R->GetUpperBound();
      if (pBindInfo1) {
        pBindInfo1->ResKind = (UINT)R->GetKind();
        pBindInfo1->ResFlags |= R->HasAtomic64Use()? (UINT)PSVResourceFlag::UsedByAtomic64 : 0;
      }
      uResIndex++;
    }
    DXASSERT_NOMSG(uResIndex == m_PSVInitInfo.ResourceCount);

    if (m_PSVInitInfo.PSVVersion > 0) {
      DXASSERT_NOMSG(pInfo1);

      // Write MaxVertexCount
      if (SM->IsGS()) {
        DXASSERT_NOMSG(m_Module.GetMaxVertexCount() <= 1024);
        pInfo1->MaxVertexCount = (uint16_t)m_Module.GetMaxVertexCount();
      }

      // Write Dxil Signature Elements
      for (unsigned i = 0; i < m_PSV.GetSigInputElements(); i++) {
        PSVSignatureElement0 *pInputElement = m_PSV.GetInputElement0(i);
        DXASSERT_NOMSG(pInputElement);
        memcpy(pInputElement, &m_SigInputElements[i], sizeof(PSVSignatureElement0));
      }
      for (unsigned i = 0; i < m_PSV.GetSigOutputElements(); i++) {
        PSVSignatureElement0 *pOutputElement = m_PSV.GetOutputElement0(i);
        DXASSERT_NOMSG(pOutputElement);
        memcpy(pOutputElement, &m_SigOutputElements[i], sizeof(PSVSignatureElement0));
      }
      for (unsigned i = 0; i < m_PSV.GetSigPatchConstOrPrimElements(); i++) {
        PSVSignatureElement0 *pPatchConstOrPrimElement = m_PSV.GetPatchConstOrPrimElement0(i);
        DXASSERT_NOMSG(pPatchConstOrPrimElement);
        memcpy(pPatchConstOrPrimElement, &m_SigPatchConstOrPrimElements[i], sizeof(PSVSignatureElement0));
      }

      // Gather ViewID dependency information
      auto &viewState = m_Module.GetSerializedViewIdState();
      if (!viewState.empty()) {
        const uint32_t *pSrc = viewState.data();
        const uint32_t InputScalars = *(pSrc++);
        uint32_t OutputScalars[4];
        for (unsigned streamIndex = 0; streamIndex < 4; streamIndex++) {
          OutputScalars[streamIndex] = *(pSrc++);
          pSrc = CopyViewIDState(pSrc, InputScalars, OutputScalars[streamIndex], m_PSV.GetViewIDOutputMask(streamIndex), m_PSV.GetInputToOutputTable(streamIndex));
          if (!SM->IsGS())
            break;
        }
        if (SM->IsHS() || SM->IsMS()) {
          const uint32_t PCScalars = *(pSrc++);
          pSrc = CopyViewIDState(pSrc, InputScalars, PCScalars, m_PSV.GetViewIDPCOutputMask(), m_PSV.GetInputToPCOutputTable());
        } else if (SM->IsDS()) {
          const uint32_t PCScalars = *(pSrc++);
          pSrc = CopyViewIDState(pSrc, PCScalars, OutputScalars[0], PSVComponentMask(), m_PSV.GetPCInputToOutputTable());
        }
        DXASSERT_NOMSG(viewState.data() + viewState.size() == pSrc);
      }
    }

    ULONG cbWritten;
    IFT(pStream->Write(m_PSVBuffer.data(), m_PSVBufferSize, &cbWritten));
    DXASSERT_NOMSG(cbWritten == m_PSVBufferSize);
  }
};

using namespace DXIL;

class DxilRDATWriter : public DxilPartWriter {
private:
  DxilRDATBuilder Builder;
  RDATTable *m_pResourceTable;
  RDATTable *m_pFunctionTable;
  RDATTable *m_pSubobjectTable;

  typedef llvm::SmallSetVector<uint32_t, 8> Indices;
  typedef std::unordered_map<const llvm::Function *, Indices> FunctionIndexMap;
  FunctionIndexMap m_FuncToResNameOffset; // list of resources used
  FunctionIndexMap m_FuncToDependencies;  // list of unresolved functions used

  unsigned m_ValMajor, m_ValMinor;

  struct ShaderCompatInfo {
    ShaderCompatInfo()
      : minMajor(6), minMinor(0),
        mask(((unsigned)1 << (unsigned)DXIL::ShaderKind::Invalid) - 1)
      {}
    unsigned minMajor, minMinor, mask;
  };
  typedef std::unordered_map<const llvm::Function*, ShaderCompatInfo> FunctionShaderCompatMap;
  FunctionShaderCompatMap m_FuncToShaderCompat;

  void UpdateFunctionToShaderCompat(const llvm::Function* dxilFunc) {
#define SFLAG(stage) ((unsigned)1 << (unsigned)DXIL::ShaderKind::stage)
    for (const llvm::User *user : dxilFunc->users()) {
      if (const llvm::CallInst *CI = dyn_cast<const llvm::CallInst>(user)) {
        // Find calling function
        const llvm::Function *F = cast<const llvm::Function>(CI->getParent()->getParent());
        // Insert or lookup info
        ShaderCompatInfo &info = m_FuncToShaderCompat[F];
        unsigned major, minor, mask;
        // bWithTranslation = true for library modules
        OP::GetMinShaderModelAndMask(CI, /*bWithTranslation*/true,
                                     m_ValMajor, m_ValMinor,
                                     major, minor, mask);
        if (major > info.minMajor) {
          info.minMajor = major;
          info.minMinor = minor;
        } else if (major == info.minMajor && minor > info.minMinor) {
          info.minMinor = minor;
        }
        info.mask &= mask;
      } else if (const llvm::LoadInst *LI = dyn_cast<LoadInst>(user)) {
        // If loading a groupshared variable, limit to CS/AS/MS
        if (LI->getPointerAddressSpace() == DXIL::kTGSMAddrSpace) {
          const llvm::Function *F = cast<const llvm::Function>(LI->getParent()->getParent());
          ShaderCompatInfo &info = m_FuncToShaderCompat[F];
          info.mask &= (SFLAG(Compute) | SFLAG(Mesh) | SFLAG(Amplification));
        }
      } else if (const llvm::StoreInst *SI = dyn_cast<StoreInst>(user)) {
        // If storing to a groupshared variable, limit to CS/AS/MS
        if (SI->getPointerAddressSpace() == DXIL::kTGSMAddrSpace) {
          const llvm::Function *F = cast<const llvm::Function>(SI->getParent()->getParent());
          ShaderCompatInfo &info = m_FuncToShaderCompat[F];
          info.mask &= (SFLAG(Compute) | SFLAG(Mesh) | SFLAG(Amplification));
        }
      }
    }
#undef SFLAG
  }

  void
  FindUsingFunctions(const llvm::Value *User,
                    llvm::SmallVectorImpl<const llvm::Function *> &functions) {
    if (const llvm::Instruction *I = dyn_cast<const llvm::Instruction>(User)) {
      // Instruction should be inside a basic block, which is in a function
      functions.push_back(cast<const llvm::Function>(I->getParent()->getParent()));
      return;
    }
    // User can be either instruction, constant, or operator. But User is an
    // operator only if constant is a scalar value, not resource pointer.
    const llvm::Constant *CU = cast<const llvm::Constant>(User);
    for (auto U : CU->users())
      FindUsingFunctions(U, functions);
  }

  void UpdateFunctionToResourceInfo(const DxilResourceBase *resource,
                                    uint32_t offset) {
    Constant *var = resource->GetGlobalSymbol();
    if (var) {
      for (auto user : var->users()) {
        // Find the function(s).
        llvm::SmallVector<const llvm::Function*, 8> functions;
        FindUsingFunctions(user, functions);
        for (const llvm::Function *F : functions) {
          if (m_FuncToResNameOffset.find(F) == m_FuncToResNameOffset.end()) {
            m_FuncToResNameOffset[F] = Indices();
          }
          m_FuncToResNameOffset[F].insert(offset);
        }
      }
    }
  }

  void InsertToResourceTable(DxilResourceBase &resource,
                             ResourceClass resourceClass,
                             uint32_t &resourceIndex) {
    uint32_t stringIndex = Builder.InsertString(resource.GetGlobalName());
    UpdateFunctionToResourceInfo(&resource, resourceIndex++);
    RuntimeDataResourceInfo info = {};
    info.ID = resource.GetID();
    info.Class = static_cast<uint32_t>(resourceClass);
    info.Kind = static_cast<uint32_t>(resource.GetKind());
    info.Space = resource.GetSpaceID();
    info.LowerBound = resource.GetLowerBound();
    info.UpperBound = resource.GetUpperBound();
    info.Name = stringIndex;
    info.Flags = 0;
    if (ResourceClass::UAV == resourceClass) {
      DxilResource *pRes = static_cast<DxilResource*>(&resource);
      if (pRes->HasCounter())
        info.Flags |= static_cast<uint32_t>(DxilResourceFlag::UAVCounter);
      if (pRes->IsGloballyCoherent())
        info.Flags |= static_cast<uint32_t>(DxilResourceFlag::UAVGloballyCoherent);
      if (pRes->IsROV())
        info.Flags |= static_cast<uint32_t>(DxilResourceFlag::UAVRasterizerOrderedView);
      if (pRes->HasAtomic64Use())
        info.Flags |= static_cast<uint32_t>(DxilResourceFlag::Atomics64Use);
      // TODO: add dynamic index flag
    }
    m_pResourceTable->Insert(info);
  }

  void UpdateResourceInfo(const DxilModule &DM) {
    // Try to allocate string table for resources. String table is a sequence
    // of strings delimited by \0
    uint32_t resourceIndex = 0;
    for (auto &resource : DM.GetCBuffers()) {
      InsertToResourceTable(*resource.get(), ResourceClass::CBuffer, resourceIndex);

    }
    for (auto &resource : DM.GetSamplers()) {
      InsertToResourceTable(*resource.get(), ResourceClass::Sampler, resourceIndex);
    }
    for (auto &resource : DM.GetSRVs()) {
      InsertToResourceTable(*resource.get(), ResourceClass::SRV, resourceIndex);
    }
    for (auto &resource : DM.GetUAVs()) {
      InsertToResourceTable(*resource.get(), ResourceClass::UAV, resourceIndex);
    }
  }

  void UpdateFunctionDependency(llvm::Function *F) {
    for (const llvm::User *user : F->users()) {
      llvm::SmallVector<const llvm::Function*, 8> functions;
      FindUsingFunctions(user, functions);
      for (const llvm::Function *userFunction : functions) {
        uint32_t index = Builder.InsertString(F->getName());
        if (m_FuncToDependencies.find(userFunction) ==
            m_FuncToDependencies.end()) {
          m_FuncToDependencies[userFunction] =
              Indices();
        }
        m_FuncToDependencies[userFunction].insert(index);
      }
    }
  }

  uint32_t AddSigElements(const DxilSignature &sig, uint32_t &shaderFlags,
                          uint8_t *pOutputStreamMask = nullptr) {
    shaderFlags = 0;  // Fresh flags each call
    SmallVector<uint32_t, 16> rdatElements;
    for (auto &&E : sig.GetElements()) {
      RDAT::SignatureElement e = {};
      e.SemanticName = m_pStringBufferPart->Insert(E->GetSemanticName());
      e.SemanticIndices = m_pIndexArraysPart->AddIndex(
          E->GetSemanticIndexVec().begin(), E->GetSemanticIndexVec().end());
      e.SemanticKind = (uint8_t)E->GetKind();
      e.ComponentType = (uint8_t)E->GetCompType().GetKind();
      e.InterpolationMode = (uint8_t)E->GetInterpolationMode()->GetKind();
      e.StartRow = E->IsAllocated() ? E->GetStartRow() : 0xFF;
      e.SetCols(E->GetCols());
      e.SetStartCol(E->GetStartCol());
      e.SetOutputStream(E->GetOutputStream());
      e.SetUsageMask(E->GetUsageMask());
      e.SetDynamicIndexMask(E->GetDynIdxCompMask());
      rdatElements.push_back(m_pSignatureElementTable->Insert(e));

      if (E->GetKind() == DXIL::SemanticKind::Position)
        shaderFlags |= (uint32_t)DxilShaderFlags::OutputPositionPresent;
      if (E->GetInterpolationMode()->IsAnySample() ||
          E->GetKind() == Semantic::Kind::SampleIndex)
        shaderFlags |= (uint32_t)DxilShaderFlags::SampleFrequency;
      if (E->IsAnyDepth())
        shaderFlags |= (uint32_t)DxilShaderFlags::DepthOutput;

      if (pOutputStreamMask)
        *pOutputStreamMask |= 1 << E->GetOutputStream();
    }
    return m_pIndexArraysPart->AddIndex(rdatElements.begin(), rdatElements.end());
  }

  uint32_t AddShaderInfo(llvm::Function &function,
                         const DxilEntryProps &entryProps,
                         RuntimeDataFunctionInfo2 &funcInfo,
                         const ShaderFlags &flags,
                         uint32_t tgsmSizeInBytes) {
    const DxilFunctionProps &props = entryProps.props;
    const DxilEntrySignature &sig = entryProps.sig;
    if (props.waveSize) {
      funcInfo.MinimumExpectedWaveLaneCount = props.waveSize;
      funcInfo.MaximumExpectedWaveLaneCount = props.waveSize;
    }
    funcInfo.ShaderFlags = 0;
    if (flags.GetViewID())
      funcInfo.ShaderFlags |= (uint16_t)DxilShaderFlags::UsesViewID;
    uint32_t shaderFlags = 0;
    switch (props.shaderKind) {
    case ShaderKind::Pixel: {
      RDAT::PSInfo info = {};
      info.SigInputElements = AddSigElements(sig.InputSignature, shaderFlags);
      funcInfo.ShaderFlags |= (uint16_t)(shaderFlags & (uint16_t)DxilShaderFlags::SampleFrequency);
      info.SigOutputElements = AddSigElements(sig.OutputSignature, shaderFlags);
      funcInfo.ShaderFlags |= (uint16_t)(shaderFlags & (uint16_t)DxilShaderFlags::DepthOutput);
      return m_pPSInfoTable->Insert(info);
    } break;
    case ShaderKind::Vertex: {
      RDAT::VSInfo info = {};
      info.SigInputElements = AddSigElements(sig.InputSignature, shaderFlags);
      info.SigOutputElements = AddSigElements(sig.OutputSignature, shaderFlags);
      funcInfo.ShaderFlags |= (uint16_t)(shaderFlags & (uint16_t)DxilShaderFlags::OutputPositionPresent);
      // TODO: Fill in ViewID related masks
      return m_pVSInfoTable->Insert(info);
    } break;
    case ShaderKind::Geometry: {
      RDAT::GSInfo info = {};
      info.SigInputElements = AddSigElements(sig.InputSignature, shaderFlags);
      shaderFlags = 0;
      info.SigOutputElements = AddSigElements(sig.OutputSignature, shaderFlags, &info.OutputStreamMask);
      funcInfo.ShaderFlags |= (uint16_t)(shaderFlags & (uint16_t)DxilShaderFlags::OutputPositionPresent);
      // TODO: Fill in ViewID related masks
      info.InputPrimitive = (uint8_t)props.ShaderProps.GS.inputPrimitive;
      info.OutputTopology = (uint8_t)props.ShaderProps.GS.streamPrimitiveTopologies[0];
      info.MaxVertexCount = (uint8_t)props.ShaderProps.GS.maxVertexCount;
      return m_pGSInfoTable->Insert(info);
    } break;
    case ShaderKind::Hull: {
      RDAT::HSInfo info = {};
      info.SigInputElements = AddSigElements(sig.InputSignature, shaderFlags);
      info.SigOutputElements = AddSigElements(sig.OutputSignature, shaderFlags);
      info.SigPatchConstOutputElements = AddSigElements(sig.PatchConstOrPrimSignature, shaderFlags);
      // TODO: Fill in ViewID related masks
      info.InputControlPointCount = (uint8_t)props.ShaderProps.HS.inputControlPoints;
      info.OutputControlPointCount = (uint8_t)props.ShaderProps.HS.outputControlPoints;
      info.TessellatorDomain = (uint8_t)props.ShaderProps.HS.domain;
      info.TessellatorOutputPrimitive = (uint8_t)props.ShaderProps.HS.outputPrimitive;
      return m_pHSInfoTable->Insert(info);
    } break;
    case ShaderKind::Domain: {
      RDAT::DSInfo info = {};
      info.SigInputElements = AddSigElements(sig.InputSignature, shaderFlags);
      info.SigOutputElements = AddSigElements(sig.OutputSignature, shaderFlags);
      funcInfo.ShaderFlags |= (uint16_t)(shaderFlags & (uint16_t)DxilShaderFlags::OutputPositionPresent);
      info.SigPatchConstInputElements = AddSigElements(sig.PatchConstOrPrimSignature, shaderFlags);
      // TODO: Fill in ViewID related masks
      info.InputControlPointCount = (uint8_t)props.ShaderProps.DS.inputControlPoints;
      info.TessellatorDomain = (uint8_t)props.ShaderProps.DS.domain;
      return m_pDSInfoTable->Insert(info);
    } break;
    case ShaderKind::Compute: {
      RDAT::CSInfo info = {};
      info.NumThreads =
          m_pIndexArraysPart->AddIndex(&props.ShaderProps.CS.numThreads[0],
                                       &props.ShaderProps.CS.numThreads[0] + 3);
      info.GroupSharedBytesUsed = tgsmSizeInBytes;
      return m_pCSInfoTable->Insert(info);
    } break;
    case ShaderKind::Mesh: {
      RDAT::MSInfo info = {};
      info.SigOutputElements = AddSigElements(sig.OutputSignature, shaderFlags);
      funcInfo.ShaderFlags |= (uint16_t)(shaderFlags & (uint16_t)DxilShaderFlags::OutputPositionPresent);
      info.SigPrimOutputElements = AddSigElements(sig.PatchConstOrPrimSignature, shaderFlags);
      // TODO: Fill in ViewID related masks
      info.NumThreads =
          m_pIndexArraysPart->AddIndex(&props.ShaderProps.MS.numThreads[0],
                                       &props.ShaderProps.MS.numThreads[0] + 3);
      info.GroupSharedBytesUsed = tgsmSizeInBytes;
      info.GroupSharedBytesDependentOnViewID = (uint32_t)0; // TODO: same thing (note: this isn't filled in for PSV!)
      info.PayloadSizeInBytes = (uint32_t)props.ShaderProps.MS.payloadSizeInBytes;
      info.MaxOutputVertices = (uint16_t)props.ShaderProps.MS.maxVertexCount;
      info.MaxOutputPrimitives = (uint16_t)props.ShaderProps.MS.maxPrimitiveCount;
      info.MeshOutputTopology = (uint8_t)props.ShaderProps.MS.outputTopology;
      return m_pMSInfoTable->Insert(info);
    } break;
    case ShaderKind::Amplification: {
      RDAT::ASInfo info = {};
      info.NumThreads =
          m_pIndexArraysPart->AddIndex(&props.ShaderProps.AS.numThreads[0],
                                       &props.ShaderProps.AS.numThreads[0] + 3);
      info.GroupSharedBytesUsed = tgsmSizeInBytes;
      info.PayloadSizeInBytes = (uint32_t)props.ShaderProps.AS.payloadSizeInBytes;
      return m_pASInfoTable->Insert(info);
    } break;
    }
    return RDAT_NULL_REF;
  }

  void UpdateFunctionInfo(const DxilModule &DM) {
    llvm::Module *M = DM.GetModule();
    // We must select the appropriate shader mask for the validator version,
    // so we don't set any bits the validator doesn't recognize.
    unsigned ValidShaderMask = (1 << ((unsigned)DXIL::ShaderKind::Amplification + 1)) - 1;
    if (DXIL::CompareVersions(m_ValMajor, m_ValMinor, 1, 5) < 0) {
      ValidShaderMask = (1 << ((unsigned)DXIL::ShaderKind::Callable + 1)) - 1;
    }
    for (auto &function : M->getFunctionList()) {
      if (function.isDeclaration() && !function.isIntrinsic() &&
          function.getLinkage() == llvm::GlobalValue::LinkageTypes::ExternalLinkage) {
        if (OP::IsDxilOpFunc(&function)) {
          // update min shader model and shader stage mask per function
          UpdateFunctionToShaderCompat(&function);
        } else {
          // collect unresolved dependencies per function
          UpdateFunctionDependency(&function);
        }
      }
    }
    if (DXIL::CompareVersions(m_ValMajor, m_ValMinor, 1, 7) >= 0) {
      m_pFunctionTable->SetRecordStride(sizeof(RuntimeDataFunctionInfo2));
    }

    // Collect total groupshared memory potentially used by every function
    const DataLayout &DL = M->getDataLayout();
    ValueMap<const Function *, uint32_t> TGSMInFunc;
    // Initialize all function TGSM usage to zero
    for (auto &function : M->getFunctionList()) {
      TGSMInFunc[&function] = 0;
    }
    for (GlobalVariable &GV : M->globals()) {
      if (GV.getType()->getAddressSpace() == DXIL::kTGSMAddrSpace) {
        SmallPtrSet<llvm::Function *, 8> completeFuncs;
        SmallVector<User *, 16> WorkList;
        uint32_t gvSize = DL.getTypeAllocSize(GV.getType()->getElementType());

        WorkList.append(GV.user_begin(), GV.user_end());

        while (!WorkList.empty()) {
          User *U = WorkList.pop_back_val();
          // If const, keep going until we find something we can use
          if (isa<Constant>(U)) {
            WorkList.append(U->user_begin(), U->user_end());
            continue;
          }

          if (Instruction *I = dyn_cast<Instruction>(U)) {
            llvm::Function *F = I->getParent()->getParent();
            if (completeFuncs.insert(F).second) {
              // If function is new, process it and its users
              // Add users to the worklist
              WorkList.append(F->user_begin(), F->user_end());
              // Add groupshared size to function's total
              TGSMInFunc[F] += gvSize;
            }
          }
        }
      }
    }

    for (auto &function : M->getFunctionList()) {
      if (!function.isDeclaration()) {
        StringRef mangled = function.getName();
        StringRef unmangled = hlsl::dxilutil::DemangleFunctionName(function.getName());
        uint32_t mangledIndex = Builder.InsertString(mangled);
        uint32_t unmangledIndex = Builder.InsertString(unmangled);
        // Update resource Index
        uint32_t resourceIndex = RDAT_NULL_REF;
        uint32_t functionDependencies = RDAT_NULL_REF;
        uint32_t payloadSizeInBytes = 0;
        uint32_t attrSizeInBytes = 0;
        uint32_t shaderKind = static_cast<uint32_t>(DXIL::ShaderKind::Library);
        uint32_t shaderInfo = RDAT_NULL_REF;

        if (m_FuncToResNameOffset.find(&function) != m_FuncToResNameOffset.end())
          resourceIndex =
          Builder.InsertArray(m_FuncToResNameOffset[&function].begin(),
                                  m_FuncToResNameOffset[&function].end());
        if (m_FuncToDependencies.find(&function) != m_FuncToDependencies.end())
          functionDependencies =
              Builder.InsertArray(m_FuncToDependencies[&function].begin(),
                                  m_FuncToDependencies[&function].end());
        RuntimeDataFunctionInfo2 info_latest = {};
        RuntimeDataFunctionInfo &info = info_latest;
        RuntimeDataFunctionInfo2 *pInfo2 = (sizeof(RuntimeDataFunctionInfo2) <=
                                            m_pFunctionTable->GetRecordStride())
                                               ? &info_latest
                                               : nullptr;
        ShaderFlags flags = ShaderFlags::CollectShaderFlags(&function, &DM);
        if (DM.HasDxilFunctionProps(&function)) {
          const auto &props = DM.GetDxilFunctionProps(&function);
          if (props.IsClosestHit() || props.IsAnyHit()) {
            payloadSizeInBytes = props.ShaderProps.Ray.payloadSizeInBytes;
            attrSizeInBytes = props.ShaderProps.Ray.attributeSizeInBytes;
          }
          else if (props.IsMiss()) {
            payloadSizeInBytes = props.ShaderProps.Ray.payloadSizeInBytes;
          }
          else if (props.IsCallable()) {
            payloadSizeInBytes = props.ShaderProps.Ray.paramSizeInBytes;
          }
          shaderKind = (uint32_t)props.shaderKind;
          if (pInfo2 && DM.HasDxilEntryProps(&function)) {
            const auto &entryProps = DM.GetDxilEntryProps(&function);
            shaderInfo = AddShaderInfo(function, entryProps, *pInfo2, flags, TGSMInFunc[&function]);
          }
        }
        info.Name = mangledIndex;
        info.UnmangledName = unmangledIndex;
        info.ShaderKind = shaderKind;
        if (pInfo2)
          pInfo2->RawShaderRef = shaderInfo;
        info.Resources = resourceIndex;
        info.FunctionDependencies = functionDependencies;
        info.PayloadSizeInBytes = payloadSizeInBytes;
        info.AttributeSizeInBytes = attrSizeInBytes;
        info.SetFeatureFlags(flags.GetFeatureInfo());
        // Init min target 6.0
        unsigned minMajor = 6, minMinor = 0;
        // Increase min target based on feature flags:
        if (flags.GetUseNativeLowPrecision() && flags.GetLowPrecisionPresent()) {
          minMinor = 2;
        } else if (flags.GetBarycentrics() || flags.GetViewID()) {
          minMinor = 1;
        }
        if ((DXIL::ShaderKind)shaderKind == DXIL::ShaderKind::Library) {
          // Init mask to all kinds for library functions
          info.ShaderStageFlag = ValidShaderMask;
        } else {
          // Init mask to current kind for shader functions
          info.ShaderStageFlag = (unsigned)1 << shaderKind;
        }
        auto it = m_FuncToShaderCompat.find(&function);
        if (it != m_FuncToShaderCompat.end()) {
          auto &compatInfo = it->second;
          if (compatInfo.minMajor > minMajor) {
            minMajor = compatInfo.minMajor;
            minMinor = compatInfo.minMinor;
          } else if (compatInfo.minMinor > minMinor) {
            minMinor = compatInfo.minMinor;
          }
          info.ShaderStageFlag &= compatInfo.mask;
        }
        info.MinShaderTarget = EncodeVersion((DXIL::ShaderKind)shaderKind, minMajor, minMinor);
        m_pFunctionTable->Insert(info_latest);
      }
    }
  }

  void UpdateSubobjectInfo(const DxilModule &DM) {
    if (!DM.GetSubobjects())
      return;
    for (auto &it : DM.GetSubobjects()->GetSubobjects()) {
      auto &obj = *it.second;
      RuntimeDataSubobjectInfo info = {};
      info.Name = Builder.InsertString(obj.GetName());
      info.Kind = (uint32_t)obj.GetKind();
      bool bLocalRS = false;
      switch (obj.GetKind()) {
      case DXIL::SubobjectKind::StateObjectConfig:
        obj.GetStateObjectConfig(info.StateObjectConfig.Flags);
        break;
      case DXIL::SubobjectKind::LocalRootSignature:
        bLocalRS = true;
        __fallthrough;
      case DXIL::SubobjectKind::GlobalRootSignature: {
        const void *Data;
        obj.GetRootSignature(bLocalRS, Data, info.RootSignature.Data.Size);
        info.RootSignature.Data.Offset =
          Builder.GetRawBytesPart().Insert(Data, info.RootSignature.Data.Size);
        break;
      }
      case DXIL::SubobjectKind::SubobjectToExportsAssociation: {
        llvm::StringRef Subobject;
        const char * const * Exports;
        uint32_t NumExports;
        std::vector<uint32_t> ExportIndices;
        obj.GetSubobjectToExportsAssociation(Subobject, Exports, NumExports);
        info.SubobjectToExportsAssociation.Subobject =
          Builder.InsertString(Subobject);
        ExportIndices.resize(NumExports);
        for (unsigned i = 0; i < NumExports; ++i) {
          ExportIndices[i] = Builder.InsertString(Exports[i]);
        }
        info.SubobjectToExportsAssociation.Exports =
          Builder.InsertArray(
            ExportIndices.begin(), ExportIndices.end());
        break;
      }
      case DXIL::SubobjectKind::RaytracingShaderConfig:
        obj.GetRaytracingShaderConfig(
          info.RaytracingShaderConfig.MaxPayloadSizeInBytes,
          info.RaytracingShaderConfig.MaxAttributeSizeInBytes);
        break;
      case DXIL::SubobjectKind::RaytracingPipelineConfig:
        obj.GetRaytracingPipelineConfig(
          info.RaytracingPipelineConfig.MaxTraceRecursionDepth);
        break;
      case DXIL::SubobjectKind::HitGroup:
      {
        HitGroupType hgType;
        StringRef AnyHit;
        StringRef ClosestHit;
        StringRef Intersection;
        obj.GetHitGroup(hgType, AnyHit, ClosestHit, Intersection);
        info.HitGroup.Type = (uint32_t)hgType;
        info.HitGroup.AnyHit = Builder.InsertString(AnyHit);
        info.HitGroup.ClosestHit = Builder.InsertString(ClosestHit);
        info.HitGroup.Intersection = Builder.InsertString(Intersection);
        break;
      }
      case DXIL::SubobjectKind::RaytracingPipelineConfig1:
        obj.GetRaytracingPipelineConfig1(
            info.RaytracingPipelineConfig1.MaxTraceRecursionDepth,
            info.RaytracingPipelineConfig1.Flags);
        break;
      }
      m_pSubobjectTable->Insert(info);
    }
  }

<<<<<<< HEAD
  void CreateParts() {
    bool bRecordDeduplicationEnabled = DXIL::CompareVersions(m_ValMajor, m_ValMinor, 1, 7) >= 0;
    RuntimeDataPartType maxPartID = RDAT::MaxPartTypeForValVer(m_ValMajor, m_ValMinor);

#define ADD_PART(type)                                                         \
    m_Parts.emplace_back(llvm::make_unique<type>());                           \
    m_p##type = reinterpret_cast<type *>(m_Parts.back().get());

#define ADD_TABLE(type, table)                                                 \
    if (RuntimeDataPartType::table <= maxPartID) {                             \
      m_Parts.emplace_back(llvm::make_unique<RDATTable>());                    \
      m_p##table = reinterpret_cast<RDATTable *>(m_Parts.back().get());        \
      m_p##table->SetRecordStride(sizeof(type));                               \
      m_p##table->SetType(RuntimeDataPartType::table);                         \
      m_p##table->SetDeduplication(bRecordDeduplicationEnabled);               \
    }

    ADD_PART(StringBufferPart);
    ADD_TABLE(RuntimeDataResourceInfo, ResourceTable);
    ADD_TABLE(RuntimeDataFunctionInfo, FunctionTable);
    ADD_PART(IndexArraysPart);
    ADD_PART(RawBytesPart);
    ADD_TABLE(RuntimeDataSubobjectInfo, SubobjectTable);
    ADD_TABLE(RDAT::SignatureElement, SignatureElementTable);
    ADD_TABLE(RDAT::VSInfo, VSInfoTable)
    ADD_TABLE(RDAT::PSInfo, PSInfoTable)
    ADD_TABLE(RDAT::HSInfo, HSInfoTable)
    ADD_TABLE(RDAT::DSInfo, DSInfoTable)
    ADD_TABLE(RDAT::GSInfo, GSInfoTable)
    ADD_TABLE(RDAT::CSInfo, CSInfoTable)
    ADD_TABLE(RDAT::MSInfo, MSInfoTable)
    ADD_TABLE(RDAT::ASInfo, ASInfoTable)

#undef ADD_PART
#undef ADD_TABLE
=======
  static bool GetRecordDuplicationAllowed(const DxilModule &mod) {
    unsigned valMajor, valMinor;
    mod.GetValidatorVersion(valMajor, valMinor);
    const bool bRecordDeduplicationEnabled = DXIL::CompareVersions(valMajor, valMinor, 1, 7) >= 0;
    return bRecordDeduplicationEnabled;
>>>>>>> a0b1b847
  }

public:
  DxilRDATWriter(const DxilModule &mod) :
    Builder(GetRecordDuplicationAllowed(mod))
  {
    // Keep track of validator version so we can make a compatible RDAT
    mod.GetValidatorVersion(m_ValMajor, m_ValMinor);
    RDAT::RuntimeDataPartType maxAllowedType = RDAT::MaxPartTypeForValVer(m_ValMajor, m_ValMinor);

  // Instantiate the parts in the order that validator expects.
  Builder.GetStringBufferPart();
  m_pResourceTable = Builder.GetOrAddTable<RuntimeDataResourceInfo>();
  m_pFunctionTable = Builder.GetOrAddTable<RuntimeDataFunctionInfo>();
  Builder.GetIndexArraysPart();
  Builder.GetRawBytesPart();
  if (RDAT::RecordTraits<RuntimeDataSubobjectInfo>::PartType() <= maxAllowedType)
    m_pSubobjectTable = Builder.GetOrAddTable<RuntimeDataSubobjectInfo>();

// Once per table.
#define RDAT_STRUCT_TABLE(type, table) \
  if (RDAT::RecordTraits<type>::PartType() <= maxAllowedType) \
    (void)Builder.GetOrAddTable<type>();

#define DEF_RDAT_TYPES DEF_RDAT_DEFAULTS
#include "dxc/DxilContainer/RDAT_Macros.inl"

    UpdateResourceInfo(mod);
    UpdateFunctionInfo(mod);
    if (m_pSubobjectTable)
      UpdateSubobjectInfo(mod);
  }

  uint32_t size() const override {
    return Builder.size();
  }

  void write(AbstractMemoryStream *pStream) override {
    StringRef data = Builder.FinalizeAndGetData();
    ULONG uWritten = 0;
    IFT(pStream->Write(data.data(), data.size(), &uWritten));
  }
};

DxilPartWriter *hlsl::NewPSVWriter(const DxilModule &M, uint32_t PSVVersion) {
  return new DxilPSVWriter(M, PSVVersion);
}

DxilPartWriter *hlsl::NewRDATWriter(const DxilModule &M) {
  return new DxilRDATWriter(M);
}

class DxilContainerWriter_impl : public DxilContainerWriter  {
private:
  class DxilPart {
  public:
    DxilPartHeader Header;
    WriteFn Write;
    DxilPart(uint32_t fourCC, uint32_t size, WriteFn write) : Write(write) {
      Header.PartFourCC = fourCC;
      Header.PartSize = size;
    }
  };

  llvm::SmallVector<DxilPart, 8> m_Parts;
  bool m_bUnaligned;
  bool m_bHasPrivateData;

public:
  DxilContainerWriter_impl(bool bUnaligned) : m_bUnaligned(bUnaligned), m_bHasPrivateData(false) {}

  void AddPart(uint32_t FourCC, uint32_t Size, WriteFn Write) override {
    // Alignment required for all parts except private data, which must be last.
    IFTBOOL(!m_bHasPrivateData && "private data must be last, and cannot be added twice.", DXC_E_CONTAINER_INVALID);
    if (FourCC == DFCC_PrivateData) {
      m_bHasPrivateData = true;
    } else if (!m_bUnaligned) {
      IFTBOOL((Size % sizeof(uint32_t)) == 0, DXC_E_CONTAINER_INVALID);
    }
    m_Parts.emplace_back(FourCC, Size, Write);
  }

  uint32_t size() const override {
    uint32_t partSize = 0;
    for (auto &part : m_Parts) {
      partSize += part.Header.PartSize;
    }
    return (uint32_t)GetDxilContainerSizeFromParts((uint32_t)m_Parts.size(), partSize);
  }

  void write(AbstractMemoryStream *pStream) override {
    DxilContainerHeader header;
    const uint32_t PartCount = (uint32_t)m_Parts.size();
    uint32_t containerSizeInBytes = size();
    InitDxilContainer(&header, PartCount, containerSizeInBytes);
    IFT(pStream->Reserve(header.ContainerSizeInBytes));
    IFT(WriteStreamValue(pStream, header));
    uint32_t offset = sizeof(header) + (uint32_t)GetOffsetTableSize(PartCount);
    for (auto &&part : m_Parts) {
      IFT(WriteStreamValue(pStream, offset));
      offset += sizeof(DxilPartHeader) + part.Header.PartSize;
    }
    for (auto &&part : m_Parts) {
      IFT(WriteStreamValue(pStream, part.Header));
      size_t start = pStream->GetPosition();
      part.Write(pStream);
      DXASSERT_LOCALVAR(start, pStream->GetPosition() - start == (size_t)part.Header.PartSize, "out of bound");
    }
    DXASSERT(containerSizeInBytes == (uint32_t)pStream->GetPosition(), "else stream size is incorrect");
  }
};

DxilContainerWriter *hlsl::NewDxilContainerWriter(bool bUnaligned) {
  return new DxilContainerWriter_impl(bUnaligned);
}

static bool HasDebugInfoOrLineNumbers(const Module &M) {
  return
    llvm::getDebugMetadataVersionFromModule(M) != 0 ||
    llvm::hasDebugInfo(M);
}

static void GetPaddedProgramPartSize(AbstractMemoryStream *pStream,
                                     uint32_t &bitcodeInUInt32,
                                     uint32_t &bitcodePaddingBytes) {
  bitcodeInUInt32 = pStream->GetPtrSize();
  bitcodePaddingBytes = (bitcodeInUInt32 % 4);
  bitcodeInUInt32 = (bitcodeInUInt32 / 4) + (bitcodePaddingBytes ? 1 : 0);
}

void hlsl::WriteProgramPart(const ShaderModel *pModel,
                             AbstractMemoryStream *pModuleBitcode,
                             IStream *pStream) {
  DXASSERT(pModel != nullptr, "else generation should have failed");
  DxilProgramHeader programHeader;
  uint32_t shaderVersion =
      EncodeVersion(pModel->GetKind(), pModel->GetMajor(), pModel->GetMinor());
  unsigned dxilMajor, dxilMinor;
  pModel->GetDxilVersion(dxilMajor, dxilMinor);
  uint32_t dxilVersion = DXIL::MakeDxilVersion(dxilMajor, dxilMinor);
  InitProgramHeader(programHeader, shaderVersion, dxilVersion, pModuleBitcode->GetPtrSize());

  uint32_t programInUInt32, programPaddingBytes;
  GetPaddedProgramPartSize(pModuleBitcode, programInUInt32,
                           programPaddingBytes);

  ULONG cbWritten;
  IFT(WriteStreamValue(pStream, programHeader));
  IFT(pStream->Write(pModuleBitcode->GetPtr(), pModuleBitcode->GetPtrSize(),
                     &cbWritten));
  if (programPaddingBytes) {
    uint32_t paddingValue = 0;
    IFT(pStream->Write(&paddingValue, programPaddingBytes, &cbWritten));
  }
}

namespace {

class RootSignatureWriter : public DxilPartWriter {
private:
  std::vector<uint8_t> m_Sig;

public:
  RootSignatureWriter(std::vector<uint8_t> &&S) : m_Sig(std::move(S)) {}
  uint32_t size() const { return m_Sig.size(); }
  void write(AbstractMemoryStream *pStream) {
    ULONG cbWritten;
    IFT(pStream->Write(m_Sig.data(), size(), &cbWritten));
  }
};

} // namespace


void hlsl::ReEmitLatestReflectionData(llvm::Module *pM) {
  // Retain usage information in metadata for reflection by:
  // Upgrade validator version, re-emit metadata
  // 0,0 = Not meant to be validated, support latest

  DxilModule &DM = pM->GetOrCreateDxilModule();

  DM.SetValidatorVersion(0, 0);
  DM.ReEmitDxilResources();
  DM.EmitDxilCounters();
}

static std::unique_ptr<Module> CloneModuleForReflection(Module *pM) {
  DxilModule &DM = pM->GetOrCreateDxilModule();

  unsigned ValMajor = 0, ValMinor = 0;
  DM.GetValidatorVersion(ValMajor, ValMinor);

  // Emit the latest reflection metadata
  hlsl::ReEmitLatestReflectionData(pM);

  // Clone module
  std::unique_ptr<Module> reflectionModule( llvm::CloneModule(pM) );

  // Now restore validator version on main module and re-emit metadata.
  DM.SetValidatorVersion(ValMajor, ValMinor);
  DM.ReEmitDxilResources();

  return reflectionModule;
}

void hlsl::StripAndCreateReflectionStream(Module *pReflectionM, uint32_t *pReflectionPartSizeInBytes, AbstractMemoryStream **ppReflectionStreamOut) {
  for (Function &F : pReflectionM->functions()) {
    if (!F.isDeclaration()) {
      F.deleteBody();
    }
  }

  uint32_t reflectPartSizeInBytes = 0;
  CComPtr<AbstractMemoryStream> pReflectionBitcodeStream;

  IFT(CreateMemoryStream(DxcGetThreadMallocNoRef(), &pReflectionBitcodeStream));
  raw_stream_ostream outStream(pReflectionBitcodeStream.p);
  WriteBitcodeToFile(pReflectionM, outStream, false);
  outStream.flush();
  uint32_t reflectInUInt32 = 0, reflectPaddingBytes = 0;
  GetPaddedProgramPartSize(pReflectionBitcodeStream, reflectInUInt32, reflectPaddingBytes);
  reflectPartSizeInBytes = reflectInUInt32 * sizeof(uint32_t) + sizeof(DxilProgramHeader);

  *pReflectionPartSizeInBytes = reflectPartSizeInBytes;
  *ppReflectionStreamOut = pReflectionBitcodeStream.Detach();
}

void hlsl::SerializeDxilContainerForModule(
    DxilModule *pModule, AbstractMemoryStream *pModuleBitcode,
    AbstractMemoryStream *pFinalStream, llvm::StringRef DebugName,
    SerializeDxilFlags Flags, DxilShaderHash *pShaderHashOut,
    AbstractMemoryStream *pReflectionStreamOut,
    AbstractMemoryStream *pRootSigStreamOut,
    void *pPrivateData,
    size_t PrivateDataSize) {
  // TODO: add a flag to update the module and remove information that is not part
  // of DXIL proper and is used only to assemble the container.

  DXASSERT_NOMSG(pModule != nullptr);
  DXASSERT_NOMSG(pModuleBitcode != nullptr);
  DXASSERT_NOMSG(pFinalStream != nullptr);

  unsigned ValMajor, ValMinor;
  pModule->GetValidatorVersion(ValMajor, ValMinor);
  if (DXIL::CompareVersions(ValMajor, ValMinor, 1, 1) < 0)
    Flags &= ~SerializeDxilFlags::IncludeDebugNamePart;
  bool bSupportsShaderHash = DXIL::CompareVersions(ValMajor, ValMinor, 1, 5) >= 0;
  bool bCompat_1_4 = DXIL::CompareVersions(ValMajor, ValMinor, 1, 5) < 0;
  bool bUnaligned = DXIL::CompareVersions(ValMajor, ValMinor, 1, 7) < 0;
  bool bEmitReflection = Flags & SerializeDxilFlags::IncludeReflectionPart ||
                         pReflectionStreamOut;

  DxilContainerWriter_impl writer(bUnaligned);

  // Write the feature part.
  DxilFeatureInfoWriter featureInfoWriter(*pModule);
  writer.AddPart(DFCC_FeatureInfo, featureInfoWriter.size(), [&](AbstractMemoryStream *pStream) {
    featureInfoWriter.write(pStream);
  });

  std::unique_ptr<DxilProgramSignatureWriter> pInputSigWriter = nullptr;
  std::unique_ptr<DxilProgramSignatureWriter> pOutputSigWriter = nullptr;
  std::unique_ptr<DxilProgramSignatureWriter> pPatchConstOrPrimSigWriter = nullptr;
  if (!pModule->GetShaderModel()->IsLib()) {
    DXIL::TessellatorDomain domain = DXIL::TessellatorDomain::Undefined;
    if (pModule->GetShaderModel()->IsHS() || pModule->GetShaderModel()->IsDS())
      domain = pModule->GetTessellatorDomain();
    pInputSigWriter = llvm::make_unique<DxilProgramSignatureWriter>(
        pModule->GetInputSignature(), domain,
        /*IsInput*/ true,
        /*UseMinPrecision*/ pModule->GetUseMinPrecision(),
        bCompat_1_4, bUnaligned);
    pOutputSigWriter = llvm::make_unique<DxilProgramSignatureWriter>(
        pModule->GetOutputSignature(), domain,
        /*IsInput*/ false,
        /*UseMinPrecision*/ pModule->GetUseMinPrecision(),
        bCompat_1_4, bUnaligned);
    // Write the input and output signature parts.
    writer.AddPart(DFCC_InputSignature, pInputSigWriter->size(),
                   [&](AbstractMemoryStream *pStream) {
                     pInputSigWriter->write(pStream);
                   });
    writer.AddPart(DFCC_OutputSignature, pOutputSigWriter->size(),
                   [&](AbstractMemoryStream *pStream) {
                     pOutputSigWriter->write(pStream);
                   });

    pPatchConstOrPrimSigWriter = llvm::make_unique<DxilProgramSignatureWriter>(
        pModule->GetPatchConstOrPrimSignature(), domain,
        /*IsInput*/ pModule->GetShaderModel()->IsDS(),
        /*UseMinPrecision*/ pModule->GetUseMinPrecision(),
        bCompat_1_4, bUnaligned);
    if (pModule->GetPatchConstOrPrimSignature().GetElements().size()) {
      writer.AddPart(DFCC_PatchConstantSignature,
                     pPatchConstOrPrimSigWriter->size(),
                     [&](AbstractMemoryStream *pStream) {
                       pPatchConstOrPrimSigWriter->write(pStream);
                     });
    }
  }
  std::unique_ptr<DxilRDATWriter> pRDATWriter = nullptr;
  std::unique_ptr<DxilPSVWriter> pPSVWriter = nullptr;
  unsigned int major, minor;
  pModule->GetDxilVersion(major, minor);
  RootSignatureWriter rootSigWriter(std::move(pModule->GetSerializedRootSignature())); // Grab RS here
  DXASSERT_NOMSG(pModule->GetSerializedRootSignature().empty());

  bool bMetadataStripped = false;
  if (pModule->GetShaderModel()->IsLib()) {
    DXASSERT(pModule->GetSerializedRootSignature().empty(),
             "otherwise, library has root signature outside subobject definitions");
    // Write the DxilRuntimeData (RDAT) part.
    pRDATWriter = llvm::make_unique<DxilRDATWriter>(*pModule);
    writer.AddPart(
        DFCC_RuntimeData, pRDATWriter->size(),
        [&](AbstractMemoryStream *pStream) { pRDATWriter->write(pStream); });
    bMetadataStripped |= pModule->StripSubobjectsFromMetadata();
    pModule->ResetSubobjects(nullptr);
  } else {
    // Write the DxilPipelineStateValidation (PSV0) part.
    pPSVWriter = llvm::make_unique<DxilPSVWriter>(*pModule);
    writer.AddPart(
        DFCC_PipelineStateValidation, pPSVWriter->size(),
        [&](AbstractMemoryStream *pStream) { pPSVWriter->write(pStream); });

    // Write the root signature (RTS0) part.
    if (rootSigWriter.size()) {
      if (pRootSigStreamOut) {
        // Write root signature wrapped in container for separate output
        // Root signature container should never be unaligned.
        DxilContainerWriter_impl rootSigContainerWriter(false);
        rootSigContainerWriter.AddPart(
          DFCC_RootSignature, rootSigWriter.size(),
          [&](AbstractMemoryStream *pStream) { rootSigWriter.write(pStream); });
        rootSigContainerWriter.write(pRootSigStreamOut);
      }
      if ((Flags & SerializeDxilFlags::StripRootSignature) == 0) {
        // Write embedded root signature
        writer.AddPart(
          DFCC_RootSignature, rootSigWriter.size(),
          [&](AbstractMemoryStream *pStream) { rootSigWriter.write(pStream); });
      }
      bMetadataStripped |= pModule->StripRootSignatureFromMetadata();
    }
  }

  // If metadata was stripped, re-serialize the input module.
  CComPtr<AbstractMemoryStream> pInputProgramStream = pModuleBitcode;
  if (bMetadataStripped) {
    pInputProgramStream.Release();
    IFT(CreateMemoryStream(DxcGetThreadMallocNoRef(), &pInputProgramStream));
    raw_stream_ostream outStream(pInputProgramStream.p);
    WriteBitcodeToFile(pModule->GetModule(), outStream, true);
  }

  // If we have debug information present, serialize it to a debug part, then use the stripped version as the canonical program version.
  CComPtr<AbstractMemoryStream> pProgramStream = pInputProgramStream;
  bool bModuleStripped = false;
  if (HasDebugInfoOrLineNumbers(*pModule->GetModule())) {
    uint32_t debugInUInt32, debugPaddingBytes;
    GetPaddedProgramPartSize(pInputProgramStream, debugInUInt32, debugPaddingBytes);
    if (Flags & SerializeDxilFlags::IncludeDebugInfoPart) {
      writer.AddPart(DFCC_ShaderDebugInfoDXIL, debugInUInt32 * sizeof(uint32_t) + sizeof(DxilProgramHeader), [&](AbstractMemoryStream *pStream) {
        hlsl::WriteProgramPart(pModule->GetShaderModel(), pInputProgramStream, pStream);
      });
    }

    llvm::StripDebugInfo(*pModule->GetModule());
    pModule->StripDebugRelatedCode();
    bModuleStripped = true;
  } else {
    // If no debug info, clear DebugNameDependOnSource
    // (it's default, and this scenario can happen)
    Flags &= ~SerializeDxilFlags::DebugNameDependOnSource;
  }

  uint32_t reflectPartSizeInBytes = 0;
  CComPtr<AbstractMemoryStream> pReflectionBitcodeStream;

  if (bEmitReflection) {
    // Clone module for reflection
    std::unique_ptr<Module> reflectionModule = CloneModuleForReflection(pModule->GetModule());
    hlsl::StripAndCreateReflectionStream(reflectionModule.get(), &reflectPartSizeInBytes, &pReflectionBitcodeStream);
  }

  if (pReflectionStreamOut) {
    DxilPartHeader partSTAT;
    partSTAT.PartFourCC = DFCC_ShaderStatistics;
    partSTAT.PartSize = reflectPartSizeInBytes;
    IFT(WriteStreamValue(pReflectionStreamOut, partSTAT));
    WriteProgramPart(pModule->GetShaderModel(), pReflectionBitcodeStream, pReflectionStreamOut);

    // If library, we need RDAT part as well.  For now, we just append it
    if (pModule->GetShaderModel()->IsLib()) {
      DxilPartHeader partRDAT;
      partRDAT.PartFourCC = DFCC_RuntimeData;
      partRDAT.PartSize = pRDATWriter->size();
      IFT(WriteStreamValue(pReflectionStreamOut, partRDAT));
      pRDATWriter->write(pReflectionStreamOut);
    }
  }

  if (Flags & SerializeDxilFlags::IncludeReflectionPart) {
    writer.AddPart(DFCC_ShaderStatistics, reflectPartSizeInBytes,
      [pModule, pReflectionBitcodeStream](AbstractMemoryStream *pStream) {
        WriteProgramPart(pModule->GetShaderModel(), pReflectionBitcodeStream, pStream);
      });
  }

  if (Flags & SerializeDxilFlags::StripReflectionFromDxilPart) {
    bModuleStripped |= pModule->StripReflection();
  }

  // If debug info or reflection was stripped, re-serialize the module.
  if (bModuleStripped) {
    pProgramStream.Release();
    IFT(CreateMemoryStream(DxcGetThreadMallocNoRef(), &pProgramStream));
    raw_stream_ostream outStream(pProgramStream.p);
    WriteBitcodeToFile(pModule->GetModule(), outStream, false);
  }

  // Compute hash if needed.
  DxilShaderHash HashContent;
  SmallString<32> HashStr;
  if (bSupportsShaderHash || pShaderHashOut ||
      (Flags & SerializeDxilFlags::IncludeDebugNamePart &&
        DebugName.empty()))
  {
    // If the debug name should be specific to the sources, base the name on the debug
    // bitcode, which will include the source references, line numbers, etc. Otherwise,
    // do it exclusively on the target shader bitcode.
    llvm::MD5 md5;
    if (Flags & SerializeDxilFlags::DebugNameDependOnSource) {
      md5.update(ArrayRef<uint8_t>(pModuleBitcode->GetPtr(), pModuleBitcode->GetPtrSize()));
      HashContent.Flags = (uint32_t)DxilShaderHashFlags::IncludesSource;
    } else {
      md5.update(ArrayRef<uint8_t>(pProgramStream->GetPtr(), pProgramStream->GetPtrSize()));
      HashContent.Flags = (uint32_t)DxilShaderHashFlags::None;
    }
    md5.final(HashContent.Digest);
    md5.stringifyResult(HashContent.Digest, HashStr);
  }

  // Serialize debug name if requested.
  std::string DebugNameStr; // Used if constructing name based on hash
  if (Flags & SerializeDxilFlags::IncludeDebugNamePart) {
    if (DebugName.empty()) {
      DebugNameStr += HashStr;
      DebugNameStr += ".pdb";
      DebugName = DebugNameStr;
    }

    // Calculate the size of the blob part.
    const uint32_t DebugInfoContentLen = PSVALIGN4(
        sizeof(DxilShaderDebugName) + DebugName.size() + 1); // 1 for null

    writer.AddPart(DFCC_ShaderDebugName, DebugInfoContentLen,
      [DebugName]
      (AbstractMemoryStream *pStream)
    {
      DxilShaderDebugName NameContent;
      NameContent.Flags = 0;
      NameContent.NameLength = DebugName.size();
      IFT(WriteStreamValue(pStream, NameContent));

      ULONG cbWritten;
      IFT(pStream->Write(DebugName.begin(), DebugName.size(), &cbWritten));
      const char Pad[] = { '\0','\0','\0','\0' };
      // Always writes at least one null to align size
      unsigned padLen = (4 - ((sizeof(DxilShaderDebugName) + cbWritten) & 0x3));
      IFT(pStream->Write(Pad, padLen, &cbWritten));
    });
  }

  // Add hash to container if supported by validator version.
  if (bSupportsShaderHash) {
    writer.AddPart(DFCC_ShaderHash, sizeof(HashContent),
      [HashContent]
      (AbstractMemoryStream *pStream)
    {
      IFT(WriteStreamValue(pStream, HashContent));
    });
  }

  // Write hash to separate output if requested.
  if (pShaderHashOut) {
    memcpy(pShaderHashOut, &HashContent, sizeof(DxilShaderHash));
  }

  // Compute padded bitcode size.
  uint32_t programInUInt32, programPaddingBytes;
  GetPaddedProgramPartSize(pProgramStream, programInUInt32, programPaddingBytes);

  // Write the program part.
  writer.AddPart(DFCC_DXIL, programInUInt32 * sizeof(uint32_t) + sizeof(DxilProgramHeader), [&](AbstractMemoryStream *pStream) {
    WriteProgramPart(pModule->GetShaderModel(), pProgramStream, pStream);
  });

  // Private data part should be added last when assembling the container becasue there is no garuntee of aligned size
  if (pPrivateData) {
    writer.AddPart(
        hlsl::DFCC_PrivateData, PrivateDataSize,
        [&](AbstractMemoryStream *pStream) {
          ULONG cbWritten;
          IFT(pStream->Write(pPrivateData, PrivateDataSize, &cbWritten));
        });
  }

  writer.write(pFinalStream);
}

void hlsl::SerializeDxilContainerForRootSignature(hlsl::RootSignatureHandle *pRootSigHandle,
                                     AbstractMemoryStream *pFinalStream) {
  DXASSERT_NOMSG(pRootSigHandle != nullptr);
  DXASSERT_NOMSG(pFinalStream != nullptr);
  // Root signature container should never be unaligned.
  DxilContainerWriter_impl writer(false);
  // Write the root signature (RTS0) part.
  DxilProgramRootSignatureWriter rootSigWriter(*pRootSigHandle);
  if (!pRootSigHandle->IsEmpty()) {
    writer.AddPart(
        DFCC_RootSignature, rootSigWriter.size(),
        [&](AbstractMemoryStream *pStream) { rootSigWriter.write(pStream); });
  }
  writer.write(pFinalStream);
}<|MERGE_RESOLUTION|>--- conflicted
+++ resolved
@@ -1034,8 +1034,8 @@
     SmallVector<uint32_t, 16> rdatElements;
     for (auto &&E : sig.GetElements()) {
       RDAT::SignatureElement e = {};
-      e.SemanticName = m_pStringBufferPart->Insert(E->GetSemanticName());
-      e.SemanticIndices = m_pIndexArraysPart->AddIndex(
+      e.SemanticName = Builder.InsertString(E->GetSemanticName());
+      e.SemanticIndices = Builder.InsertArray(
           E->GetSemanticIndexVec().begin(), E->GetSemanticIndexVec().end());
       e.SemanticKind = (uint8_t)E->GetKind();
       e.ComponentType = (uint8_t)E->GetCompType().GetKind();
@@ -1046,7 +1046,7 @@
       e.SetOutputStream(E->GetOutputStream());
       e.SetUsageMask(E->GetUsageMask());
       e.SetDynamicIndexMask(E->GetDynIdxCompMask());
-      rdatElements.push_back(m_pSignatureElementTable->Insert(e));
+      rdatElements.push_back(Builder.GetOrAddTable<RDAT::SignatureElement>()->Insert(e));
 
       if (E->GetKind() == DXIL::SemanticKind::Position)
         shaderFlags |= (uint32_t)DxilShaderFlags::OutputPositionPresent;
@@ -1059,7 +1059,7 @@
       if (pOutputStreamMask)
         *pOutputStreamMask |= 1 << E->GetOutputStream();
     }
-    return m_pIndexArraysPart->AddIndex(rdatElements.begin(), rdatElements.end());
+    return Builder.InsertArray(rdatElements.begin(), rdatElements.end());
   }
 
   uint32_t AddShaderInfo(llvm::Function &function,
@@ -1084,7 +1084,7 @@
       funcInfo.ShaderFlags |= (uint16_t)(shaderFlags & (uint16_t)DxilShaderFlags::SampleFrequency);
       info.SigOutputElements = AddSigElements(sig.OutputSignature, shaderFlags);
       funcInfo.ShaderFlags |= (uint16_t)(shaderFlags & (uint16_t)DxilShaderFlags::DepthOutput);
-      return m_pPSInfoTable->Insert(info);
+      return Builder.GetOrAddTable<RDAT::PSInfo>()->Insert(info);
     } break;
     case ShaderKind::Vertex: {
       RDAT::VSInfo info = {};
@@ -1092,7 +1092,7 @@
       info.SigOutputElements = AddSigElements(sig.OutputSignature, shaderFlags);
       funcInfo.ShaderFlags |= (uint16_t)(shaderFlags & (uint16_t)DxilShaderFlags::OutputPositionPresent);
       // TODO: Fill in ViewID related masks
-      return m_pVSInfoTable->Insert(info);
+      return Builder.GetOrAddTable<RDAT::VSInfo>()->Insert(info);
     } break;
     case ShaderKind::Geometry: {
       RDAT::GSInfo info = {};
@@ -1104,7 +1104,7 @@
       info.InputPrimitive = (uint8_t)props.ShaderProps.GS.inputPrimitive;
       info.OutputTopology = (uint8_t)props.ShaderProps.GS.streamPrimitiveTopologies[0];
       info.MaxVertexCount = (uint8_t)props.ShaderProps.GS.maxVertexCount;
-      return m_pGSInfoTable->Insert(info);
+      return Builder.GetOrAddTable<RDAT::GSInfo>()->Insert(info);
     } break;
     case ShaderKind::Hull: {
       RDAT::HSInfo info = {};
@@ -1116,7 +1116,7 @@
       info.OutputControlPointCount = (uint8_t)props.ShaderProps.HS.outputControlPoints;
       info.TessellatorDomain = (uint8_t)props.ShaderProps.HS.domain;
       info.TessellatorOutputPrimitive = (uint8_t)props.ShaderProps.HS.outputPrimitive;
-      return m_pHSInfoTable->Insert(info);
+      return Builder.GetOrAddTable<RDAT::HSInfo>()->Insert(info);
     } break;
     case ShaderKind::Domain: {
       RDAT::DSInfo info = {};
@@ -1127,15 +1127,15 @@
       // TODO: Fill in ViewID related masks
       info.InputControlPointCount = (uint8_t)props.ShaderProps.DS.inputControlPoints;
       info.TessellatorDomain = (uint8_t)props.ShaderProps.DS.domain;
-      return m_pDSInfoTable->Insert(info);
+      return Builder.GetOrAddTable<RDAT::DSInfo>()->Insert(info);
     } break;
     case ShaderKind::Compute: {
       RDAT::CSInfo info = {};
       info.NumThreads =
-          m_pIndexArraysPart->AddIndex(&props.ShaderProps.CS.numThreads[0],
-                                       &props.ShaderProps.CS.numThreads[0] + 3);
+          Builder.InsertArray(&props.ShaderProps.CS.numThreads[0],
+                              &props.ShaderProps.CS.numThreads[0] + 3);
       info.GroupSharedBytesUsed = tgsmSizeInBytes;
-      return m_pCSInfoTable->Insert(info);
+      return Builder.GetOrAddTable<RDAT::CSInfo>()->Insert(info);
     } break;
     case ShaderKind::Mesh: {
       RDAT::MSInfo info = {};
@@ -1144,24 +1144,24 @@
       info.SigPrimOutputElements = AddSigElements(sig.PatchConstOrPrimSignature, shaderFlags);
       // TODO: Fill in ViewID related masks
       info.NumThreads =
-          m_pIndexArraysPart->AddIndex(&props.ShaderProps.MS.numThreads[0],
-                                       &props.ShaderProps.MS.numThreads[0] + 3);
+          Builder.InsertArray(&props.ShaderProps.MS.numThreads[0],
+                              &props.ShaderProps.MS.numThreads[0] + 3);
       info.GroupSharedBytesUsed = tgsmSizeInBytes;
       info.GroupSharedBytesDependentOnViewID = (uint32_t)0; // TODO: same thing (note: this isn't filled in for PSV!)
       info.PayloadSizeInBytes = (uint32_t)props.ShaderProps.MS.payloadSizeInBytes;
       info.MaxOutputVertices = (uint16_t)props.ShaderProps.MS.maxVertexCount;
       info.MaxOutputPrimitives = (uint16_t)props.ShaderProps.MS.maxPrimitiveCount;
       info.MeshOutputTopology = (uint8_t)props.ShaderProps.MS.outputTopology;
-      return m_pMSInfoTable->Insert(info);
+      return Builder.GetOrAddTable<RDAT::MSInfo>()->Insert(info);
     } break;
     case ShaderKind::Amplification: {
       RDAT::ASInfo info = {};
       info.NumThreads =
-          m_pIndexArraysPart->AddIndex(&props.ShaderProps.AS.numThreads[0],
-                                       &props.ShaderProps.AS.numThreads[0] + 3);
+          Builder.InsertArray(&props.ShaderProps.AS.numThreads[0],
+                              &props.ShaderProps.AS.numThreads[0] + 3);
       info.GroupSharedBytesUsed = tgsmSizeInBytes;
       info.PayloadSizeInBytes = (uint32_t)props.ShaderProps.AS.payloadSizeInBytes;
-      return m_pASInfoTable->Insert(info);
+      return Builder.GetOrAddTable<RDAT::ASInfo>()->Insert(info);
     } break;
     }
     return RDAT_NULL_REF;
@@ -1389,49 +1389,11 @@
     }
   }
 
-<<<<<<< HEAD
-  void CreateParts() {
-    bool bRecordDeduplicationEnabled = DXIL::CompareVersions(m_ValMajor, m_ValMinor, 1, 7) >= 0;
-    RuntimeDataPartType maxPartID = RDAT::MaxPartTypeForValVer(m_ValMajor, m_ValMinor);
-
-#define ADD_PART(type)                                                         \
-    m_Parts.emplace_back(llvm::make_unique<type>());                           \
-    m_p##type = reinterpret_cast<type *>(m_Parts.back().get());
-
-#define ADD_TABLE(type, table)                                                 \
-    if (RuntimeDataPartType::table <= maxPartID) {                             \
-      m_Parts.emplace_back(llvm::make_unique<RDATTable>());                    \
-      m_p##table = reinterpret_cast<RDATTable *>(m_Parts.back().get());        \
-      m_p##table->SetRecordStride(sizeof(type));                               \
-      m_p##table->SetType(RuntimeDataPartType::table);                         \
-      m_p##table->SetDeduplication(bRecordDeduplicationEnabled);               \
-    }
-
-    ADD_PART(StringBufferPart);
-    ADD_TABLE(RuntimeDataResourceInfo, ResourceTable);
-    ADD_TABLE(RuntimeDataFunctionInfo, FunctionTable);
-    ADD_PART(IndexArraysPart);
-    ADD_PART(RawBytesPart);
-    ADD_TABLE(RuntimeDataSubobjectInfo, SubobjectTable);
-    ADD_TABLE(RDAT::SignatureElement, SignatureElementTable);
-    ADD_TABLE(RDAT::VSInfo, VSInfoTable)
-    ADD_TABLE(RDAT::PSInfo, PSInfoTable)
-    ADD_TABLE(RDAT::HSInfo, HSInfoTable)
-    ADD_TABLE(RDAT::DSInfo, DSInfoTable)
-    ADD_TABLE(RDAT::GSInfo, GSInfoTable)
-    ADD_TABLE(RDAT::CSInfo, CSInfoTable)
-    ADD_TABLE(RDAT::MSInfo, MSInfoTable)
-    ADD_TABLE(RDAT::ASInfo, ASInfoTable)
-
-#undef ADD_PART
-#undef ADD_TABLE
-=======
   static bool GetRecordDuplicationAllowed(const DxilModule &mod) {
     unsigned valMajor, valMinor;
     mod.GetValidatorVersion(valMajor, valMinor);
     const bool bRecordDeduplicationEnabled = DXIL::CompareVersions(valMajor, valMinor, 1, 7) >= 0;
     return bRecordDeduplicationEnabled;
->>>>>>> a0b1b847
   }
 
 public:
@@ -1453,8 +1415,8 @@
 
 // Once per table.
 #define RDAT_STRUCT_TABLE(type, table) \
-  if (RDAT::RecordTraits<type>::PartType() <= maxAllowedType) \
-    (void)Builder.GetOrAddTable<type>();
+  if (RDAT::RecordTraits<RDAT::type>::PartType() <= maxAllowedType) \
+    (void)Builder.GetOrAddTable<RDAT::type>();
 
 #define DEF_RDAT_TYPES DEF_RDAT_DEFAULTS
 #include "dxc/DxilContainer/RDAT_Macros.inl"
