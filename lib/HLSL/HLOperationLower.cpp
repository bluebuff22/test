--- conflicted
+++ resolved
@@ -5163,22 +5163,11 @@
   Type *valTy = val->getType();
   Type *eltTy = valTy->getScalarType();
 
-<<<<<<< HEAD
-  const unsigned vecSize = 4;
-
-
-  DXASSERT(valTy->isVectorTy() && valTy->getVectorNumElements() == vecSize && eltTy->isIntegerTy() && 
-    (eltTy->getIntegerBitWidth() == 32 || eltTy->getIntegerBitWidth() == 16),
-    "otherwise, unexpected input dimension or component type");
-
-  DXIL::PackMode packMode;
-=======
   DXASSERT(valTy->isVectorTy() && valTy->getVectorNumElements() == 4 && eltTy->isIntegerTy() &&
     (eltTy->getIntegerBitWidth() == 32 || eltTy->getIntegerBitWidth() == 16),
     "otherwise, unexpected input dimension or component type");
 
   DXIL::PackMode packMode = DXIL::PackMode::Trunc;
->>>>>>> d574d27c
   switch (IOP) {
     case hlsl::IntrinsicOp::IOP_pack_clamp_s8: 
       packMode = DXIL::PackMode::SClamp;
@@ -5218,11 +5207,7 @@
     "otherwise, unexpected vector support in high level intrinsic template");
 
   Type *overloadType = nullptr;
-<<<<<<< HEAD
-  DXIL::UnpackMode unpackMode;
-=======
   DXIL::UnpackMode unpackMode = DXIL::UnpackMode::Unsigned;
->>>>>>> d574d27c
   switch (IOP) {
     case hlsl::IntrinsicOp::IOP_unpack_s8s32:
       unpackMode = DXIL::UnpackMode::Signed;
