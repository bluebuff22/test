///////////////////////////////////////////////////////////////////////////////
//                                                                           //
// HLOperationLower.cpp                                                      //
// Copyright (C) Microsoft Corporation. All rights reserved.                 //
// This file is distributed under the University of Illinois Open Source     //
// License. See LICENSE.TXT for details.                                     //
//                                                                           //
// Lower functions to lower HL operations to DXIL operations.                //
//                                                                           //
///////////////////////////////////////////////////////////////////////////////

#define _USE_MATH_DEFINES
#include <array>
#include <cmath>
#include <unordered_set>
#include <functional>

#include "dxc/DXIL/DxilModule.h"
#include "dxc/DXIL/DxilOperations.h"
#include "dxc/HLSL/HLMatrixLowerHelper.h"
#include "dxc/HLSL/HLMatrixType.h"
#include "dxc/HLSL/HLModule.h"
#include "dxc/DXIL/DxilUtil.h"
#include "dxc/HLSL/HLOperationLower.h"
#include "dxc/HLSL/HLOperationLowerExtension.h"
#include "dxc/HLSL/HLOperations.h"
#include "dxc/HlslIntrinsicOp.h"
#include "dxc/HLSL/DxilConvergent.h"
#include "dxc/DXIL/DxilResourceProperties.h"

#include "llvm/IR/GetElementPtrTypeIterator.h"
#include "llvm/IR/IRBuilder.h"
#include "llvm/IR/Instructions.h"
#include "llvm/IR/IntrinsicInst.h"
#include "llvm/IR/Module.h"
#include "llvm/ADT/APSInt.h"

using namespace llvm;
using namespace hlsl;

struct HLOperationLowerHelper {
  OP &hlslOP;
  Type *voidTy;
  Type *f32Ty;
  Type *i32Ty;
  llvm::Type *i1Ty;
  Type *i8Ty;
  DxilTypeSystem &dxilTypeSys;
  DxilFunctionProps *functionProps;
  bool bLegacyCBufferLoad;
  DataLayout dataLayout;
  HLOperationLowerHelper(HLModule &HLM);
};

HLOperationLowerHelper::HLOperationLowerHelper(HLModule &HLM)
    : hlslOP(*HLM.GetOP()), dxilTypeSys(HLM.GetTypeSystem()),
      dataLayout(DataLayout(HLM.GetHLOptions().bUseMinPrecision
                                  ? hlsl::DXIL::kLegacyLayoutString
                                  : hlsl::DXIL::kNewLayoutString)) {
  llvm::LLVMContext &Ctx = HLM.GetCtx();
  voidTy = Type::getVoidTy(Ctx);
  f32Ty = Type::getFloatTy(Ctx);
  i32Ty = Type::getInt32Ty(Ctx);
  i1Ty = Type::getInt1Ty(Ctx);
  i8Ty = Type::getInt8Ty(Ctx);
  Function *EntryFunc = HLM.GetEntryFunction();
  functionProps = nullptr;
  if (HLM.HasDxilFunctionProps(EntryFunc))
    functionProps = &HLM.GetDxilFunctionProps(EntryFunc);
  bLegacyCBufferLoad = HLM.GetHLOptions().bLegacyCBufferLoad;
}

struct HLObjectOperationLowerHelper {
private:
  // For object intrinsics.
  HLModule &HLM;
  struct ResAttribute {
    DXIL::ResourceClass RC;
    DXIL::ResourceKind RK;
    Type *ResourceType;
  };
  std::unordered_map<Value *, ResAttribute> HandleMetaMap;
  std::unordered_set<LoadInst *> &UpdateCounterSet;
  // Map from pointer of cbuffer to pointer of resource.
  // For cbuffer like this:
  //   cbuffer A {
  //     Texture2D T;
  //   };
  // A global resource Texture2D T2 will be created for Texture2D T.
  // CBPtrToResourceMap[T] will return T2.
  std::unordered_map<Value *, Value *> CBPtrToResourceMap;

public:
  HLObjectOperationLowerHelper(HLModule &HLM,
                               std::unordered_set<LoadInst *> &UpdateCounter)
      : HLM(HLM), UpdateCounterSet(UpdateCounter) {}
  DXIL::ResourceClass GetRC(Value *Handle) {
    ResAttribute &Res = FindCreateHandleResourceBase(Handle);
    return Res.RC;
  }
  DXIL::ResourceKind GetRK(Value *Handle) {
    ResAttribute &Res = FindCreateHandleResourceBase(Handle);
    return Res.RK;
  }
  Type *GetResourceType(Value *Handle) {
    ResAttribute &Res = FindCreateHandleResourceBase(Handle);
    return Res.ResourceType;
  }

  void MarkHasCounter(Value *handle, Type *i8Ty) {
    CallInst *CIHandle = cast<CallInst>(handle);
    DXASSERT(hlsl::GetHLOpcodeGroup(CIHandle->getCalledFunction()) == HLOpcodeGroup::HLAnnotateHandle, "else invalid handle");
    // Mark has counter for the input handle.
    Value *counterHandle =
        CIHandle->getArgOperand(HLOperandIndex::kAnnotateHandleHandleOpIdx);
    // Change kind into StructurBufferWithCounter.

    CIHandle->setArgOperand(
        HLOperandIndex::kAnnotateHandleResourceKindOpIdx,
        ConstantInt::get(
            i8Ty,
            (unsigned)DXIL::ResourceKind::StructuredBufferWithCounter));

    DXIL::ResourceClass RC = GetRC(handle);
    DXASSERT_LOCALVAR(RC, RC == DXIL::ResourceClass::UAV,
                      "must UAV for counter");
    std::unordered_set<Value *> resSet;
    MarkHasCounterOnCreateHandle(counterHandle, resSet);
  }

  Value *GetOrCreateResourceForCbPtr(GetElementPtrInst *CbPtr,
                                     GlobalVariable *CbGV,
                                     DxilResourceProperties &RP) {
    // Change array idx to 0 to make sure all array ptr share same key.
    Value *Key = UniformCbPtr(CbPtr, CbGV);
    if (CBPtrToResourceMap.count(Key))
      return CBPtrToResourceMap[Key];
    Value *Resource = CreateResourceForCbPtr(CbPtr, CbGV, RP);
    CBPtrToResourceMap[Key] = Resource;
    return Resource;
  }

  Value *LowerCbResourcePtr(GetElementPtrInst *CbPtr, Value *ResPtr) {
    // Simple case.
    if (ResPtr->getType() == CbPtr->getType())
      return ResPtr;

    // Array case.
    DXASSERT_NOMSG(ResPtr->getType()->getPointerElementType()->isArrayTy());

    IRBuilder<> Builder(CbPtr);
    gep_type_iterator GEPIt = gep_type_begin(CbPtr), E = gep_type_end(CbPtr);

    Value *arrayIdx = GEPIt.getOperand();

    // Only calc array idx and size.
    // Ignore struct type part.
    for (; GEPIt != E; ++GEPIt) {
      if (GEPIt->isArrayTy()) {
        arrayIdx = Builder.CreateMul(
            arrayIdx, Builder.getInt32(GEPIt->getArrayNumElements()));
        arrayIdx = Builder.CreateAdd(arrayIdx, GEPIt.getOperand());
      }
    }

    return Builder.CreateGEP(ResPtr, {Builder.getInt32(0), arrayIdx});
  }

  DxilResourceProperties GetResPropsFromAnnotateHandle(CallInst *Anno) {
    DXIL::ResourceClass RC =
        (DXIL::ResourceClass)cast<ConstantInt>(
            Anno->getArgOperand(
                HLOperandIndex::kAnnotateHandleResourceClassOpIdx))
            ->getLimitedValue();
    DXIL::ResourceKind RK =
        (DXIL::ResourceKind)cast<ConstantInt>(
            Anno->getArgOperand(
                HLOperandIndex::kAnnotateHandleResourceKindOpIdx))
            ->getLimitedValue();
    Constant *Props = cast<Constant>(Anno->getArgOperand(
        HLOperandIndex::kAnnotateHandleResourcePropertiesOpIdx));
    DxilResourceProperties RP = resource_helper::loadFromConstant(
        *Props, RC, RK);
    return RP;
  }

private:
  ResAttribute &FindCreateHandleResourceBase(Value *Handle) {
    if (HandleMetaMap.count(Handle))
      return HandleMetaMap[Handle];

    // Add invalid first to avoid dead loop.
    HandleMetaMap[Handle] = {DXIL::ResourceClass::Invalid,
                             DXIL::ResourceKind::Invalid,
                             StructType::get(Type::getVoidTy(HLM.GetCtx()), nullptr)};
    if (CallInst *CI = dyn_cast<CallInst>(Handle)) {
      hlsl::HLOpcodeGroup group =
          hlsl::GetHLOpcodeGroupByName(CI->getCalledFunction());
      if (group == HLOpcodeGroup::HLAnnotateHandle) {
        ConstantInt *RC = cast<ConstantInt>(CI->getArgOperand(
            HLOperandIndex::kAnnotateHandleResourceClassOpIdx));
        ConstantInt *RK = cast<ConstantInt>(CI->getArgOperand(
            HLOperandIndex::kAnnotateHandleResourceKindOpIdx));
        Type *ResTy =
            CI->getArgOperand(HLOperandIndex::kAnnotateHandleResourceTypeOpIdx)
                ->getType();

        ResAttribute Attrib = {(DXIL::ResourceClass)RC->getLimitedValue(),
                               (DXIL::ResourceKind)RK->getLimitedValue(),
                               ResTy};

        HandleMetaMap[Handle] = Attrib;
        return HandleMetaMap[Handle];
      }
    }
    Handle->getContext().emitError("cannot map resource to handle");

    return HandleMetaMap[Handle];
  }
  CallInst *FindCreateHandle(Value *handle,
                             std::unordered_set<Value *> &resSet) {
    // Already checked.
    if (resSet.count(handle))
      return nullptr;
    resSet.insert(handle);

    if (CallInst *CI = dyn_cast<CallInst>(handle))
      return CI;
    if (SelectInst *Sel = dyn_cast<SelectInst>(handle)) {
      if (CallInst *CI = FindCreateHandle(Sel->getTrueValue(), resSet))
        return CI;
      if (CallInst *CI = FindCreateHandle(Sel->getFalseValue(), resSet))
        return CI;
      return nullptr;
    }
    if (PHINode *Phi = dyn_cast<PHINode>(handle)) {
      for (unsigned i = 0; i < Phi->getNumOperands(); i++) {
        if (CallInst *CI = FindCreateHandle(Phi->getOperand(i), resSet))
          return CI;
      }
      return nullptr;
    }

    return nullptr;
  }
  void MarkHasCounterOnCreateHandle(Value *handle,
                                    std::unordered_set<Value *> &resSet) {
    // Already checked.
    if (resSet.count(handle))
      return;
    resSet.insert(handle);

    if (CallInst *CI = dyn_cast<CallInst>(handle)) {
      Value *Res =
          CI->getArgOperand(HLOperandIndex::kCreateHandleResourceOpIdx);
      LoadInst *LdRes = dyn_cast<LoadInst>(Res);
      if (!LdRes) {
        dxilutil::EmitErrorOnInstruction(CI, "cannot map resource to handle.");
        return;
      }
      UpdateCounterSet.insert(LdRes);
      return;
    }
    if (SelectInst *Sel = dyn_cast<SelectInst>(handle)) {
      MarkHasCounterOnCreateHandle(Sel->getTrueValue(), resSet);
      MarkHasCounterOnCreateHandle(Sel->getFalseValue(), resSet);
    }
    if (PHINode *Phi = dyn_cast<PHINode>(handle)) {
      for (unsigned i = 0; i < Phi->getNumOperands(); i++) {
        MarkHasCounterOnCreateHandle(Phi->getOperand(i), resSet);
      }
    }
  }

  Value *UniformCbPtr(GetElementPtrInst *CbPtr, GlobalVariable *CbGV) {
    gep_type_iterator GEPIt = gep_type_begin(CbPtr), E = gep_type_end(CbPtr);
    std::vector<Value *> idxList(CbPtr->idx_begin(), CbPtr->idx_end());
    unsigned i = 0;
    IRBuilder<> Builder(HLM.GetCtx());
    Value *zero = Builder.getInt32(0);
    for (; GEPIt != E; ++GEPIt, ++i) {
      ConstantInt *ImmIdx = dyn_cast<ConstantInt>(GEPIt.getOperand());
      if (!ImmIdx) {
        // Remove dynamic indexing to avoid crash.
        idxList[i] = zero;
      }
    }

    Value *Key = Builder.CreateInBoundsGEP(CbGV, idxList);
    return Key;
  }

  Value *CreateResourceForCbPtr(GetElementPtrInst *CbPtr, GlobalVariable *CbGV,
                                DxilResourceProperties &RP) {
    Type *CbTy = CbPtr->getPointerOperandType();
    DXASSERT_LOCALVAR(CbTy, CbTy == CbGV->getType(), "else arg not point to var");

    gep_type_iterator GEPIt = gep_type_begin(CbPtr), E = gep_type_end(CbPtr);
    unsigned i = 0;
    IRBuilder<> Builder(HLM.GetCtx());
    unsigned arraySize = 1;
    DxilTypeSystem &typeSys = HLM.GetTypeSystem();

    std::string Name;
    for (; GEPIt != E; ++GEPIt, ++i) {
      if (GEPIt->isArrayTy()) {
        arraySize *= GEPIt->getArrayNumElements();
        if (!Name.empty())
          Name += ".";
        if (ConstantInt *ImmIdx = dyn_cast<ConstantInt>(GEPIt.getOperand())) {
          unsigned idx = ImmIdx->getLimitedValue();
          Name += std::to_string(idx);
        }
      } else if (GEPIt->isStructTy()) {
        DxilStructAnnotation *typeAnnot =
            typeSys.GetStructAnnotation(cast<StructType>(*GEPIt));
        DXASSERT_NOMSG(typeAnnot);
        unsigned idx = cast<ConstantInt>(GEPIt.getOperand())->getLimitedValue();
        DXASSERT_NOMSG(typeAnnot->GetNumFields() > idx);
        DxilFieldAnnotation &fieldAnnot = typeAnnot->GetFieldAnnotation(idx);
        if (!Name.empty())
          Name += ".";
        Name += fieldAnnot.GetFieldName();
      }
    }

    Type *Ty = CbPtr->getResultElementType();
    // Not support resource array in cbuffer.
    unsigned ResBinding = HLM.GetBindingForResourceInCB(CbPtr, CbGV, RP.Class);
    return CreateResourceGV(Ty, Name, RP, ResBinding);
  }

  Value *CreateResourceGV(Type *Ty, StringRef Name, DxilResourceProperties &RP,
                          unsigned ResBinding) {
    Module &M = *HLM.GetModule();
    Constant *GV = M.getOrInsertGlobal(Name, Ty);
    // Create resource and set GV as globalSym.
    DxilResourceBase *Res = HLM.AddResourceWithGlobalVariableAndProps(GV, RP);
    DXASSERT(Res, "fail to create resource for global variable in cbuffer");
    Res->SetLowerBound(ResBinding);
    return GV;
  }
};

// Helper for lowering resource extension methods.
struct HLObjectExtensionLowerHelper : public hlsl::HLResourceLookup {
    explicit HLObjectExtensionLowerHelper(HLObjectOperationLowerHelper &ObjHelper)
        : m_ObjHelper(ObjHelper)
    { }

    virtual bool GetResourceKindName(Value *HLHandle, const char **ppName)
    {
        DXIL::ResourceKind K = m_ObjHelper.GetRK(HLHandle);
        bool Success = K != DXIL::ResourceKind::Invalid;
        if (Success)
        {
            *ppName = hlsl::GetResourceKindName(K);
        }
        return Success;
    }

private:
    HLObjectOperationLowerHelper &m_ObjHelper;
};

using IntrinsicLowerFuncTy = Value *(CallInst *CI, IntrinsicOp IOP,
                                     DXIL::OpCode opcode,
                                     HLOperationLowerHelper &helper, HLObjectOperationLowerHelper *pObjHelper, bool &Translated);

struct IntrinsicLower {
  // Intrinsic opcode.
  IntrinsicOp IntriOpcode;
  // Lower function.
  IntrinsicLowerFuncTy &LowerFunc;
  // DXIL opcode if can direct map.
  DXIL::OpCode DxilOpcode;
};

// IOP intrinsics.
namespace {

Value *TrivialDxilOperation(Function *dxilFunc, OP::OpCode opcode, ArrayRef<Value *> refArgs,
                            Type *Ty, Type *RetTy, OP *hlslOP,
                            IRBuilder<> &Builder) {
  unsigned argNum = refArgs.size();

  std::vector<Value *> args = refArgs;

  if (Ty->isVectorTy()) {
    Value *retVal = llvm::UndefValue::get(RetTy);
    unsigned vecSize = Ty->getVectorNumElements();
    for (unsigned i = 0; i < vecSize; i++) {
      // Update vector args, skip known opcode arg.
      for (unsigned argIdx = HLOperandIndex::kUnaryOpSrc0Idx; argIdx < argNum;
           argIdx++) {
        if (refArgs[argIdx]->getType()->isVectorTy()) {
          Value *arg = refArgs[argIdx];
          args[argIdx] = Builder.CreateExtractElement(arg, i);
        }
      }
      Value *EltOP =
          Builder.CreateCall(dxilFunc, args, hlslOP->GetOpCodeName(opcode));
      retVal = Builder.CreateInsertElement(retVal, EltOP, i);
    }
    return retVal;
  } else {
    if (!RetTy->isVoidTy()) {
      Value *retVal =
          Builder.CreateCall(dxilFunc, args, hlslOP->GetOpCodeName(opcode));
      return retVal;
    } else {
      // Cannot add name to void.
      return Builder.CreateCall(dxilFunc, args);
    }
  }
}
// Generates a DXIL operation over an overloaded type (Ty), returning a
// RetTy value; when Ty is a vector, it will replicate per-element operations
// into RetTy to rebuild it.
Value *TrivialDxilOperation(OP::OpCode opcode, ArrayRef<Value *> refArgs,
                            Type *Ty, Type *RetTy, OP *hlslOP,
                            IRBuilder<> &Builder) {
  Type *EltTy = Ty->getScalarType();
  Function *dxilFunc = hlslOP->GetOpFunc(opcode, EltTy);

  return TrivialDxilOperation(dxilFunc, opcode, refArgs, Ty, RetTy, hlslOP, Builder);
}

Value *TrivialDxilOperation(OP::OpCode opcode, ArrayRef<Value *> refArgs,
                            Type *Ty, Instruction *Inst, OP *hlslOP) {
  DXASSERT(refArgs.size() > 0, "else opcode isn't in signature");
  DXASSERT(refArgs[0] == nullptr,
           "else caller has already filled the value in");
  IRBuilder<> B(Inst);
  Constant *opArg = hlslOP->GetU32Const((unsigned)opcode);
  const_cast<llvm::Value **>(refArgs.data())[0] =
      opArg; // actually stack memory from caller
  return TrivialDxilOperation(opcode, refArgs, Ty, Inst->getType(), hlslOP, B);
}

Value *TrivialDxilUnaryOperationRet(OP::OpCode opcode, Value *src, Type *RetTy,
                                    hlsl::OP *hlslOP, IRBuilder<> &Builder) {
  Type *Ty = src->getType();

  Constant *opArg = hlslOP->GetU32Const((unsigned)opcode);
  Value *args[] = {opArg, src};

  return TrivialDxilOperation(opcode, args, Ty, RetTy, hlslOP, Builder);
}

Value *TrivialDxilUnaryOperation(OP::OpCode opcode, Value *src,
                                 hlsl::OP *hlslOP, IRBuilder<> &Builder) {
  return TrivialDxilUnaryOperationRet(opcode, src, src->getType(), hlslOP,
                                      Builder);
}

Value *TrivialDxilBinaryOperation(OP::OpCode opcode, Value *src0, Value *src1,
                                  hlsl::OP *hlslOP, IRBuilder<> &Builder) {
  Type *Ty = src0->getType();

  Constant *opArg = hlslOP->GetU32Const((unsigned)opcode);
  Value *args[] = {opArg, src0, src1};

  return TrivialDxilOperation(opcode, args, Ty, Ty, hlslOP, Builder);
}

Value *TrivialDxilTrinaryOperation(OP::OpCode opcode, Value *src0, Value *src1,
                                   Value *src2, hlsl::OP *hlslOP,
                                   IRBuilder<> &Builder) {
  Type *Ty = src0->getType();

  Constant *opArg = hlslOP->GetU32Const((unsigned)opcode);
  Value *args[] = {opArg, src0, src1, src2};

  return TrivialDxilOperation(opcode, args, Ty, Ty, hlslOP, Builder);
}

Value *TrivialUnaryOperation(CallInst *CI, IntrinsicOp IOP, OP::OpCode opcode,
                             HLOperationLowerHelper &helper,  HLObjectOperationLowerHelper *pObjHelper, bool &Translated) {
  Value *src0 = CI->getArgOperand(HLOperandIndex::kUnaryOpSrc0Idx);
  IRBuilder<> Builder(CI);
  hlsl::OP *hlslOP = &helper.hlslOP;
  Value *retVal = TrivialDxilUnaryOperationRet(opcode, src0, CI->getType(), hlslOP, Builder);
  return retVal;
}

Value *TrivialBinaryOperation(CallInst *CI, IntrinsicOp IOP, OP::OpCode opcode,
                              HLOperationLowerHelper &helper,  HLObjectOperationLowerHelper *pObjHelper, bool &Translated) {
  hlsl::OP *hlslOP = &helper.hlslOP;
  Value *src0 = CI->getArgOperand(HLOperandIndex::kBinaryOpSrc0Idx);
  Value *src1 = CI->getArgOperand(HLOperandIndex::kBinaryOpSrc1Idx);
  IRBuilder<> Builder(CI);

  Value *binOp =
      TrivialDxilBinaryOperation(opcode, src0, src1, hlslOP, Builder);
  return binOp;
}

Value *TrivialTrinaryOperation(CallInst *CI, IntrinsicOp IOP, OP::OpCode opcode,
                               HLOperationLowerHelper &helper,  HLObjectOperationLowerHelper *pObjHelper, bool &Translated) {
  hlsl::OP *hlslOP = &helper.hlslOP;
  Value *src0 = CI->getArgOperand(HLOperandIndex::kTrinaryOpSrc0Idx);
  Value *src1 = CI->getArgOperand(HLOperandIndex::kTrinaryOpSrc1Idx);
  Value *src2 = CI->getArgOperand(HLOperandIndex::kTrinaryOpSrc2Idx);
  IRBuilder<> Builder(CI);

  Value *triOp =
      TrivialDxilTrinaryOperation(opcode, src0, src1, src2, hlslOP, Builder);
  return triOp;
}

Value *TrivialIsSpecialFloat(CallInst *CI, IntrinsicOp IOP, OP::OpCode opcode,
                             HLOperationLowerHelper &helper,  HLObjectOperationLowerHelper *pObjHelper, bool &Translated) {
  hlsl::OP *hlslOP = &helper.hlslOP;
  Value *src = CI->getArgOperand(HLOperandIndex::kUnaryOpSrc0Idx);
  IRBuilder<> Builder(CI);

  Type *Ty = src->getType();
  Type *RetTy = Type::getInt1Ty(CI->getContext());
  if (Ty->isVectorTy())
    RetTy = VectorType::get(RetTy, Ty->getVectorNumElements());

  Constant *opArg = hlslOP->GetU32Const((unsigned)opcode);
  Value *args[] = {opArg, src};

  return TrivialDxilOperation(opcode, args, Ty, RetTy, hlslOP, Builder);
}

bool IsResourceGEP(GetElementPtrInst *I) {
  Type *Ty = I->getType()->getPointerElementType();
  Ty = dxilutil::GetArrayEltTy(Ty);
  // Only mark on GEP which point to resource.
  return dxilutil::IsHLSLResourceType(Ty);
}

Value *TranslateNonUniformResourceIndex(CallInst *CI, IntrinsicOp IOP, OP::OpCode opcode,
                      HLOperationLowerHelper &helper,  HLObjectOperationLowerHelper *pObjHelper, bool &Translated) {
  Value *V = CI->getArgOperand(HLOperandIndex::kUnaryOpSrc0Idx);
  CI->replaceAllUsesWith(V);

  for (User *U : V->users()) {
    if (GetElementPtrInst *I = dyn_cast<GetElementPtrInst>(U)) {
      // Only mark on GEP which point to resource.
      if (IsResourceGEP(I))
        DxilMDHelper::MarkNonUniform(I);
    } else if (CastInst *castI = dyn_cast<CastInst>(U)) {
      for (User *castU : castI->users()) {
        if (GetElementPtrInst *I = dyn_cast<GetElementPtrInst>(castU)) {
          // Only mark on GEP which point to resource.
          if (IsResourceGEP(I))
            DxilMDHelper::MarkNonUniform(I);
        }
      }
    } else if (CallInst *CI = dyn_cast<CallInst>(U)) {
      if (hlsl::GetHLOpcodeGroup(CI->getCalledFunction()) == hlsl::HLOpcodeGroup::HLCreateHandle)
        DxilMDHelper::MarkNonUniform(CI);
    }
  }
  return nullptr;
}

Value *TrivialBarrier(CallInst *CI, IntrinsicOp IOP, OP::OpCode opcode,
                      HLOperationLowerHelper &helper,  HLObjectOperationLowerHelper *pObjHelper, bool &Translated) {
  hlsl::OP *OP = &helper.hlslOP;
  Function *dxilFunc = OP->GetOpFunc(OP::OpCode::Barrier, CI->getType());
  Constant *opArg = OP->GetU32Const((unsigned)OP::OpCode::Barrier);

  unsigned uglobal = static_cast<unsigned>(DXIL::BarrierMode::UAVFenceGlobal);
  unsigned g = static_cast<unsigned>(DXIL::BarrierMode::TGSMFence);
  unsigned t = static_cast<unsigned>(DXIL::BarrierMode::SyncThreadGroup);
  // unsigned ut = static_cast<unsigned>(DXIL::BarrierMode::UAVFenceThreadGroup);

  unsigned barrierMode = 0;
  switch (IOP) {
  case IntrinsicOp::IOP_AllMemoryBarrier:
    barrierMode = uglobal | g;
    break;
  case IntrinsicOp::IOP_AllMemoryBarrierWithGroupSync:
    barrierMode = uglobal | g | t;
    break;
  case IntrinsicOp::IOP_GroupMemoryBarrier:
    barrierMode = g;
    break;
  case IntrinsicOp::IOP_GroupMemoryBarrierWithGroupSync:
    barrierMode = g | t;
    break;
  case IntrinsicOp::IOP_DeviceMemoryBarrier:
    barrierMode = uglobal;
    break;
  case IntrinsicOp::IOP_DeviceMemoryBarrierWithGroupSync:
    barrierMode = uglobal | t;
    break;
  default:
    DXASSERT(0, "invalid opcode for barrier");
    break;
  }
  Value *src0 = OP->GetU32Const(static_cast<unsigned>(barrierMode));

  Value *args[] = {opArg, src0};

  IRBuilder<> Builder(CI);
  Builder.CreateCall(dxilFunc, args);
  return nullptr;
}

Value *TranslateD3DColorToUByte4(CallInst *CI, IntrinsicOp IOP,
                                 OP::OpCode opcode,
                                 HLOperationLowerHelper &helper,  HLObjectOperationLowerHelper *pObjHelper, bool &Translated) {
  IRBuilder<> Builder(CI);
  Value *val = CI->getArgOperand(HLOperandIndex::kUnaryOpSrc0Idx);
  Type *Ty = val->getType();

  // Use the same scaling factor used by FXC (i.e., 255.001953)
  // Excerpt from stackoverflow discussion:
  // "Built-in rounding, necessary because of truncation. 0.001953 * 256 = 0.5"
  Constant *toByteConst = ConstantFP::get(Ty->getScalarType(), 255.001953);

  if (Ty->isVectorTy()) {
    static constexpr int supportedVecElemCount = 4;
    if (Ty->getVectorNumElements() == supportedVecElemCount) {
      toByteConst = ConstantVector::getSplat(supportedVecElemCount, toByteConst);
      // Swizzle the input val -> val.zyxw
      std::vector<int> mask { 2, 1, 0, 3 };
      val = Builder.CreateShuffleVector(val, val, mask);
    } else {
      dxilutil::EmitErrorOnInstruction(CI, "Unsupported input type for intrinsic D3DColorToUByte4.");
      return UndefValue::get(CI->getType());
    }
  }

  Value *byte4 = Builder.CreateFMul(toByteConst, val);
  return Builder.CreateCast(Instruction::CastOps::FPToSI, byte4, CI->getType());
}

// Returns true if pow can be implemented using Fxc's mul-only code gen pattern.
// Fxc uses the below rules when choosing mul-only code gen pattern to implement pow function.
// Rule 1: Applicable only to power values in the range [INT32_MIN, INT32_MAX]
// Rule 2: The maximum number of mul ops needed shouldn't exceed (2n+1) or (n+1) based on whether the power
//         is a positive or a negative value. Here "n" is the number of scalar elements in power.
// Rule 3: Power must be an exact value.
// +----------+---------------------+------------------+
// | BaseType | IsExponentPositive  | MaxMulOpsAllowed |
// +----------+---------------------+------------------+
// | float4x4 | True                |               33 |
// | float4x4 | False               |               17 |
// | float4x2 | True                |               17 |
// | float4x2 | False               |                9 |
// | float2x4 | True                |               17 |
// | float2x4 | False               |                9 |
// | float4   | True                |                9 |
// | float4   | False               |                5 |
// | float2   | True                |                5 |
// | float2   | False               |                3 |
// | float    | True                |                3 |
// | float    | False               |                2 |
// +----------+---------------------+------------------+

bool CanUseFxcMulOnlyPatternForPow(IRBuilder<>& Builder, Value *x, Value *pow, int32_t& powI) {
  // Applicable only when power is a literal.
  if (!isa<ConstantDataVector>(pow) && !isa<ConstantFP>(pow)) {
    return false;
  }

  // Only apply this code gen on splat values.
  if (ConstantDataVector *cdv = dyn_cast<ConstantDataVector>(pow)) {
    if (!hlsl::dxilutil::IsSplat(cdv)) {
      return false;
    }
  }

  APFloat powAPF = isa<ConstantDataVector>(pow) ?
    cast<ConstantDataVector>(pow)->getElementAsAPFloat(0) : // should be a splat value
    cast<ConstantFP>(pow)->getValueAPF();
  APSInt powAPS(32, false);
  bool isExact = false;
  // Try converting float value of power to integer and also check if the float value is exact.
  APFloat::opStatus status = powAPF.convertToInteger(powAPS, APFloat::rmTowardZero, &isExact);
  if (status == APFloat::opStatus::opOK && isExact) {
    powI = powAPS.getExtValue();
    uint32_t powU = abs(powI);
    int setBitCount = 0;
    int maxBitSetPos = -1;
    for (int i = 0; i < 32; i++) {
      if ((powU >> i) & 1) {
        setBitCount++;
        maxBitSetPos = i;
      }
    }

    DXASSERT(maxBitSetPos <= 30, "msb should always be zero.");
    unsigned numElem = isa<ConstantDataVector>(pow) ? x->getType()->getVectorNumElements() : 1;
    int mulOpThreshold = powI < 0 ? numElem + 1 : 2 * numElem + 1;
    int mulOpNeeded = maxBitSetPos + setBitCount - 1;
    return mulOpNeeded <= mulOpThreshold;
  }

  return false;
}

Value *TranslatePowUsingFxcMulOnlyPattern(IRBuilder<>& Builder, Value *x, const int32_t y) {
  uint32_t absY = abs(y);
  // If y is zero then always return 1.
  if (absY == 0) {
    return ConstantFP::get(x->getType(), 1);
  }

  int lastSetPos = -1;
  Value *result = nullptr;
  Value *mul = nullptr;
  for (int i = 0; i < 32; i++) {
    if ((absY >> i) & 1) {
      for (int j = i; j > lastSetPos; j--) {
        if (!mul) {
          mul = x;
        }
        else {
          mul = Builder.CreateFMul(mul, mul);
        }
      }

      result = (result == nullptr) ? mul : Builder.CreateFMul(result, mul);
      lastSetPos = i;
    }
  }

  // Compute reciprocal for negative power values.
  if (y < 0) {
    Value* constOne = ConstantFP::get(x->getType(), 1);
    result = Builder.CreateFDiv(constOne, result);
  }

  return result;
}

Value *TranslatePowImpl(hlsl::OP *hlslOP, IRBuilder<>& Builder, Value *x, Value *y, bool isFXCCompatMode = false) {
  // As applicable implement pow using only mul ops as done by Fxc.
  int32_t p = 0;
  if (CanUseFxcMulOnlyPatternForPow(Builder, x, y, p)) {
    if (isFXCCompatMode) {
    return TranslatePowUsingFxcMulOnlyPattern(Builder, x, p);
    } else if (p == 2) {
      // Only take care 2 for it will not affect register pressure.
      return Builder.CreateFMul(x, x);
    }
  }

  // Default to log-mul-exp pattern if previous scenarios don't apply.
  // t = log(x);
  Value *logX =
    TrivialDxilUnaryOperation(DXIL::OpCode::Log, x, hlslOP, Builder);
  // t = y * t;
  Value *mulY = Builder.CreateFMul(logX, y);
  // pow = exp(t);
  return TrivialDxilUnaryOperation(DXIL::OpCode::Exp, mulY, hlslOP, Builder);
}

Value *TranslateAddUint64(CallInst *CI, IntrinsicOp IOP,
                                 OP::OpCode opcode,
                                 HLOperationLowerHelper &helper,  HLObjectOperationLowerHelper *pObjHelper, bool &Translated) {
  hlsl::OP *hlslOP = &helper.hlslOP;
  IRBuilder<> Builder(CI);
  Value *val = CI->getArgOperand(HLOperandIndex::kUnaryOpSrc0Idx);
  Type *Ty = val->getType();
  VectorType *VT = dyn_cast<VectorType>(Ty);
  if (!VT) {
    dxilutil::EmitErrorOnInstruction(
        CI, "AddUint64 can only be applied to uint2 and uint4 operands.");
    return UndefValue::get(Ty);
  }

  unsigned size = VT->getNumElements();
  if (size != 2 && size != 4) {
    dxilutil::EmitErrorOnInstruction(
        CI, "AddUint64 can only be applied to uint2 and uint4 operands.");
    return UndefValue::get(Ty);
  }
  Value *op0 = CI->getArgOperand(HLOperandIndex::kBinaryOpSrc0Idx);
  Value *op1 = CI->getArgOperand(HLOperandIndex::kBinaryOpSrc1Idx);

  Value *RetVal = UndefValue::get(Ty);

  Function *AddC = hlslOP->GetOpFunc(DXIL::OpCode::UAddc, helper.i32Ty);
  Value *opArg = Builder.getInt32(static_cast<unsigned>(DXIL::OpCode::UAddc));
  for (unsigned i=0; i<size; i+=2) {
    Value *low0 = Builder.CreateExtractElement(op0, i);
    Value *low1 = Builder.CreateExtractElement(op1, i);
    Value *lowWithC = Builder.CreateCall(AddC, { opArg, low0, low1});
    Value *low = Builder.CreateExtractValue(lowWithC, 0);
    RetVal = Builder.CreateInsertElement(RetVal, low, i);

    Value *carry = Builder.CreateExtractValue(lowWithC, 1);
    // Ext i1 to i32
    carry = Builder.CreateZExt(carry, helper.i32Ty);

    Value *hi0 = Builder.CreateExtractElement(op0, i+1);
    Value *hi1 = Builder.CreateExtractElement(op1, i+1);
    Value *hi = Builder.CreateAdd(hi0, hi1);
    hi = Builder.CreateAdd(hi, carry);
    RetVal = Builder.CreateInsertElement(RetVal, hi, i+1);
  }
  return RetVal;
}


bool IsValidLoadInput(Value *V) {
  // Must be load input.
  // TODO: report this error on front-end
  if (!V || !isa<CallInst>(V)) {
    return false;
  }
  CallInst *CI = cast<CallInst>(V);
  // Must be immediate.
  ConstantInt *opArg =
      cast<ConstantInt>(CI->getArgOperand(DXIL::OperandIndex::kOpcodeIdx));
  DXIL::OpCode op = static_cast<DXIL::OpCode>(opArg->getLimitedValue());
  if (op != DXIL::OpCode::LoadInput) {
    return false;
  }
  return true;
}

// Tunnel through insert/extract element and shuffle to find original source
// of scalar value, or specified element (vecIdx) of vector value.
Value *FindScalarSource(Value *src, unsigned vecIdx = 0) {
  Type *srcTy = src->getType()->getScalarType();
  while (src && !isa<UndefValue>(src)) {
    if (src->getType()->isVectorTy()) {
      if (InsertElementInst *IE = dyn_cast<InsertElementInst>(src)) {
        unsigned curIdx = (unsigned)cast<ConstantInt>(IE->getOperand(2))
          ->getUniqueInteger().getLimitedValue();
        src = IE->getOperand( (curIdx == vecIdx) ? 1 : 0 );
      } else if (ShuffleVectorInst *SV = dyn_cast<ShuffleVectorInst>(src)) {
        int newIdx = SV->getMaskValue(vecIdx);
        if (newIdx < 0)
          return UndefValue::get(srcTy);
        vecIdx = (unsigned)newIdx;
        src = SV->getOperand(0);
        unsigned numElt = src->getType()->getVectorNumElements();
        if (numElt <= vecIdx) {
          vecIdx -= numElt;
          src = SV->getOperand(1);
        }
      } else {
        return UndefValue::get(srcTy);  // Didn't find it.
      }
    } else {
      if (ExtractElementInst *EE = dyn_cast<ExtractElementInst>(src)) {
        vecIdx = (unsigned)cast<ConstantInt>(EE->getIndexOperand())
          ->getUniqueInteger().getLimitedValue();
        src = EE->getVectorOperand();
      } else if (hlsl::IsConvergentMarker(src)) {
        src = hlsl::GetConvergentSource(src);
      } else {
        break;  // Found it.
      }
    }
  }
  return src;
}

// Finds corresponding inputs, calls translation for each, and returns
// resulting vector or scalar.
// Uses functor that takes (inputElemID, rowIdx, colIdx), and returns
// translation for one input scalar.
Value *TranslateEvalHelper(CallInst *CI, Value *val, IRBuilder<> &Builder,
    std::function<Value*(Value*, Value*, Value*)> fnTranslateScalarInput) {
  Type *Ty = CI->getType();
  Value *result = UndefValue::get(Ty);
  if (Ty->isVectorTy()) {
    for (unsigned i = 0; i < Ty->getVectorNumElements(); ++i) {
      Value *InputEl = FindScalarSource(val, i);
      if (!IsValidLoadInput(InputEl)) {
        dxilutil::EmitErrorOnInstruction(CI, "attribute evaluation can only be done "
                                             "on values taken directly from inputs.");
        return result;
      }
      CallInst *loadInput = cast<CallInst>(InputEl);
      Value *inputElemID = loadInput->getArgOperand(DXIL::OperandIndex::kLoadInputIDOpIdx);
      Value *rowIdx = loadInput->getArgOperand(DXIL::OperandIndex::kLoadInputRowOpIdx);
      Value *colIdx = loadInput->getArgOperand(DXIL::OperandIndex::kLoadInputColOpIdx);
      Value *Elt = fnTranslateScalarInput(inputElemID, rowIdx, colIdx);
      result = Builder.CreateInsertElement(result, Elt, i);
    }
  }
  else {
    Value *InputEl = FindScalarSource(val);
    if (!IsValidLoadInput(InputEl)) {
      dxilutil::EmitErrorOnInstruction(CI, "attribute evaluation can only be done "
                                           "on values taken directly from inputs.");
      return result;
    }
    CallInst *loadInput = cast<CallInst>(InputEl);
    Value *inputElemID = loadInput->getArgOperand(DXIL::OperandIndex::kLoadInputIDOpIdx);
    Value *rowIdx = loadInput->getArgOperand(DXIL::OperandIndex::kLoadInputRowOpIdx);
    Value *colIdx = loadInput->getArgOperand(DXIL::OperandIndex::kLoadInputColOpIdx);
    result = fnTranslateScalarInput(inputElemID, rowIdx, colIdx);
  }
  return result;
}

Value *TranslateEvalSample(CallInst *CI, IntrinsicOp IOP, OP::OpCode op,
                           HLOperationLowerHelper &helper,  HLObjectOperationLowerHelper *pObjHelper, bool &Translated) {
  hlsl::OP *hlslOP = &helper.hlslOP;
  Value *val = CI->getArgOperand(HLOperandIndex::kBinaryOpSrc0Idx);
  Value *sampleIdx = CI->getArgOperand(HLOperandIndex::kBinaryOpSrc1Idx);
  IRBuilder<> Builder(CI);
  OP::OpCode opcode = OP::OpCode::EvalSampleIndex; 
  Value *opArg = hlslOP->GetU32Const((unsigned)opcode);
  Function *evalFunc = hlslOP->GetOpFunc(opcode, CI->getType()->getScalarType());

  return TranslateEvalHelper(CI, val, Builder,
    [&](Value *inputElemID, Value *rowIdx, Value *colIdx) -> Value* {
      return Builder.CreateCall(evalFunc, { opArg, inputElemID, rowIdx, colIdx, sampleIdx });
    }
  );
}

Value *TranslateEvalSnapped(CallInst *CI, IntrinsicOp IOP, OP::OpCode op,
                            HLOperationLowerHelper &helper,
                            HLObjectOperationLowerHelper *pObjHelper,
                            bool &Translated) {
  hlsl::OP *hlslOP = &helper.hlslOP;
  Value *val = CI->getArgOperand(HLOperandIndex::kBinaryOpSrc0Idx);
  Value *offset = CI->getArgOperand(HLOperandIndex::kBinaryOpSrc1Idx);
  IRBuilder<> Builder(CI);
  Value *offsetX = Builder.CreateExtractElement(offset, (uint64_t)0);
  Value *offsetY = Builder.CreateExtractElement(offset, 1);
  OP::OpCode opcode = OP::OpCode::EvalSnapped; 
  Value *opArg = hlslOP->GetU32Const((unsigned)opcode);
  Function *evalFunc = hlslOP->GetOpFunc(opcode, CI->getType()->getScalarType());

  return TranslateEvalHelper(CI, val, Builder,
    [&](Value *inputElemID, Value *rowIdx, Value *colIdx) -> Value* {
      return Builder.CreateCall(evalFunc, { opArg, inputElemID, rowIdx, colIdx, offsetX, offsetY });
    }
  );
}

Value *TranslateEvalCentroid(CallInst *CI, IntrinsicOp IOP, OP::OpCode op,
                             HLOperationLowerHelper &helper,
                             HLObjectOperationLowerHelper *pObjHelper,
                             bool &Translated) {
  hlsl::OP *hlslOP = &helper.hlslOP;
  Value *val = CI->getArgOperand(DXIL::OperandIndex::kUnarySrc0OpIdx);
  IRBuilder<> Builder(CI);
  OP::OpCode opcode = OP::OpCode::EvalCentroid; 
  Value *opArg = hlslOP->GetU32Const((unsigned)opcode);
  Function *evalFunc = hlslOP->GetOpFunc(opcode, CI->getType()->getScalarType());

  return TranslateEvalHelper(CI, val, Builder,
    [&](Value *inputElemID, Value *rowIdx, Value *colIdx) -> Value* {
      return Builder.CreateCall(evalFunc, { opArg, inputElemID, rowIdx, colIdx });
    }
  );
}

Value *TranslateGetAttributeAtVertex(CallInst *CI, IntrinsicOp IOP, OP::OpCode op,
                                     HLOperationLowerHelper &helper,
                                     HLObjectOperationLowerHelper *pObjHelper,
                                     bool &Translated) {
  DXASSERT(op == OP::OpCode::AttributeAtVertex, "Wrong opcode to translate");
  hlsl::OP *hlslOP = &helper.hlslOP;
  IRBuilder<> Builder(CI);
  Value *val = CI->getArgOperand(DXIL::OperandIndex::kBinarySrc0OpIdx);
  Value *vertexIdx = CI->getArgOperand(DXIL::OperandIndex::kBinarySrc1OpIdx);
  Value *vertexI8Idx = Builder.CreateTrunc(vertexIdx, Type::getInt8Ty(CI->getContext()));
  Value *opArg = hlslOP->GetU32Const((unsigned)op);
  Function *evalFunc = hlslOP->GetOpFunc(op, val->getType()->getScalarType());

  return TranslateEvalHelper(CI, val, Builder,
    [&](Value *inputElemID, Value *rowIdx, Value *colIdx) -> Value* {
      return Builder.CreateCall(evalFunc, { opArg, inputElemID, rowIdx, colIdx,  vertexI8Idx });
    }
  );
}

Value *TrivialNoArgOperation(CallInst *CI, IntrinsicOp IOP, OP::OpCode opcode,
                             HLOperationLowerHelper &helper,  HLObjectOperationLowerHelper *pObjHelper, bool &Translated) {
  hlsl::OP *hlslOP = &helper.hlslOP;
  Type *Ty = Type::getVoidTy(CI->getContext());

  Constant *opArg = hlslOP->GetU32Const((unsigned)opcode);
  Value *args[] = {opArg};
  IRBuilder<> Builder(CI);
  Value *dxilOp = TrivialDxilOperation(opcode, args, Ty, Ty, hlslOP, Builder);

  return dxilOp;
}

Value *TrivialNoArgWithRetOperation(CallInst *CI, IntrinsicOp IOP, OP::OpCode opcode,
                             HLOperationLowerHelper &helper,  HLObjectOperationLowerHelper *pObjHelper, bool &Translated) {
  hlsl::OP *hlslOP = &helper.hlslOP;
  Type *Ty = CI->getType();

  Constant *opArg = hlslOP->GetU32Const((unsigned)opcode);
  Value *args[] = {opArg};
  IRBuilder<> Builder(CI);
  Value *dxilOp = TrivialDxilOperation(opcode, args, Ty, Ty, hlslOP, Builder);

  return dxilOp;
}

Value *TranslateGetRTSamplePos(CallInst *CI, IntrinsicOp IOP, OP::OpCode op,
                               HLOperationLowerHelper &helper,  HLObjectOperationLowerHelper *pObjHelper, bool &Translated) {
  hlsl::OP *hlslOP = &helper.hlslOP;
  OP::OpCode opcode = OP::OpCode::RenderTargetGetSamplePosition;
  IRBuilder<> Builder(CI);

  Type *Ty = Type::getVoidTy(CI->getContext());
  Value *val = CI->getArgOperand(HLOperandIndex::kUnaryOpSrc0Idx);

  Constant *opArg = hlslOP->GetU32Const((unsigned)opcode);
  Value *args[] = {opArg, val};

  Value *samplePos =
      TrivialDxilOperation(opcode, args, Ty, Ty, hlslOP, Builder);

  Value *result = UndefValue::get(CI->getType());
  Value *samplePosX = Builder.CreateExtractValue(samplePos, 0);
  Value *samplePosY = Builder.CreateExtractValue(samplePos, 1);
  result = Builder.CreateInsertElement(result, samplePosX, (uint64_t)0);
  result = Builder.CreateInsertElement(result, samplePosY, 1);
  return result;
}

// val QuadReadLaneAt(val, uint);
Value *TranslateQuadReadLaneAt(CallInst *CI, IntrinsicOp IOP,
                                  OP::OpCode opcode,
                                  HLOperationLowerHelper &helper,  HLObjectOperationLowerHelper *pObjHelper, bool &Translated) {
  hlsl::OP *hlslOP = &helper.hlslOP;
  Value *refArgs[] = {nullptr, CI->getOperand(1), CI->getOperand(2)};
  return TrivialDxilOperation(DXIL::OpCode::QuadReadLaneAt, refArgs,
                              CI->getOperand(1)->getType(), CI, hlslOP);
}
// Wave intrinsics of the form fn(val,QuadOpKind)->val
Value *TranslateQuadReadAcross(CallInst *CI, IntrinsicOp IOP, OP::OpCode opcode,
                               HLOperationLowerHelper &helper,  HLObjectOperationLowerHelper *pObjHelper, bool &Translated) {
  hlsl::OP *hlslOP = &helper.hlslOP;
  DXIL::QuadOpKind opKind;
  switch (IOP) {
  case IntrinsicOp::IOP_QuadReadAcrossX: opKind = DXIL::QuadOpKind::ReadAcrossX; break;
  case IntrinsicOp::IOP_QuadReadAcrossY: opKind = DXIL::QuadOpKind::ReadAcrossY; break;
  default: DXASSERT_NOMSG(IOP == IntrinsicOp::IOP_QuadReadAcrossDiagonal);
  case IntrinsicOp::IOP_QuadReadAcrossDiagonal: opKind = DXIL::QuadOpKind::ReadAcrossDiagonal; break;
  }
  Constant *OpArg = hlslOP->GetI8Const((unsigned)opKind);
  Value *refArgs[] = {nullptr, CI->getOperand(1), OpArg};
  return TrivialDxilOperation(DXIL::OpCode::QuadOp, refArgs,
                              CI->getOperand(1)->getType(), CI, hlslOP);
}

// WaveAllEqual(val<n>)->bool<n>
Value *TranslateWaveAllEqual(CallInst *CI, IntrinsicOp IOP, OP::OpCode opcode,
                             HLOperationLowerHelper &helper,  HLObjectOperationLowerHelper *pObjHelper, bool &Translated) {
  hlsl::OP *hlslOP = &helper.hlslOP;
  Value *src = CI->getArgOperand(HLOperandIndex::kWaveAllEqualValueOpIdx);
  IRBuilder<> Builder(CI);

  Type *Ty = src->getType();
  Type *RetTy = Type::getInt1Ty(CI->getContext());
  if (Ty->isVectorTy())
    RetTy = VectorType::get(RetTy, Ty->getVectorNumElements());

  Constant *opArg = hlslOP->GetU32Const((unsigned)DXIL::OpCode::WaveActiveAllEqual);
  Value *args[] = {opArg, src};

  return TrivialDxilOperation(DXIL::OpCode::WaveActiveAllEqual, args, Ty, RetTy,
                              hlslOP, Builder);
}

// WaveMatch(val<n>)->uint4
Value *TranslateWaveMatch(CallInst *CI, IntrinsicOp IOP, OP::OpCode Opc,
                          HLOperationLowerHelper &Helper,
                          HLObjectOperationLowerHelper *ObjHelper,
                          bool &Translated) {
  hlsl::OP *Op = &Helper.hlslOP;
  IRBuilder<> Builder(CI);

  // Generate a dx.op.waveMatch call for each scalar in the input, and perform
  // a bitwise AND between each result to derive the final bitmask in the case
  // of vector inputs.

  // (1) Collect the list of all scalar inputs (e.g. decompose vectors)
  SmallVector<Value *, 4> ScalarInputs;

  Value *Val = CI->getArgOperand(1);
  Type *ValTy = Val->getType();
  Type *EltTy = ValTy->getScalarType();

  if (ValTy->isVectorTy()) {
    for (uint64_t i = 0, e = ValTy->getVectorNumElements(); i != e; ++i) {
      Value *Elt = Builder.CreateExtractElement(Val, i);
      ScalarInputs.push_back(Elt);
    }
  } else {
    ScalarInputs.push_back(Val);
  }

  Value *Res = nullptr;
  Constant *OpcArg = Op->GetU32Const((unsigned)DXIL::OpCode::WaveMatch);
  Value *Fn = Op->GetOpFunc(OP::OpCode::WaveMatch, EltTy);

  // (2) For each scalar, emit a call to dx.op.waveMatch. If this is not the
  // first scalar, then AND the result with the accumulator.
  for (unsigned i = 0, e = ScalarInputs.size(); i != e; ++i) {
    Value *Args[] = { OpcArg, ScalarInputs[i] };
    Value *Call = Builder.CreateCall(Fn, Args);

    if (Res) {
      // Generate bitwise AND of the components
      for (unsigned j = 0; j != 4; ++j) {
        Value *ResVal = Builder.CreateExtractValue(Res, j);
        Value *CallVal = Builder.CreateExtractValue(Call, j);
        Value *And = Builder.CreateAnd(ResVal, CallVal);
        Res = Builder.CreateInsertValue(Res, And, j);
      }
    } else {
      Res = Call;
    }
  }

  // (3) Convert the final aggregate into a vector to make the types match
  Value *ResVec = UndefValue::get(CI->getType());
  for (unsigned i = 0; i != 4; ++i) {
    Value *Elt = Builder.CreateExtractValue(Res, i);
    ResVec = Builder.CreateInsertElement(ResVec, Elt, i);
  }

  return ResVec;
}

// Wave intrinsics of the form fn(valA)->valB, where no overloading takes place
Value *TranslateWaveA2B(CallInst *CI, IntrinsicOp IOP, OP::OpCode opcode,
                        HLOperationLowerHelper &helper,  HLObjectOperationLowerHelper *pObjHelper, bool &Translated) {
  hlsl::OP *hlslOP = &helper.hlslOP;
  Value *refArgs[] = {nullptr, CI->getOperand(1)};
  return TrivialDxilOperation(opcode, refArgs, helper.voidTy, CI, hlslOP);
}
// Wave ballot intrinsic.
Value *TranslateWaveBallot(CallInst *CI, IntrinsicOp IOP, OP::OpCode opcode,
  HLOperationLowerHelper &helper, HLObjectOperationLowerHelper *pObjHelper, bool &Translated) {
  // The high-level operation is uint4 ballot(i1).
  // The DXIL operation is struct.u4 ballot(i1).
  // To avoid updating users with more than a simple replace, we translate into
  // a call into struct.u4, then reassemble the vector.
  // Scalarization and constant propagation take care of cleanup.
  IRBuilder<> B(CI);

  // Make the DXIL call itself.
  hlsl::OP *hlslOP = &helper.hlslOP;
  Constant *opArg = hlslOP->GetU32Const((unsigned)opcode);
  Value *refArgs[] = { opArg, CI->getOperand(1) };
  Function *dxilFunc = hlslOP->GetOpFunc(opcode, Type::getVoidTy(CI->getContext()));
  Value *dxilVal = B.CreateCall(dxilFunc, refArgs, hlslOP->GetOpCodeName(opcode));

  // Assign from the call results into a vector.
  Type *ResTy = CI->getType();
  DXASSERT_NOMSG(ResTy->isVectorTy() && ResTy->getVectorNumElements() == 4);
  DXASSERT_NOMSG(dxilVal->getType()->isStructTy() &&
                 dxilVal->getType()->getNumContainedTypes() == 4);

  // 'x' component is the first vector element, highest bits.
  Value *ResVal = llvm::UndefValue::get(ResTy);
  for (unsigned Idx = 0; Idx < 4; ++Idx) {
    ResVal = B.CreateInsertElement(
        ResVal, B.CreateExtractValue(dxilVal, ArrayRef<unsigned>(Idx)), Idx);
  }

  return ResVal;
}

static bool WaveIntrinsicNeedsSign(OP::OpCode opcode) {
  return opcode == OP::OpCode::WaveActiveOp ||
         opcode == OP::OpCode::WavePrefixOp;
}

static unsigned WaveIntrinsicToSignedOpKind(IntrinsicOp IOP) {
  if (IOP == IntrinsicOp::IOP_WaveActiveUMax ||
      IOP == IntrinsicOp::IOP_WaveActiveUMin ||
      IOP == IntrinsicOp::IOP_WaveActiveUSum ||
      IOP == IntrinsicOp::IOP_WaveActiveUProduct ||
      IOP == IntrinsicOp::IOP_WaveMultiPrefixUProduct ||
      IOP == IntrinsicOp::IOP_WaveMultiPrefixUSum ||
      IOP == IntrinsicOp::IOP_WavePrefixUSum ||
      IOP == IntrinsicOp::IOP_WavePrefixUProduct)
    return (unsigned)DXIL::SignedOpKind::Unsigned;
  return (unsigned)DXIL::SignedOpKind::Signed;
}

static unsigned WaveIntrinsicToOpKind(IntrinsicOp IOP) {
  switch (IOP) {
  // Bit operations.
  case IntrinsicOp::IOP_WaveActiveBitOr:
    return (unsigned)DXIL::WaveBitOpKind::Or;
  case IntrinsicOp::IOP_WaveActiveBitAnd:
    return (unsigned)DXIL::WaveBitOpKind::And;
  case IntrinsicOp::IOP_WaveActiveBitXor:
    return (unsigned)DXIL::WaveBitOpKind::Xor;
  // Prefix operations.
  case IntrinsicOp::IOP_WavePrefixSum:
  case IntrinsicOp::IOP_WavePrefixUSum:
    return (unsigned)DXIL::WaveOpKind::Sum;
  case IntrinsicOp::IOP_WavePrefixProduct:
  case IntrinsicOp::IOP_WavePrefixUProduct:
    return (unsigned)DXIL::WaveOpKind::Product;
    // Numeric operations.
  case IntrinsicOp::IOP_WaveActiveMax:
  case IntrinsicOp::IOP_WaveActiveUMax:
    return (unsigned)DXIL::WaveOpKind::Max;
  case IntrinsicOp::IOP_WaveActiveMin:
  case IntrinsicOp::IOP_WaveActiveUMin:
    return (unsigned)DXIL::WaveOpKind::Min;
  case IntrinsicOp::IOP_WaveActiveSum:
  case IntrinsicOp::IOP_WaveActiveUSum:
    return (unsigned)DXIL::WaveOpKind::Sum;
  case IntrinsicOp::IOP_WaveActiveProduct:
  case IntrinsicOp::IOP_WaveActiveUProduct:
  // MultiPrefix operations
  case IntrinsicOp::IOP_WaveMultiPrefixBitAnd:
    return (unsigned)DXIL::WaveMultiPrefixOpKind::And;
  case IntrinsicOp::IOP_WaveMultiPrefixBitOr:
    return (unsigned)DXIL::WaveMultiPrefixOpKind::Or;
  case IntrinsicOp::IOP_WaveMultiPrefixBitXor:
    return (unsigned)DXIL::WaveMultiPrefixOpKind::Xor;
  case IntrinsicOp::IOP_WaveMultiPrefixProduct:
  case IntrinsicOp::IOP_WaveMultiPrefixUProduct:
    return (unsigned)DXIL::WaveMultiPrefixOpKind::Product;
  case IntrinsicOp::IOP_WaveMultiPrefixSum:
  case IntrinsicOp::IOP_WaveMultiPrefixUSum:
    return (unsigned)DXIL::WaveMultiPrefixOpKind::Sum;
  default:
    DXASSERT(IOP == IntrinsicOp::IOP_WaveActiveProduct ||
             IOP == IntrinsicOp::IOP_WaveActiveUProduct,
             "else caller passed incorrect value");
    return (unsigned)DXIL::WaveOpKind::Product;
  }
}

// Wave intrinsics of the form fn(valA)->valA
Value *TranslateWaveA2A(CallInst *CI, IntrinsicOp IOP, OP::OpCode opcode,
                        HLOperationLowerHelper &helper,
                        HLObjectOperationLowerHelper *pObjHelper,
                        bool &Translated) {
  hlsl::OP *hlslOP = &helper.hlslOP;

  Constant *kindValInt = hlslOP->GetI8Const(WaveIntrinsicToOpKind(IOP));
  Constant *signValInt = hlslOP->GetI8Const(WaveIntrinsicToSignedOpKind(IOP));
  Value *refArgs[] = {nullptr, CI->getOperand(1), kindValInt, signValInt};
  unsigned refArgCount = _countof(refArgs);
  if (!WaveIntrinsicNeedsSign(opcode))
    refArgCount--;
  return TrivialDxilOperation(opcode,
                              llvm::ArrayRef<Value *>(refArgs, refArgCount),
                              CI->getOperand(1)->getType(), CI, hlslOP);
}

// WaveMultiPrefixOP(val<n>, mask) -> val<n>
Value *TranslateWaveMultiPrefix(CallInst *CI, IntrinsicOp IOP, OP::OpCode Opc,
                                HLOperationLowerHelper &Helper,
                                HLObjectOperationLowerHelper *ObjHelper,
                                bool &Translated) {
  hlsl::OP *Op = &Helper.hlslOP;

  Constant *KindValInt = Op->GetI8Const(WaveIntrinsicToOpKind(IOP));
  Constant *SignValInt = Op->GetI8Const(WaveIntrinsicToSignedOpKind(IOP));

  // Decompose mask into scalars
  IRBuilder<> Builder(CI);
  Value *Mask = CI->getArgOperand(2);
  Value *Mask0 = Builder.CreateExtractElement(Mask, (uint64_t)0);
  Value *Mask1 = Builder.CreateExtractElement(Mask, (uint64_t)1);
  Value *Mask2 = Builder.CreateExtractElement(Mask, (uint64_t)2);
  Value *Mask3 = Builder.CreateExtractElement(Mask, (uint64_t)3);

  Value *Args[] = { nullptr, CI->getOperand(1),
                    Mask0, Mask1, Mask2, Mask3, KindValInt, SignValInt };

  return TrivialDxilOperation(Opc, Args, CI->getOperand(1)->getType(), CI, Op);
}

// WaveMultiPrefixBitCount(i1, mask) -> i32
Value *TranslateWaveMultiPrefixBitCount(CallInst *CI, IntrinsicOp IOP,
                                        OP::OpCode Opc,
                                        HLOperationLowerHelper &Helper,
                                        HLObjectOperationLowerHelper *ObjHelper,
                                        bool &Translated) {
  hlsl::OP *Op = &Helper.hlslOP;

  // Decompose mask into scalars
  IRBuilder<> Builder(CI);
  Value *Mask = CI->getArgOperand(2);
  Value *Mask0 = Builder.CreateExtractElement(Mask, (uint64_t)0);
  Value *Mask1 = Builder.CreateExtractElement(Mask, (uint64_t)1);
  Value *Mask2 = Builder.CreateExtractElement(Mask, (uint64_t)2);
  Value *Mask3 = Builder.CreateExtractElement(Mask, (uint64_t)3);

  Value *Args[] = { nullptr, CI->getOperand(1), Mask0, Mask1, Mask2, Mask3 };

  return TrivialDxilOperation(Opc, Args, Helper.voidTy, CI, Op);
}

// Wave intrinsics of the form fn()->val
Value *TranslateWaveToVal(CallInst *CI, IntrinsicOp IOP, OP::OpCode opcode,
                          HLOperationLowerHelper &helper,  HLObjectOperationLowerHelper *pObjHelper, bool &Translated) {
  hlsl::OP *hlslOP = &helper.hlslOP;
  Value *refArgs[] = {nullptr};
  return TrivialDxilOperation(opcode, refArgs, helper.voidTy, CI, hlslOP);
}

// Wave intrinsics of the form fn(val,lane)->val
Value *TranslateWaveReadLaneAt(CallInst *CI, IntrinsicOp IOP, OP::OpCode opcode,
                               HLOperationLowerHelper &helper,  HLObjectOperationLowerHelper *pObjHelper, bool &Translated) {
  hlsl::OP *hlslOP = &helper.hlslOP;
  Value *refArgs[] = {nullptr, CI->getOperand(1), CI->getOperand(2)};
  return TrivialDxilOperation(DXIL::OpCode::WaveReadLaneAt, refArgs,
                              CI->getOperand(1)->getType(), CI, hlslOP);
}

// Wave intrinsics of the form fn(val)->val
Value *TranslateWaveReadLaneFirst(CallInst *CI, IntrinsicOp IOP,
                                  OP::OpCode opcode,
                                  HLOperationLowerHelper &helper,  HLObjectOperationLowerHelper *pObjHelper, bool &Translated) {
  hlsl::OP *hlslOP = &helper.hlslOP;
  Value *refArgs[] = {nullptr, CI->getOperand(1)};
  return TrivialDxilOperation(DXIL::OpCode::WaveReadLaneFirst, refArgs,
                              CI->getOperand(1)->getType(), CI, hlslOP);
}

Value *TranslateAbs(CallInst *CI, IntrinsicOp IOP, OP::OpCode opcode,
                    HLOperationLowerHelper &helper,  HLObjectOperationLowerHelper *pObjHelper, bool &Translated) {
  hlsl::OP *hlslOP = &helper.hlslOP;
  Type *pOverloadTy = CI->getType()->getScalarType();
  if (pOverloadTy->isFloatingPointTy()) {
    Value *refArgs[] = {nullptr, CI->getOperand(1)};
    return TrivialDxilOperation(DXIL::OpCode::FAbs, refArgs, CI->getType(), CI,
                                hlslOP);
  } else {
    Value *src = CI->getArgOperand(HLOperandIndex::kUnaryOpSrc0Idx);
    IRBuilder<> Builder(CI);
    Value *neg = Builder.CreateNeg(src);
    return TrivialDxilBinaryOperation(DXIL::OpCode::IMax, src, neg, hlslOP,
                                      Builder);
  }
}

Value *TranslateUAbs(CallInst *CI, IntrinsicOp IOP, OP::OpCode opcode,
  HLOperationLowerHelper &helper, HLObjectOperationLowerHelper *pObjHelper, bool &Translated) {
  return CI->getOperand(HLOperandIndex::kUnaryOpSrc0Idx); // No-op
}

Value *GenerateCmpNEZero(Value *val, IRBuilder<> Builder) {
  Type *Ty = val->getType();
  Type *EltTy = Ty->getScalarType();

  Constant *zero = nullptr;
  if (EltTy->isFloatingPointTy())
    zero = ConstantFP::get(EltTy, 0);
  else
    zero = ConstantInt::get(EltTy, 0);

  if (Ty != EltTy) {
    zero = ConstantVector::getSplat(Ty->getVectorNumElements(), zero);
  }

  if (EltTy->isFloatingPointTy())
    return Builder.CreateFCmpUNE(val, zero);
  else
    return Builder.CreateICmpNE(val, zero);
}

Value *TranslateAllForValue(Value *val, IRBuilder<> &Builder) {
  Value *cond = GenerateCmpNEZero(val, Builder);

  Type *Ty = val->getType();
  Type *EltTy = Ty->getScalarType();

  if (Ty != EltTy) {
    Value *Result = Builder.CreateExtractElement(cond, (uint64_t)0);
    for (unsigned i = 1; i < Ty->getVectorNumElements(); i++) {
      Value *Elt = Builder.CreateExtractElement(cond, i);
      Result = Builder.CreateAnd(Result, Elt);
    }
    return Result;
  } else
    return cond;
}

Value *TranslateAll(CallInst *CI, IntrinsicOp IOP, OP::OpCode opcode,
                    HLOperationLowerHelper &helper,  HLObjectOperationLowerHelper *pObjHelper, bool &Translated) {
  Value *val = CI->getArgOperand(HLOperandIndex::kUnaryOpSrc0Idx);
  IRBuilder<> Builder(CI);
  return TranslateAllForValue(val, Builder);
}

Value *TranslateAny(CallInst *CI, IntrinsicOp IOP, OP::OpCode opcode,
                    HLOperationLowerHelper &helper,  HLObjectOperationLowerHelper *pObjHelper, bool &Translated) {
  Value *val = CI->getArgOperand(HLOperandIndex::kUnaryOpSrc0Idx);

  IRBuilder<> Builder(CI);

  Value *cond = GenerateCmpNEZero(val, Builder);

  Type *Ty = val->getType();
  Type *EltTy = Ty->getScalarType();

  if (Ty != EltTy) {
    Value *Result = Builder.CreateExtractElement(cond, (uint64_t)0);
    for (unsigned i = 1; i < Ty->getVectorNumElements(); i++) {
      Value *Elt = Builder.CreateExtractElement(cond, i);
      Result = Builder.CreateOr(Result, Elt);
    }
    return Result;
  } else
    return cond;
}

Value *TranslateBitcast(CallInst *CI, IntrinsicOp IOP, OP::OpCode opcode,
                        HLOperationLowerHelper &helper,  HLObjectOperationLowerHelper *pObjHelper, bool &Translated) {
  Type *Ty = CI->getType();
  Value *op = CI->getArgOperand(HLOperandIndex::kUnaryOpSrc0Idx);
  IRBuilder<> Builder(CI);
  return Builder.CreateBitCast(op, Ty);
}

Value *TranslateDoubleAsUint(Value *x, Value *lo, Value *hi,
                             IRBuilder<> &Builder, hlsl::OP *hlslOP) {
  Type *Ty = x->getType();
  Type *outTy = lo->getType()->getPointerElementType();
  DXIL::OpCode opcode = DXIL::OpCode::SplitDouble;

  Function *dxilFunc = hlslOP->GetOpFunc(opcode, Ty->getScalarType());
  Value *opArg = hlslOP->GetU32Const(static_cast<unsigned>(opcode));


  if (Ty->isVectorTy()) {
    Value *retValLo = llvm::UndefValue::get(outTy);
    Value *retValHi = llvm::UndefValue::get(outTy);
    unsigned vecSize = Ty->getVectorNumElements();

    for (unsigned i = 0; i < vecSize; i++) {
      Value *Elt = Builder.CreateExtractElement(x, i);
      Value *EltOP = Builder.CreateCall(dxilFunc, {opArg, Elt},
                                        hlslOP->GetOpCodeName(opcode));
      Value *EltLo = Builder.CreateExtractValue(EltOP, 0);
      retValLo = Builder.CreateInsertElement(retValLo, EltLo, i);
      Value *EltHi = Builder.CreateExtractValue(EltOP, 1);
      retValHi = Builder.CreateInsertElement(retValHi, EltHi, i);
    }
    Builder.CreateStore(retValLo, lo);
    Builder.CreateStore(retValHi, hi);
  } else {
    Value *retVal =
        Builder.CreateCall(dxilFunc, {opArg, x}, hlslOP->GetOpCodeName(opcode));
    Value *retValLo = Builder.CreateExtractValue(retVal, 0);
    Value *retValHi = Builder.CreateExtractValue(retVal, 1);
    Builder.CreateStore(retValLo, lo);
    Builder.CreateStore(retValHi, hi);
  }

  return nullptr;
}

Value *TranslateAsUint(CallInst *CI, IntrinsicOp IOP, OP::OpCode opcode,
                       HLOperationLowerHelper &helper,
                       HLObjectOperationLowerHelper *pObjHelper,
                       bool &Translated) {
  if (CI->getNumArgOperands() == 2) {
    return TranslateBitcast(CI, IOP, opcode, helper, pObjHelper, Translated);
  } else {
    DXASSERT_NOMSG(CI->getNumArgOperands() == 4);
    hlsl::OP *hlslOP = &helper.hlslOP;
    Value *x = CI->getArgOperand(HLOperandIndex::kTrinaryOpSrc0Idx);
    DXASSERT_NOMSG(x->getType()->getScalarType()->isDoubleTy());
    Value *lo = CI->getArgOperand(HLOperandIndex::kTrinaryOpSrc1Idx);
    Value *hi = CI->getArgOperand(HLOperandIndex::kTrinaryOpSrc2Idx);
    IRBuilder<> Builder(CI);
    return TranslateDoubleAsUint(x, lo, hi, Builder, hlslOP);
  }
}

Value *TranslateAsDouble(CallInst *CI, IntrinsicOp IOP, OP::OpCode opcode,
                        HLOperationLowerHelper &helper,  HLObjectOperationLowerHelper *pObjHelper, bool &Translated) {
  hlsl::OP *hlslOP = &helper.hlslOP;
  Value *x = CI->getArgOperand(HLOperandIndex::kBinaryOpSrc0Idx);
  Value *y = CI->getArgOperand(HLOperandIndex::kBinaryOpSrc1Idx);

  Value *opArg = hlslOP->GetU32Const(static_cast<unsigned>(opcode));
  IRBuilder<> Builder(CI);
  return TrivialDxilOperation(opcode, { opArg, x, y }, CI->getType(), CI->getType(), hlslOP, Builder);
}

Value *TranslateAtan2(CallInst *CI, IntrinsicOp IOP, OP::OpCode opcode,
                      HLOperationLowerHelper &helper,  HLObjectOperationLowerHelper *pObjHelper, bool &Translated) {
  hlsl::OP *hlslOP = &helper.hlslOP;
  Value *y = CI->getArgOperand(HLOperandIndex::kBinaryOpSrc0Idx);
  Value *x = CI->getArgOperand(HLOperandIndex::kBinaryOpSrc1Idx);

  IRBuilder<> Builder(CI);
  Value *tan = Builder.CreateFDiv(y, x);

  Value *atan =
      TrivialDxilUnaryOperation(OP::OpCode::Atan, tan, hlslOP, Builder);
  // Modify atan result based on https://en.wikipedia.org/wiki/Atan2.
  Type *Ty = x->getType();
  Constant *pi = ConstantFP::get(Ty->getScalarType(), M_PI);
  Constant *halfPi = ConstantFP::get(Ty->getScalarType(), M_PI / 2);
  Constant *negHalfPi = ConstantFP::get(Ty->getScalarType(), -M_PI / 2);
  Constant *zero = ConstantFP::get(Ty->getScalarType(), 0);
  if (Ty->isVectorTy()) {
    unsigned vecSize = Ty->getVectorNumElements();
    pi = ConstantVector::getSplat(vecSize, pi);
    halfPi = ConstantVector::getSplat(vecSize, halfPi);
    negHalfPi = ConstantVector::getSplat(vecSize, negHalfPi);
    zero = ConstantVector::getSplat(vecSize, zero);
  }
  Value *atanAddPi = Builder.CreateFAdd(atan, pi);
  Value *atanSubPi = Builder.CreateFSub(atan, pi);

  // x > 0 -> atan.
  Value *result = atan;
  Value *xLt0 = Builder.CreateFCmpOLT(x, zero);
  Value *xEq0 = Builder.CreateFCmpOEQ(x, zero);

  Value *yGe0 = Builder.CreateFCmpOGE(y, zero);
  Value *yLt0 = Builder.CreateFCmpOLT(y, zero);
  // x < 0, y >= 0 -> atan + pi.
  Value *xLt0AndyGe0 = Builder.CreateAnd(xLt0, yGe0);
  result = Builder.CreateSelect(xLt0AndyGe0, atanAddPi, result);

  // x < 0, y < 0 -> atan - pi.
  Value *xLt0AndYLt0 = Builder.CreateAnd(xLt0, yLt0);
  result = Builder.CreateSelect(xLt0AndYLt0, atanSubPi, result);

  // x == 0, y < 0 -> -pi/2
  Value *xEq0AndYLt0 = Builder.CreateAnd(xEq0, yLt0);
  result = Builder.CreateSelect(xEq0AndYLt0, negHalfPi, result);
  // x == 0, y > 0 -> pi/2
  Value *xEq0AndYGe0 = Builder.CreateAnd(xEq0, yGe0);
  result = Builder.CreateSelect(xEq0AndYGe0, halfPi, result);

  return result;
}

Value *TranslateClamp(CallInst *CI, IntrinsicOp IOP, OP::OpCode opcode,
                      HLOperationLowerHelper &helper,  HLObjectOperationLowerHelper *pObjHelper, bool &Translated) {
  hlsl::OP *hlslOP = &helper.hlslOP;
  Type *Ty = CI->getType();
  Type *EltTy = Ty->getScalarType();
  DXIL::OpCode maxOp = DXIL::OpCode::FMax;
  DXIL::OpCode minOp = DXIL::OpCode::FMin;
  if (IOP == IntrinsicOp::IOP_uclamp) {
    maxOp = DXIL::OpCode::UMax;
    minOp = DXIL::OpCode::UMin;
  } else if (EltTy->isIntegerTy()) {
    maxOp = DXIL::OpCode::IMax;
    minOp = DXIL::OpCode::IMin;
  }

  Value *x = CI->getArgOperand(HLOperandIndex::kClampOpXIdx);
  Value *maxVal = CI->getArgOperand(HLOperandIndex::kClampOpMaxIdx);
  Value *minVal = CI->getArgOperand(HLOperandIndex::kClampOpMinIdx);

  IRBuilder<> Builder(CI);
  // min(max(x, minVal), maxVal).
  Value *maxXMinVal =
      TrivialDxilBinaryOperation(maxOp, x, minVal, hlslOP, Builder);
  return TrivialDxilBinaryOperation(minOp, maxXMinVal, maxVal, hlslOP, Builder);
}

Value *TranslateClip(CallInst *CI, IntrinsicOp IOP, OP::OpCode opcode,
                     HLOperationLowerHelper &helper,  HLObjectOperationLowerHelper *pObjHelper, bool &Translated) {
  hlsl::OP *hlslOP = &helper.hlslOP;
  Function *discard =
      hlslOP->GetOpFunc(OP::OpCode::Discard, Type::getVoidTy(CI->getContext()));
  IRBuilder<> Builder(CI);
  Value *cond = nullptr;
  Value *arg = CI->getArgOperand(HLOperandIndex::kUnaryOpSrc0Idx);
  if (VectorType *VT = dyn_cast<VectorType>(arg->getType())) {
    Value *elt = Builder.CreateExtractElement(arg, (uint64_t)0);
    cond = Builder.CreateFCmpOLT(elt, hlslOP->GetFloatConst(0));
    for (unsigned i = 1; i < VT->getNumElements(); i++) {
      Value *elt = Builder.CreateExtractElement(arg, i);
      Value *eltCond = Builder.CreateFCmpOLT(elt, hlslOP->GetFloatConst(0));
      cond = Builder.CreateOr(cond, eltCond);
    }
  } else
    cond = Builder.CreateFCmpOLT(arg, hlslOP->GetFloatConst(0));

  /*If discard condition evaluates to false at compile-time, then
  don't emit the discard instruction.*/
  if (ConstantInt *constCond = dyn_cast<ConstantInt>(cond))
    if (!constCond->getLimitedValue())
      return nullptr;

  Constant *opArg = hlslOP->GetU32Const((unsigned)OP::OpCode::Discard);
  Builder.CreateCall(discard, {opArg, cond});
  return nullptr;
}

Value *TranslateCross(CallInst *CI, IntrinsicOp IOP, OP::OpCode opcode,
                      HLOperationLowerHelper &helper,  HLObjectOperationLowerHelper *pObjHelper, bool &Translated) {
  VectorType *VT = cast<VectorType>(CI->getType());
  DXASSERT_NOMSG(VT->getNumElements() == 3);

  Value *op0 = CI->getArgOperand(HLOperandIndex::kBinaryOpSrc0Idx);
  Value *op1 = CI->getArgOperand(HLOperandIndex::kBinaryOpSrc1Idx);

  IRBuilder<> Builder(CI);
  Value *op0_x = Builder.CreateExtractElement(op0, (uint64_t)0);
  Value *op0_y = Builder.CreateExtractElement(op0, 1);
  Value *op0_z = Builder.CreateExtractElement(op0, 2);

  Value *op1_x = Builder.CreateExtractElement(op1, (uint64_t)0);
  Value *op1_y = Builder.CreateExtractElement(op1, 1);
  Value *op1_z = Builder.CreateExtractElement(op1, 2);

  auto MulSub = [&](Value *x0, Value *y0, Value *x1, Value *y1) -> Value * {
    Value *xy = Builder.CreateFMul(x0, y1);
    Value *yx = Builder.CreateFMul(y0, x1);
    return Builder.CreateFSub(xy, yx);
  };

  Value *yz_zy = MulSub(op0_y, op0_z, op1_y, op1_z);
  Value *zx_xz = MulSub(op0_z, op0_x, op1_z, op1_x);
  Value *xy_yx = MulSub(op0_x, op0_y, op1_x, op1_y);

  Value *cross = UndefValue::get(VT);
  cross = Builder.CreateInsertElement(cross, yz_zy, (uint64_t)0);
  cross = Builder.CreateInsertElement(cross, zx_xz, 1);
  cross = Builder.CreateInsertElement(cross, xy_yx, 2);
  return cross;
}

Value *TranslateDegrees(CallInst *CI, IntrinsicOp IOP, OP::OpCode opcode,
                        HLOperationLowerHelper &helper,  HLObjectOperationLowerHelper *pObjHelper, bool &Translated) {
  IRBuilder<> Builder(CI);
  Type *Ty = CI->getType();
  Value *val = CI->getArgOperand(HLOperandIndex::kUnaryOpSrc0Idx);
  // 180/pi.
  Constant *toDegreeConst = ConstantFP::get(Ty->getScalarType(), 180 / M_PI);
  if (Ty != Ty->getScalarType()) {
    toDegreeConst =
        ConstantVector::getSplat(Ty->getVectorNumElements(), toDegreeConst);
  }
  return Builder.CreateFMul(toDegreeConst, val);
}

Value *TranslateDst(CallInst *CI, IntrinsicOp IOP, OP::OpCode opcode,
                    HLOperationLowerHelper &helper,  HLObjectOperationLowerHelper *pObjHelper, bool &Translated) {
  Value *src0 = CI->getArgOperand(HLOperandIndex::kBinaryOpSrc0Idx);
  Value *src1 = CI->getArgOperand(HLOperandIndex::kBinaryOpSrc1Idx);
  Type *Ty = src1->getType();
  IRBuilder<> Builder(CI);
  Value *Result = UndefValue::get(Ty);
  Constant *oneConst = ConstantFP::get(Ty->getScalarType(), 1);
  // dest.x = 1;
  Result = Builder.CreateInsertElement(Result, oneConst, (uint64_t)0);
  // dest.y = src0.y * src1.y;
  Value *src0_y = Builder.CreateExtractElement(src0, 1);
  Value *src1_y = Builder.CreateExtractElement(src1, 1);
  Value *yMuly = Builder.CreateFMul(src0_y, src1_y);
  Result = Builder.CreateInsertElement(Result, yMuly, 1);
  // dest.z = src0.z;
  Value *src0_z = Builder.CreateExtractElement(src0, 2);
  Result = Builder.CreateInsertElement(Result, src0_z, 2);
  // dest.w = src1.w;
  Value *src1_w = Builder.CreateExtractElement(src1, 3);
  Result = Builder.CreateInsertElement(Result, src1_w, 3);
  return Result;
}

Value *TranslateFirstbitHi(CallInst *CI, IntrinsicOp IOP, OP::OpCode opcode,
                           HLOperationLowerHelper &helper,
                           HLObjectOperationLowerHelper *pObjHelper,
                           bool &Translated) {
  Value *firstbitHi =
      TrivialUnaryOperation(CI, IOP, opcode, helper, pObjHelper, Translated);
  // firstbitHi == -1? -1 : (bitWidth-1 -firstbitHi);
  IRBuilder<> Builder(CI);
  Constant *neg1 = Builder.getInt32(-1);
  Value *src = CI->getArgOperand(HLOperandIndex::kUnaryOpSrc0Idx);

  Type *Ty = src->getType();
  IntegerType *EltTy = cast<IntegerType>(Ty->getScalarType());
  Constant *bitWidth = Builder.getInt32(EltTy->getBitWidth()-1);

  if (Ty == Ty->getScalarType()) {
    Value *sub = Builder.CreateSub(bitWidth, firstbitHi);
    Value *cond = Builder.CreateICmpEQ(neg1, firstbitHi);
    return Builder.CreateSelect(cond, neg1, sub);
  } else {
    Value *result = UndefValue::get(CI->getType());
    unsigned vecSize = Ty->getVectorNumElements();
    for (unsigned i = 0; i < vecSize; i++) {
      Value *EltFirstBit = Builder.CreateExtractElement(firstbitHi, i);
      Value *sub = Builder.CreateSub(bitWidth, EltFirstBit);
      Value *cond = Builder.CreateICmpEQ(neg1, EltFirstBit);
      Value *Elt = Builder.CreateSelect(cond, neg1, sub);
      result = Builder.CreateInsertElement(result, Elt, i);
    }
    return result;
  }
}

Value *TranslateFirstbitLo(CallInst *CI, IntrinsicOp IOP, OP::OpCode opcode,
                           HLOperationLowerHelper &helper,
                           HLObjectOperationLowerHelper *pObjHelper,
                           bool &Translated) {
  Value *firstbitLo =
      TrivialUnaryOperation(CI, IOP, opcode, helper, pObjHelper, Translated);
  return firstbitLo;
}

Value *TranslateLit(CallInst *CI, IntrinsicOp IOP, OP::OpCode opcode,
                    HLOperationLowerHelper &helper,  HLObjectOperationLowerHelper *pObjHelper, bool &Translated) {
  Value *n_dot_l = CI->getArgOperand(HLOperandIndex::kTrinaryOpSrc0Idx);
  Value *n_dot_h = CI->getArgOperand(HLOperandIndex::kTrinaryOpSrc1Idx);
  Value *m = CI->getArgOperand(HLOperandIndex::kTrinaryOpSrc2Idx);
  IRBuilder<> Builder(CI);

  Type *Ty = m->getType();
  Value *Result = UndefValue::get(VectorType::get(Ty, 4));
  // Result = (ambient, diffuse, specular, 1)
  // ambient = 1.
  Constant *oneConst = ConstantFP::get(Ty, 1);
  Result = Builder.CreateInsertElement(Result, oneConst, (uint64_t)0);
  // Result.w = 1.
  Result = Builder.CreateInsertElement(Result, oneConst, 3);
  // diffuse = (n_dot_l < 0) ? 0 : n_dot_l.
  Constant *zeroConst = ConstantFP::get(Ty, 0);
  Value *nlCmp = Builder.CreateFCmpOLT(n_dot_l, zeroConst);
  Value *diffuse = Builder.CreateSelect(nlCmp, zeroConst, n_dot_l);
  Result = Builder.CreateInsertElement(Result, diffuse, 1);
  // specular = ((n_dot_l < 0) || (n_dot_h < 0)) ? 0: (n_dot_h ^ m).
  Value *nhCmp = Builder.CreateFCmpOLT(n_dot_h, zeroConst);
  Value *specCond = Builder.CreateOr(nlCmp, nhCmp);
  bool isFXCCompatMode = CI->getModule()->GetHLModule().GetHLOptions().bFXCCompatMode;
  Value *nhPowM = TranslatePowImpl(&helper.hlslOP, Builder, n_dot_h, m, isFXCCompatMode);
  Value *spec = Builder.CreateSelect(specCond, zeroConst, nhPowM);
  Result = Builder.CreateInsertElement(Result, spec, 2);
  return Result;
}

Value *TranslateRadians(CallInst *CI, IntrinsicOp IOP, OP::OpCode opcode,
                        HLOperationLowerHelper &helper,  HLObjectOperationLowerHelper *pObjHelper, bool &Translated) {
  IRBuilder<> Builder(CI);
  Type *Ty = CI->getType();
  Value *val = CI->getArgOperand(HLOperandIndex::kUnaryOpSrc0Idx);
  // pi/180.
  Constant *toRadianConst = ConstantFP::get(Ty->getScalarType(), M_PI / 180);
  if (Ty != Ty->getScalarType()) {
    toRadianConst =
        ConstantVector::getSplat(Ty->getVectorNumElements(), toRadianConst);
  }
  return Builder.CreateFMul(toRadianConst, val);
}

Value *TranslateF16ToF32(CallInst *CI, IntrinsicOp IOP, OP::OpCode opcode,
                         HLOperationLowerHelper &helper,  HLObjectOperationLowerHelper *pObjHelper, bool &Translated) {
  IRBuilder<> Builder(CI);

  Value *x = CI->getArgOperand(HLOperandIndex::kUnaryOpSrc0Idx);
  Type *Ty = CI->getType();

  Function *f16tof32 =
      helper.hlslOP.GetOpFunc(opcode, helper.voidTy);
  return TrivialDxilOperation(
      f16tof32, opcode, {Builder.getInt32(static_cast<unsigned>(opcode)), x},
      x->getType(), Ty, &helper.hlslOP, Builder);
}

Value *TranslateF32ToF16(CallInst *CI, IntrinsicOp IOP, OP::OpCode opcode,
                         HLOperationLowerHelper &helper,  HLObjectOperationLowerHelper *pObjHelper, bool &Translated) {
  IRBuilder<> Builder(CI);

  Value *x = CI->getArgOperand(HLOperandIndex::kUnaryOpSrc0Idx);
  Type *Ty = CI->getType();

  Function *f32tof16 =
      helper.hlslOP.GetOpFunc(opcode, helper.voidTy);
  return TrivialDxilOperation(
      f32tof16, opcode, {Builder.getInt32(static_cast<unsigned>(opcode)), x},
      x->getType(), Ty, &helper.hlslOP, Builder);
}

Value *TranslateLength(CallInst *CI, Value *val, hlsl::OP *hlslOP) {
  IRBuilder<> Builder(CI);
  if (VectorType *VT = dyn_cast<VectorType>(val->getType())) {
    Value *Elt = Builder.CreateExtractElement(val, (uint64_t)0);
    unsigned size = VT->getNumElements();
    if (size > 1) {
      Value *Sum = Builder.CreateFMul(Elt, Elt);
      for (unsigned i = 1; i < size; i++) {
        Elt = Builder.CreateExtractElement(val, i);
        Value *Mul = Builder.CreateFMul(Elt, Elt);
        Sum = Builder.CreateFAdd(Sum, Mul);
      }
      DXIL::OpCode sqrt = DXIL::OpCode::Sqrt;
      Function *dxilSqrt = hlslOP->GetOpFunc(sqrt, VT->getElementType());
      Value *opArg = hlslOP->GetI32Const((unsigned)sqrt);
      return Builder.CreateCall(dxilSqrt, {opArg, Sum},
                                hlslOP->GetOpCodeName(sqrt));
    } else {
      val = Elt;
    }
  }
  DXIL::OpCode fabs = DXIL::OpCode::FAbs;
  Function *dxilFAbs = hlslOP->GetOpFunc(fabs, val->getType());
  Value *opArg = hlslOP->GetI32Const((unsigned)fabs);
  return Builder.CreateCall(dxilFAbs, {opArg, val},
                            hlslOP->GetOpCodeName(fabs));
}

Value *TranslateLength(CallInst *CI, IntrinsicOp IOP, OP::OpCode opcode,
                       HLOperationLowerHelper &helper,  HLObjectOperationLowerHelper *pObjHelper, bool &Translated) {
  hlsl::OP *hlslOP = &helper.hlslOP;
  Value *val = CI->getArgOperand(HLOperandIndex::kUnaryOpSrc0Idx);
  return TranslateLength(CI, val, hlslOP);
}

Value *TranslateModF(CallInst *CI, IntrinsicOp IOP, OP::OpCode opcode,
                     HLOperationLowerHelper &helper,  HLObjectOperationLowerHelper *pObjHelper, bool &Translated) {
  hlsl::OP *hlslOP = &helper.hlslOP;
  Value *val = CI->getArgOperand(HLOperandIndex::kBinaryOpSrc0Idx);
  Value *outIntPtr = CI->getArgOperand(HLOperandIndex::kBinaryOpSrc1Idx);
  IRBuilder<> Builder(CI);
  Value *intP =
      TrivialDxilUnaryOperation(OP::OpCode::Round_z, val, hlslOP, Builder);
  Value *fracP = Builder.CreateFSub(val, intP);
  Builder.CreateStore(intP, outIntPtr);
  return fracP;
}

Value *TranslateDistance(CallInst *CI, IntrinsicOp IOP, OP::OpCode opcode,
                         HLOperationLowerHelper &helper,  HLObjectOperationLowerHelper *pObjHelper, bool &Translated) {
  hlsl::OP *hlslOP = &helper.hlslOP;
  Value *src0 = CI->getArgOperand(HLOperandIndex::kBinaryOpSrc0Idx);
  Value *src1 = CI->getArgOperand(HLOperandIndex::kBinaryOpSrc1Idx);
  IRBuilder<> Builder(CI);
  Value *sub = Builder.CreateFSub(src0, src1);
  return TranslateLength(CI, sub, hlslOP);
}

Value *TranslateExp(CallInst *CI, IntrinsicOp IOP, OP::OpCode opcode,
                    HLOperationLowerHelper &helper,  HLObjectOperationLowerHelper *pObjHelper, bool &Translated) {
  hlsl::OP *hlslOP = &helper.hlslOP;
  IRBuilder<> Builder(CI);
  Type *Ty = CI->getType();
  Value *val = CI->getArgOperand(HLOperandIndex::kUnaryOpSrc0Idx);
  Constant *log2eConst = ConstantFP::get(Ty->getScalarType(), M_LOG2E);
  if (Ty != Ty->getScalarType()) {
    log2eConst =
        ConstantVector::getSplat(Ty->getVectorNumElements(), log2eConst);
  }
  val = Builder.CreateFMul(log2eConst, val);
  Value *exp = TrivialDxilUnaryOperation(OP::OpCode::Exp, val, hlslOP, Builder);
  return exp;
}

Value *TranslateLog(CallInst *CI, IntrinsicOp IOP, OP::OpCode opcode,
                    HLOperationLowerHelper &helper,  HLObjectOperationLowerHelper *pObjHelper, bool &Translated) {
  hlsl::OP *hlslOP = &helper.hlslOP;
  IRBuilder<> Builder(CI);
  Type *Ty = CI->getType();
  Value *val = CI->getArgOperand(HLOperandIndex::kUnaryOpSrc0Idx);
  Constant *ln2Const = ConstantFP::get(Ty->getScalarType(), M_LN2);
  if (Ty != Ty->getScalarType()) {
    ln2Const = ConstantVector::getSplat(Ty->getVectorNumElements(), ln2Const);
  }
  Value *log = TrivialDxilUnaryOperation(OP::OpCode::Log, val, hlslOP, Builder);

  return Builder.CreateFMul(ln2Const, log);
}

Value *TranslateLog10(CallInst *CI, IntrinsicOp IOP, OP::OpCode opcode,
                      HLOperationLowerHelper &helper,  HLObjectOperationLowerHelper *pObjHelper, bool &Translated) {
  hlsl::OP *hlslOP = &helper.hlslOP;
  IRBuilder<> Builder(CI);
  Type *Ty = CI->getType();
  Value *val = CI->getArgOperand(HLOperandIndex::kUnaryOpSrc0Idx);
  Constant *log2_10Const = ConstantFP::get(Ty->getScalarType(), M_LN2 / M_LN10);
  if (Ty != Ty->getScalarType()) {
    log2_10Const =
        ConstantVector::getSplat(Ty->getVectorNumElements(), log2_10Const);
  }
  Value *log = TrivialDxilUnaryOperation(OP::OpCode::Log, val, hlslOP, Builder);

  return Builder.CreateFMul(log2_10Const, log);
}

Value *TranslateFMod(CallInst *CI, IntrinsicOp IOP, OP::OpCode opcode,
                     HLOperationLowerHelper &helper,  HLObjectOperationLowerHelper *pObjHelper, bool &Translated) {
  hlsl::OP *hlslOP = &helper.hlslOP;
  Value *src0 = CI->getArgOperand(HLOperandIndex::kBinaryOpSrc0Idx);
  Value *src1 = CI->getArgOperand(HLOperandIndex::kBinaryOpSrc1Idx);
  IRBuilder<> Builder(CI);
  Value *div = Builder.CreateFDiv(src0, src1);
  Value *negDiv = Builder.CreateFNeg(div);
  Value *ge = Builder.CreateFCmpOGE(div, negDiv);
  Value *absDiv =
      TrivialDxilUnaryOperation(OP::OpCode::FAbs, div, hlslOP, Builder);
  Value *frc =
      TrivialDxilUnaryOperation(OP::OpCode::Frc, absDiv, hlslOP, Builder);
  Value *negFrc = Builder.CreateFNeg(frc);
  Value *realFrc = Builder.CreateSelect(ge, frc, negFrc);
  return Builder.CreateFMul(realFrc, src1);
}

Value *TranslateFUIBinary(CallInst *CI, IntrinsicOp IOP, OP::OpCode opcode,
                          HLOperationLowerHelper &helper,  HLObjectOperationLowerHelper *pObjHelper, bool &Translated) {
  bool isFloat = CI->getType()->getScalarType()->isFloatingPointTy();
  if (isFloat) {
    switch (IOP) {
    case IntrinsicOp::IOP_max:
      opcode = OP::OpCode::FMax;
      break;
    case IntrinsicOp::IOP_min:
    default:
      DXASSERT_NOMSG(IOP == IntrinsicOp::IOP_min);
      opcode = OP::OpCode::FMin;
      break;
    }
  }
  return TrivialBinaryOperation(CI, IOP, opcode, helper, pObjHelper, Translated);
}

Value *TranslateFUITrinary(CallInst *CI, IntrinsicOp IOP, OP::OpCode opcode,
                           HLOperationLowerHelper &helper,  HLObjectOperationLowerHelper *pObjHelper, bool &Translated) {
  bool isFloat = CI->getType()->getScalarType()->isFloatingPointTy();
  if (isFloat) {
    switch (IOP) {
    case IntrinsicOp::IOP_mad:
    default:
      DXASSERT_NOMSG(IOP == IntrinsicOp::IOP_mad);
      opcode = OP::OpCode::FMad;
      break;
    }
  }
  return TrivialTrinaryOperation(CI, IOP, opcode, helper, pObjHelper, Translated);
}

Value *TranslateFrexp(CallInst *CI, IntrinsicOp IOP, OP::OpCode opcode,
                      HLOperationLowerHelper &helper,  HLObjectOperationLowerHelper *pObjHelper, bool &Translated) {
  hlsl::OP *hlslOP = &helper.hlslOP;
  Value *val = CI->getArgOperand(HLOperandIndex::kBinaryOpSrc0Idx);
  Value *expPtr = CI->getArgOperand(HLOperandIndex::kBinaryOpSrc1Idx);
  IRBuilder<> Builder(CI);
  Type *i32Ty = Type::getInt32Ty(CI->getContext());
  Constant *exponentMaskConst = ConstantInt::get(i32Ty, 0x7f800000);
  Constant *mantisaMaskConst = ConstantInt::get(i32Ty, 0x007fffff);
  Constant *exponentShiftConst = ConstantInt::get(i32Ty, 23);
  Constant *mantisaOrConst = ConstantInt::get(i32Ty, 0x3f000000);
  Constant *exponentBiasConst = ConstantInt::get(i32Ty, -(int)0x3f000000);
  Constant *zeroVal = hlslOP->GetFloatConst(0);
  // int iVal = asint(val);
  Type *dstTy = i32Ty;
  Type *Ty = val->getType();
  if (Ty->isVectorTy()) {
    unsigned vecSize = Ty->getVectorNumElements();
    dstTy = VectorType::get(i32Ty, vecSize);
    exponentMaskConst = ConstantVector::getSplat(vecSize, exponentMaskConst);
    mantisaMaskConst = ConstantVector::getSplat(vecSize, mantisaMaskConst);
    exponentShiftConst = ConstantVector::getSplat(vecSize, exponentShiftConst);
    mantisaOrConst = ConstantVector::getSplat(vecSize, mantisaOrConst);
    exponentBiasConst = ConstantVector::getSplat(vecSize, exponentBiasConst);
    zeroVal = ConstantVector::getSplat(vecSize, zeroVal);
  }

  // bool ne = val != 0;
  Value *notZero = Builder.CreateFCmpUNE(val, zeroVal);
  notZero = Builder.CreateSExt(notZero, dstTy);

  Value *intVal = Builder.CreateBitCast(val, dstTy);
  // temp = intVal & exponentMask;
  Value *temp = Builder.CreateAnd(intVal, exponentMaskConst);
  // temp = temp + exponentBias;
  temp = Builder.CreateAdd(temp, exponentBiasConst);
  // temp = temp & ne;
  temp = Builder.CreateAnd(temp, notZero);
  // temp = temp >> exponentShift;
  temp = Builder.CreateAShr(temp, exponentShiftConst);
  // exp = float(temp);
  Value *exp = Builder.CreateSIToFP(temp, Ty);
  Builder.CreateStore(exp, expPtr);
  // temp = iVal & mantisaMask;
  temp = Builder.CreateAnd(intVal, mantisaMaskConst);
  // temp = temp | mantisaOr;
  temp = Builder.CreateOr(temp, mantisaOrConst);
  // mantisa = temp & ne;
  Value *mantisa = Builder.CreateAnd(temp, notZero);
  return Builder.CreateBitCast(mantisa, Ty);
}

Value *TranslateLdExp(CallInst *CI, IntrinsicOp IOP, OP::OpCode opcode,
                      HLOperationLowerHelper &helper,  HLObjectOperationLowerHelper *pObjHelper, bool &Translated) {
  hlsl::OP *hlslOP = &helper.hlslOP;
  Value *src0 = CI->getArgOperand(HLOperandIndex::kBinaryOpSrc0Idx);
  Value *src1 = CI->getArgOperand(HLOperandIndex::kBinaryOpSrc1Idx);
  IRBuilder<> Builder(CI);
  Value *exp =
      TrivialDxilUnaryOperation(OP::OpCode::Exp, src1, hlslOP, Builder);
  return Builder.CreateFMul(exp, src0);
}

Value *TranslateFWidth(CallInst *CI, IntrinsicOp IOP, OP::OpCode opcode,
                       HLOperationLowerHelper &helper,  HLObjectOperationLowerHelper *pObjHelper, bool &Translated) {
  hlsl::OP *hlslOP = &helper.hlslOP;
  Value *src = CI->getArgOperand(HLOperandIndex::kUnaryOpSrc0Idx);
  IRBuilder<> Builder(CI);
  Value *ddx =
      TrivialDxilUnaryOperation(OP::OpCode::DerivCoarseX, src, hlslOP, Builder);
  Value *absDdx =
      TrivialDxilUnaryOperation(OP::OpCode::FAbs, ddx, hlslOP, Builder);
  Value *ddy =
      TrivialDxilUnaryOperation(OP::OpCode::DerivCoarseY, src, hlslOP, Builder);
  Value *absDdy =
      TrivialDxilUnaryOperation(OP::OpCode::FAbs, ddy, hlslOP, Builder);
  return Builder.CreateFAdd(absDdx, absDdy);
}

Value *TranslateLerp(CallInst *CI, IntrinsicOp IOP, OP::OpCode opcode,
                     HLOperationLowerHelper &helper,  HLObjectOperationLowerHelper *pObjHelper, bool &Translated) {
  // x + s(y-x)
  Value *x = CI->getArgOperand(HLOperandIndex::kLerpOpXIdx);
  Value *y = CI->getArgOperand(HLOperandIndex::kLerpOpYIdx);
  IRBuilder<> Builder(CI);
  Value *ySubx = Builder.CreateFSub(y, x);
  Value *s = CI->getArgOperand(HLOperandIndex::kLerpOpSIdx);
  Value *sMulSub = Builder.CreateFMul(s, ySubx);
  return Builder.CreateFAdd(x, sMulSub);
}

Value *TrivialDotOperation(OP::OpCode opcode, Value *src0,
                           Value *src1, hlsl::OP *hlslOP,
                           IRBuilder<> &Builder) {
  Type *Ty = src0->getType()->getScalarType();
  Function *dxilFunc = hlslOP->GetOpFunc(opcode, Ty);
  Constant *opArg = hlslOP->GetU32Const((unsigned)opcode);

  SmallVector<Value *, 9> args;
  args.emplace_back(opArg);

  unsigned vecSize = src0->getType()->getVectorNumElements();
  for (unsigned i = 0; i < vecSize; i++)
    args.emplace_back(Builder.CreateExtractElement(src0, i));

  for (unsigned i = 0; i < vecSize; i++)
    args.emplace_back(Builder.CreateExtractElement(src1, i));
  Value *dotOP = Builder.CreateCall(dxilFunc, args);

  return dotOP;
}

Value *TranslateIDot(Value *arg0, Value *arg1, unsigned vecSize, hlsl::OP *hlslOP, IRBuilder<> &Builder, bool Unsigned = false) {
  auto madOpCode = Unsigned ? DXIL::OpCode::UMad : DXIL::OpCode::IMad;
  Value *Elt0 = Builder.CreateExtractElement(arg0, (uint64_t)0);
  Value *Elt1 = Builder.CreateExtractElement(arg1, (uint64_t)0);
  Value *Result = Builder.CreateMul(Elt0, Elt1);
  for (unsigned iVecElt = 1; iVecElt < vecSize; ++iVecElt) {
    Elt0 = Builder.CreateExtractElement(arg0, iVecElt);
    Elt1 = Builder.CreateExtractElement(arg1, iVecElt);
    Result = TrivialDxilTrinaryOperation(madOpCode, Elt0, Elt1, Result, hlslOP, Builder);
  }

  return Result;
}

Value *TranslateFDot(Value *arg0, Value *arg1, unsigned vecSize,
                     hlsl::OP *hlslOP, IRBuilder<> &Builder) {
  switch (vecSize) {
  case 2:
    return TrivialDotOperation(OP::OpCode::Dot2, arg0, arg1, hlslOP, Builder);
    break;
  case 3:
    return TrivialDotOperation(OP::OpCode::Dot3, arg0, arg1, hlslOP, Builder);
    break;
  case 4:
    return TrivialDotOperation(OP::OpCode::Dot4, arg0, arg1, hlslOP, Builder);
    break;
  default:
    DXASSERT(vecSize == 1, "wrong vector size");
    {
      Value *vecMul = Builder.CreateFMul(arg0, arg1);
      return Builder.CreateExtractElement(vecMul, (uint64_t)0);
    }
    break;
  }
}

Value *TranslateDot(CallInst *CI, IntrinsicOp IOP, OP::OpCode opcode,
                    HLOperationLowerHelper &helper,  HLObjectOperationLowerHelper *pObjHelper, bool &Translated) {
  hlsl::OP *hlslOP = &helper.hlslOP;
  Value *arg0 = CI->getArgOperand(HLOperandIndex::kBinaryOpSrc0Idx);
  Type *Ty = arg0->getType();
  unsigned vecSize = Ty->getVectorNumElements();
  Value *arg1 = CI->getArgOperand(HLOperandIndex::kBinaryOpSrc1Idx);
  IRBuilder<> Builder(CI);
  if (Ty->getScalarType()->isFloatingPointTy()) {
    return TranslateFDot(arg0, arg1, vecSize, hlslOP, Builder);
  } else {
    return TranslateIDot(arg0, arg1, vecSize, hlslOP, Builder);
  }
}

Value *TranslateNormalize(CallInst *CI, IntrinsicOp IOP, OP::OpCode opcode,
                          HLOperationLowerHelper &helper,
                          HLObjectOperationLowerHelper *pObjHelper,
                          bool &Translated) {
  hlsl::OP *hlslOP = &helper.hlslOP;
  Type *Ty = CI->getType();
  Value *op = CI->getArgOperand(HLOperandIndex::kUnaryOpSrc0Idx);
  VectorType *VT = cast<VectorType>(Ty);
  unsigned vecSize = VT->getNumElements();

  IRBuilder<> Builder(CI);
  Value *dot = TranslateFDot(op, op, vecSize, hlslOP, Builder);
  DXIL::OpCode rsqrtOp = DXIL::OpCode::Rsqrt;
  Function *dxilRsqrt = hlslOP->GetOpFunc(rsqrtOp, VT->getElementType());
  Value *rsqrt = Builder.CreateCall(
      dxilRsqrt, {hlslOP->GetI32Const((unsigned)rsqrtOp), dot},
      hlslOP->GetOpCodeName(rsqrtOp));
  Value *vecRsqrt = UndefValue::get(VT);
  for (unsigned i = 0; i < VT->getNumElements(); i++)
    vecRsqrt = Builder.CreateInsertElement(vecRsqrt, rsqrt, i);

  return Builder.CreateFMul(op, vecRsqrt);
}

Value *TranslateReflect(CallInst *CI, IntrinsicOp IOP, OP::OpCode op,
                        HLOperationLowerHelper &helper,  HLObjectOperationLowerHelper *pObjHelper, bool &Translated) {
  hlsl::OP *hlslOP = &helper.hlslOP;
  //  v = i - 2 * n * dot(i, n).
  IRBuilder<> Builder(CI);
  Value *i = CI->getArgOperand(HLOperandIndex::kReflectOpIIdx);
  Value *n = CI->getArgOperand(HLOperandIndex::kReflectOpNIdx);

  VectorType *VT = cast<VectorType>(i->getType());
  unsigned vecSize = VT->getNumElements();
  Value *dot = TranslateFDot(i, n, vecSize, hlslOP, Builder);
  // 2 * dot (i, n).
  dot = Builder.CreateFMul(hlslOP->GetFloatConst(2), dot);
  // 2 * n * dot(i, n).
  Value *vecDot = Builder.CreateVectorSplat(vecSize, dot);
  Value *nMulDot = Builder.CreateFMul(vecDot, n);
  // i - 2 * n * dot(i, n).
  return Builder.CreateFSub(i, nMulDot);
}

Value *TranslateRefract(CallInst *CI, IntrinsicOp IOP, OP::OpCode op,
                        HLOperationLowerHelper &helper,  HLObjectOperationLowerHelper *pObjHelper, bool &Translated) {
  hlsl::OP *hlslOP = &helper.hlslOP;
  //  d = dot(i, n);
  //  t = 1 - eta * eta * ( 1 - d*d);
  //  cond = t >= 1;
  //  r = eta * i - (eta * d + sqrt(t)) * n;
  //  return cond ? r : 0;
  IRBuilder<> Builder(CI);
  Value *i = CI->getArgOperand(HLOperandIndex::kRefractOpIIdx);
  Value *n = CI->getArgOperand(HLOperandIndex::kRefractOpNIdx);
  Value *eta = CI->getArgOperand(HLOperandIndex::kRefractOpEtaIdx);

  VectorType *VT = cast<VectorType>(i->getType());
  unsigned vecSize = VT->getNumElements();
  Value *dot = TranslateFDot(i, n, vecSize, hlslOP, Builder);
  // eta * eta;
  Value *eta2 = Builder.CreateFMul(eta, eta);
  // d*d;
  Value *dot2 = Builder.CreateFMul(dot, dot);
  Constant *one = ConstantFP::get(eta->getType(), 1);
  Constant *zero = ConstantFP::get(eta->getType(), 0);
  // 1- d*d;
  dot2 = Builder.CreateFSub(one, dot2);
  // eta * eta * (1-d*d);
  eta2 = Builder.CreateFMul(dot2, eta2);
  // t = 1 - eta * eta * ( 1 - d*d);
  Value *t = Builder.CreateFSub(one, eta2);
  // cond = t >= 0;
  Value *cond = Builder.CreateFCmpOGE(t, zero);
  // eta * i;
  Value *vecEta = UndefValue::get(VT);
  for (unsigned i = 0; i < vecSize; i++)
    vecEta = Builder.CreateInsertElement(vecEta, eta, i);
  Value *etaMulI = Builder.CreateFMul(i, vecEta);
  // sqrt(t);
  Value *sqrt = TrivialDxilUnaryOperation(OP::OpCode::Sqrt, t, hlslOP, Builder);
  // eta * d;
  Value *etaMulD = Builder.CreateFMul(eta, dot);
  // eta * d + sqrt(t);
  Value *etaSqrt = Builder.CreateFAdd(etaMulD, sqrt);
  // (eta * d + sqrt(t)) * n;
  Value *vecEtaSqrt = Builder.CreateVectorSplat(vecSize, etaSqrt);
  Value *r = Builder.CreateFMul(vecEtaSqrt, n);
  // r = eta * i - (eta * d + sqrt(t)) * n;
  r = Builder.CreateFSub(etaMulI, r);
  Value *refract =
      Builder.CreateSelect(cond, r, ConstantVector::getSplat(vecSize, zero));
  return refract;
}

Value *TranslateSmoothStep(CallInst *CI, IntrinsicOp IOP, OP::OpCode opcode,
                           HLOperationLowerHelper &helper,  HLObjectOperationLowerHelper *pObjHelper, bool &Translated) {
  hlsl::OP *hlslOP = &helper.hlslOP;
  // s = saturate((x-min)/(max-min)).
  IRBuilder<> Builder(CI);
  Value *minVal = CI->getArgOperand(HLOperandIndex::kSmoothStepOpMinIdx);
  Value *maxVal = CI->getArgOperand(HLOperandIndex::kSmoothStepOpMaxIdx);
  Value *maxSubMin = Builder.CreateFSub(maxVal, minVal);
  Value *x = CI->getArgOperand(HLOperandIndex::kSmoothStepOpXIdx);
  Value *xSubMin = Builder.CreateFSub(x, minVal);
  Value *satVal = Builder.CreateFDiv(xSubMin, maxSubMin);

  Value *s = TrivialDxilUnaryOperation(DXIL::OpCode::Saturate, satVal, hlslOP,
                                       Builder);
  // return s * s *(3-2*s).
  Constant *c2 = ConstantFP::get(CI->getType(),2);
  Constant *c3 = ConstantFP::get(CI->getType(),3);

  Value *sMul2 = Builder.CreateFMul(s, c2);
  Value *result = Builder.CreateFSub(c3, sMul2);
  result = Builder.CreateFMul(s, result);
  result = Builder.CreateFMul(s, result);
  return result;
}

Value *TranslateMSad4(CallInst *CI, IntrinsicOp IOP, OP::OpCode opcode,
                      HLOperationLowerHelper &helper,  HLObjectOperationLowerHelper *pObjHelper, bool &Translated) {
  hlsl::OP *hlslOP = &helper.hlslOP;
  Value *ref = CI->getArgOperand(HLOperandIndex::kTrinaryOpSrc0Idx);
  Value *src = CI->getArgOperand(HLOperandIndex::kTrinaryOpSrc1Idx);
  Value *accum = CI->getArgOperand(HLOperandIndex::kTrinaryOpSrc2Idx);
  Type *Ty = CI->getType();
  IRBuilder<> Builder(CI);
  Value *vecRef = UndefValue::get(Ty);
  for (unsigned i = 0; i < 4; i++)
    vecRef = Builder.CreateInsertElement(vecRef, ref, i);

  Value *srcX = Builder.CreateExtractElement(src, (uint64_t)0);
  Value *srcY = Builder.CreateExtractElement(src, 1);

  Value *byteSrc = UndefValue::get(Ty);
  byteSrc = Builder.CreateInsertElement(byteSrc, srcX, (uint64_t)0);

  // ushr r0.yzw, srcX, l(0, 8, 16, 24)
  // bfi r1.yzw, l(0, 8, 16, 24), l(0, 24, 16, 8), srcX, r0.yyzw
  Value *bfiOpArg =
      hlslOP->GetU32Const(static_cast<unsigned>(DXIL::OpCode::Bfi));

  Value *imm8 = hlslOP->GetU32Const(8);
  Value *imm16 = hlslOP->GetU32Const(16);
  Value *imm24 = hlslOP->GetU32Const(24);

  Ty = ref->getType();
  // Get x[31:8].
  Value *srcXShift = Builder.CreateLShr(srcX, imm8);
  // y[0~7] x[31:8].
  Value *byteSrcElt = TrivialDxilOperation(
      DXIL::OpCode::Bfi, {bfiOpArg, imm8, imm24, srcY, srcXShift}, Ty, Ty,
      hlslOP, Builder);
  byteSrc = Builder.CreateInsertElement(byteSrc, byteSrcElt, 1);
  // Get x[31:16].
  srcXShift = Builder.CreateLShr(srcXShift, imm8);
  // y[0~15] x[31:16].
  byteSrcElt = TrivialDxilOperation(DXIL::OpCode::Bfi,
                                    {bfiOpArg, imm16, imm16, srcY, srcXShift},
                                    Ty, Ty, hlslOP, Builder);
  byteSrc = Builder.CreateInsertElement(byteSrc, byteSrcElt, 2);
  // Get x[31:24].
  srcXShift = Builder.CreateLShr(srcXShift, imm8);
  // y[0~23] x[31:24].
  byteSrcElt = TrivialDxilOperation(DXIL::OpCode::Bfi,
                                    {bfiOpArg, imm24, imm8, srcY, srcXShift},
                                    Ty, Ty, hlslOP, Builder);
  byteSrc = Builder.CreateInsertElement(byteSrc, byteSrcElt, 3);

  // Msad on vecref and byteSrc.
  return TrivialDxilTrinaryOperation(DXIL::OpCode::Msad, vecRef, byteSrc, accum,
                                     hlslOP, Builder);
}

Value *TranslateRCP(CallInst *CI, IntrinsicOp IOP, OP::OpCode opcode,
                    HLOperationLowerHelper &helper,  HLObjectOperationLowerHelper *pObjHelper, bool &Translated) {
  Type *Ty = CI->getType();
  Value *op = CI->getArgOperand(HLOperandIndex::kUnaryOpSrc0Idx);
  IRBuilder<> Builder(CI);
  Constant *one = ConstantFP::get(Ty->getScalarType(), 1.0);
  if (Ty != Ty->getScalarType()) {
    one = ConstantVector::getSplat(Ty->getVectorNumElements(), one);
  }
  return Builder.CreateFDiv(one, op);
}

Value *TranslateSign(CallInst *CI, IntrinsicOp IOP, OP::OpCode opcode,
                     HLOperationLowerHelper &helper,  HLObjectOperationLowerHelper *pObjHelper, bool &Translated) {
  Value *val = CI->getArgOperand(HLOperandIndex::kUnaryOpSrc0Idx);
  Type *Ty = val->getType();
  bool IsInt = Ty->getScalarType()->isIntegerTy();

  IRBuilder<> Builder(CI);
  Constant *zero = Constant::getNullValue(Ty);
  Value *zeroLtVal = IsInt ? Builder.CreateICmpSLT(zero, val) : Builder.CreateFCmpOLT(zero, val);
  Value *valLtZero = IsInt ? Builder.CreateICmpSLT(val, zero) : Builder.CreateFCmpOLT(val, zero);
  zeroLtVal = Builder.CreateZExt(zeroLtVal, CI->getType());
  valLtZero = Builder.CreateZExt(valLtZero, CI->getType());
  return Builder.CreateSub(zeroLtVal, valLtZero);
}

Value *TranslateUSign(CallInst *CI, IntrinsicOp IOP, OP::OpCode opcode,
  HLOperationLowerHelper &helper, HLObjectOperationLowerHelper *pObjHelper, bool &Translated) {
  Value *val = CI->getArgOperand(HLOperandIndex::kUnaryOpSrc0Idx);
  Type *Ty = val->getType();

  IRBuilder<> Builder(CI);
  Constant *zero = Constant::getNullValue(Ty);
  Value *nonZero = Builder.CreateICmpNE(val, zero);
  return Builder.CreateZExt(nonZero, CI->getType());
}

Value *TranslateStep(CallInst *CI, IntrinsicOp IOP, OP::OpCode opcode,
                     HLOperationLowerHelper &helper,  HLObjectOperationLowerHelper *pObjHelper, bool &Translated) {
  Value *edge = CI->getArgOperand(HLOperandIndex::kBinaryOpSrc0Idx);
  Value *x = CI->getArgOperand(HLOperandIndex::kBinaryOpSrc1Idx);
  Type *Ty = CI->getType();
  IRBuilder<> Builder(CI);

  Constant *one = ConstantFP::get(Ty->getScalarType(), 1.0);
  Constant *zero = ConstantFP::get(Ty->getScalarType(), 0);
  Value *cond = Builder.CreateFCmpOLT(x, edge);

  if (Ty != Ty->getScalarType()) {
    one = ConstantVector::getSplat(Ty->getVectorNumElements(), one);
    zero = ConstantVector::getSplat(Ty->getVectorNumElements(), zero);
  }

  return Builder.CreateSelect(cond, zero, one);
}

Value *TranslatePow(CallInst *CI, IntrinsicOp IOP, OP::OpCode opcode,
                    HLOperationLowerHelper &helper,  HLObjectOperationLowerHelper *pObjHelper, bool &Translated) {
  hlsl::OP *hlslOP = &helper.hlslOP;
  Value *x = CI->getArgOperand(HLOperandIndex::kBinaryOpSrc0Idx);
  Value *y = CI->getArgOperand(HLOperandIndex::kBinaryOpSrc1Idx);
  bool isFXCCompatMode = CI->getModule()->GetHLModule().GetHLOptions().bFXCCompatMode;
  IRBuilder<> Builder(CI);
  return TranslatePowImpl(hlslOP,Builder,x,y,isFXCCompatMode);
}

Value *TranslatePrintf(CallInst *CI, IntrinsicOp IOP, DXIL::OpCode opcode,
                       HLOperationLowerHelper &helper,
                       HLObjectOperationLowerHelper *pObjHelper,
                       bool &Translated) {
  Translated = false;
  CI->getContext().emitError(CI, "use of undeclared identifier 'printf'");
  return nullptr;
}

Value *TranslateFaceforward(CallInst *CI, IntrinsicOp IOP, OP::OpCode op,
                            HLOperationLowerHelper &helper,  HLObjectOperationLowerHelper *pObjHelper, bool &Translated) {
  hlsl::OP *hlslOP = &helper.hlslOP;
  Type *Ty = CI->getType();

  Value *n = CI->getArgOperand(HLOperandIndex::kTrinaryOpSrc0Idx);
  Value *i = CI->getArgOperand(HLOperandIndex::kTrinaryOpSrc1Idx);
  Value *ng = CI->getArgOperand(HLOperandIndex::kTrinaryOpSrc2Idx);
  IRBuilder<> Builder(CI);

  unsigned vecSize = Ty->getVectorNumElements();
  // -n x sign(dot(i, ng)).
  Value *dotOp = TranslateFDot(i, ng, vecSize, hlslOP, Builder);

  Constant *zero = ConstantFP::get(Ty->getScalarType(), 0);
  Value *dotLtZero = Builder.CreateFCmpOLT(dotOp, zero);

  Value *negN = Builder.CreateFNeg(n);
  Value *faceforward = Builder.CreateSelect(dotLtZero, n, negN);
  return faceforward;
}

Value *TrivialSetMeshOutputCounts(CallInst *CI, IntrinsicOp IOP, OP::OpCode op,
  HLOperationLowerHelper &helper, HLObjectOperationLowerHelper *pObjHelper, bool &Translated) {
  hlsl::OP *hlslOP = &helper.hlslOP;
  Value *src0 = CI->getArgOperand(HLOperandIndex::kBinaryOpSrc0Idx);
  Value *src1 = CI->getArgOperand(HLOperandIndex::kBinaryOpSrc1Idx);
  IRBuilder<> Builder(CI);
  Constant *opArg = hlslOP->GetU32Const((unsigned)op);
  Value *args[] = { opArg, src0, src1 };
  Function *dxilFunc = hlslOP->GetOpFunc(op, Type::getVoidTy(CI->getContext()));

  Builder.CreateCall(dxilFunc, args);
  return nullptr;
}

Value *TrivialDispatchMesh(CallInst *CI, IntrinsicOp IOP, OP::OpCode op,
  HLOperationLowerHelper &helper, HLObjectOperationLowerHelper *pObjHelper, bool &Translated) {
  hlsl::OP *hlslOP = &helper.hlslOP;
  Value *src0 = CI->getArgOperand(HLOperandIndex::kDispatchMeshOpThreadX);
  Value *src1 = CI->getArgOperand(HLOperandIndex::kDispatchMeshOpThreadY);
  Value *src2 = CI->getArgOperand(HLOperandIndex::kDispatchMeshOpThreadZ);
  Value *src3 = CI->getArgOperand(HLOperandIndex::kDispatchMeshOpPayload);
  IRBuilder<> Builder(CI);
  Constant *opArg = hlslOP->GetU32Const((unsigned)op);
  Value *args[] = { opArg, src0, src1, src2, src3 };
  Function *dxilFunc = hlslOP->GetOpFunc(op, src3->getType());

  Builder.CreateCall(dxilFunc, args);
  return nullptr;
}
}

// MOP intrinsics
namespace {

Value *TranslateGetSamplePosition(CallInst *CI, IntrinsicOp IOP, OP::OpCode op,
                                  HLOperationLowerHelper &helper,  HLObjectOperationLowerHelper *pObjHelper, bool &Translated) {
  hlsl::OP *hlslOP = &helper.hlslOP;
  Value *handle = CI->getArgOperand(HLOperandIndex::kHandleOpIdx);

  IRBuilder<> Builder(CI);
  Value *sampleIdx =
      CI->getArgOperand(HLOperandIndex::kGetSamplePositionSampleIdxOpIndex);

  OP::OpCode opcode = OP::OpCode::Texture2DMSGetSamplePosition;
  llvm::Constant *opArg = hlslOP->GetU32Const((unsigned)opcode);
  Function *dxilFunc =
      hlslOP->GetOpFunc(opcode, Type::getVoidTy(CI->getContext()));

  Value *args[] = {opArg, handle, sampleIdx};
  Value *samplePos = Builder.CreateCall(dxilFunc, args);

  Value *result = UndefValue::get(CI->getType());
  Value *samplePosX = Builder.CreateExtractValue(samplePos, 0);
  Value *samplePosY = Builder.CreateExtractValue(samplePos, 1);
  result = Builder.CreateInsertElement(result, samplePosX, (uint64_t)0);
  result = Builder.CreateInsertElement(result, samplePosY, 1);
  return result;
}

Value *TranslateGetDimensions(CallInst *CI, IntrinsicOp IOP, OP::OpCode op,
                              HLOperationLowerHelper &helper,  HLObjectOperationLowerHelper *pObjHelper, bool &Translated) {
  hlsl::OP *hlslOP = &helper.hlslOP;

  Value *handle = CI->getArgOperand(HLOperandIndex::kHandleOpIdx);
  DxilResource::Kind RK = pObjHelper->GetRK(handle);

  IRBuilder<> Builder(CI);
  OP::OpCode opcode = OP::OpCode::GetDimensions;
  llvm::Constant *opArg = hlslOP->GetU32Const((unsigned)opcode);
  Function *dxilFunc =
      hlslOP->GetOpFunc(opcode, Type::getVoidTy(CI->getContext()));

  Type *i32Ty = Type::getInt32Ty(CI->getContext());
  Value *mipLevel = UndefValue::get(i32Ty);
  unsigned widthOpIdx = HLOperandIndex::kGetDimensionsMipWidthOpIndex;
  switch (RK) {
  case DxilResource::Kind::Texture1D:
  case DxilResource::Kind::Texture1DArray:
  case DxilResource::Kind::Texture2D:
  case DxilResource::Kind::Texture2DArray:
  case DxilResource::Kind::TextureCube:
  case DxilResource::Kind::TextureCubeArray:
  case DxilResource::Kind::Texture3D: {
    Value *opMipLevel =
        CI->getArgOperand(HLOperandIndex::kGetDimensionsMipLevelOpIndex);
    // mipLevel is in parameter, should not be pointer.
    if (!opMipLevel->getType()->isPointerTy())
      mipLevel = opMipLevel;
    else {
      // No mip level.
      widthOpIdx = HLOperandIndex::kGetDimensionsNoMipWidthOpIndex;
      mipLevel = ConstantInt::get(i32Ty, 0);
    }
  } break;
  default:
    widthOpIdx = HLOperandIndex::kGetDimensionsNoMipWidthOpIndex;
    break;
  }
  Value *args[] = {opArg, handle, mipLevel};
  Value *dims = Builder.CreateCall(dxilFunc, args);

  unsigned dimensionIdx = 0;

  Value *width = Builder.CreateExtractValue(dims, dimensionIdx++);
  Value *widthPtr = CI->getArgOperand(widthOpIdx);
  if (widthPtr->getType()->getPointerElementType()->isFloatingPointTy())
    width = Builder.CreateSIToFP(width,
                                 widthPtr->getType()->getPointerElementType());

  Builder.CreateStore(width, widthPtr);

  if (DXIL::IsStructuredBuffer(RK)) {
    // Set stride.
    Value *stridePtr = CI->getArgOperand(widthOpIdx + 1);
    const DataLayout &DL = helper.dataLayout;
    Value *handle = CI->getArgOperand(HLOperandIndex::kHandleOpIdx);
    Type *bufTy = pObjHelper->GetResourceType(handle);
    Type *bufRetTy = bufTy->getStructElementType(0);
    unsigned stride = DL.getTypeAllocSize(bufRetTy);
    Builder.CreateStore(hlslOP->GetU32Const(stride), stridePtr);
  } else {
    if (widthOpIdx == HLOperandIndex::kGetDimensionsMipWidthOpIndex ||
        // Samples is in w channel too.
        RK == DXIL::ResourceKind::Texture2DMS) {
      // Has mip.
      for (unsigned argIdx = widthOpIdx + 1;
           argIdx < CI->getNumArgOperands() - 1; argIdx++) {
        Value *dim = Builder.CreateExtractValue(dims, dimensionIdx++);
        Value *ptr = CI->getArgOperand(argIdx);
        if (ptr->getType()->getPointerElementType()->isFloatingPointTy())
          dim = Builder.CreateSIToFP(dim,
                                     ptr->getType()->getPointerElementType());
        Builder.CreateStore(dim, ptr);
      }
      // NumOfLevel is in w channel.
      dimensionIdx = 3;
      Value *dim = Builder.CreateExtractValue(dims, dimensionIdx);
      Value *ptr = CI->getArgOperand(CI->getNumArgOperands() - 1);
      if (ptr->getType()->getPointerElementType()->isFloatingPointTy())
        dim =
            Builder.CreateSIToFP(dim, ptr->getType()->getPointerElementType());
      Builder.CreateStore(dim, ptr);
    } else {
      for (unsigned argIdx = widthOpIdx + 1; argIdx < CI->getNumArgOperands();
           argIdx++) {
        Value *dim = Builder.CreateExtractValue(dims, dimensionIdx++);
        Value *ptr = CI->getArgOperand(argIdx);
        if (ptr->getType()->getPointerElementType()->isFloatingPointTy())
          dim = Builder.CreateSIToFP(dim,
                                     ptr->getType()->getPointerElementType());
        Builder.CreateStore(dim, ptr);
      }
    }
  }
  return nullptr;
}

Value *GenerateUpdateCounter(CallInst *CI, IntrinsicOp IOP, OP::OpCode opcode,
                             HLOperationLowerHelper &helper,  HLObjectOperationLowerHelper *pObjHelper, bool &Translated) {
  hlsl::OP *hlslOP = &helper.hlslOP;
  Value *handle = CI->getArgOperand(HLOperandIndex::kHandleOpIdx);

  pObjHelper->MarkHasCounter(handle, helper.i8Ty);

  bool bInc = IOP == IntrinsicOp::MOP_IncrementCounter;
  IRBuilder<> Builder(CI);

  OP::OpCode OpCode = OP::OpCode::BufferUpdateCounter;
  Value *OpCodeArg = hlslOP->GetU32Const((unsigned)OpCode);
  Value *IncVal = hlslOP->GetI8Const(bInc ? 1 : -1);
  // Create BufferUpdateCounter call.
  Value *Args[] = {OpCodeArg, handle, IncVal};

  Function *F =
      hlslOP->GetOpFunc(OpCode, Type::getVoidTy(handle->getContext()));
  return Builder.CreateCall(F, Args);
}

static Value *ScalarizeResRet(Type *RetTy, Value *ResRet, IRBuilder<> &Builder) {
  // Extract value part.
  Value *retVal = llvm::UndefValue::get(RetTy);
  if (RetTy->isVectorTy()) {
    for (unsigned i = 0; i < RetTy->getVectorNumElements(); i++) {
      Value *retComp = Builder.CreateExtractValue(ResRet, i);
      retVal = Builder.CreateInsertElement(retVal, retComp, i);
    }
  } else {
    retVal = Builder.CreateExtractValue(ResRet, 0);
  }
  return retVal;
}

static Value *ScalarizeElements(Type *RetTy, ArrayRef<Value*> Elts, IRBuilder<> &Builder) {
  // Extract value part.
  Value *retVal = llvm::UndefValue::get(RetTy);
  if (RetTy->isVectorTy()) {
    unsigned vecSize = RetTy->getVectorNumElements();
    DXASSERT(vecSize <= Elts.size(), "vector size mismatch");
    for (unsigned i = 0; i < vecSize; i++) {
      Value *retComp = Elts[i];
      retVal = Builder.CreateInsertElement(retVal, retComp, i);
    }
  } else {
    retVal = Elts[0];
  }
  return retVal;
}

void UpdateStatus(Value *ResRet, Value *status, IRBuilder<> &Builder,
                  hlsl::OP *hlslOp) {
  if (status && !isa<UndefValue>(status)) {
    Value *statusVal = Builder.CreateExtractValue(ResRet, DXIL::kResRetStatusIndex);
    Value *checkAccessOp = hlslOp->GetI32Const(
        static_cast<unsigned>(DXIL::OpCode::CheckAccessFullyMapped));
    Function *checkAccessFn = hlslOp->GetOpFunc(
        DXIL::OpCode::CheckAccessFullyMapped, statusVal->getType());
    // CheckAccess on status.
    Value *bStatus =
        Builder.CreateCall(checkAccessFn, {checkAccessOp, statusVal});
    Value *extStatus =
        Builder.CreateZExt(bStatus, Type::getInt32Ty(status->getContext()));
    Builder.CreateStore(extStatus, status);
  }
}

Value *SplatToVector(Value *Elt, Type *DstTy, IRBuilder<> &Builder) {
  Value *Result = UndefValue::get(DstTy);
  for (unsigned i = 0; i < DstTy->getVectorNumElements(); i++)
    Result = Builder.CreateInsertElement(Result, Elt, i);
  return Result;
}

Value *TranslateMul(CallInst *CI, IntrinsicOp IOP, OP::OpCode opcode,
  HLOperationLowerHelper &helper, HLObjectOperationLowerHelper *pObjHelper, bool &Translated) {

  hlsl::OP *hlslOP = &helper.hlslOP;
  Value *arg0 = CI->getArgOperand(HLOperandIndex::kBinaryOpSrc0Idx);
  Value *arg1 = CI->getArgOperand(HLOperandIndex::kBinaryOpSrc1Idx);
  Type *arg0Ty = arg0->getType();
  Type *arg1Ty = arg1->getType();
  IRBuilder<> Builder(CI);

  if (arg0Ty->isVectorTy()) {
    if (arg1Ty->isVectorTy()) {
      // mul(vector, vector) == dot(vector, vector)
      unsigned vecSize = arg0Ty->getVectorNumElements();
      if (arg0Ty->getScalarType()->isFloatingPointTy()) {
        return TranslateFDot(arg0, arg1, vecSize, hlslOP, Builder);
      }
      else {
        return TranslateIDot(arg0, arg1, vecSize, hlslOP, Builder, IOP == IntrinsicOp::IOP_umul);
      }
    }
    else {
      // mul(vector, scalar) == vector * scalar-splat
      arg1 = SplatToVector(arg1, arg0Ty, Builder);
    }
  }
  else {
    if (arg1Ty->isVectorTy()) {
      // mul(scalar, vector) == scalar-splat * vector
      arg0 = SplatToVector(arg0, arg1Ty, Builder);
    }
    // else mul(scalar, scalar) == scalar * scalar;
  }

  // create fmul/mul for the pair of vectors or scalars
  if (arg0Ty->getScalarType()->isFloatingPointTy()) {
    return Builder.CreateFMul(arg0, arg1);
  }
  else {
    return Builder.CreateMul(arg0, arg1);
  }
}

// Sample intrinsics.
struct SampleHelper {
  SampleHelper(CallInst *CI, OP::OpCode op, HLObjectOperationLowerHelper *pObjHelper);

  OP::OpCode opcode = OP::OpCode::NumOpCodes;
  DXIL::ResourceKind resourceKind = DXIL::ResourceKind::Invalid;
  Value *sampledTexHandle = nullptr;
  Value *texHandle = nullptr;
  Value *samplerHandle = nullptr;
  static const unsigned kMaxCoordDimensions = 4;
  unsigned coordDimensions = 0;
  Value *coord[kMaxCoordDimensions];
  Value *compareValue = nullptr;
  Value *bias = nullptr;
  Value *lod = nullptr;
  // SampleGrad only.
  static const unsigned kMaxDDXYDimensions = 3;
  Value *ddx[kMaxDDXYDimensions];
  Value *ddy[kMaxDDXYDimensions];
  // Optional.
  static const unsigned kMaxOffsetDimensions = 3;
  unsigned offsetDimensions = 0;
  Value *offset[kMaxOffsetDimensions];
  Value *clamp = nullptr;
  Value *status = nullptr;
  unsigned maxHLOperandRead = 0;
  Value *ReadHLOperand(CallInst *CI, unsigned opIdx) {
    if (CI->getNumArgOperands() > opIdx) {
      maxHLOperandRead = std::max(maxHLOperandRead, opIdx);
      return CI->getArgOperand(opIdx);
    }
    return nullptr;
  }
  void TranslateCoord(CallInst *CI, unsigned coordIdx) {
    Value *coordArg = ReadHLOperand(CI, coordIdx);
    DXASSERT_NOMSG(coordArg);
    DXASSERT(coordArg->getType()->getVectorNumElements() == coordDimensions,
             "otherwise, HL coordinate dimensions mismatch");
    IRBuilder<> Builder(CI);
    for (unsigned i = 0; i < coordDimensions; i++)
      coord[i] = Builder.CreateExtractElement(coordArg, i);
    Value *undefF = UndefValue::get(Type::getFloatTy(CI->getContext()));
    for (unsigned i = coordDimensions; i < kMaxCoordDimensions; i++)
      coord[i] = undefF;
  }
  void TranslateOffset(CallInst *CI, unsigned offsetIdx) {
    IntegerType *i32Ty = Type::getInt32Ty(CI->getContext());
    if (Value *offsetArg = ReadHLOperand(CI, offsetIdx)) {
      DXASSERT(offsetArg->getType()->getVectorNumElements() == offsetDimensions,
               "otherwise, HL coordinate dimensions mismatch");
      IRBuilder<> Builder(CI);
      for (unsigned i = 0; i < offsetDimensions; i++)
        offset[i] = Builder.CreateExtractElement(offsetArg, i);
    } else {
      // Use zeros for offsets when not specified, not undef.
      Value *zero = ConstantInt::get(i32Ty, (uint64_t)0);
      for (unsigned i = 0; i < offsetDimensions; i++)
        offset[i] = zero;
    }
    // Use undef for components that should not be used for this resource dim.
    Value *undefI = UndefValue::get(i32Ty);
    for (unsigned i = offsetDimensions; i < kMaxOffsetDimensions; i++)
      offset[i] = undefI;
  }
  void SetBias(CallInst *CI, unsigned biasIdx) {
    // Clamp bias for immediate.
    bias = ReadHLOperand(CI, biasIdx);
    DXASSERT_NOMSG(bias);
    if (ConstantFP *FP = dyn_cast<ConstantFP>(bias)) {
      float v = FP->getValueAPF().convertToFloat();
      if (v > DXIL::kMaxMipLodBias)
        bias = ConstantFP::get(FP->getType(), DXIL::kMaxMipLodBias);
      if (v < DXIL::kMinMipLodBias)
        bias = ConstantFP::get(FP->getType(), DXIL::kMinMipLodBias);
    }
  }
  void SetLOD(CallInst *CI, unsigned lodIdx) {
    lod = ReadHLOperand(CI, lodIdx);
    DXASSERT_NOMSG(lod);
  }
  void SetCompareValue(CallInst *CI, unsigned cmpIdx) {
    compareValue = ReadHLOperand(CI, cmpIdx);
    DXASSERT_NOMSG(compareValue);
  }
  void SetClamp(CallInst *CI, unsigned clampIdx) {
    if ((clamp = ReadHLOperand(CI, clampIdx))) {
      if (clamp->getType()->isVectorTy()) {
        IRBuilder<> Builder(CI);
        clamp = Builder.CreateExtractElement(clamp, (uint64_t)0);
      }
    } else
      clamp = UndefValue::get(Type::getFloatTy(CI->getContext()));
  }
  void SetStatus(CallInst *CI, unsigned statusIdx) {
    status = ReadHLOperand(CI, statusIdx);
  }
  void SetDDX(CallInst *CI, unsigned ddxIdx) {
    SetDDXY(CI, ddx, ReadHLOperand(CI, ddxIdx));
  }
  void SetDDY(CallInst *CI, unsigned ddyIdx) {
    SetDDXY(CI, ddy, ReadHLOperand(CI, ddyIdx));
  }
  void SetDDXY(CallInst *CI, MutableArrayRef<Value *> ddxy, Value *ddxyArg) {
    DXASSERT_NOMSG(ddxyArg);
    IRBuilder<> Builder(CI);
    unsigned ddxySize = ddxyArg->getType()->getVectorNumElements();
    for (unsigned i = 0; i < ddxySize; i++)
      ddxy[i] = Builder.CreateExtractElement(ddxyArg, i);
    Value *undefF = UndefValue::get(Type::getFloatTy(CI->getContext()));
    for (unsigned i = ddxySize; i < kMaxDDXYDimensions; i++)
      ddxy[i] = undefF;
  }
};

SampleHelper::SampleHelper(
    CallInst *CI, OP::OpCode op, HLObjectOperationLowerHelper *pObjHelper)
    : opcode(op) {

  texHandle = CI->getArgOperand(HLOperandIndex::kHandleOpIdx);
  resourceKind = pObjHelper->GetRK(texHandle);
  if (resourceKind == DXIL::ResourceKind::Invalid) {
    opcode = DXIL::OpCode::NumOpCodes;
    return;
  }

  coordDimensions = opcode == DXIL::OpCode::CalculateLOD ? DxilResource::GetNumDimensionsForCalcLOD(resourceKind)
                                                         : DxilResource::GetNumCoords(resourceKind);
  offsetDimensions = DxilResource::GetNumOffsets(resourceKind);

  const bool bFeedbackOp = hlsl::OP::IsDxilOpFeedback(op);
  sampledTexHandle = bFeedbackOp ? CI->getArgOperand(HLOperandIndex::kWriteSamplerFeedbackSampledArgIndex)
                                 : nullptr;
  const unsigned kSamplerArgIndex = bFeedbackOp ? HLOperandIndex::kWriteSamplerFeedbackSamplerArgIndex
                                                : HLOperandIndex::kSampleSamplerArgIndex;
  samplerHandle = CI->getArgOperand(kSamplerArgIndex);

  const unsigned kCoordArgIdx = bFeedbackOp ? HLOperandIndex::kWriteSamplerFeedbackCoordArgIndex
                                            : HLOperandIndex::kSampleCoordArgIndex;
  TranslateCoord(CI, kCoordArgIdx);

  // TextureCube does not support offsets, shifting each subsequent arg index down by 1
  unsigned cube = (resourceKind == DXIL::ResourceKind::TextureCube ||
                   resourceKind == DXIL::ResourceKind::TextureCubeArray)
                  ? 1 : 0;

  switch (op) {
  case OP::OpCode::Sample:
    TranslateOffset(CI, cube ? HLOperandIndex::kInvalidIdx : HLOperandIndex::kSampleOffsetArgIndex);
    SetClamp(CI, HLOperandIndex::kSampleClampArgIndex - cube);
    SetStatus(CI, HLOperandIndex::kSampleStatusArgIndex - cube);
    break;
  case OP::OpCode::SampleLevel:
    SetLOD(CI, HLOperandIndex::kSampleLLevelArgIndex);
    TranslateOffset(CI, cube ? HLOperandIndex::kInvalidIdx : HLOperandIndex::kSampleLOffsetArgIndex);
    SetStatus(CI, HLOperandIndex::kSampleLStatusArgIndex - cube);
    break;
  case OP::OpCode::SampleBias:
    SetBias(CI, HLOperandIndex::kSampleBBiasArgIndex);
    TranslateOffset(CI, cube ? HLOperandIndex::kInvalidIdx : HLOperandIndex::kSampleBOffsetArgIndex);
    SetClamp(CI, HLOperandIndex::kSampleBClampArgIndex - cube);
    SetStatus(CI, HLOperandIndex::kSampleBStatusArgIndex - cube);
    break;
  case OP::OpCode::SampleCmp:
    SetCompareValue(CI, HLOperandIndex::kSampleCmpCmpValArgIndex);
    TranslateOffset(CI, cube ? HLOperandIndex::kInvalidIdx : HLOperandIndex::kSampleCmpOffsetArgIndex);
    SetClamp(CI, HLOperandIndex::kSampleCmpClampArgIndex - cube);
    SetStatus(CI, HLOperandIndex::kSampleCmpStatusArgIndex - cube);
    break;
  case OP::OpCode::SampleCmpLevelZero:
    SetCompareValue(CI, HLOperandIndex::kSampleCmpLZCmpValArgIndex);
    TranslateOffset(CI, cube ? HLOperandIndex::kInvalidIdx : HLOperandIndex::kSampleCmpLZOffsetArgIndex);
    SetStatus(CI, HLOperandIndex::kSampleCmpLZStatusArgIndex - cube);
    break;
  case OP::OpCode::SampleGrad:
    SetDDX(CI, HLOperandIndex::kSampleGDDXArgIndex);
    SetDDY(CI, HLOperandIndex::kSampleGDDYArgIndex);
    TranslateOffset(CI, cube ? HLOperandIndex::kInvalidIdx : HLOperandIndex::kSampleGOffsetArgIndex);
    SetClamp(CI, HLOperandIndex::kSampleGClampArgIndex - cube);
    SetStatus(CI, HLOperandIndex::kSampleGStatusArgIndex - cube);
    break;
  case OP::OpCode::CalculateLOD:
    // Only need coord for LOD calculation.
    break;
  case OP::OpCode::WriteSamplerFeedback:
    SetClamp(CI, HLOperandIndex::kWriteSamplerFeedback_ClampArgIndex);
    break;
  case OP::OpCode::WriteSamplerFeedbackBias:
    SetBias(CI, HLOperandIndex::kWriteSamplerFeedbackBias_BiasArgIndex);
    SetClamp(CI, HLOperandIndex::kWriteSamplerFeedbackBias_ClampArgIndex);
    break;
  case OP::OpCode::WriteSamplerFeedbackGrad:
    SetDDX(CI, HLOperandIndex::kWriteSamplerFeedbackGrad_DdxArgIndex);
    SetDDY(CI, HLOperandIndex::kWriteSamplerFeedbackGrad_DdyArgIndex);
    SetClamp(CI, HLOperandIndex::kWriteSamplerFeedbackGrad_ClampArgIndex);
    break;
  case OP::OpCode::WriteSamplerFeedbackLevel:
    SetLOD(CI, HLOperandIndex::kWriteSamplerFeedbackLevel_LodArgIndex);
    break;
  default:
    DXASSERT(0, "invalid opcode for Sample");
    break;
  }
  DXASSERT(maxHLOperandRead == CI->getNumArgOperands() - 1,
           "otherwise, unused HL arguments for Sample op");
}

Value *TranslateCalculateLOD(CallInst *CI, IntrinsicOp IOP, OP::OpCode opcode,
                             HLOperationLowerHelper &helper,  HLObjectOperationLowerHelper *pObjHelper, bool &Translated) {
  hlsl::OP *hlslOP = &helper.hlslOP;
  SampleHelper sampleHelper(CI, OP::OpCode::CalculateLOD, pObjHelper);
  if (sampleHelper.opcode == DXIL::OpCode::NumOpCodes) {
    Translated = false;
    return nullptr;
  }

  bool bClamped = IOP == IntrinsicOp::MOP_CalculateLevelOfDetail;
  IRBuilder<> Builder(CI);
  Value *opArg =
      hlslOP->GetU32Const(static_cast<unsigned>(OP::OpCode::CalculateLOD));
  Value *clamped = hlslOP->GetI1Const(bClamped);

  Value *args[] = {opArg,
                   sampleHelper.texHandle,
                   sampleHelper.samplerHandle,
                   sampleHelper.coord[0],
                   sampleHelper.coord[1],
                   sampleHelper.coord[2],
                   clamped};
  Function *dxilFunc = hlslOP->GetOpFunc(OP::OpCode::CalculateLOD,
                                         Type::getFloatTy(opArg->getContext()));
  Value *LOD = Builder.CreateCall(dxilFunc, args);
  return LOD;
}

Value *TranslateCheckAccess(CallInst *CI, IntrinsicOp IOP, OP::OpCode opcode,
                            HLOperationLowerHelper &helper,
                            HLObjectOperationLowerHelper *pObjHelper,
                            bool &Translated) {
  // Translate CheckAccess into uint->bool, later optimization should remove it.
  // Real checkaccess is generated in UpdateStatus.
  IRBuilder<> Builder(CI);
  Value *V = CI->getArgOperand(HLOperandIndex::kUnaryOpSrc0Idx);
  return Builder.CreateTrunc(V, helper.i1Ty);
}

void GenerateDxilSample(CallInst *CI, Function *F, ArrayRef<Value *> sampleArgs,
                        Value *status, hlsl::OP *hlslOp) {
  IRBuilder<> Builder(CI);

  CallInst *call = Builder.CreateCall(F, sampleArgs);

  dxilutil::MigrateDebugValue(CI, call);

  // extract value part
  Value *retVal = ScalarizeResRet(CI->getType(), call, Builder);

  // Replace ret val.
  CI->replaceAllUsesWith(retVal);

  // get status
  if (status) {
    UpdateStatus(call, status, Builder, hlslOp);
  }
}

Value *TranslateSample(CallInst *CI, IntrinsicOp IOP, OP::OpCode opcode,
                       HLOperationLowerHelper &helper,  HLObjectOperationLowerHelper *pObjHelper, bool &Translated) {
  hlsl::OP *hlslOP = &helper.hlslOP;
  SampleHelper sampleHelper(CI, opcode, pObjHelper);

  if (sampleHelper.opcode == DXIL::OpCode::NumOpCodes) {
    Translated = false;
    return nullptr;
  }
  Type *Ty = CI->getType();

  Function *F = hlslOP->GetOpFunc(opcode, Ty->getScalarType());

  Constant *opArg = hlslOP->GetU32Const((unsigned)opcode);

  switch (opcode) {
  case OP::OpCode::Sample: {
    Value *sampleArgs[] = {
        opArg, sampleHelper.texHandle, sampleHelper.samplerHandle,
        // Coord.
        sampleHelper.coord[0], sampleHelper.coord[1], sampleHelper.coord[2],
        sampleHelper.coord[3],
        // Offset.
        sampleHelper.offset[0], sampleHelper.offset[1], sampleHelper.offset[2],
        // Clamp.
        sampleHelper.clamp};
    GenerateDxilSample(CI, F, sampleArgs, sampleHelper.status, hlslOP);
  } break;
  case OP::OpCode::SampleLevel: {
    Value *sampleArgs[] = {
        opArg, sampleHelper.texHandle, sampleHelper.samplerHandle,
        // Coord.
        sampleHelper.coord[0], sampleHelper.coord[1], sampleHelper.coord[2],
        sampleHelper.coord[3],
        // Offset.
        sampleHelper.offset[0], sampleHelper.offset[1], sampleHelper.offset[2],
        // LOD.
        sampleHelper.lod};
    GenerateDxilSample(CI, F, sampleArgs, sampleHelper.status, hlslOP);
  } break;
  case OP::OpCode::SampleGrad: {
    Value *sampleArgs[] = {
        opArg, sampleHelper.texHandle, sampleHelper.samplerHandle,
        // Coord.
        sampleHelper.coord[0], sampleHelper.coord[1], sampleHelper.coord[2],
        sampleHelper.coord[3],
        // Offset.
        sampleHelper.offset[0], sampleHelper.offset[1], sampleHelper.offset[2],
        // Ddx.
        sampleHelper.ddx[0], sampleHelper.ddx[1], sampleHelper.ddx[2],
        // Ddy.
        sampleHelper.ddy[0], sampleHelper.ddy[1], sampleHelper.ddy[2],
        // Clamp.
        sampleHelper.clamp};
    GenerateDxilSample(CI, F, sampleArgs, sampleHelper.status, hlslOP);
  } break;
  case OP::OpCode::SampleBias: {
    Value *sampleArgs[] = {
        opArg, sampleHelper.texHandle, sampleHelper.samplerHandle,
        // Coord.
        sampleHelper.coord[0], sampleHelper.coord[1], sampleHelper.coord[2],
        sampleHelper.coord[3],
        // Offset.
        sampleHelper.offset[0], sampleHelper.offset[1], sampleHelper.offset[2],
        // Bias.
        sampleHelper.bias,
        // Clamp.
        sampleHelper.clamp};
    GenerateDxilSample(CI, F, sampleArgs, sampleHelper.status, hlslOP);
  } break;
  case OP::OpCode::SampleCmp: {
    Value *sampleArgs[] = {
        opArg, sampleHelper.texHandle, sampleHelper.samplerHandle,
        // Coord.
        sampleHelper.coord[0], sampleHelper.coord[1], sampleHelper.coord[2],
        sampleHelper.coord[3],
        // Offset.
        sampleHelper.offset[0], sampleHelper.offset[1], sampleHelper.offset[2],
        // CmpVal.
        sampleHelper.compareValue,
        // Clamp.
        sampleHelper.clamp};
    GenerateDxilSample(CI, F, sampleArgs, sampleHelper.status, hlslOP);
  } break;
  case OP::OpCode::SampleCmpLevelZero:
  default: {
    DXASSERT(opcode == OP::OpCode::SampleCmpLevelZero, "invalid sample opcode");
    Value *sampleArgs[] = {
        opArg, sampleHelper.texHandle, sampleHelper.samplerHandle,
        // Coord.
        sampleHelper.coord[0], sampleHelper.coord[1], sampleHelper.coord[2],
        sampleHelper.coord[3],
        // Offset.
        sampleHelper.offset[0], sampleHelper.offset[1], sampleHelper.offset[2],
        // CmpVal.
        sampleHelper.compareValue};
    GenerateDxilSample(CI, F, sampleArgs, sampleHelper.status, hlslOP);
  } break;
  }
  // CI is replaced in GenerateDxilSample.
  return nullptr;
}

// Gather intrinsics.
struct GatherHelper {
  enum class GatherChannel {
    GatherAll,
    GatherRed,
    GatherGreen,
    GatherBlue,
    GatherAlpha,
  };

  GatherHelper(CallInst *CI, OP::OpCode op, HLObjectOperationLowerHelper *pObjHelper,
               GatherHelper::GatherChannel ch);

  OP::OpCode opcode;
  Value *texHandle;
  Value *samplerHandle;
  static const unsigned kMaxCoordDimensions = 4;
  Value *coord[kMaxCoordDimensions];
  unsigned channel;
  Value *special; // For CompareValue, Bias, LOD.
  // Optional.
  static const unsigned kMaxOffsetDimensions = 2;
  Value *offset[kMaxOffsetDimensions];
  // For the overload send different offset for each sample.
  // Only save 3 sampleOffsets because use offset for normal overload as first
  // sample offset.
  static const unsigned kSampleOffsetDimensions = 3;
  Value *sampleOffsets[kSampleOffsetDimensions][kMaxOffsetDimensions];
  Value *status;

  bool hasSampleOffsets;

  unsigned maxHLOperandRead = 0;
  Value *ReadHLOperand(CallInst *CI, unsigned opIdx) {
    if (CI->getNumArgOperands() > opIdx) {
      maxHLOperandRead = std::max(maxHLOperandRead, opIdx);
      return CI->getArgOperand(opIdx);
    }
    return nullptr;
  }
  void TranslateCoord(CallInst *CI, unsigned coordIdx,
                      unsigned coordDimensions) {
    Value *coordArg = ReadHLOperand(CI, coordIdx);
    DXASSERT_NOMSG(coordArg);
    DXASSERT(coordArg->getType()->getVectorNumElements() == coordDimensions,
             "otherwise, HL coordinate dimensions mismatch");
    IRBuilder<> Builder(CI);
    for (unsigned i = 0; i < coordDimensions; i++)
      coord[i] = Builder.CreateExtractElement(coordArg, i);
    Value *undefF = UndefValue::get(Type::getFloatTy(CI->getContext()));
    for (unsigned i = coordDimensions; i < kMaxCoordDimensions; i++)
      coord[i] = undefF;
  }
  void SetStatus(CallInst *CI, unsigned statusIdx) {
    status = ReadHLOperand(CI, statusIdx);
  }
  void TranslateOffset(CallInst *CI, unsigned offsetIdx,
                       unsigned offsetDimensions) {
    IntegerType *i32Ty = Type::getInt32Ty(CI->getContext());
    if (Value *offsetArg = ReadHLOperand(CI, offsetIdx)) {
      DXASSERT(offsetArg->getType()->getVectorNumElements() == offsetDimensions,
               "otherwise, HL coordinate dimensions mismatch");
      IRBuilder<> Builder(CI);
      for (unsigned i = 0; i < offsetDimensions; i++)
        offset[i] = Builder.CreateExtractElement(offsetArg, i);
    } else {
      // Use zeros for offsets when not specified, not undef.
      Value *zero = ConstantInt::get(i32Ty, (uint64_t)0);
      for (unsigned i = 0; i < offsetDimensions; i++)
        offset[i] = zero;
    }
    // Use undef for components that should not be used for this resource dim.
    Value *undefI = UndefValue::get(i32Ty);
    for (unsigned i = offsetDimensions; i < kMaxOffsetDimensions; i++)
      offset[i] = undefI;
  }
  void TranslateSampleOffset(CallInst *CI, unsigned offsetIdx,
                             unsigned offsetDimensions) {
    Value *undefI = UndefValue::get(Type::getInt32Ty(CI->getContext()));
    if (CI->getNumArgOperands() >= (offsetIdx + kSampleOffsetDimensions)) {
      hasSampleOffsets = true;
      IRBuilder<> Builder(CI);
      for (unsigned ch = 0; ch < kSampleOffsetDimensions; ch++) {
        Value *offsetArg = ReadHLOperand(CI, offsetIdx + ch);
        for (unsigned i = 0; i < offsetDimensions; i++)
          sampleOffsets[ch][i] = Builder.CreateExtractElement(offsetArg, i);
        for (unsigned i = offsetDimensions; i < kMaxOffsetDimensions; i++)
          sampleOffsets[ch][i] = undefI;
      }
    }
  }
  // Update the offset args for gather with sample offset at sampleIdx.
  void UpdateOffsetInGatherArgs(MutableArrayRef<Value *> gatherArgs,
                                unsigned sampleIdx) {
    unsigned offsetBase = DXIL::OperandIndex::kTextureGatherOffset0OpIdx;
    for (unsigned i = 0; i < kMaxOffsetDimensions; i++)
      // -1 because offset for sample 0 is in GatherHelper::offset.
      gatherArgs[offsetBase + i] = sampleOffsets[sampleIdx - 1][i];
  }
};

GatherHelper::GatherHelper(
    CallInst *CI, OP::OpCode op, HLObjectOperationLowerHelper *pObjHelper,
    GatherHelper::GatherChannel ch)
    : opcode(op), special(nullptr), hasSampleOffsets(false) {

  switch (ch) {
  case GatherChannel::GatherAll:
    channel = 0;
    break;
  case GatherChannel::GatherRed:
    channel = 0;
    break;
  case GatherChannel::GatherGreen:
    channel = 1;
    break;
  case GatherChannel::GatherBlue:
    channel = 2;
    break;
  case GatherChannel::GatherAlpha:
    channel = 3;
    break;
  }

  IRBuilder<> Builder(CI);
  texHandle = CI->getArgOperand(HLOperandIndex::kHandleOpIdx);
  samplerHandle = CI->getArgOperand(HLOperandIndex::kSampleSamplerArgIndex);

  DXIL::ResourceKind RK = pObjHelper->GetRK(texHandle);
  if (RK == DXIL::ResourceKind::Invalid) {
    opcode = DXIL::OpCode::NumOpCodes;
    return;
  }
  unsigned coordSize = DxilResource::GetNumCoords(RK);
  unsigned offsetSize = DxilResource::GetNumOffsets(RK);
  bool cube = RK == DXIL::ResourceKind::TextureCube ||
              RK == DXIL::ResourceKind::TextureCubeArray;

  const unsigned kCoordArgIdx = HLOperandIndex::kSampleCoordArgIndex;
  TranslateCoord(CI, kCoordArgIdx, coordSize);

  switch (op) {
  case OP::OpCode::TextureGather: {
    unsigned statusIdx;
    if (cube) {
      TranslateOffset(CI, HLOperandIndex::kInvalidIdx, offsetSize);
      statusIdx = HLOperandIndex::kGatherCubeStatusArgIndex;
    } else {
      TranslateOffset(CI, HLOperandIndex::kGatherOffsetArgIndex, offsetSize);
      // Gather all don't have sample offset version overload.
      if (ch != GatherChannel::GatherAll)
        TranslateSampleOffset(CI, HLOperandIndex::kGatherSampleOffsetArgIndex,
                              offsetSize);
      statusIdx =
          hasSampleOffsets ? HLOperandIndex::kGatherStatusWithSampleOffsetArgIndex
                           : HLOperandIndex::kGatherStatusArgIndex;
    }
    SetStatus(CI, statusIdx);
  } break;
  case OP::OpCode::TextureGatherCmp: {
    special = ReadHLOperand(CI, HLOperandIndex::kGatherCmpCmpValArgIndex);
    unsigned statusIdx;
    if (cube) {
      TranslateOffset(CI, HLOperandIndex::kInvalidIdx, offsetSize);
      statusIdx = HLOperandIndex::kGatherCmpCubeStatusArgIndex;
    } else {
      TranslateOffset(CI, HLOperandIndex::kGatherCmpOffsetArgIndex, offsetSize);
      // Gather all don't have sample offset version overload.
      if (ch != GatherChannel::GatherAll)
        TranslateSampleOffset(CI, HLOperandIndex::kGatherCmpSampleOffsetArgIndex,
                              offsetSize);
      statusIdx =
          hasSampleOffsets
              ? HLOperandIndex::kGatherCmpStatusWithSampleOffsetArgIndex
              : HLOperandIndex::kGatherCmpStatusArgIndex;
    }
    SetStatus(CI, statusIdx);
  } break;
  default:
    DXASSERT(0, "invalid opcode for Gather");
    break;
  }
  DXASSERT(maxHLOperandRead == CI->getNumArgOperands() - 1,
           "otherwise, unused HL arguments for Sample op");
}

void GenerateDxilGather(CallInst *CI, Function *F,
                        MutableArrayRef<Value *> gatherArgs,
                        GatherHelper &helper, hlsl::OP *hlslOp) {
  IRBuilder<> Builder(CI);

  CallInst *call = Builder.CreateCall(F, gatherArgs);

  dxilutil::MigrateDebugValue(CI, call);

  Value *retVal;
  if (!helper.hasSampleOffsets) {
    // extract value part
    retVal = ScalarizeResRet(CI->getType(), call, Builder);
  } else {
    retVal = UndefValue::get(CI->getType());
    Value *elt = Builder.CreateExtractValue(call, (uint64_t)0);
    retVal = Builder.CreateInsertElement(retVal, elt, (uint64_t)0);

    helper.UpdateOffsetInGatherArgs(gatherArgs, /*sampleIdx*/ 1);
    CallInst *callY = Builder.CreateCall(F, gatherArgs);
    elt = Builder.CreateExtractValue(callY, (uint64_t)1);
    retVal = Builder.CreateInsertElement(retVal, elt, 1);

    helper.UpdateOffsetInGatherArgs(gatherArgs, /*sampleIdx*/ 2);
    CallInst *callZ = Builder.CreateCall(F, gatherArgs);
    elt = Builder.CreateExtractValue(callZ, (uint64_t)2);
    retVal = Builder.CreateInsertElement(retVal, elt, 2);

    helper.UpdateOffsetInGatherArgs(gatherArgs, /*sampleIdx*/ 3);
    CallInst *callW = Builder.CreateCall(F, gatherArgs);
    elt = Builder.CreateExtractValue(callW, (uint64_t)3);
    retVal = Builder.CreateInsertElement(retVal, elt, 3);

    // TODO: UpdateStatus for each gather call.
  }

  // Replace ret val.
  CI->replaceAllUsesWith(retVal);

  // Get status
  if (helper.status) {
    UpdateStatus(call, helper.status, Builder, hlslOp);
  }
}

Value *TranslateGather(CallInst *CI, IntrinsicOp IOP, OP::OpCode opcode,
                       HLOperationLowerHelper &helper,  HLObjectOperationLowerHelper *pObjHelper, bool &Translated) {
  hlsl::OP *hlslOP = &helper.hlslOP;
  GatherHelper::GatherChannel ch = GatherHelper::GatherChannel::GatherAll;
  switch (IOP) {
  case IntrinsicOp::MOP_Gather:
  case IntrinsicOp::MOP_GatherCmp:
    ch = GatherHelper::GatherChannel::GatherAll;
    break;
  case IntrinsicOp::MOP_GatherRed:
  case IntrinsicOp::MOP_GatherCmpRed:
    ch = GatherHelper::GatherChannel::GatherRed;
    break;
  case IntrinsicOp::MOP_GatherGreen:
  case IntrinsicOp::MOP_GatherCmpGreen:
    ch = GatherHelper::GatherChannel::GatherGreen;
    break;
  case IntrinsicOp::MOP_GatherBlue:
  case IntrinsicOp::MOP_GatherCmpBlue:
    ch = GatherHelper::GatherChannel::GatherBlue;
    break;
  case IntrinsicOp::MOP_GatherAlpha:
  case IntrinsicOp::MOP_GatherCmpAlpha:
    ch = GatherHelper::GatherChannel::GatherAlpha;
    break;
  default:
    DXASSERT(0, "invalid gather intrinsic");
    break;
  }

  GatherHelper gatherHelper(CI, opcode, pObjHelper, ch);

  if (gatherHelper.opcode == DXIL::OpCode::NumOpCodes) {
    Translated = false;
    return nullptr;
  }
  Type *Ty = CI->getType();

  Function *F = hlslOP->GetOpFunc(opcode, Ty->getScalarType());

  Constant *opArg = hlslOP->GetU32Const((unsigned)opcode);
  Value *channelArg = hlslOP->GetU32Const(gatherHelper.channel);

  switch (opcode) {
  case OP::OpCode::TextureGather: {
    Value *gatherArgs[] = {
        opArg, gatherHelper.texHandle, gatherHelper.samplerHandle,
        // Coord.
        gatherHelper.coord[0], gatherHelper.coord[1], gatherHelper.coord[2],
        gatherHelper.coord[3],
        // Offset.
        gatherHelper.offset[0], gatherHelper.offset[1],
        // Channel.
        channelArg};
    GenerateDxilGather(CI, F, gatherArgs, gatherHelper, hlslOP);
  } break;
  case OP::OpCode::TextureGatherCmp: {
    Value *gatherArgs[] = {
        opArg, gatherHelper.texHandle, gatherHelper.samplerHandle,
        // Coord.
        gatherHelper.coord[0], gatherHelper.coord[1], gatherHelper.coord[2],
        gatherHelper.coord[3],
        // Offset.
        gatherHelper.offset[0], gatherHelper.offset[1],
        // Channel.
        channelArg,
        // CmpVal.
        gatherHelper.special};
    GenerateDxilGather(CI, F, gatherArgs, gatherHelper, hlslOP);
  } break;
  default:
    DXASSERT(0, "invalid opcode for Gather");
    break;
  }
  // CI is replaced in GenerateDxilGather.
  return nullptr;
}

static Value* TranslateWriteSamplerFeedback(CallInst* CI, IntrinsicOp IOP, OP::OpCode opcode,
                                            HLOperationLowerHelper& helper,
                                            HLObjectOperationLowerHelper* pObjHelper,
                                            bool& Translated) {
  hlsl::OP *hlslOP = &helper.hlslOP;
  SampleHelper sampleHelper(CI, opcode, pObjHelper);

  if (sampleHelper.opcode == DXIL::OpCode::NumOpCodes) {
    Translated = false;
    return nullptr;
  }
  Type *Ty = CI->getType();

  Function *F = hlslOP->GetOpFunc(opcode, Ty->getScalarType());

  Constant *opArg = hlslOP->GetU32Const((unsigned)opcode);

  IRBuilder<> Builder(CI);

  switch (opcode) {
  case OP::OpCode::WriteSamplerFeedback: {
    Value *samplerFeedbackArgs[] = {
        opArg, sampleHelper.texHandle, sampleHelper.sampledTexHandle, sampleHelper.samplerHandle,
        // Coord.
        sampleHelper.coord[0], sampleHelper.coord[1], sampleHelper.coord[2],
        sampleHelper.coord[3],
        // Clamp.
        sampleHelper.clamp};
    return Builder.CreateCall(F, samplerFeedbackArgs);
  } break;
  case OP::OpCode::WriteSamplerFeedbackBias: {
    Value *samplerFeedbackArgs[] = {
        opArg, sampleHelper.texHandle, sampleHelper.sampledTexHandle, sampleHelper.samplerHandle,
        // Coord.
        sampleHelper.coord[0], sampleHelper.coord[1], sampleHelper.coord[2],
        sampleHelper.coord[3],
        // Bias.
        sampleHelper.bias,
        // Clamp.
        sampleHelper.clamp};
    return Builder.CreateCall(F, samplerFeedbackArgs);
  } break;
  case OP::OpCode::WriteSamplerFeedbackGrad: {
    Value *samplerFeedbackArgs[] = {
        opArg, sampleHelper.texHandle, sampleHelper.sampledTexHandle, sampleHelper.samplerHandle,
        // Coord.
        sampleHelper.coord[0], sampleHelper.coord[1], sampleHelper.coord[2],
        sampleHelper.coord[3],
        // Ddx.
        sampleHelper.ddx[0], sampleHelper.ddx[1], sampleHelper.ddx[2],
        // Ddy.
        sampleHelper.ddy[0], sampleHelper.ddy[1], sampleHelper.ddy[2],
        // Clamp.
        sampleHelper.clamp};
    return Builder.CreateCall(F, samplerFeedbackArgs);
  } break;
  case OP::OpCode::WriteSamplerFeedbackLevel: {
    Value *samplerFeedbackArgs[] = {
        opArg, sampleHelper.texHandle, sampleHelper.sampledTexHandle, sampleHelper.samplerHandle,
        // Coord.
        sampleHelper.coord[0], sampleHelper.coord[1], sampleHelper.coord[2],
        sampleHelper.coord[3],
        // LOD.
        sampleHelper.lod};
    return Builder.CreateCall(F, samplerFeedbackArgs);
  } break;
  default:
    DXASSERT(false, "otherwise, unknown SamplerFeedback Op");
    break;
  }
  return nullptr;
}

// Load/Store intrinsics.
struct ResLoadHelper {
  ResLoadHelper(CallInst *CI, DxilResource::Kind RK, DxilResourceBase::Class RC,
                Value *h, IntrinsicOp IOP, bool bForSubscript=false);
  ResLoadHelper(CallInst *CI, DxilResource::Kind RK, DxilResourceBase::Class RC,
                Value *h, Value *mip);
  // For double subscript.
  ResLoadHelper(Instruction *ldInst, Value *h, Value *idx, Value *mip)
      : opcode(OP::OpCode::TextureLoad),
        intrinsicOpCode(IntrinsicOp::Num_Intrinsics), handle(h), retVal(ldInst),
        addr(idx), offset(nullptr), status(nullptr), mipLevel(mip) {}
  OP::OpCode opcode;
  IntrinsicOp intrinsicOpCode;
  unsigned dxilMajor;
  unsigned dxilMinor;
  Value *handle;
  Value *retVal;
  Value *addr;
  Value *offset;
  Value *status;
  Value *mipLevel;
};

ResLoadHelper::ResLoadHelper(CallInst *CI, DxilResource::Kind RK,
                             DxilResourceBase::Class RC, Value *hdl, IntrinsicOp IOP, bool bForSubscript)
    : intrinsicOpCode(IOP), handle(hdl), offset(nullptr), status(nullptr) {
  switch (RK) {
  case DxilResource::Kind::RawBuffer:
  case DxilResource::Kind::StructuredBuffer:
  case DxilResource::Kind::StructuredBufferWithCounter:
    opcode = OP::OpCode::RawBufferLoad;
    break;
  case DxilResource::Kind::TypedBuffer:
    opcode = OP::OpCode::BufferLoad;
    break;
  case DxilResource::Kind::Invalid:
    DXASSERT(0, "invalid resource kind");
    break;
  default:
    opcode = OP::OpCode::TextureLoad;
    break;
  }
  retVal = CI;
  const unsigned kAddrIdx = HLOperandIndex::kBufLoadAddrOpIdx;
  addr = CI->getArgOperand(kAddrIdx);
  unsigned argc = CI->getNumArgOperands();

  if (opcode == OP::OpCode::TextureLoad) {
    // mip at last channel
    unsigned coordSize = DxilResource::GetNumCoords(RK);

    if (RC == DxilResourceBase::Class::SRV) {
      if (bForSubscript) {
        // Use 0 when access by [].
        mipLevel = IRBuilder<>(CI).getInt32(0);
      } else {
        if (coordSize == 1 && !addr->getType()->isVectorTy()) {
          // Use addr when access by Load.
          mipLevel = addr;
        } else {
          mipLevel = IRBuilder<>(CI).CreateExtractElement(addr, coordSize);
        }
      }
    } else {
      // Set mip level to undef for UAV.
      mipLevel = UndefValue::get(Type::getInt32Ty(addr->getContext()));
    }

    if (RC == DxilResourceBase::Class::SRV) {
      unsigned offsetIdx = HLOperandIndex::kTexLoadOffsetOpIdx;
      unsigned statusIdx = HLOperandIndex::kTexLoadStatusOpIdx;
      if (RK == DxilResource::Kind::Texture2DMS ||
          RK == DxilResource::Kind::Texture2DMSArray) {
        offsetIdx = HLOperandIndex::kTex2DMSLoadOffsetOpIdx;
        statusIdx = HLOperandIndex::kTex2DMSLoadStatusOpIdx;
        mipLevel =
            CI->getArgOperand(HLOperandIndex::kTex2DMSLoadSampleIdxOpIdx);
      }

      if (argc > offsetIdx)
        offset = CI->getArgOperand(offsetIdx);

      if (argc > statusIdx)
        status = CI->getArgOperand(statusIdx);
    } else {
      const unsigned kStatusIdx = HLOperandIndex::kRWTexLoadStatusOpIdx;

      if (argc > kStatusIdx)
        status = CI->getArgOperand(kStatusIdx);
    }
  } else {
    const unsigned kStatusIdx = HLOperandIndex::kBufLoadStatusOpIdx;
    if (argc > kStatusIdx)
      status = CI->getArgOperand(kStatusIdx);
  }
}

ResLoadHelper::ResLoadHelper(CallInst *CI, DxilResource::Kind RK,
                             DxilResourceBase::Class RC, Value *hdl, Value *mip)
    : handle(hdl), offset(nullptr), status(nullptr) {
  DXASSERT(RK != DxilResource::Kind::RawBuffer &&
               RK != DxilResource::Kind::TypedBuffer &&
               RK != DxilResource::Kind::Invalid,
           "invalid resource kind");
  opcode = OP::OpCode::TextureLoad;

  retVal = CI;
  mipLevel = mip;

  const unsigned kAddrIdx = HLOperandIndex::kMipLoadAddrOpIdx;
  addr = CI->getArgOperand(kAddrIdx);
  unsigned argc = CI->getNumArgOperands();

  const unsigned kOffsetIdx = HLOperandIndex::kMipLoadOffsetOpIdx;
  const unsigned kStatusIdx = HLOperandIndex::kMipLoadStatusOpIdx;
  if (argc > kOffsetIdx)
    offset = CI->getArgOperand(kOffsetIdx);

  if (argc > kStatusIdx)
    status = CI->getArgOperand(kStatusIdx);
}

void TranslateStructBufSubscript(CallInst *CI, Value *handle, Value *status,
                                 hlsl::OP *OP, HLResource::Kind RK, const DataLayout &DL);

// Create { v0, v1 } from { v0.lo, v0.hi, v1.lo, v1.hi }
void Make64bitResultForLoad(Type *EltTy, ArrayRef<Value *> resultElts32,
                            unsigned size, MutableArrayRef<Value *> resultElts,
                            hlsl::OP *hlslOP, IRBuilder<> &Builder) {
  Type *i64Ty = Builder.getInt64Ty();
  Type *doubleTy = Builder.getDoubleTy();
  if (EltTy == doubleTy) {
    Function *makeDouble =
        hlslOP->GetOpFunc(DXIL::OpCode::MakeDouble, doubleTy);
    Value *makeDoubleOpArg =
        Builder.getInt32((unsigned)DXIL::OpCode::MakeDouble);
    for (unsigned i = 0; i < size; i++) {
      Value *lo = resultElts32[2 * i];
      Value *hi = resultElts32[2 * i + 1];
      Value *V = Builder.CreateCall(makeDouble, {makeDoubleOpArg, lo, hi});
      resultElts[i] = V;
    }
  } else {
    for (unsigned i = 0; i < size; i++) {
      Value *lo = resultElts32[2 * i];
      Value *hi = resultElts32[2 * i + 1];
      lo = Builder.CreateZExt(lo, i64Ty);
      hi = Builder.CreateZExt(hi, i64Ty);
      hi = Builder.CreateShl(hi, 32);
      resultElts[i] = Builder.CreateOr(lo, hi);
    }
  }
}

static Constant *GetRawBufferMaskForETy(Type *Ty, unsigned NumComponents, hlsl::OP *OP) {
  unsigned mask = 0;

  switch (NumComponents) {
  case 0:
    break;
  case 1:
    mask = DXIL::kCompMask_X;
    break;
  case 2:
    mask = DXIL::kCompMask_X | DXIL::kCompMask_Y;
    break;
  case 3:
    mask = DXIL::kCompMask_X | DXIL::kCompMask_Y | DXIL::kCompMask_Z;
    break;
  case 4:
    mask = DXIL::kCompMask_All;
    break;
  default:
    DXASSERT(false, "Cannot load more than 2 components for 64bit types.");
  }
  return OP->GetI8Const(mask);
}

Value *GenerateStructBufLd(Value *handle, Value *bufIdx, Value *offset,
  Value *status, Type *EltTy,
  MutableArrayRef<Value *> resultElts, hlsl::OP *OP,
  IRBuilder<> &Builder, unsigned NumComponents, Constant *alignment);

void TranslateLoad(ResLoadHelper &helper, HLResource::Kind RK,
                   IRBuilder<> &Builder, hlsl::OP *OP, const DataLayout &DL) {

  Type *Ty = helper.retVal->getType();
  if (Ty->isPointerTy()) {
    DXASSERT(!DxilResource::IsAnyTexture(RK), "Textures should not be treated as structured buffers.");
    TranslateStructBufSubscript(cast<CallInst>(helper.retVal), helper.handle,
                                helper.status, OP, RK, DL);
    return;
  }

  OP::OpCode opcode = helper.opcode;

  Type *i32Ty = Builder.getInt32Ty();
  Type *i64Ty = Builder.getInt64Ty();
  Type *doubleTy = Builder.getDoubleTy();
  Type *EltTy = Ty->getScalarType();
  // If RawBuffer load of 64-bit value, don't set alignment to 8,
  // since buffer alignment isn't known to be anything over 4.
  unsigned alignValue = OP->GetAllocSizeForType(EltTy);
  if (RK == HLResource::Kind::RawBuffer && alignValue > 4)
    alignValue = 4;
  Constant *Alignment = OP->GetI32Const(alignValue);
  unsigned numComponents = 1;
  if (Ty->isVectorTy()) {
    numComponents = Ty->getVectorNumElements();
  }

  if (DXIL::IsStructuredBuffer(RK)) {
    // Basic type case for StructuredBuffer::Load()
    Value *ResultElts[4];
    Value *StructBufLoad = GenerateStructBufLd(helper.handle, helper.addr, OP->GetU32Const(0),
      helper.status, EltTy, ResultElts, OP, Builder, numComponents, Alignment);
    dxilutil::MigrateDebugValue(helper.retVal, StructBufLoad);
    Value *retValNew = ScalarizeElements(Ty, ResultElts, Builder);
    helper.retVal->replaceAllUsesWith(retValNew);
    helper.retVal = retValNew;
    return;
  }

  bool isTyped = opcode == OP::OpCode::TextureLoad ||
                 RK == DxilResource::Kind::TypedBuffer;
  bool is64 = EltTy == i64Ty || EltTy == doubleTy;
  if (is64 && isTyped) {
    EltTy = i32Ty;
  }
  bool isBool = EltTy->isIntegerTy(1);
  if (isBool) {
    // Value will be loaded in its memory representation.
    EltTy = i32Ty;
    if (Ty->isVectorTy()) Ty = VectorType::get(EltTy, numComponents);
  }

  Function *F = OP->GetOpFunc(opcode, EltTy);
  llvm::Constant *opArg = OP->GetU32Const((unsigned)opcode);

  llvm::Value *undefI = llvm::UndefValue::get(i32Ty);

  SmallVector<Value *, 12> loadArgs;
  loadArgs.emplace_back(opArg);         // opcode
  loadArgs.emplace_back(helper.handle); // resource handle

  if (opcode == OP::OpCode::TextureLoad) {
    // set mip level
    loadArgs.emplace_back(helper.mipLevel);
  }

  if (opcode == OP::OpCode::TextureLoad) {
    // texture coord
    unsigned coordSize = DxilResource::GetNumCoords(RK);
    bool isVectorAddr = helper.addr->getType()->isVectorTy();
    for (unsigned i = 0; i < 3; i++) {
      if (i < coordSize) {
        loadArgs.emplace_back(
          isVectorAddr ? Builder.CreateExtractElement(helper.addr, i) : helper.addr);
      }
      else
        loadArgs.emplace_back(undefI);
    }
  } else {
    if (helper.addr->getType()->isVectorTy()) {
      Value *scalarOffset =
          Builder.CreateExtractElement(helper.addr, (uint64_t)0);

      // TODO: calculate the real address based on opcode

      loadArgs.emplace_back(scalarOffset); // offset
    } else {
      // TODO: calculate the real address based on opcode

      loadArgs.emplace_back(helper.addr); // offset
    }
  }
  // offset 0
  if (opcode == OP::OpCode::TextureLoad) {
    if (helper.offset && !isa<llvm::UndefValue>(helper.offset)) {
      unsigned offsetSize = DxilResource::GetNumOffsets(RK);
      for (unsigned i = 0; i < 3; i++) {
        if (i < offsetSize)
          loadArgs.emplace_back(Builder.CreateExtractElement(helper.offset, i));
        else
          loadArgs.emplace_back(undefI);
      }
    } else {
      loadArgs.emplace_back(undefI);
      loadArgs.emplace_back(undefI);
      loadArgs.emplace_back(undefI);
    }
  }

  // Offset 1
  if (RK == DxilResource::Kind::RawBuffer) {
    // elementOffset, mask, alignment
    loadArgs.emplace_back(undefI);
    Type *rtnTy = helper.retVal->getType();
    loadArgs.emplace_back(GetRawBufferMaskForETy(rtnTy, numComponents, OP));
    loadArgs.emplace_back(Alignment);
  }
  else if (RK == DxilResource::Kind::TypedBuffer) {
    loadArgs.emplace_back(undefI);
  }

  Value *ResRet =
      Builder.CreateCall(F, loadArgs, OP->GetOpCodeName(opcode));
  dxilutil::MigrateDebugValue(helper.retVal, ResRet);

  Value *retValNew = nullptr;
  if (!is64 || !isTyped) {
    retValNew = ScalarizeResRet(Ty, ResRet, Builder);
  } else {
    unsigned size = numComponents;
    DXASSERT(size <= 2, "typed buffer only allow 4 dwords");
    EltTy = Ty->getScalarType();
    Value *Elts[2];

    Make64bitResultForLoad(Ty->getScalarType(),
                           {
                               Builder.CreateExtractValue(ResRet, 0),
                               Builder.CreateExtractValue(ResRet, 1),
                               Builder.CreateExtractValue(ResRet, 2),
                               Builder.CreateExtractValue(ResRet, 3),
                           },
                           size, Elts, OP, Builder);

    retValNew = ScalarizeElements(Ty, Elts, Builder);
  }

  if (isBool) {
    // Convert result back to register representation.
    retValNew = Builder.CreateICmpNE(retValNew, Constant::getNullValue(retValNew->getType()));
  }

  // replace
  helper.retVal->replaceAllUsesWith(retValNew);
  // Save new ret val.
  helper.retVal = retValNew;
  // get status
  UpdateStatus(ResRet, helper.status, Builder, OP);
}

Value *TranslateResourceLoad(CallInst *CI, IntrinsicOp IOP, OP::OpCode opcode,
                             HLOperationLowerHelper &helper,  HLObjectOperationLowerHelper *pObjHelper, bool &Translated) {
  hlsl::OP *hlslOP = &helper.hlslOP;
  Value *handle = CI->getArgOperand(HLOperandIndex::kHandleOpIdx);
  IRBuilder<> Builder(CI);

  DXIL::ResourceClass RC = pObjHelper->GetRC(handle);
  DXIL::ResourceKind RK = pObjHelper->GetRK(handle);

  ResLoadHelper loadHelper(CI, RK, RC, handle, IOP);
  TranslateLoad(loadHelper, RK, Builder, hlslOP, helper.dataLayout);
  // CI is replaced in TranslateLoad.
  return nullptr;
}

// Split { v0, v1 } to { v0.lo, v0.hi, v1.lo, v1.hi }
void Split64bitValForStore(Type *EltTy, ArrayRef<Value *> vals, unsigned size,
                           MutableArrayRef<Value *> vals32, hlsl::OP *hlslOP,
                           IRBuilder<> &Builder) {
  Type *i32Ty = Builder.getInt32Ty();
  Type *doubleTy = Builder.getDoubleTy();
  Value *undefI32 = UndefValue::get(i32Ty);

  if (EltTy == doubleTy) {
    Function *dToU = hlslOP->GetOpFunc(DXIL::OpCode::SplitDouble, doubleTy);
    Value *dToUOpArg = Builder.getInt32((unsigned)DXIL::OpCode::SplitDouble);
    for (unsigned i = 0; i < size; i++) {
      if (isa<UndefValue>(vals[i])) {
        vals32[2 * i] = undefI32;
        vals32[2 * i + 1] = undefI32;
      } else {
        Value *retVal = Builder.CreateCall(dToU, {dToUOpArg, vals[i]});
        Value *lo = Builder.CreateExtractValue(retVal, 0);
        Value *hi = Builder.CreateExtractValue(retVal, 1);
        vals32[2 * i] = lo;
        vals32[2 * i + 1] = hi;
      }
    }
  } else {
    for (unsigned i = 0; i < size; i++) {
      if (isa<UndefValue>(vals[i])) {
        vals32[2 * i] = undefI32;
        vals32[2 * i + 1] = undefI32;
      } else {
        Value *lo = Builder.CreateTrunc(vals[i], i32Ty);
        Value *hi = Builder.CreateLShr(vals[i], 32);
        hi = Builder.CreateTrunc(hi, i32Ty);
        vals32[2 * i] = lo;
        vals32[2 * i + 1] = hi;
      }
    }
  }
}

void TranslateStore(DxilResource::Kind RK, Value *handle, Value *val,
                    Value *offset, IRBuilder<> &Builder, hlsl::OP *OP) {
  Type *Ty = val->getType();

  OP::OpCode opcode = OP::OpCode::NumOpCodes;
  switch (RK) {
  case DxilResource::Kind::RawBuffer:
  case DxilResource::Kind::StructuredBuffer:
  case DxilResource::Kind::StructuredBufferWithCounter:
    opcode = OP::OpCode::RawBufferStore;
    break;
  case DxilResource::Kind::TypedBuffer:
    opcode = OP::OpCode::BufferStore;
    break;
  case DxilResource::Kind::Invalid:
    DXASSERT(0, "invalid resource kind");
    break;
  default:
    opcode = OP::OpCode::TextureStore;
    break;
  }

  bool isTyped = opcode == OP::OpCode::TextureStore ||
                 RK == DxilResource::Kind::TypedBuffer;

  Type *i32Ty = Builder.getInt32Ty();
  Type *i64Ty = Builder.getInt64Ty();
  Type *doubleTy = Builder.getDoubleTy();
  Type *EltTy = Ty->getScalarType();
  if (EltTy->isIntegerTy(1)) {
    // Since we're going to memory, convert bools to their memory representation.
    EltTy = i32Ty;
    if (Ty->isVectorTy()) Ty = VectorType::get(EltTy, Ty->getVectorNumElements());
    else Ty = EltTy;
    val = Builder.CreateZExt(val, Ty);
  }

  // If RawBuffer store of 64-bit value, don't set alignment to 8,
  // since buffer alignment isn't known to be anything over 4.
  unsigned alignValue = OP->GetAllocSizeForType(EltTy);
  if (RK == HLResource::Kind::RawBuffer && alignValue > 4)
    alignValue = 4;
  Constant *Alignment = OP->GetI32Const(alignValue);
  bool is64 = EltTy == i64Ty || EltTy == doubleTy;
  if (is64 && isTyped) {
    EltTy = i32Ty;
  }

  Function *F = OP->GetOpFunc(opcode, EltTy);
  llvm::Constant *opArg = OP->GetU32Const((unsigned)opcode);

  llvm::Value *undefI =
      llvm::UndefValue::get(llvm::Type::getInt32Ty(Ty->getContext()));

  llvm::Value *undefVal = llvm::UndefValue::get(Ty->getScalarType());

  SmallVector<Value *, 13> storeArgs;
  storeArgs.emplace_back(opArg);  // opcode
  storeArgs.emplace_back(handle); // resource handle

  if (RK == DxilResource::Kind::RawBuffer ||
      RK == DxilResource::Kind::TypedBuffer) {
    // Offset 0
    if (offset->getType()->isVectorTy()) {
      Value *scalarOffset = Builder.CreateExtractElement(offset, (uint64_t)0);
      storeArgs.emplace_back(scalarOffset); // offset
    } else {
      storeArgs.emplace_back(offset); // offset
    }

    // Offset 1
    storeArgs.emplace_back(undefI);
  } else {
    // texture store
    unsigned coordSize = DxilResource::GetNumCoords(RK);

    // Set x first.
    if (offset->getType()->isVectorTy())
      storeArgs.emplace_back(Builder.CreateExtractElement(offset, (uint64_t)0));
    else
      storeArgs.emplace_back(offset);

    for (unsigned i = 1; i < 3; i++) {
      if (i < coordSize)
        storeArgs.emplace_back(Builder.CreateExtractElement(offset, i));
      else
        storeArgs.emplace_back(undefI);
    }
    // TODO: support mip for texture ST
  }

  // values
  uint8_t mask = 0;
  if (Ty->isVectorTy()) {
    unsigned vecSize = Ty->getVectorNumElements();
    Value *emptyVal = undefVal;
    if (isTyped) {
      mask = DXIL::kCompMask_All;
      emptyVal = Builder.CreateExtractElement(val, (uint64_t)0);
    }

    for (unsigned i = 0; i < 4; i++) {
      if (i < vecSize) {
        storeArgs.emplace_back(Builder.CreateExtractElement(val, i));
        mask |= (1<<i);
      } else {
        storeArgs.emplace_back(emptyVal);
      }
    }

  } else {
    if (isTyped) {
      mask = DXIL::kCompMask_All;
      storeArgs.emplace_back(val);
      storeArgs.emplace_back(val);
      storeArgs.emplace_back(val);
      storeArgs.emplace_back(val);
    } else {
      storeArgs.emplace_back(val);
      storeArgs.emplace_back(undefVal);
      storeArgs.emplace_back(undefVal);
      storeArgs.emplace_back(undefVal);
      mask = DXIL::kCompMask_X;
    }
  }

  if (is64 && isTyped) {
    unsigned size = 1;
    if (Ty->isVectorTy()) {
      size = Ty->getVectorNumElements();
    }
    DXASSERT(size <= 2, "raw/typed buffer only allow 4 dwords");
    unsigned val0OpIdx = opcode == DXIL::OpCode::TextureStore
                             ? DXIL::OperandIndex::kTextureStoreVal0OpIdx
                             : DXIL::OperandIndex::kBufferStoreVal0OpIdx;
    Value *V0 = storeArgs[val0OpIdx];
    Value *V1 = storeArgs[val0OpIdx+1];

    Value *vals32[4];
    EltTy = Ty->getScalarType();
    Split64bitValForStore(EltTy, {V0, V1}, size, vals32, OP, Builder);
    // Fill the uninit vals.
    if (size == 1) {
      vals32[2] = vals32[0];
      vals32[3] = vals32[1];
    }
    // Change valOp to 32 version.
    for (unsigned i = 0; i < 4; i++) {
      storeArgs[val0OpIdx + i] = vals32[i];
    }
    // change mask for double
    if (opcode == DXIL::OpCode::RawBufferStore) {
      mask = size == 1 ?
        DXIL::kCompMask_X | DXIL::kCompMask_Y : DXIL::kCompMask_All;
    }
  }

  storeArgs.emplace_back(OP->GetU8Const(mask)); // mask
  if (opcode == DXIL::OpCode::RawBufferStore)
    storeArgs.emplace_back(Alignment); // alignment only for raw buffer
  Builder.CreateCall(F, storeArgs);
}

Value *TranslateResourceStore(CallInst *CI, IntrinsicOp IOP, OP::OpCode opcode,
                              HLOperationLowerHelper &helper, 
                              HLObjectOperationLowerHelper *pObjHelper, bool &Translated) {
  hlsl::OP *hlslOP = &helper.hlslOP;
  Value *handle = CI->getArgOperand(HLOperandIndex::kHandleOpIdx);
  IRBuilder<> Builder(CI);
  DXIL::ResourceKind RK = pObjHelper->GetRK(handle);

  Value *val = CI->getArgOperand(HLOperandIndex::kStoreValOpIdx);
  Value *offset = CI->getArgOperand(HLOperandIndex::kStoreOffsetOpIdx);
  TranslateStore(RK, handle, val, offset, Builder, hlslOP);

  return nullptr;
}
}

// Atomic intrinsics.
namespace {
// Atomic intrinsics.
struct AtomicHelper {
  AtomicHelper(CallInst *CI, OP::OpCode op, Value *h);
  AtomicHelper(CallInst *CI, OP::OpCode op, Value *h, Value *bufIdx,
               Value *baseOffset);
  OP::OpCode opcode;
  Value *handle;
  Value *addr;
  Value *offset; // Offset for structrued buffer.
  Value *value;
  Value *originalValue;
  Value *compareValue;
};

// For MOP version of Interlocked*.
AtomicHelper::AtomicHelper(CallInst *CI, OP::OpCode op, Value *h)
    : opcode(op), handle(h), offset(nullptr), originalValue(nullptr) {
  addr = CI->getArgOperand(HLOperandIndex::kObjectInterlockedDestOpIndex);
  if (op == OP::OpCode::AtomicCompareExchange) {
    compareValue = CI->getArgOperand(
        HLOperandIndex::kObjectInterlockedCmpCompareValueOpIndex);
    value =
        CI->getArgOperand(HLOperandIndex::kObjectInterlockedCmpValueOpIndex);
    if (CI->getNumArgOperands() ==
        (HLOperandIndex::kObjectInterlockedCmpOriginalValueOpIndex + 1))
      originalValue = CI->getArgOperand(
          HLOperandIndex::kObjectInterlockedCmpOriginalValueOpIndex);
  } else {
    value = CI->getArgOperand(HLOperandIndex::kObjectInterlockedValueOpIndex);
    if (CI->getNumArgOperands() ==
        (HLOperandIndex::kObjectInterlockedOriginalValueOpIndex + 1))
      originalValue = CI->getArgOperand(
          HLOperandIndex::kObjectInterlockedOriginalValueOpIndex);
  }
}
// For IOP version of Interlocked*.
AtomicHelper::AtomicHelper(CallInst *CI, OP::OpCode op, Value *h, Value *bufIdx,
                           Value *baseOffset)
    : opcode(op), handle(h), addr(bufIdx),
      offset(baseOffset), originalValue(nullptr) {
  if (op == OP::OpCode::AtomicCompareExchange) {
    compareValue =
        CI->getArgOperand(HLOperandIndex::kInterlockedCmpCompareValueOpIndex);
    value = CI->getArgOperand(HLOperandIndex::kInterlockedCmpValueOpIndex);
    if (CI->getNumArgOperands() ==
        (HLOperandIndex::kInterlockedCmpOriginalValueOpIndex + 1))
      originalValue = CI->getArgOperand(
          HLOperandIndex::kInterlockedCmpOriginalValueOpIndex);
  } else {
    value = CI->getArgOperand(HLOperandIndex::kInterlockedValueOpIndex);
    if (CI->getNumArgOperands() ==
        (HLOperandIndex::kInterlockedOriginalValueOpIndex + 1))
      originalValue =
          CI->getArgOperand(HLOperandIndex::kInterlockedOriginalValueOpIndex);
  }
}

void TranslateAtomicBinaryOperation(AtomicHelper &helper,
                                    DXIL::AtomicBinOpCode atomicOp,
                                    IRBuilder<> &Builder, hlsl::OP *hlslOP) {
  Value *handle = helper.handle;
  Value *addr = helper.addr;
  Value *val = helper.value;
  Type *Ty = val->getType();

  Value *undefI = UndefValue::get(Type::getInt32Ty(Ty->getContext()));

  Function *dxilAtomic = hlslOP->GetOpFunc(helper.opcode, Ty->getScalarType());
  Value *opArg = hlslOP->GetU32Const(static_cast<unsigned>(helper.opcode));
  Value *atomicOpArg = hlslOP->GetU32Const(static_cast<unsigned>(atomicOp));
  Value *args[] = {opArg,  handle, atomicOpArg,
                   undefI, undefI, undefI, // coordinates
                   val};

  // Setup coordinates.
  if (addr->getType()->isVectorTy()) {
    unsigned vectorNumElements = addr->getType()->getVectorNumElements();
    DXASSERT(vectorNumElements <= 3, "up to 3 elements for atomic binary op");
    _Analysis_assume_(vectorNumElements <= 3);
    for (unsigned i = 0; i < vectorNumElements; i++) {
      Value *Elt = Builder.CreateExtractElement(addr, i);
      args[DXIL::OperandIndex::kAtomicBinOpCoord0OpIdx + i] = Elt;
    }
  } else
    args[DXIL::OperandIndex::kAtomicBinOpCoord0OpIdx] = addr;

  // Set offset for structured buffer.
  if (helper.offset)
    args[DXIL::OperandIndex::kAtomicBinOpCoord1OpIdx] = helper.offset;

  Value *origVal =
      Builder.CreateCall(dxilAtomic, args, hlslOP->GetAtomicOpName(atomicOp));
  if (helper.originalValue) {
    Builder.CreateStore(origVal, helper.originalValue);
  }
}

Value *TranslateMopAtomicBinaryOperation(CallInst *CI, IntrinsicOp IOP,
                                         OP::OpCode opcode,
                                         HLOperationLowerHelper &helper,  HLObjectOperationLowerHelper *pObjHelper, bool &Translated) {
  hlsl::OP *hlslOP = &helper.hlslOP;

  Value *handle = CI->getArgOperand(HLOperandIndex::kHandleOpIdx);
  IRBuilder<> Builder(CI);

  switch (IOP) {
  case IntrinsicOp::MOP_InterlockedAdd: {
    AtomicHelper helper(CI, DXIL::OpCode::AtomicBinOp, handle);
    TranslateAtomicBinaryOperation(helper, DXIL::AtomicBinOpCode::Add, Builder,
                                   hlslOP);
  } break;
  case IntrinsicOp::MOP_InterlockedAnd: {
    AtomicHelper helper(CI, DXIL::OpCode::AtomicBinOp, handle);
    TranslateAtomicBinaryOperation(helper, DXIL::AtomicBinOpCode::And, Builder,
                                   hlslOP);
  } break;
  case IntrinsicOp::MOP_InterlockedExchange: {
    AtomicHelper helper(CI, DXIL::OpCode::AtomicBinOp, handle);
    TranslateAtomicBinaryOperation(helper, DXIL::AtomicBinOpCode::Exchange,
                                   Builder, hlslOP);
  } break;
  case IntrinsicOp::MOP_InterlockedMax: {
    AtomicHelper helper(CI, DXIL::OpCode::AtomicBinOp, handle);
    TranslateAtomicBinaryOperation(helper, DXIL::AtomicBinOpCode::IMax, Builder,
                                   hlslOP);
  } break;
  case IntrinsicOp::MOP_InterlockedMin: {
    AtomicHelper helper(CI, DXIL::OpCode::AtomicBinOp, handle);
    TranslateAtomicBinaryOperation(helper, DXIL::AtomicBinOpCode::IMin, Builder,
                                   hlslOP);
  } break;
  case IntrinsicOp::MOP_InterlockedUMax: {
    AtomicHelper helper(CI, DXIL::OpCode::AtomicBinOp, handle);
    TranslateAtomicBinaryOperation(helper, DXIL::AtomicBinOpCode::UMax, Builder,
                                   hlslOP);
  } break;
  case IntrinsicOp::MOP_InterlockedUMin: {
    AtomicHelper helper(CI, DXIL::OpCode::AtomicBinOp, handle);
    TranslateAtomicBinaryOperation(helper, DXIL::AtomicBinOpCode::UMin, Builder,
                                   hlslOP);
  } break;
  case IntrinsicOp::MOP_InterlockedOr: {
    AtomicHelper helper(CI, DXIL::OpCode::AtomicBinOp, handle);
    TranslateAtomicBinaryOperation(helper, DXIL::AtomicBinOpCode::Or, Builder,
                                   hlslOP);
  } break;
  case IntrinsicOp::MOP_InterlockedXor: {
  default:
    DXASSERT(IOP == IntrinsicOp::MOP_InterlockedXor,
             "invalid MOP atomic intrinsic");
    AtomicHelper helper(CI, DXIL::OpCode::AtomicBinOp, handle);
    TranslateAtomicBinaryOperation(helper, DXIL::AtomicBinOpCode::Xor, Builder,
                                   hlslOP);
  } break;
  }

  return nullptr;
}
void TranslateAtomicCmpXChg(AtomicHelper &helper, IRBuilder<> &Builder,
                            hlsl::OP *hlslOP) {
  Value *handle = helper.handle;
  Value *addr = helper.addr;
  Value *val = helper.value;
  Value *cmpVal = helper.compareValue;

  Type *Ty = val->getType();

  Value *undefI = UndefValue::get(Type::getInt32Ty(Ty->getContext()));

  Function *dxilAtomic = hlslOP->GetOpFunc(helper.opcode, Ty->getScalarType());
  Value *opArg = hlslOP->GetU32Const(static_cast<unsigned>(helper.opcode));
  Value *args[] = {opArg,  handle, undefI, undefI, undefI, // coordinates
                   cmpVal, val};

  // Setup coordinates.
  if (addr->getType()->isVectorTy()) {
    unsigned vectorNumElements = addr->getType()->getVectorNumElements();
    DXASSERT(vectorNumElements <= 3, "up to 3 elements in atomic op");
    _Analysis_assume_(vectorNumElements <= 3);
    for (unsigned i = 0; i < vectorNumElements; i++) {
      Value *Elt = Builder.CreateExtractElement(addr, i);
      args[DXIL::OperandIndex::kAtomicCmpExchangeCoord0OpIdx + i] = Elt;
    }
  } else
    args[DXIL::OperandIndex::kAtomicCmpExchangeCoord0OpIdx] = addr;

  // Set offset for structured buffer.
  if (helper.offset)
    args[DXIL::OperandIndex::kAtomicCmpExchangeCoord1OpIdx] = helper.offset;

  Value *origVal = Builder.CreateCall(dxilAtomic, args);
  if (helper.originalValue) {
    Builder.CreateStore(origVal, helper.originalValue);
  }
}

Value *TranslateMopAtomicCmpXChg(CallInst *CI, IntrinsicOp IOP,
                                 OP::OpCode opcode,
                                 HLOperationLowerHelper &helper,  HLObjectOperationLowerHelper *pObjHelper, bool &Translated) {
  hlsl::OP *hlslOP = &helper.hlslOP;

  Value *handle = CI->getArgOperand(HLOperandIndex::kHandleOpIdx);
  IRBuilder<> Builder(CI);
  AtomicHelper atomicHelper(CI, OP::OpCode::AtomicCompareExchange, handle);
  TranslateAtomicCmpXChg(atomicHelper, Builder, hlslOP);
  return nullptr;
}

void TranslateSharedMemAtomicBinOp(CallInst *CI, IntrinsicOp IOP, Value *addr) {
  AtomicRMWInst::BinOp Op;
  switch (IOP) {
  case IntrinsicOp::IOP_InterlockedAdd:
    Op = AtomicRMWInst::BinOp::Add;
    break;
  case IntrinsicOp::IOP_InterlockedAnd:
    Op = AtomicRMWInst::BinOp::And;
    break;
  case IntrinsicOp::IOP_InterlockedExchange:
    Op = AtomicRMWInst::BinOp::Xchg;
    break;
  case IntrinsicOp::IOP_InterlockedMax:
    Op = AtomicRMWInst::BinOp::Max;
    break;
  case IntrinsicOp::IOP_InterlockedUMax:
    Op = AtomicRMWInst::BinOp::UMax;
    break;
  case IntrinsicOp::IOP_InterlockedMin:
    Op = AtomicRMWInst::BinOp::Min;
    break;
  case IntrinsicOp::IOP_InterlockedUMin:
    Op = AtomicRMWInst::BinOp::UMin;
    break;
  case IntrinsicOp::IOP_InterlockedOr:
    Op = AtomicRMWInst::BinOp::Or;
    break;
  case IntrinsicOp::IOP_InterlockedXor:
  default:
    DXASSERT(IOP == IntrinsicOp::IOP_InterlockedXor, "Invalid Intrinsic");
    Op = AtomicRMWInst::BinOp::Xor;
    break;
  }

  Value *val = CI->getArgOperand(HLOperandIndex::kInterlockedValueOpIndex);

  IRBuilder<> Builder(CI);
  Value *Result = Builder.CreateAtomicRMW(
      Op, addr, val, AtomicOrdering::SequentiallyConsistent);
  if (CI->getNumArgOperands() >
      HLOperandIndex::kInterlockedOriginalValueOpIndex)
    Builder.CreateStore(
        Result,
        CI->getArgOperand(HLOperandIndex::kInterlockedOriginalValueOpIndex));
}

static Value* SkipAddrSpaceCast(Value* Ptr) {
  if (AddrSpaceCastInst *CastInst = dyn_cast<AddrSpaceCastInst>(Ptr))
    return CastInst->getOperand(0);
  else if (ConstantExpr *ConstExpr = dyn_cast<ConstantExpr>(Ptr)) {
    if (ConstExpr->getOpcode() == Instruction::AddrSpaceCast) {
      return ConstExpr->getOperand(0);
    }
  }
  return Ptr;
}

Value *TranslateIopAtomicBinaryOperation(CallInst *CI, IntrinsicOp IOP,
                                         DXIL::OpCode opcode,
                                         HLOperationLowerHelper &helper,  HLObjectOperationLowerHelper *pObjHelper, bool &Translated) {
  Value *addr = CI->getArgOperand(HLOperandIndex::kInterlockedDestOpIndex);
  addr = SkipAddrSpaceCast(addr);

  unsigned addressSpace = addr->getType()->getPointerAddressSpace();
  if (addressSpace == DXIL::kTGSMAddrSpace)
    TranslateSharedMemAtomicBinOp(CI, IOP, addr);
  else {
    // buffer atomic translated in TranslateSubscript.
    // Do nothing here.
    // Mark not translated.
    Translated = false;
  }
  return nullptr;
}

void TranslateSharedMemAtomicCmpXChg(CallInst *CI, Value *addr) {
  Value *val = CI->getArgOperand(HLOperandIndex::kInterlockedCmpValueOpIndex);
  Value *cmpVal =
      CI->getArgOperand(HLOperandIndex::kInterlockedCmpCompareValueOpIndex);
  IRBuilder<> Builder(CI);
  Value *Result = Builder.CreateAtomicCmpXchg(
      addr, cmpVal, val, AtomicOrdering::SequentiallyConsistent,
      AtomicOrdering::SequentiallyConsistent);

  if (CI->getNumArgOperands() >
      HLOperandIndex::kInterlockedCmpOriginalValueOpIndex) {
    Value *originVal = Builder.CreateExtractValue(Result, 0);
    Builder.CreateStore(
        originVal,
        CI->getArgOperand(HLOperandIndex::kInterlockedCmpOriginalValueOpIndex));
  }
}

Value *TranslateIopAtomicCmpXChg(CallInst *CI, IntrinsicOp IOP,
                                 DXIL::OpCode opcode,
                                 HLOperationLowerHelper &helper,  HLObjectOperationLowerHelper *pObjHelper, bool &Translated) {
  Value *addr = CI->getArgOperand(HLOperandIndex::kInterlockedDestOpIndex);
  addr = SkipAddrSpaceCast(addr);

  unsigned addressSpace = addr->getType()->getPointerAddressSpace();
  if (addressSpace == DXIL::kTGSMAddrSpace)
    TranslateSharedMemAtomicCmpXChg(CI, addr);
  else {
    // buffer atomic translated in TranslateSubscript.
    // Do nothing here.
    // Mark not translated.
    Translated = false;
  }

  return nullptr;
}
}

// Process Tess Factor.
namespace {

// Clamp to [0.0f..1.0f], NaN->0.0f.
Value *CleanupTessFactorScale(Value *input, hlsl::OP *hlslOP, IRBuilder<> &Builder) {
  float fMin = 0;
  float fMax = 1;
  Type *f32Ty = input->getType()->getScalarType();
  Value *minFactor = ConstantFP::get(f32Ty, fMin);
  Value *maxFactor = ConstantFP::get(f32Ty, fMax);
  Type *Ty = input->getType();
  if (Ty->isVectorTy())
    minFactor = SplatToVector(minFactor, input->getType(), Builder);
  Value *temp = TrivialDxilBinaryOperation(DXIL::OpCode::FMax, input, minFactor, hlslOP, Builder);
  if (Ty->isVectorTy())
    maxFactor = SplatToVector(maxFactor, input->getType(), Builder);
  return TrivialDxilBinaryOperation(DXIL::OpCode::FMin, temp, maxFactor, hlslOP, Builder);
}

// Clamp to [1.0f..Inf], NaN->1.0f.
Value *CleanupTessFactor(Value *input, hlsl::OP *hlslOP, IRBuilder<> &Builder)
{
  float fMin = 1.0;  
  Type *f32Ty = input->getType()->getScalarType();
  Value *minFactor = ConstantFP::get(f32Ty, fMin);
  minFactor = SplatToVector(minFactor, input->getType(), Builder);
  return TrivialDxilBinaryOperation(DXIL::OpCode::FMax, input, minFactor, hlslOP, Builder);
}

// Do partitioning-specific clamping.
Value *ClampTessFactor(Value *input, DXIL::TessellatorPartitioning partitionMode, 
    hlsl::OP *hlslOP, IRBuilder<> &Builder) {
  const unsigned kTESSELLATOR_MAX_EVEN_TESSELLATION_FACTOR = 64;
  const unsigned kTESSELLATOR_MAX_ODD_TESSELLATION_FACTOR = 63;

  const unsigned kTESSELLATOR_MIN_EVEN_TESSELLATION_FACTOR = 2;
  const unsigned kTESSELLATOR_MIN_ODD_TESSELLATION_FACTOR = 1;

  const unsigned kTESSELLATOR_MAX_TESSELLATION_FACTOR = 64;

  float fMin;
  float fMax;
  switch (partitionMode) {
  case DXIL::TessellatorPartitioning::Integer:
    fMin = kTESSELLATOR_MIN_ODD_TESSELLATION_FACTOR;
    fMax = kTESSELLATOR_MAX_TESSELLATION_FACTOR;
    break;
  case DXIL::TessellatorPartitioning::Pow2:
    fMin = kTESSELLATOR_MIN_ODD_TESSELLATION_FACTOR;
    fMax = kTESSELLATOR_MAX_EVEN_TESSELLATION_FACTOR;
    break;
  case DXIL::TessellatorPartitioning::FractionalOdd:
    fMin = kTESSELLATOR_MIN_ODD_TESSELLATION_FACTOR;
    fMax = kTESSELLATOR_MAX_ODD_TESSELLATION_FACTOR;
    break;
  case DXIL::TessellatorPartitioning::FractionalEven:
  default:
    DXASSERT(partitionMode == DXIL::TessellatorPartitioning::FractionalEven,
        "invalid partition mode");
    fMin = kTESSELLATOR_MIN_EVEN_TESSELLATION_FACTOR;
    fMax = kTESSELLATOR_MAX_EVEN_TESSELLATION_FACTOR;
    break;
  }
  Type *f32Ty = input->getType()->getScalarType();
  Value *minFactor = ConstantFP::get(f32Ty, fMin);
  Value *maxFactor = ConstantFP::get(f32Ty, fMax);
  Type *Ty = input->getType();
  if (Ty->isVectorTy())
    minFactor = SplatToVector(minFactor, input->getType(), Builder);
  Value *temp = TrivialDxilBinaryOperation(DXIL::OpCode::FMax, input, minFactor, hlslOP, Builder);
  if (Ty->isVectorTy())
    maxFactor = SplatToVector(maxFactor, input->getType(), Builder);
  return TrivialDxilBinaryOperation(DXIL::OpCode::FMin, temp, maxFactor, hlslOP, Builder);
}

// round up for integer/pow2 partitioning
// note that this code assumes the inputs should be in the range [1, inf),
// which should be enforced by the clamp above.
Value *RoundUpTessFactor(Value *input, DXIL::TessellatorPartitioning partitionMode,
    hlsl::OP *hlslOP, IRBuilder<> &Builder) {
  switch (partitionMode) {
  case DXIL::TessellatorPartitioning::Integer:
    return TrivialDxilUnaryOperation(DXIL::OpCode::Round_pi, input, hlslOP, Builder);
  case DXIL::TessellatorPartitioning::Pow2: {
    const unsigned kExponentMask = 0x7f800000;
    const unsigned kExponentLSB = 0x00800000;
    const unsigned kMantissaMask = 0x007fffff;
    Type *Ty = input->getType();
    // (val = (asuint(val) & mantissamask) ?
    //      (asuint(val) & exponentmask) + exponentbump :
    //      asuint(val) & exponentmask;
    Type *uintTy = Type::getInt32Ty(Ty->getContext());
    if (Ty->isVectorTy())
      uintTy = VectorType::get(uintTy, Ty->getVectorNumElements());
    Value *uintVal = Builder.CreateCast(Instruction::CastOps::FPToUI, input, uintTy);

    Value *mantMask = ConstantInt::get(uintTy->getScalarType(), kMantissaMask);
    mantMask = SplatToVector(mantMask, uintTy, Builder);
    Value *manVal = Builder.CreateAnd(uintVal, mantMask);
    
    Value *expMask = ConstantInt::get(uintTy->getScalarType(), kExponentMask);
    expMask = SplatToVector(expMask, uintTy, Builder);
    Value *expVal = Builder.CreateAnd(uintVal, expMask);
    
    Value *expLSB = ConstantInt::get(uintTy->getScalarType(), kExponentLSB);
    expLSB = SplatToVector(expLSB, uintTy, Builder);
    Value *newExpVal = Builder.CreateAdd(expVal, expLSB);

    Value *manValNotZero = Builder.CreateICmpEQ(manVal, ConstantAggregateZero::get(uintTy));
    Value *factors = Builder.CreateSelect(manValNotZero, newExpVal, expVal);
    return Builder.CreateUIToFP(factors, Ty);
  } break;
  case DXIL::TessellatorPartitioning::FractionalEven:
  case DXIL::TessellatorPartitioning::FractionalOdd:
    return input;
  default:
    DXASSERT(0, "invalid partition mode");
    return nullptr;
  }
}

Value *TranslateProcessIsolineTessFactors(CallInst *CI, IntrinsicOp IOP, OP::OpCode opcode,
                              HLOperationLowerHelper &helper,  HLObjectOperationLowerHelper *pObjHelper, bool &Translated) {
  hlsl::OP *hlslOP = &helper.hlslOP;
  // Get partition mode 
  DXASSERT_NOMSG(helper.functionProps);
  DXASSERT(helper.functionProps->shaderKind == ShaderModel::Kind::Hull, "must be hull shader");
  DXIL::TessellatorPartitioning partition = helper.functionProps->ShaderProps.HS.partition;
  
  IRBuilder<> Builder(CI);

  Value *rawDetailFactor = CI->getArgOperand(HLOperandIndex::kProcessTessFactorRawDetailFactor);
  rawDetailFactor = Builder.CreateExtractElement(rawDetailFactor, (uint64_t)0);

  Value *rawDensityFactor = CI->getArgOperand(HLOperandIndex::kProcessTessFactorRawDensityFactor);
  rawDensityFactor = Builder.CreateExtractElement(rawDensityFactor, (uint64_t)0);

  Value *init = UndefValue::get(VectorType::get(helper.f32Ty, 2));
  init = Builder.CreateInsertElement(init, rawDetailFactor, (uint64_t)0);
  init = Builder.CreateInsertElement(init, rawDetailFactor, (uint64_t)1);

  Value *clamped = ClampTessFactor(init, partition, hlslOP, Builder);
  Value *rounded = RoundUpTessFactor(clamped, partition, hlslOP, Builder);

  Value *roundedDetailFactor = CI->getArgOperand(HLOperandIndex::kProcessTessFactorRoundedDetailFactor);
  Value *temp = UndefValue::get(VectorType::get(helper.f32Ty, 1));
  Value *roundedX = Builder.CreateExtractElement(rounded, (uint64_t)0);
  temp = Builder.CreateInsertElement(temp, roundedX, (uint64_t)0);
  Builder.CreateStore(temp, roundedDetailFactor);

  Value *roundedDensityFactor = CI->getArgOperand(HLOperandIndex::kProcessTessFactorRoundedDensityFactor);
  Value *roundedY = Builder.CreateExtractElement(rounded, 1);
  temp = Builder.CreateInsertElement(temp, roundedY, (uint64_t)0);
  Builder.CreateStore(temp, roundedDensityFactor);
  return nullptr;
}

// 3 inputs, 1 result
Value *ApplyTriTessFactorOp(Value *input, DXIL::OpCode opcode, hlsl::OP *hlslOP,
                            IRBuilder<> &Builder) {
  Value *input0 = Builder.CreateExtractElement(input, (uint64_t)0);
  Value *input1 = Builder.CreateExtractElement(input, 1);
  Value *input2 = Builder.CreateExtractElement(input, 2);

  if (opcode == DXIL::OpCode::FMax || opcode == DXIL::OpCode::FMin) {
    Value *temp =
        TrivialDxilBinaryOperation(opcode, input0, input1, hlslOP, Builder);
    Value *combined =
        TrivialDxilBinaryOperation(opcode, temp, input2, hlslOP, Builder);
    return combined;
  } else {
    // Avg.
    Value *temp = Builder.CreateFAdd(input0, input1);
    Value *combined = Builder.CreateFAdd(temp, input2);
    Value *rcp = ConstantFP::get(input0->getType(), 1.0 / 3.0);
    combined = Builder.CreateFMul(combined, rcp);
    return combined;
  }
}

// 4 inputs, 1 result
Value *ApplyQuadTessFactorOp(Value *input, DXIL::OpCode opcode,
                             hlsl::OP *hlslOP, IRBuilder<> &Builder) {
  Value *input0 = Builder.CreateExtractElement(input, (uint64_t)0);
  Value *input1 = Builder.CreateExtractElement(input, 1);
  Value *input2 = Builder.CreateExtractElement(input, 2);
  Value *input3 = Builder.CreateExtractElement(input, 3);

  if (opcode == DXIL::OpCode::FMax || opcode == DXIL::OpCode::FMin) {
    Value *temp0 =
        TrivialDxilBinaryOperation(opcode, input0, input1, hlslOP, Builder);
    Value *temp1 =
        TrivialDxilBinaryOperation(opcode, input2, input3, hlslOP, Builder);
    Value *combined =
        TrivialDxilBinaryOperation(opcode, temp0, temp1, hlslOP, Builder);
    return combined;
  } else {
    // Avg.
    Value *temp0 = Builder.CreateFAdd(input0, input1);
    Value *temp1 = Builder.CreateFAdd(input2, input3);
    Value *combined = Builder.CreateFAdd(temp0, temp1);
    Value *rcp = ConstantFP::get(input0->getType(), 0.25);
    combined = Builder.CreateFMul(combined, rcp);
    return combined;
  }
}

// 4 inputs, 2 result
Value *Apply2DQuadTessFactorOp(Value *input, DXIL::OpCode opcode,
                               hlsl::OP *hlslOP, IRBuilder<> &Builder) {
  Value *input0 = Builder.CreateExtractElement(input, (uint64_t)0);
  Value *input1 = Builder.CreateExtractElement(input, 1);
  Value *input2 = Builder.CreateExtractElement(input, 2);
  Value *input3 = Builder.CreateExtractElement(input, 3);

  if (opcode == DXIL::OpCode::FMax || opcode == DXIL::OpCode::FMin) {
    Value *temp0 =
        TrivialDxilBinaryOperation(opcode, input0, input1, hlslOP, Builder);
    Value *temp1 =
        TrivialDxilBinaryOperation(opcode, input2, input3, hlslOP, Builder);
    Value *combined = UndefValue::get(VectorType::get(input0->getType(), 2));
    combined = Builder.CreateInsertElement(combined, temp0, (uint64_t)0);
    combined = Builder.CreateInsertElement(combined, temp1, 1);
    return combined;
  } else {
    // Avg.
    Value *temp0 = Builder.CreateFAdd(input0, input1);
    Value *temp1 = Builder.CreateFAdd(input2, input3);
    Value *combined = UndefValue::get(VectorType::get(input0->getType(), 2));
    combined = Builder.CreateInsertElement(combined, temp0, (uint64_t)0);
    combined = Builder.CreateInsertElement(combined, temp1, 1);
    Constant *rcp = ConstantFP::get(input0->getType(), 0.5);
    rcp = ConstantVector::getSplat(2, rcp);
    combined = Builder.CreateFMul(combined, rcp);
    return combined;
  }
}

Value *ResolveSmallValue(Value  **pClampedResult, Value *rounded, Value *averageUnscaled,
    float cutoffVal, DXIL::TessellatorPartitioning partitionMode, hlsl::OP *hlslOP, IRBuilder<> &Builder) {
  Value  *clampedResult = *pClampedResult;
  Value *clampedVal = clampedResult;
  Value *roundedVal = rounded;
  // Do partitioning-specific clamping.
  Value *clampedAvg = ClampTessFactor(averageUnscaled, partitionMode, hlslOP, Builder);
  Constant *cutoffVals = ConstantFP::get(Type::getFloatTy(rounded->getContext()), cutoffVal);
  if (clampedAvg->getType()->isVectorTy())
    cutoffVals = ConstantVector::getSplat(clampedAvg->getType()->getVectorNumElements(), cutoffVals);
  // Limit the value.
  clampedAvg = TrivialDxilBinaryOperation(DXIL::OpCode::FMin, clampedAvg, cutoffVals, hlslOP, Builder);
  // Round up for integer/pow2 partitioning.
  Value *roundedAvg = RoundUpTessFactor(clampedAvg, partitionMode, hlslOP, Builder);

  if (rounded->getType() != cutoffVals->getType())
    cutoffVals = ConstantVector::getSplat(rounded->getType()->getVectorNumElements(), cutoffVals);
  // If the scaled value is less than three, then take the unscaled average.
  Value *lt = Builder.CreateFCmpOLT(rounded, cutoffVals);
  if (clampedAvg->getType() != clampedVal->getType())
    clampedAvg = SplatToVector(clampedAvg, clampedVal->getType(), Builder);
  *pClampedResult = Builder.CreateSelect(lt, clampedAvg, clampedVal);

  if (roundedAvg->getType() != roundedVal->getType())
    roundedAvg = SplatToVector(roundedAvg, roundedVal->getType(), Builder);
  Value *result = Builder.CreateSelect(lt, roundedAvg, roundedVal);
  return result;
}

void ResolveQuadAxes( Value  **pFinalResult, Value **pClampedResult,
    float cutoffVal, DXIL::TessellatorPartitioning partitionMode, hlsl::OP *hlslOP, IRBuilder<> &Builder) {
  Value  *finalResult = *pFinalResult;
  Value *clampedResult = *pClampedResult;

  Value *clampR = clampedResult;
  Value *finalR = finalResult;
  Type *f32Ty = Type::getFloatTy(finalR->getContext());
  Constant *cutoffVals = ConstantFP::get(f32Ty, cutoffVal);

  Value *minValsX = cutoffVals;
  Value *minValsY = RoundUpTessFactor(cutoffVals, partitionMode, hlslOP, Builder);

  Value *clampRX = Builder.CreateExtractElement(clampR, (uint64_t)0);
  Value *clampRY = Builder.CreateExtractElement(clampR, 1);
  Value *maxValsX = TrivialDxilBinaryOperation(DXIL::OpCode::FMax, clampRX, clampRY, hlslOP, Builder);

  Value *finalRX = Builder.CreateExtractElement(finalR, (uint64_t)0);
  Value *finalRY = Builder.CreateExtractElement(finalR, 1);
  Value *maxValsY = TrivialDxilBinaryOperation(DXIL::OpCode::FMax, finalRX, finalRY, hlslOP, Builder);

  // Don't go over our threshold ("final" one is rounded).
  Value * optionX = TrivialDxilBinaryOperation(DXIL::OpCode::FMin, maxValsX, minValsX, hlslOP, Builder);
  Value * optionY = TrivialDxilBinaryOperation(DXIL::OpCode::FMin, maxValsY, minValsY, hlslOP, Builder);

  Value *clampL = SplatToVector(optionX, clampR->getType(), Builder);
  Value *finalL = SplatToVector(optionY, finalR->getType(), Builder);

  cutoffVals = ConstantVector::getSplat(2, cutoffVals);
  Value *lt = Builder.CreateFCmpOLT(clampedResult, cutoffVals);
  *pClampedResult = Builder.CreateSelect(lt, clampL, clampR);
  *pFinalResult = Builder.CreateSelect(lt, finalL, finalR);
}

Value *TranslateProcessTessFactors(CallInst *CI, IntrinsicOp IOP, OP::OpCode opcode,
                              HLOperationLowerHelper &helper,  HLObjectOperationLowerHelper *pObjHelper, bool &Translated) {
  hlsl::OP *hlslOP = &helper.hlslOP;
  // Get partition mode 
  DXASSERT_NOMSG(helper.functionProps);
  DXASSERT(helper.functionProps->shaderKind == ShaderModel::Kind::Hull, "must be hull shader");
  DXIL::TessellatorPartitioning partition = helper.functionProps->ShaderProps.HS.partition;
  
  IRBuilder<> Builder(CI);

  DXIL::OpCode tessFactorOp = DXIL::OpCode::NumOpCodes;
  switch (IOP) {
  case IntrinsicOp::IOP_Process2DQuadTessFactorsMax:
  case IntrinsicOp::IOP_ProcessQuadTessFactorsMax:
  case IntrinsicOp::IOP_ProcessTriTessFactorsMax:
    tessFactorOp = DXIL::OpCode::FMax;
    break;
  case IntrinsicOp::IOP_Process2DQuadTessFactorsMin:
  case IntrinsicOp::IOP_ProcessQuadTessFactorsMin:
  case IntrinsicOp::IOP_ProcessTriTessFactorsMin:
    tessFactorOp = DXIL::OpCode::FMin;
    break;  
  default:
    // Default is Avg.
    break;
  }

  Value *rawEdgeFactor = CI->getArgOperand(HLOperandIndex::kProcessTessFactorRawEdgeFactor);

  Value *insideScale = CI->getArgOperand(HLOperandIndex::kProcessTessFactorInsideScale);
  // Clamp to [0.0f..1.0f], NaN->0.0f.
  Value *scales = CleanupTessFactorScale(insideScale, hlslOP, Builder);
  // Do partitioning-specific clamping.
  Value *clamped = ClampTessFactor(rawEdgeFactor, partition, hlslOP, Builder);
  // Round up for integer/pow2 partitioning.
  Value *rounded = RoundUpTessFactor(clamped, partition, hlslOP, Builder);
  // Store the output.
  Value *roundedEdgeFactor = CI->getArgOperand(HLOperandIndex::kProcessTessFactorRoundedEdgeFactor);
  Builder.CreateStore(rounded, roundedEdgeFactor);

  // Clamp to [1.0f..Inf], NaN->1.0f.
  bool isQuad = false;
  Value *clean = CleanupTessFactor(rawEdgeFactor, hlslOP, Builder);
  Value *factors = nullptr;
  switch (IOP) {
  case IntrinsicOp::IOP_Process2DQuadTessFactorsAvg:
  case IntrinsicOp::IOP_Process2DQuadTessFactorsMax:
  case IntrinsicOp::IOP_Process2DQuadTessFactorsMin:
    factors = Apply2DQuadTessFactorOp(clean, tessFactorOp, hlslOP, Builder);
    break;
  case IntrinsicOp::IOP_ProcessQuadTessFactorsAvg:
  case IntrinsicOp::IOP_ProcessQuadTessFactorsMax:
  case IntrinsicOp::IOP_ProcessQuadTessFactorsMin:
    factors = ApplyQuadTessFactorOp(clean, tessFactorOp, hlslOP, Builder);
    isQuad = true;
    break;
  case IntrinsicOp::IOP_ProcessTriTessFactorsAvg:
  case IntrinsicOp::IOP_ProcessTriTessFactorsMax:
  case IntrinsicOp::IOP_ProcessTriTessFactorsMin:
    factors = ApplyTriTessFactorOp(clean, tessFactorOp, hlslOP, Builder);
    break;
  default:
    DXASSERT(0, "invalid opcode for ProcessTessFactor");
    break;
  }

  Value *scaledI = nullptr;
  if (scales->getType() == factors->getType())
    scaledI = Builder.CreateFMul(factors, scales);
  else {
    Value *vecFactors = SplatToVector(factors, scales->getType(), Builder);
    scaledI = Builder.CreateFMul(vecFactors, scales);
  }

  // Do partitioning-specific clamping.
  Value *clampedI = ClampTessFactor(scaledI, partition, hlslOP, Builder);
  
  // Round up for integer/pow2 partitioning.
  Value *roundedI = RoundUpTessFactor(clampedI, partition, hlslOP, Builder);

  Value *finalI = roundedI;

  if (partition == DXIL::TessellatorPartitioning::FractionalOdd) {
    // If not max, set to AVG.
    if (tessFactorOp != DXIL::OpCode::FMax)
      tessFactorOp = DXIL::OpCode::NumOpCodes;

    bool b2D = false;
    Value *avgFactorsI = nullptr;
    switch (IOP) {
    case IntrinsicOp::IOP_Process2DQuadTessFactorsAvg:
    case IntrinsicOp::IOP_Process2DQuadTessFactorsMax:
    case IntrinsicOp::IOP_Process2DQuadTessFactorsMin:
      avgFactorsI = Apply2DQuadTessFactorOp(clean, tessFactorOp, hlslOP, Builder);
      b2D = true;
      break;
    case IntrinsicOp::IOP_ProcessQuadTessFactorsAvg:
    case IntrinsicOp::IOP_ProcessQuadTessFactorsMax:
    case IntrinsicOp::IOP_ProcessQuadTessFactorsMin:
      avgFactorsI = ApplyQuadTessFactorOp(clean, tessFactorOp, hlslOP, Builder);
      break;
    case IntrinsicOp::IOP_ProcessTriTessFactorsAvg:
    case IntrinsicOp::IOP_ProcessTriTessFactorsMax:
    case IntrinsicOp::IOP_ProcessTriTessFactorsMin:
      avgFactorsI = ApplyTriTessFactorOp(clean, tessFactorOp, hlslOP, Builder);
      break;
    default:
      DXASSERT(0, "invalid opcode for ProcessTessFactor");
      break;
    }

    finalI =
        ResolveSmallValue(/*inout*/&clampedI, roundedI, avgFactorsI, /*cufoff*/ 3.0,
                          partition, hlslOP, Builder);

    if (b2D)
      ResolveQuadAxes(/*inout*/&finalI, /*inout*/&clampedI, /*cutoff*/3.0, partition, hlslOP, Builder);
  }

  Value *unroundedInsideFactor = CI->getArgOperand(HLOperandIndex::kProcessTessFactorUnRoundedInsideFactor);
  Type *outFactorTy = unroundedInsideFactor->getType()->getPointerElementType();
  if (outFactorTy != clampedI->getType()) {
    DXASSERT(isQuad, "quad only write one channel of out factor");
    (void)isQuad;
    clampedI = Builder.CreateExtractElement(clampedI, (uint64_t)0);
    // Splat clampedI to float2.
    clampedI = SplatToVector(clampedI, outFactorTy, Builder);
  }
  Builder.CreateStore(clampedI, unroundedInsideFactor);

  Value *roundedInsideFactor = CI->getArgOperand(HLOperandIndex::kProcessTessFactorRoundedInsideFactor);  
  if (outFactorTy != finalI->getType()) {
    DXASSERT(isQuad, "quad only write one channel of out factor");
    finalI = Builder.CreateExtractElement(finalI, (uint64_t)0);
    // Splat finalI to float2.
    finalI = SplatToVector(finalI, outFactorTy, Builder);
  }
  Builder.CreateStore(finalI, roundedInsideFactor);
  return nullptr;
}


}

// Ray Tracing.
namespace {
Value *TranslateReportIntersection(CallInst *CI, IntrinsicOp IOP,
                                   OP::OpCode opcode,
                                   HLOperationLowerHelper &helper,
                                   HLObjectOperationLowerHelper *pObjHelper,
                                   bool &Translated) {
  hlsl::OP *hlslOP = &helper.hlslOP;
  Value *THit = CI->getArgOperand(HLOperandIndex::kTrinaryOpSrc0Idx);
  Value *HitKind = CI->getArgOperand(HLOperandIndex::kTrinaryOpSrc1Idx);
  Value *Attr = CI->getArgOperand(HLOperandIndex::kTrinaryOpSrc2Idx);
  Value *opArg = hlslOP->GetU32Const(static_cast<unsigned>(opcode));

  Type *Ty = Attr->getType();
  Function *F = hlslOP->GetOpFunc(opcode, Ty);

  IRBuilder<> Builder(CI);
  return Builder.CreateCall(F, {opArg, THit, HitKind, Attr});
}

Value *TranslateCallShader(CallInst *CI, IntrinsicOp IOP,
                                   OP::OpCode opcode,
                                   HLOperationLowerHelper &helper,
                                   HLObjectOperationLowerHelper *pObjHelper,
                                   bool &Translated) {
  hlsl::OP *hlslOP = &helper.hlslOP;
  Value *ShaderIndex = CI->getArgOperand(HLOperandIndex::kBinaryOpSrc0Idx);
  Value *Parameter = CI->getArgOperand(HLOperandIndex::kBinaryOpSrc1Idx);
  Value *opArg = hlslOP->GetU32Const(static_cast<unsigned>(opcode));

  Type *Ty = Parameter->getType();
  Function *F = hlslOP->GetOpFunc(opcode, Ty);

  IRBuilder<> Builder(CI);
  return Builder.CreateCall(F, {opArg, ShaderIndex, Parameter});
}

Value *TranslateTraceRay(CallInst *CI, IntrinsicOp IOP, OP::OpCode opcode,
                         HLOperationLowerHelper &helper,
                         HLObjectOperationLowerHelper *pObjHelper,
                         bool &Translated) {
  hlsl::OP *hlslOP = &helper.hlslOP;

  Value *rayDesc = CI->getArgOperand(HLOperandIndex::kTraceRayRayDescOpIdx);
  Value *payLoad = CI->getArgOperand(HLOperandIndex::kTraceRayPayLoadOpIdx);

  Value *opArg = hlslOP->GetU32Const(static_cast<unsigned>(opcode));

  Value *Args[DXIL::OperandIndex::kTraceRayNumOp];
  Args[0] = opArg;
  for (unsigned i = 1; i < HLOperandIndex::kTraceRayRayDescOpIdx; i++) {
    Args[i] = CI->getArgOperand(i);
  }
  IRBuilder<> Builder(CI);
  // struct RayDesc
  //{
  //    float3 Origin;
  //    float  TMin;
  //    float3 Direction;
  //    float  TMax;
  //};
  Value *zeroIdx = hlslOP->GetU32Const(0);
  Value *origin = Builder.CreateGEP(rayDesc, {zeroIdx, zeroIdx});
  origin = Builder.CreateLoad(origin);
  unsigned index = DXIL::OperandIndex::kTraceRayRayDescOpIdx;
  Args[index++] = Builder.CreateExtractElement(origin, (uint64_t)0);
  Args[index++] = Builder.CreateExtractElement(origin, 1);
  Args[index++] = Builder.CreateExtractElement(origin, 2);

  Value *tmin = Builder.CreateGEP(rayDesc, {zeroIdx, hlslOP->GetU32Const(1)});
  tmin = Builder.CreateLoad(tmin);
  Args[index++] = tmin;

  Value *direction = Builder.CreateGEP(rayDesc, {zeroIdx, hlslOP->GetU32Const(2)});
  direction = Builder.CreateLoad(direction);

  Args[index++] = Builder.CreateExtractElement(direction, (uint64_t)0);
  Args[index++] = Builder.CreateExtractElement(direction, 1);
  Args[index++] = Builder.CreateExtractElement(direction, 2);

  Value *tmax = Builder.CreateGEP(rayDesc, {zeroIdx, hlslOP->GetU32Const(3)});
  tmax = Builder.CreateLoad(tmax);
  Args[index++] = tmax;

  Args[DXIL::OperandIndex::kTraceRayPayloadOpIdx] = payLoad;

  Type *Ty = payLoad->getType();
  Function *F = hlslOP->GetOpFunc(opcode, Ty);


  return Builder.CreateCall(F, Args);
}

// RayQuery methods

Value *TranslateAllocateRayQuery(CallInst *CI, IntrinsicOp IOP, OP::OpCode opcode,
                                 HLOperationLowerHelper &helper,
                                 HLObjectOperationLowerHelper *pObjHelper,
                                 bool &Translated) {
  hlsl::OP *hlslOP = &helper.hlslOP;
  Value *refArgs[] = {nullptr, CI->getOperand(1)};
  return TrivialDxilOperation(opcode, refArgs, helper.voidTy, CI, hlslOP);
}

Value *TranslateTraceRayInline(CallInst *CI, IntrinsicOp IOP, OP::OpCode opcode,
                         HLOperationLowerHelper &helper,
                         HLObjectOperationLowerHelper *pObjHelper,
                         bool &Translated) {
  hlsl::OP *hlslOP = &helper.hlslOP;

  Value *opArg = hlslOP->GetU32Const(static_cast<unsigned>(opcode));

  Value *Args[DXIL::OperandIndex::kTraceRayInlineNumOp];
  Args[0] = opArg;
  for (unsigned i = 1; i < HLOperandIndex::kTraceRayInlineRayDescOpIdx; i++) {
    Args[i] = CI->getArgOperand(i);
  }

  IRBuilder<> Builder(CI);
  unsigned hlIndex = HLOperandIndex::kTraceRayInlineRayDescOpIdx;
  unsigned index = DXIL::OperandIndex::kTraceRayInlineRayDescOpIdx;

  // struct RayDesc
  //{
  //    float3 Origin;
  Value *origin = CI->getArgOperand(hlIndex++);
  Args[index++] = Builder.CreateExtractElement(origin, (uint64_t)0);
  Args[index++] = Builder.CreateExtractElement(origin, 1);
  Args[index++] = Builder.CreateExtractElement(origin, 2);
  //    float  TMin;
  Args[index++] = CI->getArgOperand(hlIndex++);
  //    float3 Direction;
  Value *direction = CI->getArgOperand(hlIndex++);
  Args[index++] = Builder.CreateExtractElement(direction, (uint64_t)0);
  Args[index++] = Builder.CreateExtractElement(direction, 1);
  Args[index++] = Builder.CreateExtractElement(direction, 2);
  //    float  TMax;
  Args[index++] = CI->getArgOperand(hlIndex++);
  //};

  DXASSERT_NOMSG(index == DXIL::OperandIndex::kTraceRayInlineNumOp);

  Function *F = hlslOP->GetOpFunc(opcode, Builder.getVoidTy());

  return Builder.CreateCall(F, Args);
}

Value *TranslateCommitProceduralPrimitiveHit(CallInst *CI, IntrinsicOp IOP, OP::OpCode opcode,
                         HLOperationLowerHelper &helper,
                         HLObjectOperationLowerHelper *pObjHelper,
                         bool &Translated) {
  hlsl::OP *hlslOP = &helper.hlslOP;
  Value *THit = CI->getArgOperand(HLOperandIndex::kBinaryOpSrc1Idx);
  Value *opArg = hlslOP->GetU32Const(static_cast<unsigned>(opcode));
  Value *handle = CI->getArgOperand(HLOperandIndex::kHandleOpIdx);

  Value *Args[] = {opArg, handle, THit};

  IRBuilder<> Builder(CI);
  Function *F = hlslOP->GetOpFunc(opcode, Builder.getVoidTy());

  return Builder.CreateCall(F, Args);
}

Value *TranslateGenericRayQueryMethod(CallInst *CI, IntrinsicOp IOP, OP::OpCode opcode,
                         HLOperationLowerHelper &helper,
                         HLObjectOperationLowerHelper *pObjHelper,
                         bool &Translated) {
  hlsl::OP *hlslOP = &helper.hlslOP;

  Value *opArg = hlslOP->GetU32Const(static_cast<unsigned>(opcode));
  Value *handle = CI->getArgOperand(HLOperandIndex::kHandleOpIdx);

  IRBuilder<> Builder(CI);
  Function *F = hlslOP->GetOpFunc(opcode, CI->getType());

  return Builder.CreateCall(F, {opArg, handle});
}

Value *TranslateRayQueryMatrix3x4Operation(CallInst *CI, IntrinsicOp IOP, OP::OpCode opcode,
                         HLOperationLowerHelper &helper,
                         HLObjectOperationLowerHelper *pObjHelper,
                         bool &Translated) {
  hlsl::OP *hlslOP = &helper.hlslOP;
  VectorType *Ty = cast<VectorType>(CI->getType());
  Value *handle = CI->getArgOperand(HLOperandIndex::kHandleOpIdx);
  uint32_t rVals[] = {0, 0, 0, 0, 1, 1, 1, 1, 2, 2, 2, 2};
  Constant *rows = ConstantDataVector::get(CI->getContext(), rVals);
  uint8_t cVals[] = {0, 1, 2, 3, 0, 1, 2, 3, 0, 1, 2, 3};
  Constant *cols = ConstantDataVector::get(CI->getContext(), cVals);
  Value *retVal =
      TrivialDxilOperation(opcode, {nullptr, handle, rows, cols}, Ty, CI, hlslOP);
  return retVal;
}

Value *TranslateRayQueryTransposedMatrix3x4Operation(CallInst *CI, IntrinsicOp IOP, OP::OpCode opcode,
                                                  HLOperationLowerHelper &helper,
                                                  HLObjectOperationLowerHelper *pObjHelper,
                                                  bool &Translated) {
  hlsl::OP *hlslOP = &helper.hlslOP; 
  VectorType *Ty = cast<VectorType>(CI->getType());
  Value *handle = CI->getArgOperand(HLOperandIndex::kHandleOpIdx);
  uint32_t rVals[] = { 0, 1, 2, 0, 1, 2, 0, 1, 2, 0, 1, 2 };
  Constant *rows = ConstantDataVector::get(CI->getContext(), rVals);
  uint8_t cVals[] = { 0, 0, 0, 1, 1, 1, 2, 2, 2, 3, 3, 3 };
  Constant *cols = ConstantDataVector::get(CI->getContext(), cVals);
  Value *retVal =
      TrivialDxilOperation(opcode, {nullptr, handle, rows, cols}, Ty, CI, hlslOP);
  return retVal;
}

Value *TranslateRayQueryFloat2Getter(CallInst *CI, IntrinsicOp IOP, OP::OpCode opcode,
                         HLOperationLowerHelper &helper,
                         HLObjectOperationLowerHelper *pObjHelper,
                         bool &Translated) {
  hlsl::OP *hlslOP = &helper.hlslOP;
  VectorType *Ty = cast<VectorType>(CI->getType());
  Value *handle = CI->getArgOperand(HLOperandIndex::kHandleOpIdx);
  uint8_t elementVals[] = {0, 1};
  Constant *element = ConstantDataVector::get(CI->getContext(), elementVals);
  Value *retVal =
      TrivialDxilOperation(opcode, {nullptr, handle, element}, Ty, CI, hlslOP);
  return retVal;
}

Value *TranslateRayQueryFloat3Getter(CallInst *CI, IntrinsicOp IOP, OP::OpCode opcode,
                         HLOperationLowerHelper &helper,
                         HLObjectOperationLowerHelper *pObjHelper,
                         bool &Translated) {
  hlsl::OP *hlslOP = &helper.hlslOP;
  VectorType *Ty = cast<VectorType>(CI->getType());
  Value *handle = CI->getArgOperand(HLOperandIndex::kHandleOpIdx);
  uint8_t elementVals[] = {0, 1, 2};
  Constant *element = ConstantDataVector::get(CI->getContext(), elementVals);
  Value *retVal =
      TrivialDxilOperation(opcode, {nullptr, handle, element}, Ty, CI, hlslOP);
  return retVal;
}

Value *TranslateNoArgVectorOperation(CallInst *CI, IntrinsicOp IOP, OP::OpCode opcode,
                         HLOperationLowerHelper &helper,
                         HLObjectOperationLowerHelper *pObjHelper,
                         bool &Translated) {
  hlsl::OP *hlslOP = &helper.hlslOP;
  VectorType *Ty = cast<VectorType>(CI->getType());
  uint8_t vals[] = {0,1,2,3};
  Constant *src = ConstantDataVector::get(CI->getContext(), vals);
  Value *retVal = TrivialDxilOperation(opcode, {nullptr, src}, Ty, CI, hlslOP);
  return retVal;
}

Value *TranslateNoArgMatrix3x4Operation(CallInst *CI, IntrinsicOp IOP, OP::OpCode opcode,
                         HLOperationLowerHelper &helper,
                         HLObjectOperationLowerHelper *pObjHelper,
                         bool &Translated) {
  hlsl::OP *hlslOP = &helper.hlslOP;
  VectorType *Ty = cast<VectorType>(CI->getType());
  uint32_t rVals[] = {0, 0, 0, 0, 1, 1, 1, 1, 2, 2, 2, 2};
  Constant *rows = ConstantDataVector::get(CI->getContext(), rVals);
  uint8_t cVals[] = {0, 1, 2, 3, 0, 1, 2, 3, 0, 1, 2, 3};
  Constant *cols = ConstantDataVector::get(CI->getContext(), cVals);
  Value *retVal =
      TrivialDxilOperation(opcode, {nullptr, rows, cols}, Ty, CI, hlslOP);
  return retVal;
}

Value *TranslateNoArgTransposedMatrix3x4Operation(CallInst *CI, IntrinsicOp IOP, OP::OpCode opcode,
                                                  HLOperationLowerHelper &helper,
                                                  HLObjectOperationLowerHelper *pObjHelper,
                                                  bool &Translated) {
  hlsl::OP *hlslOP = &helper.hlslOP;
  VectorType *Ty = cast<VectorType>(CI->getType());
  uint32_t rVals[] = { 0, 1, 2, 0, 1, 2, 0, 1, 2, 0, 1, 2 };
  Constant *rows = ConstantDataVector::get(CI->getContext(), rVals);
  uint8_t cVals[] = { 0, 0, 0, 1, 1, 1, 2, 2, 2, 3, 3, 3 };
  Constant *cols = ConstantDataVector::get(CI->getContext(), cVals);
  Value *retVal =
    TrivialDxilOperation(opcode, { nullptr, rows, cols }, Ty, CI, hlslOP);
  return retVal;
}

Value *TranslateNoArgNoReturnPreserveOutput(CallInst *CI, IntrinsicOp IOP, OP::OpCode opcode,
  HLOperationLowerHelper &helper, HLObjectOperationLowerHelper *pObjHelper, bool &Translated) {
  Instruction *pResult = cast<Instruction>(
    TrivialNoArgOperation(CI, IOP, opcode, helper, pObjHelper, Translated));
  // HL intrinsic must have had a return injected just after the call.
  // SROA_Parameter_HLSL will copy from alloca to output just before each return.
  // Now move call after the copy and just before the return.
  if (isa<ReturnInst>(pResult->getNextNode()))
    return pResult;
  ReturnInst *RetI = cast<ReturnInst>(pResult->getParent()->getTerminator());
  pResult->removeFromParent();
  pResult->insertBefore(RetI);
  return pResult;
}

// Special half dot2 with accumulate to float
Value *TranslateDot2Add(CallInst *CI, IntrinsicOp IOP, OP::OpCode opcode,
                        HLOperationLowerHelper &helper,
                        HLObjectOperationLowerHelper *pObjHelper,
                        bool &Translated) {
  hlsl::OP *hlslOP = &helper.hlslOP;
  Value *src0 = CI->getArgOperand(HLOperandIndex::kTrinaryOpSrc0Idx);
  const unsigned vecSize = 2;
  DXASSERT(src0->getType()->isVectorTy() &&
               vecSize == src0->getType()->getVectorNumElements() &&
               src0->getType()->getScalarType()->isHalfTy(),
           "otherwise, unexpected input dimension or component type");

  Value *src1 = CI->getArgOperand(HLOperandIndex::kTrinaryOpSrc1Idx);
  DXASSERT(src0->getType() == src1->getType(),
           "otherwise, mismatched argument types");
  Value *accArg = CI->getArgOperand(HLOperandIndex::kTrinaryOpSrc2Idx);
  Type *accTy = accArg->getType();
  DXASSERT(!accTy->isVectorTy() && accTy->isFloatTy(),
           "otherwise, unexpected accumulator type");
  IRBuilder<> Builder(CI);

  Function *dxilFunc = hlslOP->GetOpFunc(opcode, accTy);
  Constant *opArg = hlslOP->GetU32Const((unsigned)opcode);

  SmallVector<Value *, 6> args;
  args.emplace_back(opArg);
  args.emplace_back(accArg);
  for (unsigned i = 0; i < vecSize; i++)
    args.emplace_back(Builder.CreateExtractElement(src0, i));
  for (unsigned i = 0; i < vecSize; i++)
    args.emplace_back(Builder.CreateExtractElement(src1, i));
  return Builder.CreateCall(dxilFunc, args);
}

Value *TranslateDot4AddPacked(CallInst *CI, IntrinsicOp IOP, OP::OpCode opcode,
                              HLOperationLowerHelper &helper,
                              HLObjectOperationLowerHelper *pObjHelper,
                              bool &Translated) {
  hlsl::OP *hlslOP = &helper.hlslOP;
  Value *src0 = CI->getArgOperand(HLOperandIndex::kTrinaryOpSrc0Idx);
  DXASSERT(
      !src0->getType()->isVectorTy() && src0->getType()->isIntegerTy(32),
      "otherwise, unexpected vector support in high level intrinsic tempalte");
  Value *src1 = CI->getArgOperand(HLOperandIndex::kTrinaryOpSrc1Idx);
  DXASSERT(src0->getType() == src1->getType(), "otherwise, mismatched argument types");
  Value *accArg = CI->getArgOperand(HLOperandIndex::kTrinaryOpSrc2Idx);
  Type *accTy = accArg->getType();
  DXASSERT(!accTy->isVectorTy() && accTy->isIntegerTy(32),
    "otherwise, unexpected vector support in high level intrinsic tempalte");
  IRBuilder<> Builder(CI);

  Function *dxilFunc = hlslOP->GetOpFunc(opcode, accTy);
  Constant *opArg = hlslOP->GetU32Const((unsigned)opcode);
  return Builder.CreateCall(dxilFunc, { opArg, accArg, src0, src1 });
}

} // namespace

// Resource Handle.
namespace {
Value *TranslateGetHandleFromHeap(CallInst *CI, IntrinsicOp IOP,
                                  DXIL::OpCode opcode,
                                  HLOperationLowerHelper &helper,
                                  HLObjectOperationLowerHelper *pObjHelper,
                                  bool &Translated) {
  hlsl::OP &hlslOP = helper.hlslOP;
  Function *dxilFunc = hlslOP.GetOpFunc(opcode, helper.voidTy);
  IRBuilder<> Builder(CI);
  Value *opArg = ConstantInt::get(helper.i32Ty, (unsigned)opcode);
  return Builder.CreateCall(
      dxilFunc, {opArg, CI->getArgOperand(HLOperandIndex::kUnaryOpSrc0Idx),
                 // TODO: update nonUniformIndex later.
                 Builder.getInt1(false)});
}
}

// Lower table.
namespace {

Value *EmptyLower(CallInst *CI, IntrinsicOp IOP, DXIL::OpCode opcode,
                  HLOperationLowerHelper &helper,  HLObjectOperationLowerHelper *pObjHelper, bool &Translated) {
  Translated = false;
  dxilutil::EmitErrorOnInstruction(CI, "Unsupported intrinsic.");
  return nullptr;
}

// SPIRV change starts
#ifdef ENABLE_SPIRV_CODEGEN
Value *UnsupportedVulkanIntrinsic(CallInst *CI, IntrinsicOp IOP,
                                  DXIL::OpCode opcode,
                                  HLOperationLowerHelper &helper,
                                  HLObjectOperationLowerHelper *pObjHelper,
                                  bool &Translated) {
  Translated = false;
  dxilutil::EmitErrorOnInstruction(CI, "Unsupported Vulkan intrinsic.");
  return nullptr;
}
#endif // ENABLE_SPIRV_CODEGEN
// SPIRV change ends

Value *StreamOutputLower(CallInst *CI, IntrinsicOp IOP, DXIL::OpCode opcode,
                         HLOperationLowerHelper &helper,  HLObjectOperationLowerHelper *pObjHelper, bool &Translated) {
  // Translated in DxilGenerationPass::GenerateStreamOutputOperation.
  // Do nothing here.
  // Mark not translated.
  Translated = false;
  return nullptr;
}

// This table has to match IntrinsicOp orders
IntrinsicLower gLowerTable[] = {
    {IntrinsicOp::IOP_AcceptHitAndEndSearch, TranslateNoArgNoReturnPreserveOutput, DXIL::OpCode::AcceptHitAndEndSearch},
    {IntrinsicOp::IOP_AddUint64,  TranslateAddUint64,  DXIL::OpCode::UAddc},
    {IntrinsicOp::IOP_AllMemoryBarrier, TrivialBarrier, DXIL::OpCode::Barrier},
    {IntrinsicOp::IOP_AllMemoryBarrierWithGroupSync, TrivialBarrier, DXIL::OpCode::Barrier},
    {IntrinsicOp::IOP_AllocateRayQuery, TranslateAllocateRayQuery, DXIL::OpCode::AllocateRayQuery},
    {IntrinsicOp::IOP_CallShader, TranslateCallShader, DXIL::OpCode::CallShader},
    {IntrinsicOp::IOP_CheckAccessFullyMapped, TranslateCheckAccess, DXIL::OpCode::CheckAccessFullyMapped},
    {IntrinsicOp::IOP_CreateResourceFromHeap, TranslateGetHandleFromHeap, DXIL::OpCode::CreateHandleFromHeap},
    {IntrinsicOp::IOP_D3DCOLORtoUBYTE4, TranslateD3DColorToUByte4, DXIL::OpCode::NumOpCodes},
    {IntrinsicOp::IOP_DeviceMemoryBarrier, TrivialBarrier, DXIL::OpCode::Barrier},
    {IntrinsicOp::IOP_DeviceMemoryBarrierWithGroupSync, TrivialBarrier, DXIL::OpCode::Barrier},
    {IntrinsicOp::IOP_DispatchMesh, TrivialDispatchMesh, DXIL::OpCode::DispatchMesh },
    {IntrinsicOp::IOP_DispatchRaysDimensions, TranslateNoArgVectorOperation, DXIL::OpCode::DispatchRaysDimensions},
    {IntrinsicOp::IOP_DispatchRaysIndex, TranslateNoArgVectorOperation, DXIL::OpCode::DispatchRaysIndex},
    {IntrinsicOp::IOP_EvaluateAttributeAtSample, TranslateEvalSample, DXIL::OpCode::NumOpCodes},
    {IntrinsicOp::IOP_EvaluateAttributeCentroid, TranslateEvalCentroid, DXIL::OpCode::EvalCentroid},
    {IntrinsicOp::IOP_EvaluateAttributeSnapped, TranslateEvalSnapped, DXIL::OpCode::NumOpCodes},
    {IntrinsicOp::IOP_GeometryIndex, TrivialNoArgWithRetOperation, DXIL::OpCode::GeometryIndex},
    {IntrinsicOp::IOP_GetAttributeAtVertex, TranslateGetAttributeAtVertex, DXIL::OpCode::AttributeAtVertex},
    {IntrinsicOp::IOP_GetRenderTargetSampleCount, TrivialNoArgOperation, DXIL::OpCode::RenderTargetGetSampleCount},
    {IntrinsicOp::IOP_GetRenderTargetSamplePosition, TranslateGetRTSamplePos, DXIL::OpCode::NumOpCodes},
    {IntrinsicOp::IOP_GroupMemoryBarrier, TrivialBarrier, DXIL::OpCode::Barrier},
    {IntrinsicOp::IOP_GroupMemoryBarrierWithGroupSync, TrivialBarrier, DXIL::OpCode::Barrier},
    {IntrinsicOp::IOP_HitKind, TrivialNoArgWithRetOperation, DXIL::OpCode::HitKind},
    {IntrinsicOp::IOP_IgnoreHit, TranslateNoArgNoReturnPreserveOutput, DXIL::OpCode::IgnoreHit},
    {IntrinsicOp::IOP_InstanceID, TrivialNoArgWithRetOperation, DXIL::OpCode::InstanceID},
    {IntrinsicOp::IOP_InstanceIndex, TrivialNoArgWithRetOperation, DXIL::OpCode::InstanceIndex},
    {IntrinsicOp::IOP_InterlockedAdd, TranslateIopAtomicBinaryOperation, DXIL::OpCode::NumOpCodes},
    {IntrinsicOp::IOP_InterlockedAnd, TranslateIopAtomicBinaryOperation, DXIL::OpCode::NumOpCodes},
    {IntrinsicOp::IOP_InterlockedCompareExchange, TranslateIopAtomicCmpXChg, DXIL::OpCode::NumOpCodes},
    {IntrinsicOp::IOP_InterlockedCompareStore, TranslateIopAtomicCmpXChg, DXIL::OpCode::NumOpCodes},
    {IntrinsicOp::IOP_InterlockedExchange, TranslateIopAtomicBinaryOperation, DXIL::OpCode::NumOpCodes},
    {IntrinsicOp::IOP_InterlockedMax, TranslateIopAtomicBinaryOperation, DXIL::OpCode::NumOpCodes},
    {IntrinsicOp::IOP_InterlockedMin, TranslateIopAtomicBinaryOperation, DXIL::OpCode::NumOpCodes},
    {IntrinsicOp::IOP_InterlockedOr, TranslateIopAtomicBinaryOperation, DXIL::OpCode::NumOpCodes},
    {IntrinsicOp::IOP_InterlockedXor, TranslateIopAtomicBinaryOperation, DXIL::OpCode::NumOpCodes},
    {IntrinsicOp::IOP_NonUniformResourceIndex, TranslateNonUniformResourceIndex, DXIL::OpCode::NumOpCodes},
    {IntrinsicOp::IOP_ObjectRayDirection, TranslateNoArgVectorOperation, DXIL::OpCode::ObjectRayDirection},
    {IntrinsicOp::IOP_ObjectRayOrigin, TranslateNoArgVectorOperation, DXIL::OpCode::ObjectRayOrigin},
    {IntrinsicOp::IOP_ObjectToWorld, TranslateNoArgMatrix3x4Operation, DXIL::OpCode::ObjectToWorld},
    {IntrinsicOp::IOP_ObjectToWorld3x4, TranslateNoArgMatrix3x4Operation, DXIL::OpCode::ObjectToWorld},
    {IntrinsicOp::IOP_ObjectToWorld4x3, TranslateNoArgTransposedMatrix3x4Operation, DXIL::OpCode::ObjectToWorld},
    {IntrinsicOp::IOP_PrimitiveIndex, TrivialNoArgWithRetOperation, DXIL::OpCode::PrimitiveIndex},
    {IntrinsicOp::IOP_Process2DQuadTessFactorsAvg, TranslateProcessTessFactors, DXIL::OpCode::NumOpCodes},
    {IntrinsicOp::IOP_Process2DQuadTessFactorsMax, TranslateProcessTessFactors, DXIL::OpCode::NumOpCodes},
    {IntrinsicOp::IOP_Process2DQuadTessFactorsMin, TranslateProcessTessFactors, DXIL::OpCode::NumOpCodes},
    {IntrinsicOp::IOP_ProcessIsolineTessFactors, TranslateProcessIsolineTessFactors, DXIL::OpCode::NumOpCodes},
    {IntrinsicOp::IOP_ProcessQuadTessFactorsAvg, TranslateProcessTessFactors, DXIL::OpCode::NumOpCodes},
    {IntrinsicOp::IOP_ProcessQuadTessFactorsMax, TranslateProcessTessFactors, DXIL::OpCode::NumOpCodes},
    {IntrinsicOp::IOP_ProcessQuadTessFactorsMin, TranslateProcessTessFactors, DXIL::OpCode::NumOpCodes},
    {IntrinsicOp::IOP_ProcessTriTessFactorsAvg, TranslateProcessTessFactors, DXIL::OpCode::NumOpCodes},
    {IntrinsicOp::IOP_ProcessTriTessFactorsMax, TranslateProcessTessFactors, DXIL::OpCode::NumOpCodes},
    {IntrinsicOp::IOP_ProcessTriTessFactorsMin, TranslateProcessTessFactors, DXIL::OpCode::NumOpCodes},
    {IntrinsicOp::IOP_QuadReadAcrossDiagonal, TranslateQuadReadAcross, DXIL::OpCode::QuadOp},
    {IntrinsicOp::IOP_QuadReadAcrossX, TranslateQuadReadAcross, DXIL::OpCode::QuadOp},
    {IntrinsicOp::IOP_QuadReadAcrossY, TranslateQuadReadAcross, DXIL::OpCode::QuadOp},
    {IntrinsicOp::IOP_QuadReadLaneAt,  TranslateQuadReadLaneAt, DXIL::OpCode::NumOpCodes},
    {IntrinsicOp::IOP_RayFlags, TrivialNoArgWithRetOperation, DXIL::OpCode::RayFlags},
    {IntrinsicOp::IOP_RayTCurrent, TrivialNoArgWithRetOperation, DXIL::OpCode::RayTCurrent},
    {IntrinsicOp::IOP_RayTMin, TrivialNoArgWithRetOperation, DXIL::OpCode::RayTMin},
    {IntrinsicOp::IOP_ReportHit, TranslateReportIntersection, DXIL::OpCode::ReportHit},
    {IntrinsicOp::IOP_SetMeshOutputCounts, TrivialSetMeshOutputCounts, DXIL::OpCode::SetMeshOutputCounts},
    {IntrinsicOp::IOP_TraceRay, TranslateTraceRay, DXIL::OpCode::TraceRay},
    {IntrinsicOp::IOP_WaveActiveAllEqual, TranslateWaveAllEqual, DXIL::OpCode::WaveActiveAllEqual},
    {IntrinsicOp::IOP_WaveActiveAllTrue, TranslateWaveA2B, DXIL::OpCode::WaveAllTrue},
    {IntrinsicOp::IOP_WaveActiveAnyTrue, TranslateWaveA2B, DXIL::OpCode::WaveAnyTrue},
    {IntrinsicOp::IOP_WaveActiveBallot, TranslateWaveBallot, DXIL::OpCode::WaveActiveBallot},
    {IntrinsicOp::IOP_WaveActiveBitAnd, TranslateWaveA2A, DXIL::OpCode::WaveActiveBit},
    {IntrinsicOp::IOP_WaveActiveBitOr, TranslateWaveA2A, DXIL::OpCode::WaveActiveBit},
    {IntrinsicOp::IOP_WaveActiveBitXor, TranslateWaveA2A, DXIL::OpCode::WaveActiveBit},
    {IntrinsicOp::IOP_WaveActiveCountBits, TranslateWaveA2B, DXIL::OpCode::WaveAllBitCount},
    {IntrinsicOp::IOP_WaveActiveMax, TranslateWaveA2A, DXIL::OpCode::WaveActiveOp},
    {IntrinsicOp::IOP_WaveActiveMin, TranslateWaveA2A, DXIL::OpCode::WaveActiveOp},
    {IntrinsicOp::IOP_WaveActiveProduct, TranslateWaveA2A, DXIL::OpCode::WaveActiveOp},
    {IntrinsicOp::IOP_WaveActiveSum, TranslateWaveA2A, DXIL::OpCode::WaveActiveOp},
    {IntrinsicOp::IOP_WaveGetLaneCount, TranslateWaveToVal, DXIL::OpCode::WaveGetLaneCount},
    {IntrinsicOp::IOP_WaveGetLaneIndex, TranslateWaveToVal, DXIL::OpCode::WaveGetLaneIndex},
    {IntrinsicOp::IOP_WaveIsFirstLane, TranslateWaveToVal, DXIL::OpCode::WaveIsFirstLane},
    {IntrinsicOp::IOP_WaveMatch, TranslateWaveMatch, DXIL::OpCode::WaveMatch},
    {IntrinsicOp::IOP_WaveMultiPrefixBitAnd, TranslateWaveMultiPrefix, DXIL::OpCode::WaveMultiPrefixOp},
    {IntrinsicOp::IOP_WaveMultiPrefixBitOr, TranslateWaveMultiPrefix, DXIL::OpCode::WaveMultiPrefixOp},
    {IntrinsicOp::IOP_WaveMultiPrefixBitXor, TranslateWaveMultiPrefix, DXIL::OpCode::WaveMultiPrefixOp},
    {IntrinsicOp::IOP_WaveMultiPrefixCountBits, TranslateWaveMultiPrefixBitCount, DXIL::OpCode::WaveMultiPrefixBitCount},
    {IntrinsicOp::IOP_WaveMultiPrefixProduct, TranslateWaveMultiPrefix, DXIL::OpCode::WaveMultiPrefixOp},
    {IntrinsicOp::IOP_WaveMultiPrefixSum, TranslateWaveMultiPrefix, DXIL::OpCode::WaveMultiPrefixOp},
    {IntrinsicOp::IOP_WavePrefixCountBits, TranslateWaveA2B, DXIL::OpCode::WavePrefixBitCount},
    {IntrinsicOp::IOP_WavePrefixProduct, TranslateWaveA2A, DXIL::OpCode::WavePrefixOp},
    {IntrinsicOp::IOP_WavePrefixSum, TranslateWaveA2A, DXIL::OpCode::WavePrefixOp},
    {IntrinsicOp::IOP_WaveReadLaneAt, TranslateWaveReadLaneAt, DXIL::OpCode::WaveReadLaneAt},
    {IntrinsicOp::IOP_WaveReadLaneFirst, TranslateWaveReadLaneFirst, DXIL::OpCode::WaveReadLaneFirst},
    {IntrinsicOp::IOP_WorldRayDirection, TranslateNoArgVectorOperation, DXIL::OpCode::WorldRayDirection},
    {IntrinsicOp::IOP_WorldRayOrigin, TranslateNoArgVectorOperation, DXIL::OpCode::WorldRayOrigin},
    {IntrinsicOp::IOP_WorldToObject, TranslateNoArgMatrix3x4Operation, DXIL::OpCode::WorldToObject},
    {IntrinsicOp::IOP_WorldToObject3x4, TranslateNoArgMatrix3x4Operation, DXIL::OpCode::WorldToObject},
    {IntrinsicOp::IOP_WorldToObject4x3, TranslateNoArgTransposedMatrix3x4Operation, DXIL::OpCode::WorldToObject},
    {IntrinsicOp::IOP_abort, EmptyLower, DXIL::OpCode::NumOpCodes},
    {IntrinsicOp::IOP_abs, TranslateAbs, DXIL::OpCode::NumOpCodes},
    {IntrinsicOp::IOP_acos, TrivialUnaryOperation, DXIL::OpCode::Acos},
    {IntrinsicOp::IOP_all, TranslateAll, DXIL::OpCode::NumOpCodes},
    {IntrinsicOp::IOP_any, TranslateAny, DXIL::OpCode::NumOpCodes},
    {IntrinsicOp::IOP_asdouble, TranslateAsDouble, DXIL::OpCode::MakeDouble},
    {IntrinsicOp::IOP_asfloat, TranslateBitcast, DXIL::OpCode::NumOpCodes},
    {IntrinsicOp::IOP_asfloat16, TranslateBitcast, DXIL::OpCode::NumOpCodes},
    {IntrinsicOp::IOP_asin, TrivialUnaryOperation, DXIL::OpCode::Asin},
    {IntrinsicOp::IOP_asint, TranslateBitcast, DXIL::OpCode::NumOpCodes},
    {IntrinsicOp::IOP_asint16, TranslateBitcast, DXIL::OpCode::NumOpCodes},
    {IntrinsicOp::IOP_asuint, TranslateAsUint, DXIL::OpCode::SplitDouble},
    {IntrinsicOp::IOP_asuint16, TranslateAsUint, DXIL::OpCode::NumOpCodes},
    {IntrinsicOp::IOP_atan, TrivialUnaryOperation, DXIL::OpCode::Atan},
    {IntrinsicOp::IOP_atan2, TranslateAtan2, DXIL::OpCode::NumOpCodes},
    {IntrinsicOp::IOP_ceil, TrivialUnaryOperation, DXIL::OpCode::Round_pi},
    {IntrinsicOp::IOP_clamp, TranslateClamp, DXIL::OpCode::NumOpCodes},
    {IntrinsicOp::IOP_clip, TranslateClip, DXIL::OpCode::NumOpCodes},
    {IntrinsicOp::IOP_cos, TrivialUnaryOperation, DXIL::OpCode::Cos},
    {IntrinsicOp::IOP_cosh, TrivialUnaryOperation, DXIL::OpCode::Hcos},
    {IntrinsicOp::IOP_countbits, TrivialUnaryOperation, DXIL::OpCode::Countbits},
    {IntrinsicOp::IOP_cross, TranslateCross, DXIL::OpCode::NumOpCodes},
    {IntrinsicOp::IOP_ddx, TrivialUnaryOperation, DXIL::OpCode::DerivCoarseX},
    {IntrinsicOp::IOP_ddx_coarse, TrivialUnaryOperation, DXIL::OpCode::DerivCoarseX},
    {IntrinsicOp::IOP_ddx_fine, TrivialUnaryOperation, DXIL::OpCode::DerivFineX},
    {IntrinsicOp::IOP_ddy, TrivialUnaryOperation, DXIL::OpCode::DerivCoarseY},
    {IntrinsicOp::IOP_ddy_coarse, TrivialUnaryOperation, DXIL::OpCode::DerivCoarseY},
    {IntrinsicOp::IOP_ddy_fine, TrivialUnaryOperation, DXIL::OpCode::DerivFineY},
    {IntrinsicOp::IOP_degrees, TranslateDegrees, DXIL::OpCode::NumOpCodes},
    {IntrinsicOp::IOP_determinant, EmptyLower, DXIL::OpCode::NumOpCodes},
    {IntrinsicOp::IOP_distance, TranslateDistance, DXIL::OpCode::NumOpCodes},
    {IntrinsicOp::IOP_dot, TranslateDot, DXIL::OpCode::NumOpCodes},
    {IntrinsicOp::IOP_dot2add, TranslateDot2Add, DXIL::OpCode::Dot2AddHalf},
    {IntrinsicOp::IOP_dot4add_i8packed, TranslateDot4AddPacked, DXIL::OpCode::Dot4AddI8Packed},
    {IntrinsicOp::IOP_dot4add_u8packed, TranslateDot4AddPacked, DXIL::OpCode::Dot4AddU8Packed},
    {IntrinsicOp::IOP_dst, TranslateDst, DXIL::OpCode::NumOpCodes},
    {IntrinsicOp::IOP_exp, TranslateExp, DXIL::OpCode::NumOpCodes},
    {IntrinsicOp::IOP_exp2, TrivialUnaryOperation, DXIL::OpCode::Exp},
    {IntrinsicOp::IOP_f16tof32, TranslateF16ToF32, DXIL::OpCode::LegacyF16ToF32},
    {IntrinsicOp::IOP_f32tof16, TranslateF32ToF16, DXIL::OpCode::LegacyF32ToF16},
    {IntrinsicOp::IOP_faceforward, TranslateFaceforward, DXIL::OpCode::NumOpCodes},
    {IntrinsicOp::IOP_firstbithigh, TranslateFirstbitHi, DXIL::OpCode::FirstbitSHi},
    {IntrinsicOp::IOP_firstbitlow, TranslateFirstbitLo, DXIL::OpCode::FirstbitLo},
    {IntrinsicOp::IOP_floor, TrivialUnaryOperation, DXIL::OpCode::Round_ni},
    {IntrinsicOp::IOP_fma, TrivialTrinaryOperation, DXIL::OpCode::Fma},
    {IntrinsicOp::IOP_fmod, TranslateFMod, DXIL::OpCode::NumOpCodes},
    {IntrinsicOp::IOP_frac, TrivialUnaryOperation, DXIL::OpCode::Frc},
    {IntrinsicOp::IOP_frexp, TranslateFrexp, DXIL::OpCode::NumOpCodes},
    {IntrinsicOp::IOP_fwidth, TranslateFWidth, DXIL::OpCode::NumOpCodes},
    {IntrinsicOp::IOP_isfinite, TrivialIsSpecialFloat, DXIL::OpCode::IsFinite},
    {IntrinsicOp::IOP_isinf, TrivialIsSpecialFloat, DXIL::OpCode::IsInf},
    {IntrinsicOp::IOP_isnan, TrivialIsSpecialFloat, DXIL::OpCode::IsNaN},
    {IntrinsicOp::IOP_ldexp, TranslateLdExp, DXIL::OpCode::NumOpCodes},
    {IntrinsicOp::IOP_length, TranslateLength, DXIL::OpCode::NumOpCodes},
    {IntrinsicOp::IOP_lerp, TranslateLerp, DXIL::OpCode::NumOpCodes},
    {IntrinsicOp::IOP_lit, TranslateLit, DXIL::OpCode::NumOpCodes},
    {IntrinsicOp::IOP_log, TranslateLog, DXIL::OpCode::NumOpCodes},
    {IntrinsicOp::IOP_log10, TranslateLog10, DXIL::OpCode::NumOpCodes},
    {IntrinsicOp::IOP_log2, TrivialUnaryOperation, DXIL::OpCode::Log},
    {IntrinsicOp::IOP_mad, TranslateFUITrinary, DXIL::OpCode::IMad},
    {IntrinsicOp::IOP_max, TranslateFUIBinary, DXIL::OpCode::IMax},
    {IntrinsicOp::IOP_min, TranslateFUIBinary, DXIL::OpCode::IMin},
    {IntrinsicOp::IOP_modf, TranslateModF, DXIL::OpCode::NumOpCodes},
    {IntrinsicOp::IOP_msad4, TranslateMSad4, DXIL::OpCode::NumOpCodes},
    {IntrinsicOp::IOP_mul, TranslateMul, DXIL::OpCode::NumOpCodes},
    {IntrinsicOp::IOP_normalize, TranslateNormalize, DXIL::OpCode::NumOpCodes},
    {IntrinsicOp::IOP_pow, TranslatePow, DXIL::OpCode::NumOpCodes},
    {IntrinsicOp::IOP_printf, TranslatePrintf, DXIL::OpCode::NumOpCodes},
    {IntrinsicOp::IOP_radians, TranslateRadians, DXIL::OpCode::NumOpCodes},
    {IntrinsicOp::IOP_rcp, TranslateRCP, DXIL::OpCode::NumOpCodes},
    {IntrinsicOp::IOP_reflect, TranslateReflect, DXIL::OpCode::NumOpCodes},
    {IntrinsicOp::IOP_refract, TranslateRefract, DXIL::OpCode::NumOpCodes},
    {IntrinsicOp::IOP_reversebits, TrivialUnaryOperation, DXIL::OpCode::Bfrev},
    {IntrinsicOp::IOP_round, TrivialUnaryOperation, DXIL::OpCode::Round_ne},
    {IntrinsicOp::IOP_rsqrt, TrivialUnaryOperation, DXIL::OpCode::Rsqrt},
    {IntrinsicOp::IOP_saturate, TrivialUnaryOperation, DXIL::OpCode::Saturate},
    {IntrinsicOp::IOP_sign, TranslateSign, DXIL::OpCode::NumOpCodes},
    {IntrinsicOp::IOP_sin, TrivialUnaryOperation, DXIL::OpCode::Sin},
    {IntrinsicOp::IOP_sincos, EmptyLower, DXIL::OpCode::NumOpCodes},
    {IntrinsicOp::IOP_sinh, TrivialUnaryOperation, DXIL::OpCode::Hsin},
    {IntrinsicOp::IOP_smoothstep, TranslateSmoothStep, DXIL::OpCode::NumOpCodes},
    {IntrinsicOp::IOP_source_mark, EmptyLower, DXIL::OpCode::NumOpCodes},
    {IntrinsicOp::IOP_sqrt, TrivialUnaryOperation, DXIL::OpCode::Sqrt},
    {IntrinsicOp::IOP_step, TranslateStep, DXIL::OpCode::NumOpCodes},
    {IntrinsicOp::IOP_tan, TrivialUnaryOperation, DXIL::OpCode::Tan},
    {IntrinsicOp::IOP_tanh, TrivialUnaryOperation, DXIL::OpCode::Htan},
    {IntrinsicOp::IOP_tex1D, EmptyLower, DXIL::OpCode::NumOpCodes},
    {IntrinsicOp::IOP_tex1Dbias, EmptyLower, DXIL::OpCode::NumOpCodes},
    {IntrinsicOp::IOP_tex1Dgrad, EmptyLower, DXIL::OpCode::NumOpCodes},
    {IntrinsicOp::IOP_tex1Dlod, EmptyLower, DXIL::OpCode::NumOpCodes},
    {IntrinsicOp::IOP_tex1Dproj, EmptyLower, DXIL::OpCode::NumOpCodes},
    {IntrinsicOp::IOP_tex2D, EmptyLower, DXIL::OpCode::NumOpCodes},
    {IntrinsicOp::IOP_tex2Dbias, EmptyLower, DXIL::OpCode::NumOpCodes},
    {IntrinsicOp::IOP_tex2Dgrad, EmptyLower, DXIL::OpCode::NumOpCodes},
    {IntrinsicOp::IOP_tex2Dlod, EmptyLower, DXIL::OpCode::NumOpCodes},
    {IntrinsicOp::IOP_tex2Dproj, EmptyLower, DXIL::OpCode::NumOpCodes},
    {IntrinsicOp::IOP_tex3D, EmptyLower, DXIL::OpCode::NumOpCodes},
    {IntrinsicOp::IOP_tex3Dbias, EmptyLower, DXIL::OpCode::NumOpCodes},
    {IntrinsicOp::IOP_tex3Dgrad, EmptyLower, DXIL::OpCode::NumOpCodes},
    {IntrinsicOp::IOP_tex3Dlod, EmptyLower, DXIL::OpCode::NumOpCodes},
    {IntrinsicOp::IOP_tex3Dproj, EmptyLower, DXIL::OpCode::NumOpCodes},
    {IntrinsicOp::IOP_texCUBE, EmptyLower, DXIL::OpCode::NumOpCodes},
    {IntrinsicOp::IOP_texCUBEbias, EmptyLower, DXIL::OpCode::NumOpCodes},
    {IntrinsicOp::IOP_texCUBEgrad, EmptyLower, DXIL::OpCode::NumOpCodes},
    {IntrinsicOp::IOP_texCUBElod, EmptyLower, DXIL::OpCode::NumOpCodes},
    {IntrinsicOp::IOP_texCUBEproj, EmptyLower, DXIL::OpCode::NumOpCodes},
    {IntrinsicOp::IOP_transpose, EmptyLower, DXIL::OpCode::NumOpCodes},
    {IntrinsicOp::IOP_trunc, TrivialUnaryOperation, DXIL::OpCode::Round_z},

    {IntrinsicOp::MOP_Append, StreamOutputLower, DXIL::OpCode::EmitStream},
    {IntrinsicOp::MOP_RestartStrip, StreamOutputLower, DXIL::OpCode::CutStream},
    {IntrinsicOp::MOP_CalculateLevelOfDetail, TranslateCalculateLOD, DXIL::OpCode::NumOpCodes},
    {IntrinsicOp::MOP_CalculateLevelOfDetailUnclamped, TranslateCalculateLOD, DXIL::OpCode::NumOpCodes},
    {IntrinsicOp::MOP_GetDimensions, TranslateGetDimensions, DXIL::OpCode::NumOpCodes},
    {IntrinsicOp::MOP_Load, TranslateResourceLoad, DXIL::OpCode::NumOpCodes},
    {IntrinsicOp::MOP_Sample, TranslateSample, DXIL::OpCode::Sample},
    {IntrinsicOp::MOP_SampleBias, TranslateSample, DXIL::OpCode::SampleBias},
    {IntrinsicOp::MOP_SampleCmp, TranslateSample, DXIL::OpCode::SampleCmp},
    {IntrinsicOp::MOP_SampleCmpLevelZero, TranslateSample, DXIL::OpCode::SampleCmpLevelZero},
    {IntrinsicOp::MOP_SampleGrad, TranslateSample, DXIL::OpCode::SampleGrad},
    {IntrinsicOp::MOP_SampleLevel, TranslateSample, DXIL::OpCode::SampleLevel},
    {IntrinsicOp::MOP_Gather, TranslateGather, DXIL::OpCode::TextureGather},
    {IntrinsicOp::MOP_GatherAlpha, TranslateGather, DXIL::OpCode::TextureGather},
    {IntrinsicOp::MOP_GatherBlue, TranslateGather, DXIL::OpCode::TextureGather},
    {IntrinsicOp::MOP_GatherCmp, TranslateGather, DXIL::OpCode::TextureGatherCmp},
    {IntrinsicOp::MOP_GatherCmpAlpha, TranslateGather, DXIL::OpCode::TextureGatherCmp},
    {IntrinsicOp::MOP_GatherCmpBlue, TranslateGather, DXIL::OpCode::TextureGatherCmp},
    {IntrinsicOp::MOP_GatherCmpGreen, TranslateGather, DXIL::OpCode::TextureGatherCmp},
    {IntrinsicOp::MOP_GatherCmpRed, TranslateGather, DXIL::OpCode::TextureGatherCmp},
    {IntrinsicOp::MOP_GatherGreen, TranslateGather, DXIL::OpCode::TextureGather},
    {IntrinsicOp::MOP_GatherRed, TranslateGather, DXIL::OpCode::TextureGather},
    {IntrinsicOp::MOP_GetSamplePosition, TranslateGetSamplePosition, DXIL::OpCode::NumOpCodes},
    {IntrinsicOp::MOP_Load2, TranslateResourceLoad, DXIL::OpCode::NumOpCodes},
    {IntrinsicOp::MOP_Load3, TranslateResourceLoad, DXIL::OpCode::NumOpCodes},
    {IntrinsicOp::MOP_Load4, TranslateResourceLoad, DXIL::OpCode::NumOpCodes},
    {IntrinsicOp::MOP_InterlockedAdd, TranslateMopAtomicBinaryOperation, DXIL::OpCode::NumOpCodes},
    {IntrinsicOp::MOP_InterlockedAnd, TranslateMopAtomicBinaryOperation, DXIL::OpCode::NumOpCodes},
    {IntrinsicOp::MOP_InterlockedCompareExchange, TranslateMopAtomicCmpXChg, DXIL::OpCode::NumOpCodes},
    {IntrinsicOp::MOP_InterlockedCompareStore, TranslateMopAtomicCmpXChg, DXIL::OpCode::NumOpCodes},
    {IntrinsicOp::MOP_InterlockedExchange, TranslateMopAtomicBinaryOperation, DXIL::OpCode::NumOpCodes},
    {IntrinsicOp::MOP_InterlockedMax, TranslateMopAtomicBinaryOperation, DXIL::OpCode::NumOpCodes},
    {IntrinsicOp::MOP_InterlockedMin, TranslateMopAtomicBinaryOperation, DXIL::OpCode::NumOpCodes},
    {IntrinsicOp::MOP_InterlockedOr, TranslateMopAtomicBinaryOperation, DXIL::OpCode::NumOpCodes},
    {IntrinsicOp::MOP_InterlockedXor, TranslateMopAtomicBinaryOperation, DXIL::OpCode::NumOpCodes},
    {IntrinsicOp::MOP_Store, TranslateResourceStore, DXIL::OpCode::NumOpCodes},
    {IntrinsicOp::MOP_Store2, TranslateResourceStore, DXIL::OpCode::NumOpCodes},
    {IntrinsicOp::MOP_Store3, TranslateResourceStore, DXIL::OpCode::NumOpCodes},
    {IntrinsicOp::MOP_Store4, TranslateResourceStore, DXIL::OpCode::NumOpCodes},
    {IntrinsicOp::MOP_DecrementCounter, GenerateUpdateCounter, DXIL::OpCode::NumOpCodes},
    {IntrinsicOp::MOP_IncrementCounter, GenerateUpdateCounter, DXIL::OpCode::NumOpCodes},
    {IntrinsicOp::MOP_Consume, EmptyLower, DXIL::OpCode::NumOpCodes},
    {IntrinsicOp::MOP_WriteSamplerFeedback, TranslateWriteSamplerFeedback, DXIL::OpCode::WriteSamplerFeedback},
    {IntrinsicOp::MOP_WriteSamplerFeedbackBias, TranslateWriteSamplerFeedback, DXIL::OpCode::WriteSamplerFeedbackBias},
    {IntrinsicOp::MOP_WriteSamplerFeedbackGrad, TranslateWriteSamplerFeedback, DXIL::OpCode::WriteSamplerFeedbackGrad},
    {IntrinsicOp::MOP_WriteSamplerFeedbackLevel, TranslateWriteSamplerFeedback, DXIL::OpCode::WriteSamplerFeedbackLevel},

    {IntrinsicOp::MOP_Abort, TranslateGenericRayQueryMethod, DXIL::OpCode::RayQuery_Abort},
    {IntrinsicOp::MOP_CandidateGeometryIndex, TranslateGenericRayQueryMethod, DXIL::OpCode::RayQuery_CandidateGeometryIndex},
    {IntrinsicOp::MOP_CandidateInstanceContributionToHitGroupIndex, TranslateGenericRayQueryMethod, DXIL::OpCode::RayQuery_CandidateInstanceContributionToHitGroupIndex},
    {IntrinsicOp::MOP_CandidateInstanceID, TranslateGenericRayQueryMethod, DXIL::OpCode::RayQuery_CandidateInstanceID},
    {IntrinsicOp::MOP_CandidateInstanceIndex, TranslateGenericRayQueryMethod, DXIL::OpCode::RayQuery_CandidateInstanceIndex},
    {IntrinsicOp::MOP_CandidateObjectRayDirection, TranslateRayQueryFloat3Getter, DXIL::OpCode::RayQuery_CandidateObjectRayDirection},
    {IntrinsicOp::MOP_CandidateObjectRayOrigin, TranslateRayQueryFloat3Getter, DXIL::OpCode::RayQuery_CandidateObjectRayOrigin},
    {IntrinsicOp::MOP_CandidateObjectToWorld3x4, TranslateRayQueryMatrix3x4Operation, DXIL::OpCode::RayQuery_CandidateObjectToWorld3x4},
    {IntrinsicOp::MOP_CandidateObjectToWorld4x3, TranslateRayQueryTransposedMatrix3x4Operation, DXIL::OpCode::RayQuery_CandidateObjectToWorld3x4},
    {IntrinsicOp::MOP_CandidatePrimitiveIndex, TranslateGenericRayQueryMethod, DXIL::OpCode::RayQuery_CandidatePrimitiveIndex},
    {IntrinsicOp::MOP_CandidateProceduralPrimitiveNonOpaque, TranslateGenericRayQueryMethod, DXIL::OpCode::RayQuery_CandidateProceduralPrimitiveNonOpaque},
    {IntrinsicOp::MOP_CandidateTriangleBarycentrics, TranslateRayQueryFloat2Getter, DXIL::OpCode::RayQuery_CandidateTriangleBarycentrics},
    {IntrinsicOp::MOP_CandidateTriangleFrontFace, TranslateGenericRayQueryMethod, DXIL::OpCode::RayQuery_CandidateTriangleFrontFace},
    {IntrinsicOp::MOP_CandidateTriangleRayT, TranslateGenericRayQueryMethod, DXIL::OpCode::RayQuery_CandidateTriangleRayT},
    {IntrinsicOp::MOP_CandidateType, TranslateGenericRayQueryMethod, DXIL::OpCode::RayQuery_CandidateType},
    {IntrinsicOp::MOP_CandidateWorldToObject3x4, TranslateRayQueryMatrix3x4Operation, DXIL::OpCode::RayQuery_CandidateWorldToObject3x4},
    {IntrinsicOp::MOP_CandidateWorldToObject4x3, TranslateRayQueryTransposedMatrix3x4Operation, DXIL::OpCode::RayQuery_CandidateWorldToObject3x4},
    {IntrinsicOp::MOP_CommitNonOpaqueTriangleHit, TranslateGenericRayQueryMethod, DXIL::OpCode::RayQuery_CommitNonOpaqueTriangleHit},
    {IntrinsicOp::MOP_CommitProceduralPrimitiveHit, TranslateCommitProceduralPrimitiveHit, DXIL::OpCode::RayQuery_CommitProceduralPrimitiveHit},
    {IntrinsicOp::MOP_CommittedGeometryIndex, TranslateGenericRayQueryMethod, DXIL::OpCode::RayQuery_CommittedGeometryIndex},
    {IntrinsicOp::MOP_CommittedInstanceContributionToHitGroupIndex, TranslateGenericRayQueryMethod, DXIL::OpCode::RayQuery_CommittedInstanceContributionToHitGroupIndex},
    {IntrinsicOp::MOP_CommittedInstanceID, TranslateGenericRayQueryMethod, DXIL::OpCode::RayQuery_CommittedInstanceID},
    {IntrinsicOp::MOP_CommittedInstanceIndex, TranslateGenericRayQueryMethod, DXIL::OpCode::RayQuery_CommittedInstanceIndex},
    {IntrinsicOp::MOP_CommittedObjectRayDirection, TranslateRayQueryFloat3Getter, DXIL::OpCode::RayQuery_CommittedObjectRayDirection},
    {IntrinsicOp::MOP_CommittedObjectRayOrigin, TranslateRayQueryFloat3Getter, DXIL::OpCode::RayQuery_CommittedObjectRayOrigin},
    {IntrinsicOp::MOP_CommittedObjectToWorld3x4, TranslateRayQueryMatrix3x4Operation, DXIL::OpCode::RayQuery_CommittedObjectToWorld3x4},
    {IntrinsicOp::MOP_CommittedObjectToWorld4x3, TranslateRayQueryTransposedMatrix3x4Operation, DXIL::OpCode::RayQuery_CommittedObjectToWorld3x4},
    {IntrinsicOp::MOP_CommittedPrimitiveIndex, TranslateGenericRayQueryMethod, DXIL::OpCode::RayQuery_CommittedPrimitiveIndex},
    {IntrinsicOp::MOP_CommittedRayT, TranslateGenericRayQueryMethod, DXIL::OpCode::RayQuery_CommittedRayT},
    {IntrinsicOp::MOP_CommittedStatus, TranslateGenericRayQueryMethod, DXIL::OpCode::RayQuery_CommittedStatus},
    {IntrinsicOp::MOP_CommittedTriangleBarycentrics, TranslateRayQueryFloat2Getter, DXIL::OpCode::RayQuery_CommittedTriangleBarycentrics},
    {IntrinsicOp::MOP_CommittedTriangleFrontFace, TranslateGenericRayQueryMethod, DXIL::OpCode::RayQuery_CommittedTriangleFrontFace},
    {IntrinsicOp::MOP_CommittedWorldToObject3x4, TranslateRayQueryMatrix3x4Operation, DXIL::OpCode::RayQuery_CommittedWorldToObject3x4},
    {IntrinsicOp::MOP_CommittedWorldToObject4x3, TranslateRayQueryTransposedMatrix3x4Operation, DXIL::OpCode::RayQuery_CommittedWorldToObject3x4},
    {IntrinsicOp::MOP_Proceed, TranslateGenericRayQueryMethod, DXIL::OpCode::RayQuery_Proceed},
    {IntrinsicOp::MOP_RayFlags, TranslateGenericRayQueryMethod, DXIL::OpCode::RayQuery_RayFlags},
    {IntrinsicOp::MOP_RayTMin, TranslateGenericRayQueryMethod, DXIL::OpCode::RayQuery_RayTMin},
    {IntrinsicOp::MOP_TraceRayInline,  TranslateTraceRayInline,  DXIL::OpCode::RayQuery_TraceRayInline},
    {IntrinsicOp::MOP_WorldRayDirection, TranslateRayQueryFloat3Getter, DXIL::OpCode::RayQuery_WorldRayDirection},
    {IntrinsicOp::MOP_WorldRayOrigin, TranslateRayQueryFloat3Getter, DXIL::OpCode::RayQuery_WorldRayOrigin},

    // SPIRV change starts
#ifdef ENABLE_SPIRV_CODEGEN
    {IntrinsicOp::MOP_SubpassLoad, UnsupportedVulkanIntrinsic, DXIL::OpCode::NumOpCodes},
#endif // ENABLE_SPIRV_CODEGEN
    // SPIRV change ends

    // Manully added part.
    { IntrinsicOp::IOP_InterlockedUMax, TranslateIopAtomicBinaryOperation, DXIL::OpCode::NumOpCodes },
    { IntrinsicOp::IOP_InterlockedUMin, TranslateIopAtomicBinaryOperation, DXIL::OpCode::NumOpCodes },
    { IntrinsicOp::IOP_WaveActiveUMax, TranslateWaveA2A, DXIL::OpCode::WaveActiveOp },
    { IntrinsicOp::IOP_WaveActiveUMin, TranslateWaveA2A, DXIL::OpCode::WaveActiveOp },
    { IntrinsicOp::IOP_WaveActiveUProduct, TranslateWaveA2A, DXIL::OpCode::WaveActiveOp },
    { IntrinsicOp::IOP_WaveActiveUSum, TranslateWaveA2A, DXIL::OpCode::WaveActiveOp },
    { IntrinsicOp::IOP_WaveMultiPrefixUProduct, TranslateWaveMultiPrefix, DXIL::OpCode::WaveMultiPrefixOp },
    { IntrinsicOp::IOP_WaveMultiPrefixUSum, TranslateWaveMultiPrefix, DXIL::OpCode::WaveMultiPrefixOp },
    { IntrinsicOp::IOP_WavePrefixUProduct, TranslateWaveA2A, DXIL::OpCode::WavePrefixOp },
    { IntrinsicOp::IOP_WavePrefixUSum, TranslateWaveA2A, DXIL::OpCode::WavePrefixOp },
    { IntrinsicOp::IOP_uabs, TranslateUAbs, DXIL::OpCode::NumOpCodes },
    { IntrinsicOp::IOP_uclamp, TranslateClamp, DXIL::OpCode::NumOpCodes },
    { IntrinsicOp::IOP_ufirstbithigh, TranslateFirstbitHi, DXIL::OpCode::FirstbitHi },
    { IntrinsicOp::IOP_umad, TranslateFUITrinary, DXIL::OpCode::UMad},
    { IntrinsicOp::IOP_umax, TranslateFUIBinary, DXIL::OpCode::UMax},
    { IntrinsicOp::IOP_umin, TranslateFUIBinary, DXIL::OpCode::UMin },
    { IntrinsicOp::IOP_umul, TranslateMul, DXIL::OpCode::UMul },
    { IntrinsicOp::IOP_usign, TranslateUSign, DXIL::OpCode::UMax },
    { IntrinsicOp::MOP_InterlockedUMax, TranslateMopAtomicBinaryOperation, DXIL::OpCode::NumOpCodes },
    { IntrinsicOp::MOP_InterlockedUMin, TranslateMopAtomicBinaryOperation, DXIL::OpCode::NumOpCodes },
};
}
static_assert(sizeof(gLowerTable) / sizeof(gLowerTable[0]) == static_cast<size_t>(IntrinsicOp::Num_Intrinsics),
  "Intrinsic lowering table must be updated to account for new intrinsics.");

static void TranslateBuiltinIntrinsic(CallInst *CI,
                                      HLOperationLowerHelper &helper,  HLObjectOperationLowerHelper *pObjHelper, bool &Translated) {
  unsigned opcode = hlsl::GetHLOpcode(CI);
  const IntrinsicLower &lower = gLowerTable[opcode];
  Value *Result =
      lower.LowerFunc(CI, lower.IntriOpcode, lower.DxilOpcode, helper, pObjHelper, Translated);
  if (Result)
    CI->replaceAllUsesWith(Result);
}

// SharedMem.
namespace {

bool IsSharedMemPtr(Value *Ptr) {
  return Ptr->getType()->getPointerAddressSpace() == DXIL::kTGSMAddrSpace;
}

bool IsLocalVariablePtr(Value *Ptr) {
  while (GetElementPtrInst *GEP = dyn_cast<GetElementPtrInst>(Ptr)) {
    Ptr = GEP->getPointerOperand();
  }
  bool isAlloca = isa<AllocaInst>(Ptr);
  if (isAlloca) return true;

  GlobalVariable *GV = dyn_cast<GlobalVariable>(Ptr);
  if (!GV) return false;

  return GV->getLinkage() == GlobalValue::LinkageTypes::InternalLinkage;
}

}

// Constant buffer.
namespace {
unsigned GetEltTypeByteSizeForConstBuf(Type *EltType, const DataLayout &DL) {
  DXASSERT(EltType->isIntegerTy() || EltType->isFloatingPointTy(),
           "not an element type");
  // TODO: Use real size after change constant buffer into linear layout.
  if (DL.getTypeSizeInBits(EltType) <= 32) {
    // Constant buffer is 4 bytes align.
    return 4;
  } else
    return 8;
}

Value *GenerateCBLoad(Value *handle, Value *offset, Type *EltTy, OP *hlslOP,
                      IRBuilder<> &Builder) {
  Constant *OpArg = hlslOP->GetU32Const((unsigned)OP::OpCode::CBufferLoad);

  DXASSERT(!EltTy->isIntegerTy(1), "Bools should not be loaded as their register representation.");

  // Align to 8 bytes for now.
  Constant *align = hlslOP->GetU32Const(8);
  Function *CBLoad = hlslOP->GetOpFunc(OP::OpCode::CBufferLoad, EltTy);
  return Builder.CreateCall(CBLoad, {OpArg, handle, offset, align});
}

Value *TranslateConstBufMatLd(Type *matType, Value *handle, Value *offset,
                              bool colMajor, OP *OP, const DataLayout &DL,
                              IRBuilder<> &Builder) {
  HLMatrixType MatTy = HLMatrixType::cast(matType);
  Type *EltTy = MatTy.getElementTypeForMem();
  unsigned matSize = MatTy.getNumElements();
  std::vector<Value *> elts(matSize);
  Value *EltByteSize = ConstantInt::get(
      offset->getType(), GetEltTypeByteSizeForConstBuf(EltTy, DL));

  // TODO: use real size after change constant buffer into linear layout.
  Value *baseOffset = offset;
  for (unsigned i = 0; i < matSize; i++) {
    elts[i] = GenerateCBLoad(handle, baseOffset, EltTy, OP, Builder);
    baseOffset = Builder.CreateAdd(baseOffset, EltByteSize);
  }

  Value* Vec = HLMatrixLower::BuildVector(EltTy, elts, Builder);
  Vec = MatTy.emitLoweredMemToReg(Vec, Builder);
  return Vec;
}

void TranslateCBGep(GetElementPtrInst *GEP, Value *handle, Value *baseOffset,
                    hlsl::OP *hlslOP, IRBuilder<> &Builder,
                    DxilFieldAnnotation *prevFieldAnnotation,
                    const DataLayout &DL, DxilTypeSystem &dxilTypeSys,
                    HLObjectOperationLowerHelper *pObjHelper);

Value *GenerateVecEltFromGEP(Value *ldData, GetElementPtrInst *GEP,
                             IRBuilder<> &Builder, bool bInsertLdNextToGEP) {
  DXASSERT(GEP->getNumIndices() == 2, "must have 2 level");
  Value *baseIdx = (GEP->idx_begin())->get();
  Value *zeroIdx = Builder.getInt32(0);
  DXASSERT_LOCALVAR(baseIdx && zeroIdx, baseIdx == zeroIdx,
                    "base index must be 0");
  Value *idx = (GEP->idx_begin() + 1)->get();
  if (dyn_cast<ConstantInt>(idx)) {
    return Builder.CreateExtractElement(ldData, idx);
  } else {
    // Dynamic indexing.
    // Copy vec to array.
    Type *Ty = ldData->getType();
    Type *EltTy = Ty->getVectorElementType();
    unsigned vecSize = Ty->getVectorNumElements();
    ArrayType *AT = ArrayType::get(EltTy, vecSize);
    IRBuilder<> AllocaBuilder(
        GEP->getParent()->getParent()->getEntryBlock().getFirstInsertionPt());
    Value *tempArray = AllocaBuilder.CreateAlloca(AT);
    Value *zero = Builder.getInt32(0);
    for (unsigned int i = 0; i < vecSize; i++) {
      Value *Elt = Builder.CreateExtractElement(ldData, Builder.getInt32(i));
      Value *Ptr =
          Builder.CreateInBoundsGEP(tempArray, {zero, Builder.getInt32(i)});
      Builder.CreateStore(Elt, Ptr);
    }
    // Load from temp array.
    if (bInsertLdNextToGEP) {
      // Insert the new GEP just before the old and to-be-deleted GEP
      Builder.SetInsertPoint(GEP);
    }
    Value *EltGEP = Builder.CreateInBoundsGEP(tempArray, {zero, idx});
    return Builder.CreateLoad(EltGEP);
  }
}

void TranslateResourceInCB(LoadInst *LI,
                           HLObjectOperationLowerHelper *pObjHelper,
                           GlobalVariable *CbGV) {
  if (LI->user_empty()) {
    LI->eraseFromParent();
    return;
  }

  GetElementPtrInst *Ptr = cast<GetElementPtrInst>(LI->getPointerOperand());
  CallInst *CI = cast<CallInst>(LI->user_back());
  CallInst *Anno = cast<CallInst>(CI->user_back());
  DxilResourceProperties RP = pObjHelper->GetResPropsFromAnnotateHandle(Anno);
  Value *ResPtr = pObjHelper->GetOrCreateResourceForCbPtr(Ptr, CbGV, RP);

  // Lower Ptr to GV base Ptr.
  Value *GvPtr = pObjHelper->LowerCbResourcePtr(Ptr, ResPtr);
  IRBuilder<> Builder(LI);
  Value *GvLd = Builder.CreateLoad(GvPtr);
  LI->replaceAllUsesWith(GvLd);
  LI->eraseFromParent();
}

void TranslateCBAddressUser(Instruction *user, Value *handle, Value *baseOffset,
                            hlsl::OP *hlslOP,
                            DxilFieldAnnotation *prevFieldAnnotation,
                            DxilTypeSystem &dxilTypeSys, const DataLayout &DL,
                            HLObjectOperationLowerHelper *pObjHelper) {
  IRBuilder<> Builder(user);
  if (CallInst *CI = dyn_cast<CallInst>(user)) {
    HLOpcodeGroup group = GetHLOpcodeGroupByName(CI->getCalledFunction());
    unsigned opcode = GetHLOpcode(CI);
    if (group == HLOpcodeGroup::HLMatLoadStore) {
      HLMatLoadStoreOpcode matOp = static_cast<HLMatLoadStoreOpcode>(opcode);
      bool colMajor = matOp == HLMatLoadStoreOpcode::ColMatLoad;
      DXASSERT(matOp == HLMatLoadStoreOpcode::ColMatLoad ||
                   matOp == HLMatLoadStoreOpcode::RowMatLoad,
               "No store on cbuffer");
      Type *matType = CI->getArgOperand(HLOperandIndex::kMatLoadPtrOpIdx)
                          ->getType()
                          ->getPointerElementType();
      Value *newLd = TranslateConstBufMatLd(matType, handle, baseOffset,
                                            colMajor, hlslOP, DL, Builder);
      CI->replaceAllUsesWith(newLd);
      CI->eraseFromParent();
    } else if (group == HLOpcodeGroup::HLSubscript) {
      HLSubscriptOpcode subOp = static_cast<HLSubscriptOpcode>(opcode);
      Value *basePtr = CI->getArgOperand(HLOperandIndex::kMatSubscriptMatOpIdx);
      HLMatrixType MatTy = HLMatrixType::cast(basePtr->getType()->getPointerElementType());
      Type *EltTy = MatTy.getElementTypeForReg();

      Value *EltByteSize = ConstantInt::get(
          baseOffset->getType(), GetEltTypeByteSizeForConstBuf(EltTy, DL));

      Value *idx = CI->getArgOperand(HLOperandIndex::kMatSubscriptSubOpIdx);

      Type *resultType = CI->getType()->getPointerElementType();
      unsigned resultSize = 1;
      if (resultType->isVectorTy())
        resultSize = resultType->getVectorNumElements();
      DXASSERT(resultSize <= 16, "up to 4x4 elements in vector or matrix");
      _Analysis_assume_(resultSize <= 16);
      Value *idxList[16];

      switch (subOp) {
      case HLSubscriptOpcode::ColMatSubscript:
      case HLSubscriptOpcode::RowMatSubscript: {
        for (unsigned i = 0; i < resultSize; i++) {
          Value *idx =
              CI->getArgOperand(HLOperandIndex::kMatSubscriptSubOpIdx + i);
          Value *offset = Builder.CreateMul(idx, EltByteSize);
          idxList[i] = Builder.CreateAdd(baseOffset, offset);
        }

      } break;
      case HLSubscriptOpcode::RowMatElement:
      case HLSubscriptOpcode::ColMatElement: {
        Constant *EltIdxs = cast<Constant>(idx);
        for (unsigned i = 0; i < resultSize; i++) {
          Value *offset =
              Builder.CreateMul(EltIdxs->getAggregateElement(i), EltByteSize);
          idxList[i] = Builder.CreateAdd(baseOffset, offset);
        }
      } break;
      default:
        DXASSERT(0, "invalid operation on const buffer");
        break;
      }

      Value *ldData = UndefValue::get(resultType);
      if (resultType->isVectorTy()) {
        for (unsigned i = 0; i < resultSize; i++) {
          Value *eltData =
              GenerateCBLoad(handle, idxList[i], EltTy, hlslOP, Builder);
          ldData = Builder.CreateInsertElement(ldData, eltData, i);
        }
      } else {
        ldData = GenerateCBLoad(handle, idxList[0], EltTy, hlslOP, Builder);
      }

      for (auto U = CI->user_begin(); U != CI->user_end();) {
        Value *subsUser = *(U++);
        if (GetElementPtrInst *GEP = dyn_cast<GetElementPtrInst>(subsUser)) {
          Value *subData = GenerateVecEltFromGEP(ldData, GEP, Builder,
                                                 /*bInsertLdNextToGEP*/ true);

          for (auto gepU = GEP->user_begin(); gepU != GEP->user_end();) {
            Value *gepUser = *(gepU++);
            // Must be load here;
            LoadInst *ldUser = cast<LoadInst>(gepUser);
            ldUser->replaceAllUsesWith(subData);
            ldUser->eraseFromParent();
          }
          GEP->eraseFromParent();
        } else {
          // Must be load here.
          LoadInst *ldUser = cast<LoadInst>(subsUser);
          ldUser->replaceAllUsesWith(ldData);
          ldUser->eraseFromParent();
        }
      }

      CI->eraseFromParent();
    } else {
      DXASSERT(0, "not implemented yet");
    }
  } else if (LoadInst *ldInst = dyn_cast<LoadInst>(user)) {
    Type *Ty = ldInst->getType();
    Type *EltTy = Ty->getScalarType();
    // Resource inside cbuffer is lowered after GenerateDxilOperations.
    if (dxilutil::IsHLSLObjectType(Ty)) {
      CallInst *CI = cast<CallInst>(handle);
      GlobalVariable *CbGV = cast<GlobalVariable>(
          CI->getArgOperand(HLOperandIndex::kCreateHandleResourceOpIdx));
      TranslateResourceInCB(ldInst, pObjHelper, CbGV);
      return;
    }
    DXASSERT(!Ty->isAggregateType(), "should be flat in previous pass");

    unsigned EltByteSize = GetEltTypeByteSizeForConstBuf(EltTy, DL);

    Value *newLd = GenerateCBLoad(handle, baseOffset, EltTy, hlslOP, Builder);
    if (Ty->isVectorTy()) {
      Value *result = UndefValue::get(Ty);
      result = Builder.CreateInsertElement(result, newLd, (uint64_t)0);
      // Update offset by 4 bytes.
      Value *offset =
          Builder.CreateAdd(baseOffset, hlslOP->GetU32Const(EltByteSize));
      for (unsigned i = 1; i < Ty->getVectorNumElements(); i++) {
        Value *elt = GenerateCBLoad(handle, offset, EltTy, hlslOP, Builder);
        result = Builder.CreateInsertElement(result, elt, i);
        // Update offset by 4 bytes.
        offset = Builder.CreateAdd(offset, hlslOP->GetU32Const(EltByteSize));
      }
      newLd = result;
    }

    ldInst->replaceAllUsesWith(newLd);
    ldInst->eraseFromParent();
  } else {
    // Must be GEP here
    GetElementPtrInst *GEP = cast<GetElementPtrInst>(user);
    TranslateCBGep(GEP, handle, baseOffset, hlslOP, Builder,
                   prevFieldAnnotation, DL, dxilTypeSys, pObjHelper);
    GEP->eraseFromParent();
  }
}

void TranslateCBGep(GetElementPtrInst *GEP, Value *handle, Value *baseOffset,
                    hlsl::OP *hlslOP, IRBuilder<> &Builder,
                    DxilFieldAnnotation *prevFieldAnnotation,
                    const DataLayout &DL, DxilTypeSystem &dxilTypeSys,
                    HLObjectOperationLowerHelper *pObjHelper) {
  SmallVector<Value *, 8> Indices(GEP->idx_begin(), GEP->idx_end());

  Value *offset = baseOffset;
  // update offset
  DxilFieldAnnotation *fieldAnnotation = prevFieldAnnotation;

  gep_type_iterator GEPIt = gep_type_begin(GEP), E = gep_type_end(GEP);

  for (; GEPIt != E; GEPIt++) {
    Value *idx = GEPIt.getOperand();
    unsigned immIdx = 0;
    bool bImmIdx = false;
    if (Constant *constIdx = dyn_cast<Constant>(idx)) {
      immIdx = constIdx->getUniqueInteger().getLimitedValue();
      bImmIdx = true;
    }

    if (GEPIt->isPointerTy()) {
      Type *EltTy = GEPIt->getPointerElementType();
      unsigned size = 0;
      if (StructType *ST = dyn_cast<StructType>(EltTy)) {
        DxilStructAnnotation *annotation = dxilTypeSys.GetStructAnnotation(ST);
        size = annotation->GetCBufferSize();
      } else {
        DXASSERT(fieldAnnotation, "must be a field");
        if (ArrayType *AT = dyn_cast<ArrayType>(EltTy)) {
          unsigned EltSize = dxilutil::GetLegacyCBufferFieldElementSize(
              *fieldAnnotation, EltTy, dxilTypeSys);

          // Decide the nested array size.
          unsigned nestedArraySize = 1;

          Type *EltTy = AT->getArrayElementType();
          // support multi level of array
          while (EltTy->isArrayTy()) {
            ArrayType *EltAT = cast<ArrayType>(EltTy);
            nestedArraySize *= EltAT->getNumElements();
            EltTy = EltAT->getElementType();
          }
          // Align to 4 * 4 bytes.
          unsigned alignedSize = (EltSize + 15) & 0xfffffff0;
          size = nestedArraySize * alignedSize;
        } else {
          size = DL.getTypeAllocSize(EltTy);
        }
      }
      // Align to 4 * 4 bytes.
      size = (size + 15) & 0xfffffff0;
      if (bImmIdx) {
        unsigned tempOffset = size * immIdx;
        offset = Builder.CreateAdd(offset, hlslOP->GetU32Const(tempOffset));
      } else {
        Value *tempOffset = Builder.CreateMul(idx, hlslOP->GetU32Const(size));
        offset = Builder.CreateAdd(offset, tempOffset);
      }
    } else if (GEPIt->isStructTy()) {
      StructType *ST = cast<StructType>(*GEPIt);
      DxilStructAnnotation *annotation = dxilTypeSys.GetStructAnnotation(ST);
      fieldAnnotation = &annotation->GetFieldAnnotation(immIdx);
      unsigned structOffset = fieldAnnotation->GetCBufferOffset();
      offset = Builder.CreateAdd(offset, hlslOP->GetU32Const(structOffset));
    } else if (GEPIt->isArrayTy()) {
      DXASSERT(fieldAnnotation != nullptr, "must a field");
      unsigned EltSize = dxilutil::GetLegacyCBufferFieldElementSize(
              *fieldAnnotation, *GEPIt, dxilTypeSys);
      // Decide the nested array size.
      unsigned nestedArraySize = 1;

      Type *EltTy = GEPIt->getArrayElementType();
      // support multi level of array
      while (EltTy->isArrayTy()) {
        ArrayType *EltAT = cast<ArrayType>(EltTy);
        nestedArraySize *= EltAT->getNumElements();
        EltTy = EltAT->getElementType();
      }
      // Align to 4 * 4 bytes.
      unsigned alignedSize = (EltSize + 15) & 0xfffffff0;
      unsigned size = nestedArraySize * alignedSize;
      if (bImmIdx) {
        unsigned tempOffset = size * immIdx;
        offset = Builder.CreateAdd(offset, hlslOP->GetU32Const(tempOffset));
      } else {
        Value *tempOffset = Builder.CreateMul(idx, hlslOP->GetU32Const(size));
        offset = Builder.CreateAdd(offset, tempOffset);
      }
    } else if (GEPIt->isVectorTy()) {
      unsigned size = DL.getTypeAllocSize(GEPIt->getVectorElementType());
      if (bImmIdx) {
        unsigned tempOffset = size * immIdx;
        offset = Builder.CreateAdd(offset, hlslOP->GetU32Const(tempOffset));
      } else {
        Value *tempOffset = Builder.CreateMul(idx, hlslOP->GetU32Const(size));
        offset = Builder.CreateAdd(offset, tempOffset);
      }
    } else {
      gep_type_iterator temp = GEPIt;
      temp++;
      DXASSERT(temp == E, "scalar type must be the last");
    }
  }

  for (auto U = GEP->user_begin(); U != GEP->user_end();) {
    Instruction *user = cast<Instruction>(*(U++));

    TranslateCBAddressUser(user, handle, offset, hlslOP, fieldAnnotation,
                           dxilTypeSys, DL, pObjHelper);
  }
}

void TranslateCBOperations(Value *handle, Value *ptr, Value *offset, OP *hlslOP,
                           DxilTypeSystem &dxilTypeSys, const DataLayout &DL,
                           HLObjectOperationLowerHelper *pObjHelper) {
  auto User = ptr->user_begin();
  auto UserE = ptr->user_end();
  for (; User != UserE;) {
    // Must be Instruction.
    Instruction *I = cast<Instruction>(*(User++));
    TranslateCBAddressUser(I, handle, offset, hlslOP,
                           /*prevFieldAnnotation*/ nullptr, dxilTypeSys, DL,
                           pObjHelper);
  }
}

Value *GenerateCBLoadLegacy(Value *handle, Value *legacyIdx,
                            unsigned channelOffset, Type *EltTy, OP *hlslOP,
                            IRBuilder<> &Builder) {
  Constant *OpArg = hlslOP->GetU32Const((unsigned)OP::OpCode::CBufferLoadLegacy);

  DXASSERT(!EltTy->isIntegerTy(1), "Bools should not be loaded as their register representation.");

  Type *doubleTy = Type::getDoubleTy(EltTy->getContext());
  Type *halfTy = Type::getHalfTy(EltTy->getContext());
  Type *i64Ty = Type::getInt64Ty(EltTy->getContext());
  Type *i16Ty = Type::getInt16Ty(EltTy->getContext());

  bool is64 = (EltTy == doubleTy) | (EltTy == i64Ty);
  bool is16 = (EltTy == halfTy || EltTy == i16Ty) && !hlslOP->UseMinPrecision();
  DXASSERT_LOCALVAR(is16, (is16 && channelOffset < 8) || channelOffset < 4,
           "legacy cbuffer don't across 16 bytes register.");
  if (is64) {
    Function *CBLoad = hlslOP->GetOpFunc(OP::OpCode::CBufferLoadLegacy, EltTy);
    Value *loadLegacy = Builder.CreateCall(CBLoad, {OpArg, handle, legacyIdx});
    DXASSERT((channelOffset&1)==0,"channel offset must be even for double");
    unsigned eltIdx = channelOffset>>1;
    Value *Result = Builder.CreateExtractValue(loadLegacy, eltIdx);
    return Result;
  } else {
    Function *CBLoad = hlslOP->GetOpFunc(OP::OpCode::CBufferLoadLegacy, EltTy);
    Value *loadLegacy = Builder.CreateCall(CBLoad, { OpArg, handle, legacyIdx });
    return Builder.CreateExtractValue(loadLegacy, channelOffset);
  }
}

Value *GenerateCBLoadLegacy(Value *handle, Value *legacyIdx,
                            unsigned channelOffset, Type *EltTy,
                            unsigned vecSize, OP *hlslOP,
                            IRBuilder<> &Builder) {
  Constant *OpArg = hlslOP->GetU32Const((unsigned)OP::OpCode::CBufferLoadLegacy);

  DXASSERT(!EltTy->isIntegerTy(1), "Bools should not be loaded as their register representation.");

  Type *doubleTy = Type::getDoubleTy(EltTy->getContext());
  Type *i64Ty = Type::getInt64Ty(EltTy->getContext());
  Type *halfTy = Type::getHalfTy(EltTy->getContext());
  Type *shortTy = Type::getInt16Ty(EltTy->getContext());

  bool is64 = (EltTy == doubleTy) | (EltTy == i64Ty);
  bool is16 = (EltTy == shortTy || EltTy == halfTy) && !hlslOP->UseMinPrecision();
  DXASSERT((is16 && channelOffset + vecSize <= 8) ||
               (channelOffset + vecSize) <= 4,
           "legacy cbuffer don't across 16 bytes register.");
  if (is16) {
    Function *CBLoad = hlslOP->GetOpFunc(OP::OpCode::CBufferLoadLegacy, EltTy);
    Value *loadLegacy = Builder.CreateCall(CBLoad, {OpArg, handle, legacyIdx});
    Value *Result = UndefValue::get(VectorType::get(EltTy, vecSize));
    for (unsigned i = 0; i < vecSize; ++i) {
      Value *NewElt = Builder.CreateExtractValue(loadLegacy, channelOffset + i);
      Result = Builder.CreateInsertElement(Result, NewElt, i);
    }
    return Result;
  } else if (is64) {
    Function *CBLoad = hlslOP->GetOpFunc(OP::OpCode::CBufferLoadLegacy, EltTy);
    Value *loadLegacy = Builder.CreateCall(CBLoad, { OpArg, handle, legacyIdx });
    Value *Result = UndefValue::get(VectorType::get(EltTy, vecSize));
    unsigned smallVecSize = 2;
    if (vecSize < smallVecSize)
      smallVecSize = vecSize;
    for (unsigned i = 0; i < smallVecSize; ++i) {
      Value *NewElt = Builder.CreateExtractValue(loadLegacy, channelOffset+i);
      Result = Builder.CreateInsertElement(Result, NewElt, i);
    }
    if (vecSize > 2) {
      // Got to next cb register.
      legacyIdx = Builder.CreateAdd(legacyIdx, hlslOP->GetU32Const(1));
      Value *loadLegacy = Builder.CreateCall(CBLoad, {OpArg, handle, legacyIdx});
      for (unsigned i = 2; i < vecSize; ++i) {
        Value *NewElt =
            Builder.CreateExtractValue(loadLegacy, i-2);
        Result = Builder.CreateInsertElement(Result, NewElt, i);
      }
    }
    return Result;
  } else {
    Function *CBLoad = hlslOP->GetOpFunc(OP::OpCode::CBufferLoadLegacy, EltTy);
    Value *loadLegacy = Builder.CreateCall(CBLoad, { OpArg, handle, legacyIdx });
    Value *Result = UndefValue::get(VectorType::get(EltTy, vecSize));
    for (unsigned i = 0; i < vecSize; ++i) {
      Value *NewElt = Builder.CreateExtractValue(loadLegacy, channelOffset + i);
      Result = Builder.CreateInsertElement(Result, NewElt, i);
    }
    return Result;
  }
}

Value *TranslateConstBufMatLdLegacy(HLMatrixType MatTy, Value *handle,
                                    Value *legacyIdx, bool colMajor, OP *OP,
                                    bool memElemRepr, const DataLayout &DL,
                                    IRBuilder<> &Builder) {
  Type *EltTy = MatTy.getElementTypeForMem();

  unsigned matSize = MatTy.getNumElements();
  std::vector<Value *> elts(matSize);
  unsigned EltByteSize = GetEltTypeByteSizeForConstBuf(EltTy, DL);
  if (colMajor) {
    unsigned colByteSize = 4 * EltByteSize;
    unsigned colRegSize = (colByteSize + 15) >> 4;
    for (unsigned c = 0; c < MatTy.getNumColumns(); c++) {
      Value *col = GenerateCBLoadLegacy(handle, legacyIdx, /*channelOffset*/ 0,
                                        EltTy, MatTy.getNumRows(), OP, Builder);

      for (unsigned r = 0; r < MatTy.getNumRows(); r++) {
        unsigned matIdx = MatTy.getColumnMajorIndex(r, c);
        elts[matIdx] = Builder.CreateExtractElement(col, r);
      }
      // Update offset for a column.
      legacyIdx = Builder.CreateAdd(legacyIdx, OP->GetU32Const(colRegSize));
    }
  } else {
    unsigned rowByteSize = 4 * EltByteSize;
    unsigned rowRegSize = (rowByteSize + 15) >> 4;
    for (unsigned r = 0; r < MatTy.getNumRows(); r++) {
      Value *row = GenerateCBLoadLegacy(handle, legacyIdx, /*channelOffset*/ 0,
                                        EltTy, MatTy.getNumColumns(), OP, Builder);
      for (unsigned c = 0; c < MatTy.getNumColumns(); c++) {
        unsigned matIdx = MatTy.getRowMajorIndex(r, c);
        elts[matIdx] = Builder.CreateExtractElement(row, c);
      }
      // Update offset for a row.
      legacyIdx = Builder.CreateAdd(legacyIdx, OP->GetU32Const(rowRegSize));
    }
  }

  Value *Vec = HLMatrixLower::BuildVector(EltTy, elts, Builder);
  if (!memElemRepr)
    Vec = MatTy.emitLoweredMemToReg(Vec, Builder);
  return Vec;
}

void TranslateCBGepLegacy(GetElementPtrInst *GEP, Value *handle,
                          Value *legacyIdx, unsigned channelOffset,
                          hlsl::OP *hlslOP, IRBuilder<> &Builder,
                          DxilFieldAnnotation *prevFieldAnnotation,
                          const DataLayout &DL, DxilTypeSystem &dxilTypeSys,
                          HLObjectOperationLowerHelper *pObjHelper);

void TranslateCBAddressUserLegacy(Instruction *user, Value *handle,
                                  Value *legacyIdx, unsigned channelOffset,
                                  hlsl::OP *hlslOP,
                                  DxilFieldAnnotation *prevFieldAnnotation,
                                  DxilTypeSystem &dxilTypeSys,
                                  const DataLayout &DL,
                                  HLObjectOperationLowerHelper *pObjHelper) {
  IRBuilder<> Builder(user);
  if (CallInst *CI = dyn_cast<CallInst>(user)) {
    HLOpcodeGroup group = GetHLOpcodeGroupByName(CI->getCalledFunction());
    if (group == HLOpcodeGroup::HLMatLoadStore) {
      unsigned opcode = GetHLOpcode(CI);
      HLMatLoadStoreOpcode matOp = static_cast<HLMatLoadStoreOpcode>(opcode);
      bool colMajor = matOp == HLMatLoadStoreOpcode::ColMatLoad;
      DXASSERT(matOp == HLMatLoadStoreOpcode::ColMatLoad ||
                   matOp == HLMatLoadStoreOpcode::RowMatLoad,
               "No store on cbuffer");
      HLMatrixType MatTy = HLMatrixType::cast(
        CI->getArgOperand(HLOperandIndex::kMatLoadPtrOpIdx)
          ->getType()->getPointerElementType());
      // This will replace a call, so we should use the register representation of elements
      Value *newLd = TranslateConstBufMatLdLegacy(
        MatTy, handle, legacyIdx, colMajor, hlslOP, /*memElemRepr*/false, DL, Builder);
      CI->replaceAllUsesWith(newLd);
      dxilutil::TryScatterDebugValueToVectorElements(newLd);
      CI->eraseFromParent();
    } else if (group == HLOpcodeGroup::HLSubscript) {
      unsigned opcode = GetHLOpcode(CI);
      HLSubscriptOpcode subOp = static_cast<HLSubscriptOpcode>(opcode);
      Value *basePtr = CI->getArgOperand(HLOperandIndex::kMatSubscriptMatOpIdx);
      HLMatrixType MatTy = HLMatrixType::cast(basePtr->getType()->getPointerElementType());
      Type *EltTy = MatTy.getElementTypeForReg();

      Value *idx = CI->getArgOperand(HLOperandIndex::kMatSubscriptSubOpIdx);

      Type *resultType = CI->getType()->getPointerElementType();
      unsigned resultSize = 1;
      if (resultType->isVectorTy())
        resultSize = resultType->getVectorNumElements();
      DXASSERT(resultSize <= 16, "up to 4x4 elements in vector or matrix");
      _Analysis_assume_(resultSize <= 16);
      Value *idxList[16];
      bool colMajor = subOp == HLSubscriptOpcode::ColMatSubscript ||
                      subOp == HLSubscriptOpcode::ColMatElement;
      bool dynamicIndexing = !isa<ConstantInt>(idx) &&
                             !isa<ConstantAggregateZero>(idx) &&
                             !isa<ConstantDataSequential>(idx);

      Value *ldData = UndefValue::get(resultType);
      if (!dynamicIndexing) {
        // This will replace a load or GEP, so we should use the memory representation of elements
        Value *matLd = TranslateConstBufMatLdLegacy(
          MatTy, handle, legacyIdx, colMajor, hlslOP, /*memElemRepr*/true, DL, Builder);
        // The matLd is keep original layout, just use the idx calc in
        // EmitHLSLMatrixElement and EmitHLSLMatrixSubscript.
        switch (subOp) {
        case HLSubscriptOpcode::RowMatSubscript:
        case HLSubscriptOpcode::ColMatSubscript: {
          for (unsigned i = 0; i < resultSize; i++) {
            idxList[i] =
                CI->getArgOperand(HLOperandIndex::kMatSubscriptSubOpIdx + i);
          }
        } break;
        case HLSubscriptOpcode::RowMatElement:
        case HLSubscriptOpcode::ColMatElement: {
          Constant *EltIdxs = cast<Constant>(idx);
          for (unsigned i = 0; i < resultSize; i++) {
            idxList[i] = EltIdxs->getAggregateElement(i);
          }
        } break;
        default:
          DXASSERT(0, "invalid operation on const buffer");
          break;
        }

        if (resultType->isVectorTy()) {
          for (unsigned i = 0; i < resultSize; i++) {
            Value *eltData = Builder.CreateExtractElement(matLd, idxList[i]);
            ldData = Builder.CreateInsertElement(ldData, eltData, i);
          }
        } else {
          Value *eltData = Builder.CreateExtractElement(matLd, idxList[0]);
          ldData = eltData;
        }
      } else {
        // Must be matSub here.
        Value *idx = CI->getArgOperand(HLOperandIndex::kMatSubscriptSubOpIdx);

        if (colMajor) {
          // idx is c * row + r.
          // For first col, c is 0, so idx is r.
          Value *one = Builder.getInt32(1);
          // row.x = c[0].[idx]
          // row.y = c[1].[idx]
          // row.z = c[2].[idx]
          // row.w = c[3].[idx]
          Value *Elts[4];
          ArrayType *AT = ArrayType::get(EltTy, MatTy.getNumColumns());

          IRBuilder<> AllocaBuilder(user->getParent()
                                        ->getParent()
                                        ->getEntryBlock()
                                        .getFirstInsertionPt());

          Value *tempArray = AllocaBuilder.CreateAlloca(AT);
          Value *zero = AllocaBuilder.getInt32(0);
          Value *cbufIdx = legacyIdx;
          for (unsigned int c = 0; c < MatTy.getNumColumns(); c++) {
            Value *ColVal =
                GenerateCBLoadLegacy(handle, cbufIdx, /*channelOffset*/ 0,
                                     EltTy, MatTy.getNumRows(), hlslOP, Builder);
            // Convert ColVal to array for indexing.
            for (unsigned int r = 0; r < MatTy.getNumRows(); r++) {
              Value *Elt =
                  Builder.CreateExtractElement(ColVal, Builder.getInt32(r));
              Value *Ptr = Builder.CreateInBoundsGEP(
                  tempArray, {zero, Builder.getInt32(r)});
              Builder.CreateStore(Elt, Ptr);
            }

            Value *Ptr = Builder.CreateInBoundsGEP(tempArray, {zero, idx});
            Elts[c] = Builder.CreateLoad(Ptr);
            // Update cbufIdx.
            cbufIdx = Builder.CreateAdd(cbufIdx, one);
          }
          if (resultType->isVectorTy()) {
            for (unsigned int c = 0; c < MatTy.getNumColumns(); c++) {
              ldData = Builder.CreateInsertElement(ldData, Elts[c], c);
            }
          } else {
            ldData = Elts[0];
          }
        } else {
          // idx is r * col + c;
          // r = idx / col;
          Value *cCol = ConstantInt::get(idx->getType(), MatTy.getNumColumns());
          idx = Builder.CreateUDiv(idx, cCol);
          idx = Builder.CreateAdd(idx, legacyIdx);
          // Just return a row; 'col' is the number of columns in the row.
          ldData = GenerateCBLoadLegacy(handle, idx, /*channelOffset*/ 0, EltTy,
            MatTy.getNumColumns(), hlslOP, Builder);
        }
        if (!resultType->isVectorTy()) {
          ldData = Builder.CreateExtractElement(ldData, Builder.getInt32(0));
        }
      }

      for (auto U = CI->user_begin(); U != CI->user_end();) {
        Value *subsUser = *(U++);
        if (GetElementPtrInst *GEP = dyn_cast<GetElementPtrInst>(subsUser)) {
          Value *subData = GenerateVecEltFromGEP(ldData, GEP, Builder,
                                                 /*bInsertLdNextToGEP*/ true);
          for (auto gepU = GEP->user_begin(); gepU != GEP->user_end();) {
            Value *gepUser = *(gepU++);
            // Must be load here;
            LoadInst *ldUser = cast<LoadInst>(gepUser);
            ldUser->replaceAllUsesWith(subData);
            ldUser->eraseFromParent();
          }
          GEP->eraseFromParent();
        } else {
          // Must be load here.
          LoadInst *ldUser = cast<LoadInst>(subsUser);
          ldUser->replaceAllUsesWith(ldData);
          ldUser->eraseFromParent();
        }
      }

      CI->eraseFromParent();
<<<<<<< HEAD
    } else if (group == HLOpcodeGroup::HLIntrinsic) {
      // FIXME: This case is hit when using built-in structures in constant
      //        buffers passed directly to an intrinsic, such as:
      //        RayDesc from cbuffer passed to TraceRay.
      DXASSERT(0, "not implemented yet");
    } else if (IntrinsicInst *II = dyn_cast<IntrinsicInst>(user)) {
      if( II->getIntrinsicID() == Intrinsic::lifetime_start ||
          II->getIntrinsicID() == Intrinsic::lifetime_end ) {
        DXASSERT(II->use_empty(), "lifetime intrinsic can't have uses");
        II->eraseFromParent();
      } else {
        DXASSERT(0, "not implemented yet");
      }
=======
>>>>>>> b126db95
    } else {
      DXASSERT(0, "not implemented yet");
    }
  } else if (LoadInst *ldInst = dyn_cast<LoadInst>(user)) {
    Type *Ty = ldInst->getType();
    Type *EltTy = Ty->getScalarType();
    // Resource inside cbuffer is lowered after GenerateDxilOperations.
    if (dxilutil::IsHLSLObjectType(Ty)) {
      CallInst *CI = cast<CallInst>(handle);
      GlobalVariable *CbGV = cast<GlobalVariable>(
          CI->getArgOperand(HLOperandIndex::kCreateHandleResourceOpIdx));
      TranslateResourceInCB(ldInst, pObjHelper, CbGV);
      return;
    }
    DXASSERT(!Ty->isAggregateType(), "should be flat in previous pass");

    Value *newLd = nullptr;

    if (Ty->isVectorTy())
      newLd = GenerateCBLoadLegacy(handle, legacyIdx, channelOffset, EltTy,
                                   Ty->getVectorNumElements(), hlslOP, Builder);
    else
      newLd = GenerateCBLoadLegacy(handle, legacyIdx, channelOffset, EltTy,
                                   hlslOP, Builder);

    ldInst->replaceAllUsesWith(newLd);
    dxilutil::TryScatterDebugValueToVectorElements(newLd);
    ldInst->eraseFromParent();
  } else if (BitCastInst *BCI = dyn_cast<BitCastInst>(user)) {
    for (auto it = BCI->user_begin(); it != BCI->user_end(); ) {
      Instruction *I = cast<Instruction>(*it++);
      TranslateCBAddressUserLegacy(I,
                                   handle, legacyIdx, channelOffset, hlslOP,
                                   prevFieldAnnotation, dxilTypeSys,
                                   DL, pObjHelper);
    }
    BCI->eraseFromParent();
  } else {
    // Must be GEP here
    GetElementPtrInst *GEP = cast<GetElementPtrInst>(user);
    TranslateCBGepLegacy(GEP, handle, legacyIdx, channelOffset, hlslOP, Builder,
                         prevFieldAnnotation, DL, dxilTypeSys, pObjHelper);
    GEP->eraseFromParent();
  }
}

void TranslateCBGepLegacy(GetElementPtrInst *GEP, Value *handle,
                          Value *legacyIndex, unsigned channel,
                          hlsl::OP *hlslOP, IRBuilder<> &Builder,
                          DxilFieldAnnotation *prevFieldAnnotation,
                          const DataLayout &DL, DxilTypeSystem &dxilTypeSys,
                          HLObjectOperationLowerHelper *pObjHelper) {
  SmallVector<Value *, 8> Indices(GEP->idx_begin(), GEP->idx_end());

  // update offset
  DxilFieldAnnotation *fieldAnnotation = prevFieldAnnotation;

  gep_type_iterator GEPIt = gep_type_begin(GEP), E = gep_type_end(GEP);

  for (; GEPIt != E; GEPIt++) {
    Value *idx = GEPIt.getOperand();
    unsigned immIdx = 0;
    bool bImmIdx = false;
    if (Constant *constIdx = dyn_cast<Constant>(idx)) {
      immIdx = constIdx->getUniqueInteger().getLimitedValue();
      bImmIdx = true;
    }

    if (GEPIt->isPointerTy()) {
      Type *EltTy = GEPIt->getPointerElementType();
      unsigned size = 0;
      if (StructType *ST = dyn_cast<StructType>(EltTy)) {
        DxilStructAnnotation *annotation = dxilTypeSys.GetStructAnnotation(ST);
        size = annotation->GetCBufferSize();
      } else {
        DXASSERT(fieldAnnotation, "must be a field");
        if (ArrayType *AT = dyn_cast<ArrayType>(EltTy)) {
          unsigned EltSize = dxilutil::GetLegacyCBufferFieldElementSize(
              *fieldAnnotation, EltTy, dxilTypeSys);

          // Decide the nested array size.
          unsigned nestedArraySize = 1;

          Type *EltTy = AT->getArrayElementType();
          // support multi level of array
          while (EltTy->isArrayTy()) {
            ArrayType *EltAT = cast<ArrayType>(EltTy);
            nestedArraySize *= EltAT->getNumElements();
            EltTy = EltAT->getElementType();
          }
          // Align to 4 * 4 bytes.
          unsigned alignedSize = (EltSize + 15) & 0xfffffff0;
          size = nestedArraySize * alignedSize;
        } else {
          size = DL.getTypeAllocSize(EltTy);
        }
      }
      // Skip 0 idx.
      if (bImmIdx && immIdx == 0)
        continue;
      // Align to 4 * 4 bytes.
      size = (size + 15) & 0xfffffff0;

      // Take this as array idxing.
      if (bImmIdx) {
        unsigned tempOffset = size * immIdx;
        unsigned idxInc = tempOffset >> 4;
        legacyIndex = Builder.CreateAdd(legacyIndex, hlslOP->GetU32Const(idxInc));
      } else {
        Value *idxInc = Builder.CreateMul(idx, hlslOP->GetU32Const(size>>4));
        legacyIndex = Builder.CreateAdd(legacyIndex, idxInc);
      }

      // Array always start from x channel.
      channel = 0;
    } else if (GEPIt->isStructTy()) {
      StructType *ST = cast<StructType>(*GEPIt);
      DxilStructAnnotation *annotation = dxilTypeSys.GetStructAnnotation(ST);
      fieldAnnotation = &annotation->GetFieldAnnotation(immIdx);

      unsigned idxInc = 0;
      unsigned structOffset = 0;
      if (fieldAnnotation->GetCompType().Is16Bit() &&
          !hlslOP->UseMinPrecision()) {
        structOffset = fieldAnnotation->GetCBufferOffset() >> 1;
        channel += structOffset;
        idxInc = channel >> 3;
        channel = channel & 0x7;
      }
      else {
        structOffset = fieldAnnotation->GetCBufferOffset() >> 2;
        channel += structOffset;
        idxInc = channel >> 2;
        channel = channel & 0x3;
      }
      if (idxInc) 
        legacyIndex = Builder.CreateAdd(legacyIndex, hlslOP->GetU32Const(idxInc));
    } else if (GEPIt->isArrayTy()) {
      DXASSERT(fieldAnnotation != nullptr, "must a field");
      unsigned EltSize = dxilutil::GetLegacyCBufferFieldElementSize(
              *fieldAnnotation, *GEPIt, dxilTypeSys);
      // Decide the nested array size.
      unsigned nestedArraySize = 1;

      Type *EltTy = GEPIt->getArrayElementType();
      // support multi level of array
      while (EltTy->isArrayTy()) {
        ArrayType *EltAT = cast<ArrayType>(EltTy);
        nestedArraySize *= EltAT->getNumElements();
        EltTy = EltAT->getElementType();
      }
      // Align to 4 * 4 bytes.
      unsigned alignedSize = (EltSize + 15) & 0xfffffff0;
      unsigned size = nestedArraySize * alignedSize;
      if (bImmIdx) {
        unsigned tempOffset = size * immIdx;
        unsigned idxInc = tempOffset >> 4;
        legacyIndex = Builder.CreateAdd(legacyIndex, hlslOP->GetU32Const(idxInc));
      } else {
        Value *idxInc = Builder.CreateMul(idx, hlslOP->GetU32Const(size>>4));
        legacyIndex = Builder.CreateAdd(legacyIndex, idxInc);
      }

      // Array always start from x channel.
      channel = 0;
    } else if (GEPIt->isVectorTy()) {
      unsigned size = DL.getTypeAllocSize(GEPIt->getVectorElementType());
      // Indexing on vector.
      if (bImmIdx) {
        unsigned tempOffset = size * immIdx;
        if (size == 2) { // 16-bit types
          unsigned channelInc = tempOffset >> 1;
          DXASSERT((channel + channelInc) <= 8, "vector should not cross cb register (8x16bit)");
          channel += channelInc;
          if (channel == 8) {
            // Get to another row.
            // Update index and channel.
            channel = 0;
            legacyIndex = Builder.CreateAdd(legacyIndex, Builder.getInt32(1));
          }
        }
        else {
          unsigned channelInc = tempOffset >> 2;
          DXASSERT((channel + channelInc) <= 4, "vector should not cross cb register (8x32bit)");
          channel += channelInc;
          if (channel == 4) {
            // Get to another row.
            // Update index and channel.
            channel = 0;
            legacyIndex = Builder.CreateAdd(legacyIndex, Builder.getInt32(1));
          }
        }
      } else {
        Type *EltTy = GEPIt->getVectorElementType();
        // Load the whole register.
        Value *newLd = GenerateCBLoadLegacy(handle, legacyIndex,
                                     /*channelOffset*/ 0, EltTy,
                                     /*vecSize*/ 4, hlslOP, Builder);
        // Copy to array.
        IRBuilder<> AllocaBuilder(GEP->getParent()->getParent()->getEntryBlock().getFirstInsertionPt());
        Value *tempArray = AllocaBuilder.CreateAlloca(ArrayType::get(EltTy, 4));
        Value *zeroIdx = hlslOP->GetU32Const(0);
        for (unsigned i = 0; i < 4; i++) {
          Value *Elt = Builder.CreateExtractElement(newLd, i);
          Value *EltGEP = Builder.CreateInBoundsGEP(tempArray, {zeroIdx, hlslOP->GetU32Const(i)});
          Builder.CreateStore(Elt, EltGEP);
        }
        // Make sure this is the end of GEP.
        gep_type_iterator temp = GEPIt;
        temp++;
        DXASSERT(temp == E, "scalar type must be the last");

        // Replace the GEP with array GEP.
        Value *ArrayGEP = Builder.CreateInBoundsGEP(tempArray, {zeroIdx, idx});
        GEP->replaceAllUsesWith(ArrayGEP);
        return;
      }
    } else {
      gep_type_iterator temp = GEPIt;
      temp++;
      DXASSERT(temp == E, "scalar type must be the last");
    }
  }

  for (auto U = GEP->user_begin(); U != GEP->user_end();) {
    Instruction *user = cast<Instruction>(*(U++));

    TranslateCBAddressUserLegacy(user, handle, legacyIndex, channel, hlslOP, fieldAnnotation,
                           dxilTypeSys, DL, pObjHelper);
  }
}

void TranslateCBOperationsLegacy(Value *handle, Value *ptr, OP *hlslOP,
                                 DxilTypeSystem &dxilTypeSys,
                                 const DataLayout &DL,
                                 HLObjectOperationLowerHelper *pObjHelper) {
  auto User = ptr->user_begin();
  auto UserE = ptr->user_end();
  Value *zeroIdx = hlslOP->GetU32Const(0);
  for (; User != UserE;) {
    // Must be Instruction.
    Instruction *I = cast<Instruction>(*(User++));
    TranslateCBAddressUserLegacy(
        I, handle, zeroIdx, /*channelOffset*/ 0, hlslOP,
        /*prevFieldAnnotation*/ nullptr, dxilTypeSys, DL, pObjHelper);
  }
}

}

// Structured buffer.
namespace {
// Calculate offset.
Value *GEPIdxToOffset(GetElementPtrInst *GEP, IRBuilder<> &Builder,
                      hlsl::OP *OP, const DataLayout &DL) {
  SmallVector<Value *, 8> Indices(GEP->idx_begin(), GEP->idx_end());
  Value *addr = nullptr;
  // update offset
  if (GEP->hasAllConstantIndices()) {
    unsigned gepOffset =
        DL.getIndexedOffset(GEP->getPointerOperandType(), Indices);
    addr = OP->GetU32Const(gepOffset);
  } else {
    Value *offset = OP->GetU32Const(0);
    gep_type_iterator GEPIt = gep_type_begin(GEP), E = gep_type_end(GEP);
    for (; GEPIt != E; GEPIt++) {
      Value *idx = GEPIt.getOperand();
      unsigned immIdx = 0;
      if (llvm::Constant *constIdx = dyn_cast<llvm::Constant>(idx)) {
        immIdx = constIdx->getUniqueInteger().getLimitedValue();
        if (immIdx == 0) {
          continue;
        }
      }
      if (GEPIt->isPointerTy() || GEPIt->isArrayTy() || GEPIt->isVectorTy()) {
        unsigned size = DL.getTypeAllocSize(GEPIt->getSequentialElementType());
        if (immIdx) {
          unsigned tempOffset = size * immIdx;
          offset = Builder.CreateAdd(offset, OP->GetU32Const(tempOffset));
        } else {
          Value *tempOffset = Builder.CreateMul(idx, OP->GetU32Const(size));
          offset = Builder.CreateAdd(offset, tempOffset);
        }
      } else if (GEPIt->isStructTy()) {
        const StructLayout *Layout = DL.getStructLayout(cast<StructType>(*GEPIt));
        unsigned structOffset = Layout->getElementOffset(immIdx);
        offset = Builder.CreateAdd(offset, OP->GetU32Const(structOffset));
      } else {
        gep_type_iterator temp = GEPIt;
        temp++;
        DXASSERT(temp == E, "scalar type must be the last");
      }
    };
    addr = offset;
  }
  // TODO: x4 for byte address
  return addr;
}

// Load a value from a typedef buffer with an offset.
// Typed buffer do not directly support reading at offsets
// because the whole value (e.g. float4) must be read at once.
// If we are provided a non-zero offset, we need to simulate it
// by returning the correct elements.
using ResRetValueArray = std::array<Value*, 4>;
static ResRetValueArray GenerateTypedBufferLoad(
  Value *Handle, Type *BufferElemTy, Value *ElemIdx, Value *StatusPtr,
  OP* HlslOP, IRBuilder<> &Builder) {

  OP::OpCode OpCode = OP::OpCode::BufferLoad;
  Value* LoadArgs[] = { HlslOP->GetU32Const((unsigned)OpCode), Handle, ElemIdx, UndefValue::get(Builder.getInt32Ty()) };
  Function* LoadFunc = HlslOP->GetOpFunc(OpCode, BufferElemTy);
  Value* Load = Builder.CreateCall(LoadFunc, LoadArgs, OP::GetOpCodeName(OpCode));

  ResRetValueArray ResultValues;
  for (unsigned i = 0; i < ResultValues.size(); ++i) {
    ResultValues[i] = cast<ExtractValueInst>(Builder.CreateExtractValue(Load, { i }));
  }

  UpdateStatus(Load, StatusPtr, Builder, HlslOP);
  return ResultValues;
}

static AllocaInst* SpillValuesToArrayAlloca(ArrayRef<Value*> Values, IRBuilder<>& Builder) {
  DXASSERT_NOMSG(!Values.empty());
  IRBuilder<> AllocaBuilder(dxilutil::FindAllocaInsertionPt(Builder.GetInsertPoint()));
  AllocaInst* ArrayAlloca = AllocaBuilder.CreateAlloca(ArrayType::get(Values[0]->getType(), Values.size()));
  for (unsigned i = 0; i < Values.size(); ++i) {
    Value* ArrayElemPtr = Builder.CreateGEP(ArrayAlloca, { Builder.getInt32(0), Builder.getInt32(i) });
    Builder.CreateStore(Values[i], ArrayElemPtr);
  }
  return ArrayAlloca;
}

static Value* ExtractFromTypedBufferLoad(const ResRetValueArray& ResRet,
    Type* ResultTy, Value* Offset, IRBuilder<>& Builder) {
  unsigned ElemCount = ResultTy->isVectorTy() ? ResultTy->getVectorNumElements() : 1;
  DXASSERT_NOMSG(ElemCount < ResRet.size());
  unsigned ElemSizeInBytes = ResRet[0]->getType()->getScalarSizeInBits() / 8;

  SmallVector<Value*, 4> Elems;
  if (ConstantInt *OffsetAsConstantInt = dyn_cast<ConstantInt>(Offset)) {
    // Get all elements to be returned
    uint64_t FirstElemOffset = OffsetAsConstantInt->getLimitedValue();
    DXASSERT_NOMSG(FirstElemOffset % ElemSizeInBytes == 0);
    uint64_t FirstElemIdx = FirstElemOffset / ElemSizeInBytes;
    DXASSERT_NOMSG(FirstElemIdx <= ResRet.size() - ElemCount);
    for (unsigned ElemIdx = 0; ElemIdx < ElemCount; ++ElemIdx) {
      Elems.emplace_back(ResRet[std::min<size_t>(FirstElemIdx + ElemIdx, ResRet.size() - 1)]);
    }
  }
  else {
    Value* ArrayAlloca = SpillValuesToArrayAlloca(
      ArrayRef<Value*>(ResRet.data(), ResRet.size()), Builder);

    // Get all elements to be returned through dynamic indices
    Value *FirstElemIdx = Builder.CreateUDiv(Offset, Builder.getInt32(ElemSizeInBytes));
    for (unsigned i = 0; i < ElemCount; ++i) {
      Value *ElemIdx = Builder.CreateAdd(FirstElemIdx, Builder.getInt32(i));
      Value* ElemPtr = Builder.CreateGEP(ArrayAlloca, { Builder.getInt32(0), ElemIdx });
      Elems.emplace_back(Builder.CreateLoad(ElemPtr));
    }
  }

  return ScalarizeElements(ResultTy, Elems, Builder);
}

Value *GenerateStructBufLd(Value *handle, Value *bufIdx, Value *offset,
                         Value *status, Type *EltTy,
                         MutableArrayRef<Value *> resultElts, hlsl::OP *OP,
                         IRBuilder<> &Builder, unsigned NumComponents, Constant *alignment) {
  OP::OpCode opcode = OP::OpCode::RawBufferLoad;

  DXASSERT(resultElts.size() <= 4,
           "buffer load cannot load more than 4 values");

  if (bufIdx == nullptr) {
    // This is actually a byte address buffer load with a struct template type.
    // The call takes only one coordinates for the offset.
    bufIdx = offset;
    offset = UndefValue::get(offset->getType());
  }

  Function *dxilF = OP->GetOpFunc(opcode, EltTy);
  Constant *mask = GetRawBufferMaskForETy(EltTy, NumComponents, OP);
  Value *Args[] = {OP->GetU32Const((unsigned)opcode),
                   handle,
                   bufIdx,
                   offset,
                   mask,
                   alignment};
  Value *Ld = Builder.CreateCall(dxilF, Args, OP::GetOpCodeName(opcode));

  for (unsigned i = 0; i < resultElts.size(); i++) {
    resultElts[i] = Builder.CreateExtractValue(Ld, i);
  }

  // status
  UpdateStatus(Ld, status, Builder, OP);
  return Ld;
}

void GenerateStructBufSt(Value *handle, Value *bufIdx, Value *offset,
                         Type *EltTy, hlsl::OP *OP, IRBuilder<> &Builder,
                         ArrayRef<Value *> vals, uint8_t mask, Constant *alignment) {
  OP::OpCode opcode = OP::OpCode::RawBufferStore;
  DXASSERT(vals.size() == 4, "buffer store need 4 values");

  Value *Args[] = {OP->GetU32Const((unsigned)opcode),
                   handle,
                   bufIdx,
                   offset,
                   vals[0],
                   vals[1],
                   vals[2],
                   vals[3],
                   OP->GetU8Const(mask),
                   alignment};
  Function *dxilF = OP->GetOpFunc(opcode, EltTy);
  Builder.CreateCall(dxilF, Args);
}

Value *TranslateStructBufMatLd(Type *matType, IRBuilder<> &Builder,
                               Value *handle, hlsl::OP *OP, Value *status,
                               Value *bufIdx, Value *baseOffset,
                               const DataLayout &DL) {
  HLMatrixType MatTy = HLMatrixType::cast(matType);
  Type *EltTy = MatTy.getElementTypeForMem();
  unsigned  EltSize = DL.getTypeAllocSize(EltTy);
  Constant* alignment = OP->GetI32Const(EltSize);

  Value *offset = baseOffset;
  if (baseOffset == nullptr)
    offset = OP->GetU32Const(0);

  unsigned matSize = MatTy.getNumElements();
  std::vector<Value *> elts(matSize);

  unsigned rest = (matSize % 4);
  if (rest) {
    Value *ResultElts[4];
    GenerateStructBufLd(handle, bufIdx, offset, status, EltTy, ResultElts, OP, Builder, 3, alignment);
    for (unsigned i = 0; i < rest; i++)
      elts[i] = ResultElts[i];
    offset = Builder.CreateAdd(offset, OP->GetU32Const(EltSize * rest));
  }

  for (unsigned i = rest; i < matSize; i += 4) {
    Value *ResultElts[4];
    GenerateStructBufLd(handle, bufIdx, offset, status, EltTy, ResultElts, OP, Builder, 4, alignment);
    elts[i] = ResultElts[0];
    elts[i + 1] = ResultElts[1];
    elts[i + 2] = ResultElts[2];
    elts[i + 3] = ResultElts[3];

    // Update offset by 4*4bytes.
    offset = Builder.CreateAdd(offset, OP->GetU32Const(4 * EltSize));
  }

  Value *Vec = HLMatrixLower::BuildVector(EltTy, elts, Builder);
  Vec = MatTy.emitLoweredMemToReg(Vec, Builder);
  return Vec;
}

void TranslateStructBufMatSt(Type *matType, IRBuilder<> &Builder, Value *handle,
                             hlsl::OP *OP, Value *bufIdx, Value *baseOffset,
                             Value *val, const DataLayout &DL) {
  HLMatrixType MatTy = HLMatrixType::cast(matType);
  Type *EltTy = MatTy.getElementTypeForMem();

  val = MatTy.emitLoweredRegToMem(val, Builder);

  unsigned EltSize = DL.getTypeAllocSize(EltTy);
  Constant *Alignment = OP->GetI32Const(EltSize);
  Value *offset = baseOffset;
  if (baseOffset == nullptr)
    offset = OP->GetU32Const(0);

  unsigned matSize = MatTy.getNumElements();
  Value *undefElt = UndefValue::get(EltTy);

  unsigned storeSize = matSize;
  if (matSize % 4) {
    storeSize = matSize + 4 - (matSize & 3);
  }
  std::vector<Value *> elts(storeSize, undefElt);
  for (unsigned i = 0; i < matSize; i++)
    elts[i] = Builder.CreateExtractElement(val, i);

  for (unsigned i = 0; i < matSize; i += 4) { 
    uint8_t mask = 0;
    for (unsigned j = 0; j < 4 && (i+j) < matSize; j++) {
      if (elts[i+j] != undefElt)
        mask |= (1<<j);
    }
    GenerateStructBufSt(handle, bufIdx, offset, EltTy, OP, Builder,
                        {elts[i], elts[i + 1], elts[i + 2], elts[i + 3]}, mask,
                        Alignment);
    // Update offset by 4*4bytes.
    offset = Builder.CreateAdd(offset, OP->GetU32Const(4 * EltSize));
  }
}

void TranslateStructBufMatLdSt(CallInst *CI, Value *handle, hlsl::OP *OP,
                               Value *status, Value *bufIdx,
                               Value *baseOffset, const DataLayout &DL) {
  IRBuilder<> Builder(CI);
  HLOpcodeGroup group = hlsl::GetHLOpcodeGroupByName(CI->getCalledFunction());
  unsigned opcode = GetHLOpcode(CI);
  DXASSERT_LOCALVAR(group, group == HLOpcodeGroup::HLMatLoadStore,
                    "only translate matrix loadStore here.");
  HLMatLoadStoreOpcode matOp = static_cast<HLMatLoadStoreOpcode>(opcode);
  // Due to the current way the initial codegen generates matrix
  // orientation casts, the in-register vector matrix has already been
  // reordered based on the destination's row or column-major packing orientation.
  switch (matOp) {
  case HLMatLoadStoreOpcode::RowMatLoad:
  case HLMatLoadStoreOpcode::ColMatLoad: {
    Value *ptr = CI->getArgOperand(HLOperandIndex::kMatLoadPtrOpIdx);
    Value *NewLd = TranslateStructBufMatLd(
        ptr->getType()->getPointerElementType(), Builder, handle, OP, status,
        bufIdx, baseOffset, DL);
    CI->replaceAllUsesWith(NewLd);
  } break;
  case HLMatLoadStoreOpcode::RowMatStore:
  case HLMatLoadStoreOpcode::ColMatStore: {
    Value *ptr = CI->getArgOperand(HLOperandIndex::kMatStoreDstPtrOpIdx);
    Value *val = CI->getArgOperand(HLOperandIndex::kMatStoreValOpIdx);
    TranslateStructBufMatSt(ptr->getType()->getPointerElementType(), Builder,
                            handle, OP, bufIdx, baseOffset, val,
                            DL);
  } break;
  }

  CI->eraseFromParent();
}

void TranslateStructBufSubscriptUser(Instruction *user,
  Value *handle, HLResource::Kind ResKind,
  Value *bufIdx, Value *baseOffset, Value *status, 
  hlsl::OP *OP, const DataLayout &DL);

// For case like mat[i][j].
// IdxList is [i][0], [i][1], [i][2],[i][3].
// Idx is j.
// return [i][j] not mat[i][j] because resource ptr and temp ptr need different
// code gen.
static Value *LowerGEPOnMatIndexListToIndex(
  llvm::GetElementPtrInst *GEP, ArrayRef<Value *> IdxList) {
  IRBuilder<> Builder(GEP);
  Value *zero = Builder.getInt32(0);
  DXASSERT(GEP->getNumIndices() == 2, "must have 2 level");
  Value *baseIdx = (GEP->idx_begin())->get();
  DXASSERT_LOCALVAR(baseIdx, baseIdx == zero, "base index must be 0");
  Value *Idx = (GEP->idx_begin() + 1)->get();

  if (ConstantInt *immIdx = dyn_cast<ConstantInt>(Idx)) {
    return IdxList[immIdx->getSExtValue()];
  }
  else {
    IRBuilder<> AllocaBuilder(
      GEP->getParent()->getParent()->getEntryBlock().getFirstInsertionPt());
    unsigned size = IdxList.size();
    // Store idxList to temp array.
    ArrayType *AT = ArrayType::get(IdxList[0]->getType(), size);
    Value *tempArray = AllocaBuilder.CreateAlloca(AT);

    for (unsigned i = 0; i < size; i++) {
      Value *EltPtr = Builder.CreateGEP(tempArray, { zero, Builder.getInt32(i) });
      Builder.CreateStore(IdxList[i], EltPtr);
    }
    // Load the idx.
    Value *GEPOffset = Builder.CreateGEP(tempArray, { zero, Idx });
    return Builder.CreateLoad(GEPOffset);
  }
}

// subscript operator for matrix of struct element.
void TranslateStructBufMatSubscript(CallInst *CI,
  Value *handle, HLResource::Kind ResKind,
  Value *bufIdx, Value *baseOffset, Value *status,
  hlsl::OP* hlslOP, const DataLayout &DL) {
  unsigned opcode = GetHLOpcode(CI);
  IRBuilder<> subBuilder(CI);
  HLSubscriptOpcode subOp = static_cast<HLSubscriptOpcode>(opcode);
  Value *basePtr = CI->getArgOperand(HLOperandIndex::kMatSubscriptMatOpIdx);
  HLMatrixType MatTy = HLMatrixType::cast(basePtr->getType()->getPointerElementType());
  Type *EltTy = MatTy.getElementTypeForReg();
  Constant *alignment = hlslOP->GetI32Const(DL.getTypeAllocSize(EltTy));

  Value *EltByteSize = ConstantInt::get(
      baseOffset->getType(), GetEltTypeByteSizeForConstBuf(EltTy, DL));

  Value *idx = CI->getArgOperand(HLOperandIndex::kMatSubscriptSubOpIdx);

  Type *resultType = CI->getType()->getPointerElementType();
  unsigned resultSize = 1;
  if (resultType->isVectorTy())
    resultSize = resultType->getVectorNumElements();
  DXASSERT(resultSize <= 16, "up to 4x4 elements in vector or matrix");
  _Analysis_assume_(resultSize <= 16);
  std::vector<Value *> idxList(resultSize);

  switch (subOp) {
  case HLSubscriptOpcode::ColMatSubscript:
  case HLSubscriptOpcode::RowMatSubscript: {
    for (unsigned i = 0; i < resultSize; i++) {
      Value *offset =
          CI->getArgOperand(HLOperandIndex::kMatSubscriptSubOpIdx + i);
      offset = subBuilder.CreateMul(offset, EltByteSize);
      idxList[i] = subBuilder.CreateAdd(baseOffset, offset);
    }
  } break;
  case HLSubscriptOpcode::RowMatElement:
  case HLSubscriptOpcode::ColMatElement: {
    Constant *EltIdxs = cast<Constant>(idx);
    for (unsigned i = 0; i < resultSize; i++) {
      Value *offset =
          subBuilder.CreateMul(EltIdxs->getAggregateElement(i), EltByteSize);
      idxList[i] = subBuilder.CreateAdd(baseOffset, offset);
    }
  } break;
  default:
    DXASSERT(0, "invalid operation on const buffer");
    break;
  }

  Value *undefElt = UndefValue::get(EltTy);

  for (auto U = CI->user_begin(); U != CI->user_end();) {
    Value *subsUser = *(U++);
    if (resultSize == 1) {
      TranslateStructBufSubscriptUser(cast<Instruction>(subsUser),
        handle, ResKind, bufIdx, idxList[0], status, hlslOP, DL);
      continue;
    }
    if (GetElementPtrInst *GEP = dyn_cast<GetElementPtrInst>(subsUser)) {
      Value *GEPOffset = LowerGEPOnMatIndexListToIndex(GEP, idxList);

      for (auto gepU = GEP->user_begin(); gepU != GEP->user_end();) {
        Instruction *gepUserInst = cast<Instruction>(*(gepU++));
        TranslateStructBufSubscriptUser(gepUserInst,
          handle, ResKind, bufIdx, GEPOffset, status, hlslOP, DL);
      }

      GEP->eraseFromParent();
    } else if (StoreInst *stUser = dyn_cast<StoreInst>(subsUser)) {
      IRBuilder<> stBuilder(stUser);
      Value *Val = stUser->getValueOperand();
      if (Val->getType()->isVectorTy()) {
        for (unsigned i = 0; i < resultSize; i++) {
          Value *EltVal = stBuilder.CreateExtractElement(Val, i);
          uint8_t mask = DXIL::kCompMask_X;
          GenerateStructBufSt(handle, bufIdx, idxList[i], EltTy, hlslOP,
                              stBuilder, {EltVal, undefElt, undefElt, undefElt},
                              mask, alignment);
        }
      } else {
        uint8_t mask = DXIL::kCompMask_X;
        GenerateStructBufSt(handle, bufIdx, idxList[0], EltTy, hlslOP,
                            stBuilder, {Val, undefElt, undefElt, undefElt},
                            mask, alignment);
      }

      stUser->eraseFromParent();
    } else {
      // Must be load here.
      LoadInst *ldUser = cast<LoadInst>(subsUser);
      IRBuilder<> ldBuilder(ldUser);
      Value *ldData = UndefValue::get(resultType);
      if (resultType->isVectorTy()) {
        for (unsigned i = 0; i < resultSize; i++) {
          Value *ResultElt;
          // TODO: This can be inefficient for row major matrix load
          GenerateStructBufLd(handle, bufIdx, idxList[i],
                              /*status*/ nullptr, EltTy, ResultElt, hlslOP,
                              ldBuilder, 1, alignment);
          ldData = ldBuilder.CreateInsertElement(ldData, ResultElt, i);
        }
      } else {
        GenerateStructBufLd(handle, bufIdx, idxList[0], /*status*/ nullptr,
                            EltTy, ldData, hlslOP, ldBuilder, 4, alignment);
      }
      ldUser->replaceAllUsesWith(ldData);
      ldUser->eraseFromParent();
    }
  }

  CI->eraseFromParent();
}

void TranslateStructBufSubscriptUser(
    Instruction *user, Value *handle, HLResource::Kind ResKind,
    Value *bufIdx, Value *baseOffset, Value *status,
    hlsl::OP *OP, const DataLayout &DL) {
  IRBuilder<> Builder(user);
  if (CallInst *userCall = dyn_cast<CallInst>(user)) {
    HLOpcodeGroup group = // user call?
        hlsl::GetHLOpcodeGroupByName(userCall->getCalledFunction());
    unsigned opcode = GetHLOpcode(userCall);
    // For case element type of structure buffer is not structure type.
    if (baseOffset == nullptr)
      baseOffset = OP->GetU32Const(0);
    if (group == HLOpcodeGroup::HLIntrinsic) {
      IntrinsicOp IOP = static_cast<IntrinsicOp>(opcode);
      switch (IOP) {
      case IntrinsicOp::MOP_Load: {
        if (userCall->getType()->isPointerTy()) {
          // Struct will return pointers which like []

        } else {
          // Use builtin types on structuredBuffer.
        }
        DXASSERT(0, "not implement yet");
      } break;
      case IntrinsicOp::IOP_InterlockedAdd: {
        AtomicHelper helper(userCall, DXIL::OpCode::AtomicBinOp, handle, bufIdx,
                            baseOffset);
        TranslateAtomicBinaryOperation(helper, DXIL::AtomicBinOpCode::Add,
                                       Builder, OP);
      } break;
      case IntrinsicOp::IOP_InterlockedAnd: {
        AtomicHelper helper(userCall, DXIL::OpCode::AtomicBinOp, handle, bufIdx,
                            baseOffset);
        TranslateAtomicBinaryOperation(helper, DXIL::AtomicBinOpCode::And,
                                       Builder, OP);
      } break;
      case IntrinsicOp::IOP_InterlockedExchange: {
        AtomicHelper helper(userCall, DXIL::OpCode::AtomicBinOp, handle, bufIdx,
                            baseOffset);
        TranslateAtomicBinaryOperation(helper, DXIL::AtomicBinOpCode::Exchange,
                                       Builder, OP);
      } break;
      case IntrinsicOp::IOP_InterlockedMax: {
        AtomicHelper helper(userCall, DXIL::OpCode::AtomicBinOp, handle, bufIdx,
                            baseOffset);
        TranslateAtomicBinaryOperation(helper, DXIL::AtomicBinOpCode::IMax,
                                       Builder, OP);
      } break;
      case IntrinsicOp::IOP_InterlockedMin: {
        AtomicHelper helper(userCall, DXIL::OpCode::AtomicBinOp, handle, bufIdx,
                            baseOffset);
        TranslateAtomicBinaryOperation(helper, DXIL::AtomicBinOpCode::IMin,
                                       Builder, OP);
      } break;
      case IntrinsicOp::IOP_InterlockedUMax: {
        AtomicHelper helper(userCall, DXIL::OpCode::AtomicBinOp, handle, bufIdx,
                            baseOffset);
        TranslateAtomicBinaryOperation(helper, DXIL::AtomicBinOpCode::UMax,
                                       Builder, OP);
      } break;
      case IntrinsicOp::IOP_InterlockedUMin: {
        AtomicHelper helper(userCall, DXIL::OpCode::AtomicBinOp, handle, bufIdx,
                            baseOffset);
        TranslateAtomicBinaryOperation(helper, DXIL::AtomicBinOpCode::UMin,
                                       Builder, OP);
      } break;
      case IntrinsicOp::IOP_InterlockedOr: {
        AtomicHelper helper(userCall, DXIL::OpCode::AtomicBinOp, handle, bufIdx,
                            baseOffset);
        TranslateAtomicBinaryOperation(helper, DXIL::AtomicBinOpCode::Or,
                                       Builder, OP);
      } break;
      case IntrinsicOp::IOP_InterlockedXor: {
        AtomicHelper helper(userCall, DXIL::OpCode::AtomicBinOp, handle, bufIdx,
                            baseOffset);
        TranslateAtomicBinaryOperation(helper, DXIL::AtomicBinOpCode::Xor,
                                       Builder, OP);
      } break;
      case IntrinsicOp::IOP_InterlockedCompareStore:
      case IntrinsicOp::IOP_InterlockedCompareExchange: {
        AtomicHelper helper(userCall, DXIL::OpCode::AtomicCompareExchange,
                            handle, bufIdx, baseOffset);
        TranslateAtomicCmpXChg(helper, Builder, OP);
      } break;
      default:
        DXASSERT(0, "invalid opcode");
        break;
      }
      userCall->eraseFromParent();
    } else if (group == HLOpcodeGroup::HLMatLoadStore)
      TranslateStructBufMatLdSt(userCall, handle, OP, status, bufIdx,
                                baseOffset, DL);
    else if (group == HLOpcodeGroup::HLSubscript) {
      TranslateStructBufMatSubscript(userCall,
        handle, ResKind, bufIdx, baseOffset, status, OP, DL);
    }
  } else if (isa<LoadInst>(user) || isa<StoreInst>(user)) {
    LoadInst *ldInst = dyn_cast<LoadInst>(user);
    StoreInst *stInst = dyn_cast<StoreInst>(user);

    Type *Ty = isa<LoadInst>(user) ? ldInst->getType()
                                   : stInst->getValueOperand()->getType();
    Type *pOverloadTy = Ty->getScalarType();
    Value *offset = baseOffset;
    unsigned arraySize = 1;
    Value *eltSize = nullptr;

    if (pOverloadTy->isArrayTy()) {
      arraySize = pOverloadTy->getArrayNumElements();
      eltSize = OP->GetU32Const(
          DL.getTypeAllocSize(pOverloadTy->getArrayElementType()));

      pOverloadTy = pOverloadTy->getArrayElementType()->getScalarType();
    }

    if (ldInst) {
      auto LdElement = [=](Value *offset, IRBuilder<> &Builder) -> Value * {
        unsigned numComponents = 0;
        if (VectorType *VTy = dyn_cast<VectorType>(Ty)) {
          numComponents = VTy->getNumElements();
        }
        else {
          numComponents = 1;
        }
        Constant *alignment =
            OP->GetI32Const(DL.getTypeAllocSize(Ty->getScalarType()));
        if (ResKind == HLResource::Kind::TypedBuffer) {
          // Typed buffer cannot have offsets, they must be loaded all at once
          ResRetValueArray ResRet = GenerateTypedBufferLoad(
            handle, pOverloadTy, bufIdx, status, OP, Builder);

          return ExtractFromTypedBufferLoad(ResRet, Ty, offset, Builder);
        }
        else {
          Value* ResultElts[4];
          GenerateStructBufLd(handle, bufIdx, offset, status, pOverloadTy,
                              ResultElts, OP, Builder, numComponents, alignment);
          return ScalarizeElements(Ty, ResultElts, Builder);
        }
      };

      Value *newLd = LdElement(offset, Builder);
      if (arraySize > 1) {
        newLd =
            Builder.CreateInsertValue(UndefValue::get(Ty), newLd, (uint64_t)0);

        for (unsigned i = 1; i < arraySize; i++) {
          offset = Builder.CreateAdd(offset, eltSize);
          Value *eltLd = LdElement(offset, Builder);
          newLd = Builder.CreateInsertValue(newLd, eltLd, i);
        }
      }
      ldInst->replaceAllUsesWith(newLd);
    } else {
      Value *val = stInst->getValueOperand();
      auto StElement = [&](Value *offset, Value *val, IRBuilder<> &Builder) {
        Value *undefVal = llvm::UndefValue::get(pOverloadTy);
        Value *vals[] = {undefVal, undefVal, undefVal, undefVal};
        uint8_t mask = 0;
        if (Ty->isVectorTy()) {
          unsigned vectorNumElements = Ty->getVectorNumElements();
          DXASSERT(vectorNumElements <= 4, "up to 4 elements in vector");
          _Analysis_assume_(vectorNumElements <= 4);
          for (unsigned i = 0; i < vectorNumElements; i++) {
            vals[i] = Builder.CreateExtractElement(val, i);
            mask |= (1<<i);
          }
        } else {
          vals[0] = val;
          mask = DXIL::kCompMask_X;
        }
        Constant *alignment =
          OP->GetI32Const(DL.getTypeAllocSize(Ty->getScalarType()));
        GenerateStructBufSt(handle, bufIdx, offset, pOverloadTy, OP, Builder,
                            vals, mask, alignment);
      };
      if (arraySize > 1)
        val = Builder.CreateExtractValue(val, 0);

      StElement(offset, val, Builder);
      if (arraySize > 1) {
        val = stInst->getValueOperand();

        for (unsigned i = 1; i < arraySize; i++) {
          offset = Builder.CreateAdd(offset, eltSize);
          Value *eltVal = Builder.CreateExtractValue(val, i);
          StElement(offset, eltVal, Builder);
        }
      }
    }
    user->eraseFromParent();
  } else if (BitCastInst *BCI = dyn_cast<BitCastInst>(user)) {
    // Recurse users
    for (auto U = BCI->user_begin(); U != BCI->user_end();) {
      Value *BCIUser = *(U++);
      TranslateStructBufSubscriptUser(cast<Instruction>(BCIUser),
        handle, ResKind, bufIdx, baseOffset, status, OP, DL);
    }
    BCI->eraseFromParent();
  } else {
    // should only used by GEP
    GetElementPtrInst *GEP = cast<GetElementPtrInst>(user);
    Type *Ty = GEP->getType()->getPointerElementType();

    Value *offset = GEPIdxToOffset(GEP, Builder, OP, DL);
    DXASSERT_LOCALVAR(Ty, offset->getType() == Type::getInt32Ty(Ty->getContext()),
             "else bitness is wrong");
    offset = Builder.CreateAdd(offset, baseOffset);

    for (auto U = GEP->user_begin(); U != GEP->user_end();) {
      Value *GEPUser = *(U++);

      TranslateStructBufSubscriptUser(cast<Instruction>(GEPUser),
        handle, ResKind, bufIdx, offset, status, OP, DL);
    }
    // delete the inst
    GEP->eraseFromParent();
  }
}

void TranslateStructBufSubscript(CallInst *CI, Value *handle, Value *status,
                                 hlsl::OP *OP, HLResource::Kind ResKind, const DataLayout &DL) {
  Value *subscriptIndex = CI->getArgOperand(HLOperandIndex::kSubscriptIndexOpIdx);
  Value* bufIdx = nullptr;
  Value *offset = nullptr;
  if (ResKind == HLResource::Kind::RawBuffer) {
    offset = subscriptIndex;
  }
  else {
    // StructuredBuffer, TypedBuffer, etc.
    bufIdx = subscriptIndex;
    offset = OP->GetU32Const(0);
  }

  for (auto U = CI->user_begin(); U != CI->user_end();) {
    Value *user = *(U++);

    TranslateStructBufSubscriptUser(cast<Instruction>(user),
      handle, ResKind, bufIdx, offset, status, OP, DL);
  }
}
}

// HLSubscript.
namespace {

Value *TranslateTypedBufLoad(CallInst *CI, DXIL::ResourceKind RK,
                             DXIL::ResourceClass RC, Value *handle,
                             LoadInst *ldInst, IRBuilder<> &Builder,
                             hlsl::OP *hlslOP, const DataLayout &DL) {
  ResLoadHelper ldHelper(CI, RK, RC, handle, IntrinsicOp::MOP_Load, /*bForSubscript*/ true);
  // Default sampleIdx for 2DMS textures.
  if (RK == DxilResource::Kind::Texture2DMS ||
      RK == DxilResource::Kind::Texture2DMSArray)
    ldHelper.mipLevel = hlslOP->GetU32Const(0);
  // use ldInst as retVal
  ldHelper.retVal = ldInst;
  TranslateLoad(ldHelper, RK, Builder, hlslOP, DL);
  // delete the ld
  ldInst->eraseFromParent();
  return ldHelper.retVal;
}

Value *UpdateVectorElt(Value *VecVal, Value *EltVal, Value *EltIdx,
                       unsigned vectorSize, Instruction *InsertPt) {
  IRBuilder<> Builder(InsertPt);
  if (ConstantInt *CEltIdx = dyn_cast<ConstantInt>(EltIdx)) {
    VecVal =
        Builder.CreateInsertElement(VecVal, EltVal, CEltIdx->getLimitedValue());
  } else {
    BasicBlock *BB = InsertPt->getParent();
    BasicBlock *EndBB = BB->splitBasicBlock(InsertPt);

    TerminatorInst *TI = BB->getTerminator();
    IRBuilder<> SwitchBuilder(TI);
    LLVMContext &Ctx = InsertPt->getContext();

    SwitchInst *Switch = SwitchBuilder.CreateSwitch(EltIdx, EndBB, vectorSize);
    TI->eraseFromParent();

    Function *F = EndBB->getParent();
    IRBuilder<> endSwitchBuilder(EndBB->begin());
    Type *Ty = VecVal->getType();
    PHINode *VecPhi = endSwitchBuilder.CreatePHI(Ty, vectorSize + 1);

    for (unsigned i = 0; i < vectorSize; i++) {
      BasicBlock *CaseBB = BasicBlock::Create(Ctx, "case", F, EndBB);
      Switch->addCase(SwitchBuilder.getInt32(i), CaseBB);
      IRBuilder<> CaseBuilder(CaseBB);

      Value *CaseVal = CaseBuilder.CreateInsertElement(VecVal, EltVal, i);
      VecPhi->addIncoming(CaseVal, CaseBB);
      CaseBuilder.CreateBr(EndBB);
    }
    VecPhi->addIncoming(VecVal, BB);
    VecVal = VecPhi;
  }
  return VecVal;
}

void TranslateDefaultSubscript(CallInst *CI, HLOperationLowerHelper &helper,  HLObjectOperationLowerHelper *pObjHelper, bool &Translated) {
  Value *ptr = CI->getArgOperand(HLOperandIndex::kSubscriptObjectOpIdx);

  hlsl::OP *hlslOP = &helper.hlslOP;
  // Resource ptr.
  Value *handle = ptr;
  DXIL::ResourceClass RC = pObjHelper->GetRC(handle);
  DXIL::ResourceKind RK = pObjHelper->GetRK(handle);

  Type *Ty = CI->getType()->getPointerElementType();

  for (auto It = CI->user_begin(); It != CI->user_end(); ) {
    User *user = *(It++);
    Instruction *I = cast<Instruction>(user);
    IRBuilder<> Builder(I);
    if (LoadInst *ldInst = dyn_cast<LoadInst>(user)) {
      TranslateTypedBufLoad(CI, RK, RC, handle, ldInst, Builder, hlslOP, helper.dataLayout);
    } else if (StoreInst *stInst = dyn_cast<StoreInst>(user)) {
      Value *val = stInst->getValueOperand();
      TranslateStore(RK, handle, val,
                     CI->getArgOperand(HLOperandIndex::kStoreOffsetOpIdx),
                     Builder, hlslOP);
      // delete the st
      stInst->eraseFromParent();
    } else if (GetElementPtrInst *GEP = dyn_cast<GetElementPtrInst>(user)) {
      // Must be vector type here.
      unsigned vectorSize = Ty->getVectorNumElements();
      DXASSERT_NOMSG(GEP->getNumIndices() == 2);
      Use *GEPIdx = GEP->idx_begin();
      GEPIdx++;
      Value *EltIdx = *GEPIdx;
      for (auto GEPIt = GEP->user_begin(); GEPIt != GEP->user_end();) {
        User *GEPUser = *(GEPIt++);
        if (StoreInst *SI = dyn_cast<StoreInst>(GEPUser)) {
          IRBuilder<> StBuilder(SI);
          // Generate Ld.
          LoadInst *tmpLd = StBuilder.CreateLoad(CI);

          Value *ldVal = TranslateTypedBufLoad(CI, RK, RC, handle, tmpLd, StBuilder,
                                          hlslOP, helper.dataLayout);
          // Update vector.
          ldVal = UpdateVectorElt(ldVal, SI->getValueOperand(), EltIdx,
                                  vectorSize, SI);
          // Generate St.
          // Reset insert point, UpdateVectorElt may move SI to different block.
          StBuilder.SetInsertPoint(SI);
          TranslateStore(RK, handle, ldVal,
                         CI->getArgOperand(HLOperandIndex::kStoreOffsetOpIdx),
                         StBuilder, hlslOP);
          SI->eraseFromParent();
          continue;
        }
        if (LoadInst *LI = dyn_cast<LoadInst>(GEPUser)) {
          IRBuilder<> LdBuilder(LI);

          // Generate tmp vector load with vector type & translate it
          LoadInst *tmpLd = LdBuilder.CreateLoad(CI);

          Value *ldVal = TranslateTypedBufLoad(CI, RK, RC, handle, tmpLd, LdBuilder,
            hlslOP, helper.dataLayout);

          // get the single element
          ldVal = GenerateVecEltFromGEP(ldVal, GEP, LdBuilder,
                                        /*bInsertLdNextToGEP*/ false);

          LI->replaceAllUsesWith(ldVal);
          LI->eraseFromParent();
          continue;
        }
        if (!isa<CallInst>(GEPUser)) {
          // Invalid operations.
          Translated = false;
          dxilutil::EmitErrorOnInstruction(GEP, "Invalid operation on typed buffer.");
          return;
        }
        CallInst *userCall = cast<CallInst>(GEPUser);
        HLOpcodeGroup group =
            hlsl::GetHLOpcodeGroupByName(userCall->getCalledFunction());
        if (group != HLOpcodeGroup::HLIntrinsic) {
          // Invalid operations.
          Translated = false;
          dxilutil::EmitErrorOnInstruction(userCall, "Invalid operation on typed buffer.");
          return;
        }
        unsigned opcode = hlsl::GetHLOpcode(userCall);
        IntrinsicOp IOP = static_cast<IntrinsicOp>(opcode);
        switch (IOP) {
        case IntrinsicOp::IOP_InterlockedAdd:
        case IntrinsicOp::IOP_InterlockedAnd:
        case IntrinsicOp::IOP_InterlockedExchange:
        case IntrinsicOp::IOP_InterlockedMax:
        case IntrinsicOp::IOP_InterlockedMin:
        case IntrinsicOp::IOP_InterlockedUMax:
        case IntrinsicOp::IOP_InterlockedUMin:
        case IntrinsicOp::IOP_InterlockedOr:
        case IntrinsicOp::IOP_InterlockedXor:
        case IntrinsicOp::IOP_InterlockedCompareStore:
        case IntrinsicOp::IOP_InterlockedCompareExchange: {
          // Invalid operations.
          Translated = false;
          dxilutil::EmitErrorOnInstruction(
              userCall, "Atomic operation on typed buffer is not supported.");
          return;
        } break;
        default:
          // Invalid operations.
          Translated = false;
          dxilutil::EmitErrorOnInstruction(userCall, "Invalid operation on typed buffer.");
          return;
          break;
        }
      }
      GEP->eraseFromParent();
    } else {
      CallInst *userCall = cast<CallInst>(user);
      HLOpcodeGroup group =
          hlsl::GetHLOpcodeGroupByName(userCall->getCalledFunction());
      unsigned opcode = hlsl::GetHLOpcode(userCall);
      if (group == HLOpcodeGroup::HLIntrinsic) {
        IntrinsicOp IOP = static_cast<IntrinsicOp>(opcode);
        if (RC == DXIL::ResourceClass::SRV) {
          // Invalid operations.
          Translated = false;
          switch (IOP) {
          case IntrinsicOp::IOP_InterlockedAdd:
          case IntrinsicOp::IOP_InterlockedAnd:
          case IntrinsicOp::IOP_InterlockedExchange:
          case IntrinsicOp::IOP_InterlockedMax:
          case IntrinsicOp::IOP_InterlockedMin:
          case IntrinsicOp::IOP_InterlockedUMax:
          case IntrinsicOp::IOP_InterlockedUMin:
          case IntrinsicOp::IOP_InterlockedOr:
          case IntrinsicOp::IOP_InterlockedXor:
          case IntrinsicOp::IOP_InterlockedCompareStore:
          case IntrinsicOp::IOP_InterlockedCompareExchange: {
            dxilutil::EmitErrorOnInstruction(
                userCall, "Atomic operation targets must be groupshared on UAV.");
            return;
          } break;
          default:
            dxilutil::EmitErrorOnInstruction(userCall, "Invalid operation on typed buffer.");
            return;
            break;
          }
        }
        switch (IOP) {
        case IntrinsicOp::IOP_InterlockedAdd: {
          ResLoadHelper helper(CI, RK, RC, handle, IntrinsicOp::IOP_InterlockedAdd);
          AtomicHelper atomHelper(userCall, DXIL::OpCode::AtomicBinOp, handle,
                                  helper.addr, /*offset*/ nullptr);
          TranslateAtomicBinaryOperation(atomHelper, DXIL::AtomicBinOpCode::Add,
                                         Builder, hlslOP);
        } break;
        case IntrinsicOp::IOP_InterlockedAnd: {
          ResLoadHelper helper(CI, RK, RC, handle, IntrinsicOp::IOP_InterlockedAnd);
          AtomicHelper atomHelper(userCall, DXIL::OpCode::AtomicBinOp, handle,
                                  helper.addr, /*offset*/ nullptr);
          TranslateAtomicBinaryOperation(atomHelper, DXIL::AtomicBinOpCode::And,
                                         Builder, hlslOP);
        } break;
        case IntrinsicOp::IOP_InterlockedExchange: {
          ResLoadHelper helper(CI, RK, RC, handle, IntrinsicOp::IOP_InterlockedExchange);
          AtomicHelper atomHelper(userCall, DXIL::OpCode::AtomicBinOp, handle,
                                  helper.addr, /*offset*/ nullptr);
          TranslateAtomicBinaryOperation(
              atomHelper, DXIL::AtomicBinOpCode::Exchange, Builder, hlslOP);
        } break;
        case IntrinsicOp::IOP_InterlockedMax: {
          ResLoadHelper helper(CI, RK, RC, handle, IntrinsicOp::IOP_InterlockedMax);
          AtomicHelper atomHelper(userCall, DXIL::OpCode::AtomicBinOp, handle,
                                  helper.addr, /*offset*/ nullptr);
          TranslateAtomicBinaryOperation(
              atomHelper, DXIL::AtomicBinOpCode::IMax, Builder, hlslOP);
        } break;
        case IntrinsicOp::IOP_InterlockedMin: {
          ResLoadHelper helper(CI, RK, RC, handle, IntrinsicOp::IOP_InterlockedMin);
          AtomicHelper atomHelper(userCall, DXIL::OpCode::AtomicBinOp, handle,
                                  helper.addr, /*offset*/ nullptr);
          TranslateAtomicBinaryOperation(
              atomHelper, DXIL::AtomicBinOpCode::IMin, Builder, hlslOP);
        } break;
        case IntrinsicOp::IOP_InterlockedUMax: {
          ResLoadHelper helper(CI, RK, RC, handle, IntrinsicOp::IOP_InterlockedUMax);
          AtomicHelper atomHelper(userCall, DXIL::OpCode::AtomicBinOp, handle,
                                  helper.addr, /*offset*/ nullptr);
          TranslateAtomicBinaryOperation(
              atomHelper, DXIL::AtomicBinOpCode::UMax, Builder, hlslOP);
        } break;
        case IntrinsicOp::IOP_InterlockedUMin: {
          ResLoadHelper helper(CI, RK, RC, handle, IntrinsicOp::IOP_InterlockedUMin);
          AtomicHelper atomHelper(userCall, DXIL::OpCode::AtomicBinOp, handle,
                                  helper.addr, /*offset*/ nullptr);
          TranslateAtomicBinaryOperation(
              atomHelper, DXIL::AtomicBinOpCode::UMin, Builder, hlslOP);
        } break;
        case IntrinsicOp::IOP_InterlockedOr: {
          ResLoadHelper helper(CI, RK, RC, handle, IntrinsicOp::IOP_InterlockedOr);
          AtomicHelper atomHelper(userCall, DXIL::OpCode::AtomicBinOp, handle,
                                  helper.addr, /*offset*/ nullptr);
          TranslateAtomicBinaryOperation(atomHelper, DXIL::AtomicBinOpCode::Or,
                                         Builder, hlslOP);
        } break;
        case IntrinsicOp::IOP_InterlockedXor: {
          ResLoadHelper helper(CI, RK, RC, handle, IntrinsicOp::IOP_InterlockedXor);
          AtomicHelper atomHelper(userCall, DXIL::OpCode::AtomicBinOp, handle,
                                  helper.addr, /*offset*/ nullptr);
          TranslateAtomicBinaryOperation(atomHelper, DXIL::AtomicBinOpCode::Xor,
                                         Builder, hlslOP);
        } break;
        case IntrinsicOp::IOP_InterlockedCompareStore:
        case IntrinsicOp::IOP_InterlockedCompareExchange: {
          ResLoadHelper helper(CI, RK, RC, handle, IntrinsicOp::IOP_InterlockedCompareExchange);
          AtomicHelper atomHelper(userCall, DXIL::OpCode::AtomicCompareExchange,
                                  handle, helper.addr, /*offset*/ nullptr);
          TranslateAtomicCmpXChg(atomHelper, Builder, hlslOP);
        } break;
        default:
          DXASSERT(0, "invalid opcode");
          break;
        }
      } else {
        DXASSERT(0, "invalid group");
      }
      userCall->eraseFromParent();
    }
  }
}

void TranslateHLSubscript(CallInst *CI, HLSubscriptOpcode opcode,
                          HLOperationLowerHelper &helper,  HLObjectOperationLowerHelper *pObjHelper, bool &Translated) {
  if (CI->user_empty()) {
    Translated = true;
    return;
  }
  hlsl::OP *hlslOP = &helper.hlslOP;

  Value *ptr = CI->getArgOperand(HLOperandIndex::kSubscriptObjectOpIdx);
  if (opcode == HLSubscriptOpcode::CBufferSubscript) {
    HLModule::MergeGepUse(CI);
    // Resource ptr.
    Value *handle = CI->getArgOperand(HLOperandIndex::kSubscriptObjectOpIdx);
    if (helper.bLegacyCBufferLoad)
      TranslateCBOperationsLegacy(handle, CI, hlslOP, helper.dxilTypeSys,
                                  helper.dataLayout, pObjHelper);
    else {
      TranslateCBOperations(handle, CI, /*offset*/ hlslOP->GetU32Const(0),
                            hlslOP, helper.dxilTypeSys,
                            CI->getModule()->getDataLayout(), pObjHelper);
    }
    Translated = true;
    return;
  } else if (opcode == HLSubscriptOpcode::DoubleSubscript) {
    // Resource ptr.
    Value *handle = ptr;
    DXIL::ResourceKind RK = pObjHelper->GetRK(handle);
    Value *coord = CI->getArgOperand(HLOperandIndex::kSubscriptIndexOpIdx);
    Value *mipLevel =
        CI->getArgOperand(HLOperandIndex::kDoubleSubscriptMipLevelOpIdx);

    auto U = CI->user_begin();
    DXASSERT(CI->hasOneUse(), "subscript should only has one use");
    // TODO: support store.
    Instruction *ldInst = cast<Instruction>(*U);
    ResLoadHelper ldHelper(ldInst, handle, coord, mipLevel);
    IRBuilder<> Builder(CI);
    TranslateLoad(ldHelper, RK, Builder, hlslOP, helper.dataLayout);
    ldInst->eraseFromParent();
    Translated = true;
    return;
  } else {
    Type *HandleTy = hlslOP->GetHandleType();
    if (ptr->getType() == HandleTy) {
      // Resource ptr.
      Value *handle = ptr;
      DXIL::ResourceKind RK = pObjHelper->GetRK(handle);
      if (RK == DxilResource::Kind::Invalid) {
        Translated = false;
        return;
      }
      Translated = true;
      Type *ObjTy = pObjHelper->GetResourceType(handle);
      Type *RetTy = ObjTy->getStructElementType(0);
      if (DXIL::IsStructuredBuffer(RK)) {
        TranslateStructBufSubscript(CI, handle, /*status*/ nullptr, hlslOP, RK,
                                    helper.dataLayout);
      } else if (RetTy->isAggregateType() &&
                 RK == DxilResource::Kind::TypedBuffer) {
        TranslateStructBufSubscript(CI, handle, /*status*/ nullptr, hlslOP, RK,
                                    helper.dataLayout);
        // Clear offset for typed buf.
        for (auto User = handle->user_begin(); User != handle->user_end(); ) {
          CallInst *CI = cast<CallInst>(*(User++));
          // Skip not lowered HL functions.
          if (hlsl::GetHLOpcodeGroupByName(CI->getCalledFunction()) != HLOpcodeGroup::NotHL)
            continue;
          switch (hlslOP->GetDxilOpFuncCallInst(CI)) {
          case DXIL::OpCode::BufferLoad: {
            CI->setArgOperand(DXIL::OperandIndex::kBufferLoadCoord1OpIdx,
                              UndefValue::get(helper.i32Ty));
          } break;
          case DXIL::OpCode::BufferStore: {
            CI->setArgOperand(DXIL::OperandIndex::kBufferStoreCoord1OpIdx,
                              UndefValue::get(helper.i32Ty));
          } break;
          case DXIL::OpCode::AtomicBinOp: {
            CI->setArgOperand(DXIL::OperandIndex::kAtomicBinOpCoord1OpIdx,
                              UndefValue::get(helper.i32Ty));
          } break;
          case DXIL::OpCode::AtomicCompareExchange: {
            CI->setArgOperand(DXIL::OperandIndex::kAtomicCmpExchangeCoord1OpIdx,
                              UndefValue::get(helper.i32Ty));
          } break;
          case DXIL::OpCode::RawBufferLoad: {
            // Structured buffer inside a typed buffer must be converted to typed buffer load.
            // Typed buffer load is equivalent to raw buffer load, except there is no mask.
            StructType *STy = cast<StructType>(CI->getFunctionType()->getReturnType());
            Type *ETy = STy->getElementType(0);
            SmallVector<Value *, 4> Args;
            Args.emplace_back(hlslOP->GetI32Const((unsigned)DXIL::OpCode::BufferLoad));
            Args.emplace_back(CI->getArgOperand(1)); // handle
            Args.emplace_back(CI->getArgOperand(2)); // index
            Args.emplace_back(UndefValue::get(helper.i32Ty)); // offset
            IRBuilder<> builder(CI);
            Function *newFunction = hlslOP->GetOpFunc(DXIL::OpCode::BufferLoad, ETy);
            CallInst *newCall = builder.CreateCall(newFunction, Args);
            CI->replaceAllUsesWith(newCall);
            CI->eraseFromParent();
          } break;
          default:
            DXASSERT(0, "Invalid operation on resource handle");
            break;
          }
        }
      } else {
        TranslateDefaultSubscript(CI, helper, pObjHelper, Translated);
      }
      return;
    }
  }

  Value *basePtr = CI->getArgOperand(HLOperandIndex::kMatSubscriptMatOpIdx);
  if (IsLocalVariablePtr(basePtr) || IsSharedMemPtr(basePtr)) {
    // Translate matrix into vector of array for share memory or local
    // variable should be done in HLMatrixLowerPass
    DXASSERT_NOMSG(0);
    Translated = true;
    return;
  }
  // Other case should be take care in TranslateStructBufSubscript or
  // TranslateCBOperations.
  Translated = false;
  return;
}

}

void TranslateSubscriptOperation(Function *F, HLOperationLowerHelper &helper,  HLObjectOperationLowerHelper *pObjHelper) {
  for (auto U = F->user_begin(); U != F->user_end();) {
    Value *user = *(U++);
    if (!isa<Instruction>(user))
      continue;
    // must be call inst
    CallInst *CI = cast<CallInst>(user);
    unsigned opcode = GetHLOpcode(CI);
    bool Translated = true;
    TranslateHLSubscript(
        CI, static_cast<HLSubscriptOpcode>(opcode), helper, pObjHelper, Translated);
    if (Translated) {
      // delete the call
      DXASSERT(CI->use_empty(),
               "else TranslateHLSubscript didn't replace/erase uses");
      CI->eraseFromParent();
    }
  }
}

// Create BitCast if ptr, otherwise, create alloca of new type, write to bitcast of alloca, and return load from alloca
// If bOrigAllocaTy is true: create alloca of old type instead, write to alloca, and return load from bitcast of alloca
static Instruction *BitCastValueOrPtr(Value* V, Instruction *Insert, Type *Ty, bool bOrigAllocaTy = false, const Twine &Name = "") {
  IRBuilder<> Builder(Insert);
  if (Ty->isPointerTy()) {
    // If pointer, we can bitcast directly
    return cast<Instruction>(Builder.CreateBitCast(V, Ty, Name));
  } else {
    // If value, we have to alloca, store to bitcast ptr, and load
    IRBuilder<> AllocaBuilder(dxilutil::FindAllocaInsertionPt(Insert));
    Type *allocaTy = bOrigAllocaTy ? V->getType() : Ty;
    Type *otherTy = bOrigAllocaTy ? Ty : V->getType();
    Instruction *allocaInst = AllocaBuilder.CreateAlloca(allocaTy);
    Instruction *bitCast = cast<Instruction>(Builder.CreateBitCast(allocaInst, otherTy->getPointerTo()));
    Builder.CreateStore(V, bOrigAllocaTy ? allocaInst : bitCast);
    return Builder.CreateLoad(bOrigAllocaTy ? bitCast : allocaInst, Name);
  }
}

static Instruction *CreateTransposeShuffle(IRBuilder<> &Builder, Value *vecVal, unsigned toRows, unsigned toCols) {
  SmallVector<int, 16> castMask(toCols * toRows);
  unsigned idx = 0;
  for (unsigned r = 0; r < toRows; r++)
    for (unsigned c = 0; c < toCols; c++)
      castMask[idx++] = c * toRows + r;
  return cast<Instruction>(
    Builder.CreateShuffleVector(vecVal, vecVal, castMask));
}


void TranslateHLBuiltinOperation(Function *F, HLOperationLowerHelper &helper,
                               hlsl::HLOpcodeGroup group, HLObjectOperationLowerHelper *pObjHelper) {
  if (group == HLOpcodeGroup::HLIntrinsic) {
    // map to dxil operations
    for (auto U = F->user_begin(); U != F->user_end();) {
      Value *User = *(U++);
      if (!isa<Instruction>(User))
        continue;
      // must be call inst
      CallInst *CI = cast<CallInst>(User);

      // Keep the instruction to lower by other function.
      bool Translated = true;

      TranslateBuiltinIntrinsic(CI, helper, pObjHelper, Translated);

      if (Translated) {
        // delete the call
        DXASSERT(CI->use_empty(),
                 "else TranslateBuiltinIntrinsic didn't replace/erase uses");
        CI->eraseFromParent();
      }
    }
  } else {
    if (group == HLOpcodeGroup::HLMatLoadStore) {
      // Both ld/st use arg1 for the pointer.
      Type *PtrTy =
          F->getFunctionType()->getParamType(HLOperandIndex::kMatLoadPtrOpIdx);

      if (PtrTy->getPointerAddressSpace() == DXIL::kTGSMAddrSpace) {
        // Translate matrix into vector of array for shared memory
        // variable should be done in HLMatrixLowerPass.
        if (!F->user_empty())
          F->getContext().emitError("Fail to lower matrix load/store.");
      } else if (PtrTy->getPointerAddressSpace() == DXIL::kDefaultAddrSpace) {
        // Default address space may be function argument in lib target
        if (!F->user_empty()) {
          for (auto U = F->user_begin(); U != F->user_end();) {
            Value *User = *(U++);
            if (!isa<Instruction>(User))
              continue;
            // must be call inst
            CallInst *CI = cast<CallInst>(User);
            IRBuilder<> Builder(CI);
            HLMatLoadStoreOpcode opcode = static_cast<HLMatLoadStoreOpcode>(hlsl::GetHLOpcode(CI));
            switch (opcode) {
            case HLMatLoadStoreOpcode::ColMatStore:
            case HLMatLoadStoreOpcode::RowMatStore: {
              Value *vecVal = CI->getArgOperand(HLOperandIndex::kMatStoreValOpIdx);
              Value *matPtr = CI->getArgOperand(HLOperandIndex::kMatStoreDstPtrOpIdx);
              Value *castPtr = Builder.CreateBitCast(matPtr, vecVal->getType()->getPointerTo());
              Builder.CreateStore(vecVal, castPtr);
              CI->eraseFromParent();
            } break;
            case HLMatLoadStoreOpcode::ColMatLoad:
            case HLMatLoadStoreOpcode::RowMatLoad: {
              Value *matPtr = CI->getArgOperand(HLOperandIndex::kMatLoadPtrOpIdx);
              Value *castPtr = Builder.CreateBitCast(matPtr, CI->getType()->getPointerTo());
              Value *vecVal = Builder.CreateLoad(castPtr);
              CI->replaceAllUsesWith(vecVal);
              CI->eraseFromParent();
            } break;
            }
          }
        }
      }
    } else if (group == HLOpcodeGroup::HLCast) {
      // HLCast may be used on matrix value function argument in lib target
      if (!F->user_empty()) {
        for (auto U = F->user_begin(); U != F->user_end();) {
          Value *User = *(U++);
          if (!isa<Instruction>(User))
            continue;
          // must be call inst
          CallInst *CI = cast<CallInst>(User);
          IRBuilder<> Builder(CI);
          HLCastOpcode opcode = static_cast<HLCastOpcode>(hlsl::GetHLOpcode(CI));
          bool bTranspose = false;
          bool bColDest = false;
          switch (opcode) {
          case HLCastOpcode::RowMatrixToColMatrix:
            bColDest = true;
          case HLCastOpcode::ColMatrixToRowMatrix:
            bTranspose = true;
          case HLCastOpcode::ColMatrixToVecCast:
          case HLCastOpcode::RowMatrixToVecCast: {
            Value *matVal = CI->getArgOperand(HLOperandIndex::kInitFirstArgOpIdx);
            Value *vecVal = BitCastValueOrPtr(matVal, CI, CI->getType(),
              /*bOrigAllocaTy*/false,
              matVal->getName());
            if (bTranspose) {
              HLMatrixType MatTy = HLMatrixType::cast(matVal->getType());
              unsigned row = MatTy.getNumRows();
              unsigned col = MatTy.getNumColumns();
              if (bColDest) std::swap(row, col);
              vecVal = CreateTransposeShuffle(Builder, vecVal, row, col);
            }
            CI->replaceAllUsesWith(vecVal);
            CI->eraseFromParent();
          } break;
          }
        }
      }
    } else if (group == HLOpcodeGroup::HLSubscript) {
      TranslateSubscriptOperation(F, helper, pObjHelper);
    }
    // map to math function or llvm ir
  }
}

typedef std::unordered_map<llvm::Instruction *, llvm::Value *> HandleMap;
static void TranslateHLExtension(Function *F,
                                 HLSLExtensionsCodegenHelper *helper,
                                 OP& hlslOp,
                                 HLObjectOperationLowerHelper &objHelper) {
  // Find all calls to the function F.
  // Store the calls in a vector for now to be replaced the loop below.
  // We use a two step "find then replace" to avoid removing uses while
  // iterating.
  SmallVector<CallInst *, 8> CallsToReplace;
  for (User *U : F->users()) {
    if (CallInst *CI = dyn_cast<CallInst>(U)) {
      CallsToReplace.push_back(CI);
    }
  }

  // Get the lowering strategy to use for this intrinsic.
  llvm::StringRef LowerStrategy = GetHLLowerStrategy(F);
  HLObjectExtensionLowerHelper extObjHelper(objHelper);
  ExtensionLowering lower(LowerStrategy, helper, hlslOp, extObjHelper);

  // Replace all calls that were successfully translated.
  for (CallInst *CI : CallsToReplace) {
      Value *Result = lower.Translate(CI);
      if (Result && Result != CI) {
        CI->replaceAllUsesWith(Result);
        CI->eraseFromParent();
      }
  }
}

namespace hlsl {

void TranslateBuiltinOperations(
    HLModule &HLM, HLSLExtensionsCodegenHelper *extCodegenHelper,
    std::unordered_set<LoadInst *> &UpdateCounterSet) {
  HLOperationLowerHelper helper(HLM);

  HLObjectOperationLowerHelper objHelper = {HLM, UpdateCounterSet};

  Module *M = HLM.GetModule();

  SmallVector<Function *, 4> NonUniformResourceIndexIntrinsics;

  // generate dxil operation
  for (iplist<Function>::iterator F : M->getFunctionList()) {
    if (F->user_empty())
      continue;
    if (!F->isDeclaration()) {
      continue;
    }
    hlsl::HLOpcodeGroup group = hlsl::GetHLOpcodeGroup(F);
    if (group == HLOpcodeGroup::NotHL) {
      // Nothing to do.
      continue;
    }
    if (group == HLOpcodeGroup::HLExtIntrinsic) {
      TranslateHLExtension(F, extCodegenHelper, helper.hlslOP, objHelper);
      continue;
    }
    if (group == HLOpcodeGroup::HLIntrinsic) {
      CallInst *CI = cast<CallInst>(*F->user_begin()); // must be call inst
      unsigned opcode = hlsl::GetHLOpcode(CI);
      if (opcode == (unsigned)IntrinsicOp::IOP_NonUniformResourceIndex) {
        NonUniformResourceIndexIntrinsics.push_back(F);
        continue;
      }
    }
    TranslateHLBuiltinOperation(F, helper, group, &objHelper);
  }

  // Translate last so value placed in NonUniformSet is still valid.
  if (!NonUniformResourceIndexIntrinsics.empty()) {
    for (auto F : NonUniformResourceIndexIntrinsics) {
      TranslateHLBuiltinOperation(F, helper, HLOpcodeGroup::HLIntrinsic, &objHelper);
    }
  }
}

}<|MERGE_RESOLUTION|>--- conflicted
+++ resolved
@@ -6204,12 +6204,6 @@
       }
 
       CI->eraseFromParent();
-<<<<<<< HEAD
-    } else if (group == HLOpcodeGroup::HLIntrinsic) {
-      // FIXME: This case is hit when using built-in structures in constant
-      //        buffers passed directly to an intrinsic, such as:
-      //        RayDesc from cbuffer passed to TraceRay.
-      DXASSERT(0, "not implemented yet");
     } else if (IntrinsicInst *II = dyn_cast<IntrinsicInst>(user)) {
       if( II->getIntrinsicID() == Intrinsic::lifetime_start ||
           II->getIntrinsicID() == Intrinsic::lifetime_end ) {
@@ -6218,8 +6212,6 @@
       } else {
         DXASSERT(0, "not implemented yet");
       }
-=======
->>>>>>> b126db95
     } else {
       DXASSERT(0, "not implemented yet");
     }
