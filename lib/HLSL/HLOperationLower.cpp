--- conflicted
+++ resolved
@@ -5935,12 +5935,8 @@
   } else {
     // Must be GEP here
     GetElementPtrInst *GEP = cast<GetElementPtrInst>(user);
-<<<<<<< HEAD
-    TranslateCBGep(GEP, handle, baseOffset, hlslOP, Builder, prevFieldAnnotation, DL, dxilTypeSys);
-=======
     TranslateCBGep(GEP, handle, baseOffset, hlslOP, Builder,
                    prevFieldAnnotation, DL, dxilTypeSys, pObjHelper);
->>>>>>> f3ba78bf
     GEP->eraseFromParent();
   }
 }
