--- conflicted
+++ resolved
@@ -1,223 +1,213 @@
-///////////////////////////////////////////////////////////////////////////////
-//                                                                           //
-// DxilOutputColorBecomesConstant.cpp                                        //
-// Copyright (C) Microsoft Corporation. All rights reserved.                 //
-// This file is distributed under the University of Illinois Open Source     //
-// License. See LICENSE.TXT for details.                                     //
-//                                                                           //
-// Provides a pass to stomp a pixel shader's output color to a given         //
-// constant value                                                            //
-//                                                                           //
-///////////////////////////////////////////////////////////////////////////////
-
-#include "dxc/HLSL/DxilGenerationPass.h"
-#include "dxc/HLSL/DxilOperations.h"
-#include "dxc/HLSL/DxilSignatureElement.h"
-#include "dxc/HLSL/DxilModule.h"
-#include "dxc/Support/Global.h"
-#include "dxc/HLSL/DxilTypeSystem.h"
-#include "dxc/HLSL/DxilInstructions.h"
-#include "dxc/HLSL/DxilSpanAllocator.h"
-
-#include "llvm/IR/Instructions.h"
-#include "llvm/IR/IntrinsicInst.h"
-#include "llvm/IR/InstIterator.h"
-#include "llvm/IR/Module.h"
-#include "llvm/IR/PassManager.h"
-#include "llvm/ADT/BitVector.h"
-#include "llvm/Pass.h"
-#include "llvm/Transforms/Utils/Local.h"
-#include <memory>
-#include <unordered_set>
-
-using namespace llvm;
-using namespace hlsl;
-
-class DxilOutputColorBecomesConstant : public ModulePass {
-
-  enum VisualizerInstrumentationMode
-  {
-    PRESERVE_ORIGINAL_INSTRUCTIONS,
-    REMOVE_DISCARDS_AND_OPTIONALLY_OTHER_INSTRUCTIONS
-  };
-
-  float Red = 2.2f;
-  float Green = 0.4f;
-  float Blue = 0.6f;
-  float Alpha = 1.f;
-  VisualizerInstrumentationMode Mode;
-
-  bool convertTarget0ToConstantValue(Function * OutputFunction, const hlsl::DxilSignature &OutputSignature, OP * HlslOP, float * color);
-
-public:
-  static char ID; // Pass identification, replacement for typeid
-  explicit DxilOutputColorBecomesConstant() : ModulePass(ID) {}
-  const char *getPassName() const override { return "DXIL Constant Color Mod"; }
-<<<<<<< HEAD
-
-  virtual void applyOptions(PassOptions O) override {
-    for (const auto & option : O)
-    {
-      if (0 == option.first.compare("constant-red"))
-      {
-        Red = atof(option.second.data());
-      }
-      else if (0 == option.first.compare("constant-green"))
-      {
-        Green = atof(option.second.data());
-      }
-      else if (0 == option.first.compare("constant-blue"))
-      {
-        Blue = atof(option.second.data());
-      }
-      else if (0 == option.first.compare("constant-alpha"))
-      {
-        Alpha = atof(option.second.data());
-      }
-      else if (0 == option.first.compare("mod-mode"))
-      {
-        Mode = static_cast<VisualizerInstrumentationMode>(atoi(option.second.data()));
-      }
-    }
-  }
-
-  bool runOnModule(Module &M) override {
-
-    // This pass finds all users of the "StoreOutput" function, and replaces their source operands with a constant
-    // value. 
-
-    float color[4] = { Red, Green, Blue, Alpha };
-
-    DxilModule &DM = M.GetOrCreateDxilModule();
-
-    LLVMContext & Ctx = M.getContext();
-
-    OP *HlslOP = DM.GetOP();
-
-    const hlsl::DxilSignature & OutputSignature = DM.GetOutputSignature();
-
-    bool Modified = false;
-
-    // The StoreOutput function can store either a float or an integer, in order to be compatible with the particular output
-    // render-target resource view.
-    Function * FloatOutputFunction = HlslOP->GetOpFunc(DXIL::OpCode::StoreOutput, Type::getFloatTy(Ctx));
-    if (FloatOutputFunction->getNumUses() != 0) {
-      Modified = convertTarget0ToConstantValue(FloatOutputFunction, OutputSignature, HlslOP, color);
-    }
-
-    Function * IntOutputFunction = HlslOP->GetOpFunc(DXIL::OpCode::StoreOutput, Type::getInt32Ty(Ctx));
-    if (IntOutputFunction->getNumUses() != 0) {
-      Modified = convertTarget0ToConstantValue(IntOutputFunction, OutputSignature, HlslOP, color);
-      }
-
-    return Modified;
-    }
-=======
-  bool runOnModule(Module &M) override;
->>>>>>> 81993166
-};
-
-bool DxilOutputColorBecomesConstant::convertTarget0ToConstantValue(
-  Function * OutputFunction, 
-  const hlsl::DxilSignature &OutputSignature, 
-  OP * HlslOP, 
-  float * color) {
-
-  bool Modified = false;
-    auto OutputFunctionUses = OutputFunction->uses();
-
-    for (Use &FunctionUse : OutputFunctionUses) {
-      iterator_range<Value::user_iterator> FunctionUsers = FunctionUse->users();
-      for (User * FunctionUser : FunctionUsers) {
-        if (isa<Instruction>(FunctionUser)) {
-          auto CallInstruction = cast<CallInst>(FunctionUser);
-
-          // Check if the instruction writes to a render target (as opposed to a system-value, such as RenderTargetArrayIndex)
+///////////////////////////////////////////////////////////////////////////////
+//                                                                           //
+// DxilOutputColorBecomesConstant.cpp                                        //
+// Copyright (C) Microsoft Corporation. All rights reserved.                 //
+// This file is distributed under the University of Illinois Open Source     //
+// License. See LICENSE.TXT for details.                                     //
+//                                                                           //
+// Provides a pass to stomp a pixel shader's output color to a given         //
+// constant value                                                            //
+//                                                                           //
+///////////////////////////////////////////////////////////////////////////////
+
+#include "dxc/HLSL/DxilGenerationPass.h"
+#include "dxc/HLSL/DxilOperations.h"
+#include "dxc/HLSL/DxilSignatureElement.h"
+#include "dxc/HLSL/DxilModule.h"
+#include "dxc/Support/Global.h"
+#include "dxc/HLSL/DxilTypeSystem.h"
+#include "dxc/HLSL/DxilInstructions.h"
+#include "dxc/HLSL/DxilSpanAllocator.h"
+
+#include "llvm/IR/Instructions.h"
+#include "llvm/IR/IntrinsicInst.h"
+#include "llvm/IR/InstIterator.h"
+#include "llvm/IR/Module.h"
+#include "llvm/IR/PassManager.h"
+#include "llvm/ADT/BitVector.h"
+#include "llvm/Pass.h"
+#include "llvm/Transforms/Utils/Local.h"
+#include <memory>
+#include <unordered_set>
+
+using namespace llvm;
+using namespace hlsl;
+
+class DxilOutputColorBecomesConstant : public ModulePass {
+
+  enum VisualizerInstrumentationMode
+  {
+    PRESERVE_ORIGINAL_INSTRUCTIONS,
+    REMOVE_DISCARDS_AND_OPTIONALLY_OTHER_INSTRUCTIONS
+  };
+
+  float Red = 2.2f;
+  float Green = 0.4f;
+  float Blue = 0.6f;
+  float Alpha = 1.f;
+  VisualizerInstrumentationMode Mode;
+
+  bool convertTarget0ToConstantValue(Function * OutputFunction, const hlsl::DxilSignature &OutputSignature, OP * HlslOP, float * color);
+
+public:
+  static char ID; // Pass identification, replacement for typeid
+  explicit DxilOutputColorBecomesConstant() : ModulePass(ID) {}
+  const char *getPassName() const override { return "DXIL Constant Color Mod"; }
+
+  virtual void applyOptions(PassOptions O) override {
+    for (const auto & option : O)
+    {
+      if (0 == option.first.compare("constant-red"))
+      {
+        Red = atof(option.second.data());
+      }
+      else if (0 == option.first.compare("constant-green"))
+      {
+        Green = atof(option.second.data());
+      }
+      else if (0 == option.first.compare("constant-blue"))
+      {
+        Blue = atof(option.second.data());
+      }
+      else if (0 == option.first.compare("constant-alpha"))
+      {
+        Alpha = atof(option.second.data());
+      }
+      else if (0 == option.first.compare("mod-mode"))
+      {
+        Mode = static_cast<VisualizerInstrumentationMode>(atoi(option.second.data()));
+      }
+    }
+  }
+
+  bool runOnModule(Module &M) override {
+
+    // This pass finds all users of the "StoreOutput" function, and replaces their source operands with a constant
+    // value. 
+
+    float color[4] = { Red, Green, Blue, Alpha };
+
+    DxilModule &DM = M.GetOrCreateDxilModule();
+
+    LLVMContext & Ctx = M.getContext();
+
+    OP *HlslOP = DM.GetOP();
+
+    const hlsl::DxilSignature & OutputSignature = DM.GetOutputSignature();
+
+    bool Modified = false;
+
+    // The StoreOutput function can store either a float or an integer, in order to be compatible with the particular output
+    // render-target resource view.
+    Function * FloatOutputFunction = HlslOP->GetOpFunc(DXIL::OpCode::StoreOutput, Type::getFloatTy(Ctx));
+    if (FloatOutputFunction->getNumUses() != 0) {
+      Modified = convertTarget0ToConstantValue(FloatOutputFunction, OutputSignature, HlslOP, color);
+    }
+
+    Function * IntOutputFunction = HlslOP->GetOpFunc(DXIL::OpCode::StoreOutput, Type::getInt32Ty(Ctx));
+    if (IntOutputFunction->getNumUses() != 0) {
+      Modified = convertTarget0ToConstantValue(IntOutputFunction, OutputSignature, HlslOP, color);
+      }
+
+    return Modified;
+    }
+};
+
+bool DxilOutputColorBecomesConstant::convertTarget0ToConstantValue(
+  Function * OutputFunction, 
+  const hlsl::DxilSignature &OutputSignature, 
+  OP * HlslOP, 
+  float * color) {
+
+  bool Modified = false;
+    auto OutputFunctionUses = OutputFunction->uses();
+
+    for (Use &FunctionUse : OutputFunctionUses) {
+      iterator_range<Value::user_iterator> FunctionUsers = FunctionUse->users();
+      for (User * FunctionUser : FunctionUsers) {
+        if (isa<Instruction>(FunctionUser)) {
+          auto CallInstruction = cast<CallInst>(FunctionUser);
+
+          // Check if the instruction writes to a render target (as opposed to a system-value, such as RenderTargetArrayIndex)
           Value *OutputID = CallInstruction->getArgOperand(DXIL::OperandIndex::kStoreOutputIDOpIdx);
-          unsigned SignatureElementIndex = cast<ConstantInt>(OutputID)->getLimitedValue();
+          unsigned SignatureElementIndex = cast<ConstantInt>(OutputID)->getLimitedValue();
           const DxilSignatureElement &SignatureElement = OutputSignature.GetElement(SignatureElementIndex);
-
-<<<<<<< HEAD
-          if (SignatureElement.GetSemantic()->GetKind() == DXIL::SemanticKind::Target)
-          {
-            DxilInst_StoreOutput StoreOutputInstruction(CallInstruction);
-=======
-        // We only modify the output color for RTV0
-        if (SignatureElement.GetSemantic()->GetKind() == DXIL::SemanticKind::Target &&
-          SignatureElement.GetSemanticStartIndex() == 0)
-        {
-          DxilInst_StoreOutput StoreOutputInstruction(CallInstruction);
->>>>>>> 81993166
-
-            // The output column is the channel (red, green, blue or alpha) within the output pixel
-            Value * OutputColumnOperand = CallInstruction->getOperand(hlsl::DXIL::OperandIndex::kStoreOutputColOpIdx);
-            ConstantInt * OutputColumnConstant = cast<ConstantInt>(OutputColumnOperand);
-            APInt OutputColumn = OutputColumnConstant->getValue();
-
-            Value * OutputValueOperand = CallInstruction->getOperand(hlsl::DXIL::OperandIndex::kStoreOutputValOpIdx);
-
-            // Replace the source operand with the appropriate constant literal value
-          if (OutputValueOperand->getType()->isFloatingPointTy())
-            {
-            Modified = true;
-              Constant * FloatConstant = HlslOP->GetFloatConst(color[*OutputColumn.getRawData()]);
-              CallInstruction->setOperand(hlsl::DXIL::OperandIndex::kStoreOutputValOpIdx, FloatConstant);
-            }
-          else if (OutputValueOperand->getType()->isIntegerTy())
-            {
-            Modified = true;
-              Constant * pIntegerConstant = HlslOP->GetI32Const(static_cast<int>(color[*OutputColumn.getRawData()]));
-              CallInstruction->setOperand(hlsl::DXIL::OperandIndex::kStoreOutputValOpIdx, pIntegerConstant);
-            }
-          }
-        }
-      }
-    }
-  return Modified;
-}
-
-bool DxilOutputColorBecomesConstant::runOnModule(Module &M)
-{
-  // This pass finds all users of the "StoreOutput" function, and replaces their source operands with a constant
-  // value. 
-
-  //todo: make these parameters to the pass
-  float r = 2.2f;
-  float g = 0.4f;
-  float b = 0.6f;
-  float a = 1.f;
-
-  float color[4] = { r, g, b, a };
-
-  DxilModule &DM = M.GetOrCreateDxilModule();
-
-  LLVMContext & Ctx = M.getContext();
-
-  OP *HlslOP = DM.GetOP();
-
-  const hlsl::DxilSignature & OutputSignature = DM.GetOutputSignature();
-
-  bool Modified = false;
-
-  // The StoreOutput function can store either a float or an integer, depending on the intended output
-  // render-target resource view.
-  Function * FloatOutputFunction = HlslOP->GetOpFunc(DXIL::OpCode::StoreOutput, Type::getFloatTy(Ctx));
-  if (FloatOutputFunction->getNumUses() != 0) {
-    Modified = convertTarget0ToConstantValue(FloatOutputFunction, OutputSignature, HlslOP, color);
-  }
-
-  Function * IntOutputFunction = HlslOP->GetOpFunc(DXIL::OpCode::StoreOutput, Type::getInt32Ty(Ctx));
-  if (IntOutputFunction->getNumUses() != 0) {
-    Modified = convertTarget0ToConstantValue(IntOutputFunction, OutputSignature, HlslOP, color);
-  }
-
-  return Modified;
-}
-
-char DxilOutputColorBecomesConstant::ID = 0;
-
-ModulePass *llvm::createDxilOutputColorBecomesConstantPass() {
-  return new DxilOutputColorBecomesConstant();
-}
-
-INITIALIZE_PASS(DxilOutputColorBecomesConstant, "hlsl-dxil-constantColor", "DXIL Constant Color Mod", false, false)
+
+        // We only modify the output color for RTV0
+        if (SignatureElement.GetSemantic()->GetKind() == DXIL::SemanticKind::Target &&
+          SignatureElement.GetSemanticStartIndex() == 0)
+          {
+            DxilInst_StoreOutput StoreOutputInstruction(CallInstruction);
+
+            // The output column is the channel (red, green, blue or alpha) within the output pixel
+            Value * OutputColumnOperand = CallInstruction->getOperand(hlsl::DXIL::OperandIndex::kStoreOutputColOpIdx);
+            ConstantInt * OutputColumnConstant = cast<ConstantInt>(OutputColumnOperand);
+            APInt OutputColumn = OutputColumnConstant->getValue();
+
+            Value * OutputValueOperand = CallInstruction->getOperand(hlsl::DXIL::OperandIndex::kStoreOutputValOpIdx);
+
+            // Replace the source operand with the appropriate constant literal value
+          if (OutputValueOperand->getType()->isFloatingPointTy())
+            {
+            Modified = true;
+              Constant * FloatConstant = HlslOP->GetFloatConst(color[*OutputColumn.getRawData()]);
+              CallInstruction->setOperand(hlsl::DXIL::OperandIndex::kStoreOutputValOpIdx, FloatConstant);
+            }
+          else if (OutputValueOperand->getType()->isIntegerTy())
+            {
+            Modified = true;
+              Constant * pIntegerConstant = HlslOP->GetI32Const(static_cast<int>(color[*OutputColumn.getRawData()]));
+              CallInstruction->setOperand(hlsl::DXIL::OperandIndex::kStoreOutputValOpIdx, pIntegerConstant);
+            }
+          }
+        }
+      }
+    }
+  return Modified;
+}
+
+bool DxilOutputColorBecomesConstant::runOnModule(Module &M)
+{
+  // This pass finds all users of the "StoreOutput" function, and replaces their source operands with a constant
+  // value. 
+
+  //todo: make these parameters to the pass
+  float r = 2.2f;
+  float g = 0.4f;
+  float b = 0.6f;
+  float a = 1.f;
+
+  float color[4] = { r, g, b, a };
+
+  DxilModule &DM = M.GetOrCreateDxilModule();
+
+  LLVMContext & Ctx = M.getContext();
+
+  OP *HlslOP = DM.GetOP();
+
+  const hlsl::DxilSignature & OutputSignature = DM.GetOutputSignature();
+
+  bool Modified = false;
+
+  // The StoreOutput function can store either a float or an integer, depending on the intended output
+  // render-target resource view.
+  Function * FloatOutputFunction = HlslOP->GetOpFunc(DXIL::OpCode::StoreOutput, Type::getFloatTy(Ctx));
+  if (FloatOutputFunction->getNumUses() != 0) {
+    Modified = convertTarget0ToConstantValue(FloatOutputFunction, OutputSignature, HlslOP, color);
+  }
+
+  Function * IntOutputFunction = HlslOP->GetOpFunc(DXIL::OpCode::StoreOutput, Type::getInt32Ty(Ctx));
+  if (IntOutputFunction->getNumUses() != 0) {
+    Modified = convertTarget0ToConstantValue(IntOutputFunction, OutputSignature, HlslOP, color);
+  }
+
+  return Modified;
+}
+
+char DxilOutputColorBecomesConstant::ID = 0;
+
+ModulePass *llvm::createDxilOutputColorBecomesConstantPass() {
+  return new DxilOutputColorBecomesConstant();
+}
+
+INITIALIZE_PASS(DxilOutputColorBecomesConstant, "hlsl-dxil-constantColor", "DXIL Constant Color Mod", false, false)