///////////////////////////////////////////////////////////////////////////////
//                                                                           //
// DxilOutputColorBecomesConstant.cpp                                        //
// Copyright (C) Microsoft Corporation. All rights reserved.                 //
// This file is distributed under the University of Illinois Open Source     //
// License. See LICENSE.TXT for details.                                     //
//                                                                           //
// Provides a pass to stomp a pixel shader's output color to a given         //
// constant value                                                            //
//                                                                           //
///////////////////////////////////////////////////////////////////////////////

#include "dxc/HLSL/DxilGenerationPass.h"
#include "dxc/HLSL/DxilOperations.h"
#include "dxc/HLSL/DxilSignatureElement.h"
#include "dxc/HLSL/DxilModule.h"
#include "dxc/Support/Global.h"
#include "dxc/HLSL/DxilTypeSystem.h"
#include "dxc/HLSL/DxilInstructions.h"
#include "dxc/HLSL/DxilSpanAllocator.h"

#include "llvm/IR/Instructions.h"
#include "llvm/IR/IntrinsicInst.h"
#include "llvm/IR/InstIterator.h"
#include "llvm/IR/Module.h"
#include "llvm/IR/PassManager.h"
#include "llvm/ADT/BitVector.h"
#include "llvm/Pass.h"
#include "llvm/Transforms/Utils/Local.h"
#include <memory>
#include <unordered_set>

using namespace llvm;
using namespace hlsl;

class DxilOutputColorBecomesConstant : public ModulePass {

  float r = 2.2f;
  float g = 0.4f;
  float b = 0.6f;
  float a = 1.f;

public:
  static char ID; // Pass identification, replacement for typeid
  explicit DxilOutputColorBecomesConstant() : ModulePass(ID) {}

  const char *getPassName() const override { return "DXIL Constant Color Mod"; }

  virtual void applyOptions(PassOptions O) override {
    for (const auto & option : O)
    {
      if (0 == option.first.compare("constant-red"))
      {
        r = atof(option.second.data());
      }
      else if (0 == option.first.compare("constant-green"))
      {
        g = atof(option.second.data());
      }
      else if (0 == option.first.compare("constant-blue"))
      {
        b = atof(option.second.data());
      }
      else if (0 == option.first.compare("constant-alpha"))
      {
        a = atof(option.second.data());
      }
    }
  }

<<<<<<< HEAD
  bool runOnModule(Module &M) override {
=======
    // This pass finds all users of the "StoreOutput" function, and replaces their source operands with a constant
    // value. 

    //todo: make these parameters to the pass
    float r = 2.2f;
    float g = 0.4f;
    float b = 0.6f;
    float a = 1.f;
>>>>>>> 04b76ba0

    float color[4] = { r, g, b, a };

    DxilModule &DM = M.GetOrCreateDxilModule();

    LLVMContext & Ctx = M.getContext();

    OP *HlslOP = DM.GetOP();

    // The StoreOutput function can store either a float or an integer, in order to be compatible with the particular output
    // render-target resource view.
    Function *OutputFunction = HlslOP->GetOpFunc(DXIL::OpCode::StoreOutput, Type::getFloatTy(Ctx));

    if (OutputFunction->getNumUses() == 0)
    {
      OutputFunction = HlslOP->GetOpFunc(DXIL::OpCode::StoreOutput, Type::getInt32Ty(Ctx));
      if (OutputFunction->getNumUses() == 0)
      {
        // Returning false, indicating that the shader was not modified, since there were no calls to StoreOutput
        return false;
      }
    }

    const hlsl::DxilSignature & OutputSignature = DM.GetOutputSignature();

    auto OutputFunctionUses = OutputFunction->uses();

    for (Use &FunctionUse : OutputFunctionUses) {
      iterator_range<Value::user_iterator> FunctionUsers = FunctionUse->users();
      for (User * FunctionUser : FunctionUsers) {
        if (isa<Instruction>(FunctionUser)) {
          auto CallInstruction = cast<CallInst>(FunctionUser);

          // Check if the instruction writes to a render target (as opposed to a system-value, such as RenderTargetArrayIndex)
          Value *OutputID = CallInstruction->getArgOperand(DXIL::OperandIndex::kStoreOutputIDOpIdx);
          unsigned SignatureElementIndex = cast<ConstantInt>(OutputID)->getLimitedValue();
          const DxilSignatureElement &SignatureElement = OutputSignature.GetElement(SignatureElementIndex);

          if (SignatureElement.GetSemantic()->GetKind() == DXIL::SemanticKind::Target)
          {
            DxilInst_StoreOutput StoreOutputInstruction(CallInstruction);

            // The output column is the channel (red, green, blue or alpha) within the output pixel
            Value * OutputColumnOperand = CallInstruction->getOperand(hlsl::DXIL::OperandIndex::kStoreOutputColOpIdx);
            ConstantInt * OutputColumnConstant = cast<ConstantInt>(OutputColumnOperand);
            APInt OutputColumn = OutputColumnConstant->getValue();

            Value * OutputValueOperand = CallInstruction->getOperand(hlsl::DXIL::OperandIndex::kStoreOutputValOpIdx);

            // Replace the source operand with the appropriate constant literal value
            if (isa<ConstantFP>(OutputValueOperand))
            {
              Constant * FloatConstant = HlslOP->GetFloatConst(color[*OutputColumn.getRawData()]);
              CallInstruction->setOperand(hlsl::DXIL::OperandIndex::kStoreOutputValOpIdx, FloatConstant);
            }
            else if (isa<ConstantInt>(OutputValueOperand))
            {
              Constant * pIntegerConstant = HlslOP->GetI32Const(static_cast<int>(color[*OutputColumn.getRawData()]));
              CallInstruction->setOperand(hlsl::DXIL::OperandIndex::kStoreOutputValOpIdx, pIntegerConstant);
            }
          }
        }
      }
    }

    // Returning true, indicating that the shader was modified
    return true;
  }
};



char DxilOutputColorBecomesConstant::ID = 0;

ModulePass *llvm::createDxilOutputColorBecomesConstantPass() {
  return new DxilOutputColorBecomesConstant();
}

INITIALIZE_PASS(DxilOutputColorBecomesConstant, "hlsl-dxil-constantColor", "DXIL Constant Color Mod", false, false)
<|MERGE_RESOLUTION|>--- conflicted
+++ resolved
@@ -1,161 +1,150 @@
-///////////////////////////////////////////////////////////////////////////////
-//                                                                           //
-// DxilOutputColorBecomesConstant.cpp                                        //
-// Copyright (C) Microsoft Corporation. All rights reserved.                 //
-// This file is distributed under the University of Illinois Open Source     //
-// License. See LICENSE.TXT for details.                                     //
-//                                                                           //
-// Provides a pass to stomp a pixel shader's output color to a given         //
-// constant value                                                            //
-//                                                                           //
-///////////////////////////////////////////////////////////////////////////////
-
-#include "dxc/HLSL/DxilGenerationPass.h"
-#include "dxc/HLSL/DxilOperations.h"
-#include "dxc/HLSL/DxilSignatureElement.h"
-#include "dxc/HLSL/DxilModule.h"
-#include "dxc/Support/Global.h"
-#include "dxc/HLSL/DxilTypeSystem.h"
-#include "dxc/HLSL/DxilInstructions.h"
-#include "dxc/HLSL/DxilSpanAllocator.h"
-
-#include "llvm/IR/Instructions.h"
-#include "llvm/IR/IntrinsicInst.h"
-#include "llvm/IR/InstIterator.h"
-#include "llvm/IR/Module.h"
-#include "llvm/IR/PassManager.h"
-#include "llvm/ADT/BitVector.h"
-#include "llvm/Pass.h"
-#include "llvm/Transforms/Utils/Local.h"
-#include <memory>
-#include <unordered_set>
-
-using namespace llvm;
-using namespace hlsl;
-
-class DxilOutputColorBecomesConstant : public ModulePass {
-
-  float r = 2.2f;
-  float g = 0.4f;
-  float b = 0.6f;
-  float a = 1.f;
-
-public:
-  static char ID; // Pass identification, replacement for typeid
-  explicit DxilOutputColorBecomesConstant() : ModulePass(ID) {}
-
-  const char *getPassName() const override { return "DXIL Constant Color Mod"; }
-
-  virtual void applyOptions(PassOptions O) override {
-    for (const auto & option : O)
-    {
-      if (0 == option.first.compare("constant-red"))
-      {
-        r = atof(option.second.data());
-      }
-      else if (0 == option.first.compare("constant-green"))
-      {
-        g = atof(option.second.data());
-      }
-      else if (0 == option.first.compare("constant-blue"))
-      {
-        b = atof(option.second.data());
-      }
-      else if (0 == option.first.compare("constant-alpha"))
-      {
-        a = atof(option.second.data());
-      }
-    }
-  }
-
-<<<<<<< HEAD
-  bool runOnModule(Module &M) override {
-=======
-    // This pass finds all users of the "StoreOutput" function, and replaces their source operands with a constant
-    // value. 
-
-    //todo: make these parameters to the pass
-    float r = 2.2f;
-    float g = 0.4f;
-    float b = 0.6f;
-    float a = 1.f;
->>>>>>> 04b76ba0
-
-    float color[4] = { r, g, b, a };
-
-    DxilModule &DM = M.GetOrCreateDxilModule();
-
-    LLVMContext & Ctx = M.getContext();
-
-    OP *HlslOP = DM.GetOP();
-
-    // The StoreOutput function can store either a float or an integer, in order to be compatible with the particular output
-    // render-target resource view.
-    Function *OutputFunction = HlslOP->GetOpFunc(DXIL::OpCode::StoreOutput, Type::getFloatTy(Ctx));
-
-    if (OutputFunction->getNumUses() == 0)
-    {
-      OutputFunction = HlslOP->GetOpFunc(DXIL::OpCode::StoreOutput, Type::getInt32Ty(Ctx));
-      if (OutputFunction->getNumUses() == 0)
-      {
-        // Returning false, indicating that the shader was not modified, since there were no calls to StoreOutput
-        return false;
-      }
-    }
-
-    const hlsl::DxilSignature & OutputSignature = DM.GetOutputSignature();
-
-    auto OutputFunctionUses = OutputFunction->uses();
-
-    for (Use &FunctionUse : OutputFunctionUses) {
-      iterator_range<Value::user_iterator> FunctionUsers = FunctionUse->users();
-      for (User * FunctionUser : FunctionUsers) {
-        if (isa<Instruction>(FunctionUser)) {
-          auto CallInstruction = cast<CallInst>(FunctionUser);
-
-          // Check if the instruction writes to a render target (as opposed to a system-value, such as RenderTargetArrayIndex)
+///////////////////////////////////////////////////////////////////////////////
+//                                                                           //
+// DxilOutputColorBecomesConstant.cpp                                        //
+// Copyright (C) Microsoft Corporation. All rights reserved.                 //
+// This file is distributed under the University of Illinois Open Source     //
+// License. See LICENSE.TXT for details.                                     //
+//                                                                           //
+// Provides a pass to stomp a pixel shader's output color to a given         //
+// constant value                                                            //
+//                                                                           //
+///////////////////////////////////////////////////////////////////////////////
+
+#include "dxc/HLSL/DxilGenerationPass.h"
+#include "dxc/HLSL/DxilOperations.h"
+#include "dxc/HLSL/DxilSignatureElement.h"
+#include "dxc/HLSL/DxilModule.h"
+#include "dxc/Support/Global.h"
+#include "dxc/HLSL/DxilTypeSystem.h"
+#include "dxc/HLSL/DxilInstructions.h"
+#include "dxc/HLSL/DxilSpanAllocator.h"
+
+#include "llvm/IR/Instructions.h"
+#include "llvm/IR/IntrinsicInst.h"
+#include "llvm/IR/InstIterator.h"
+#include "llvm/IR/Module.h"
+#include "llvm/IR/PassManager.h"
+#include "llvm/ADT/BitVector.h"
+#include "llvm/Pass.h"
+#include "llvm/Transforms/Utils/Local.h"
+#include <memory>
+#include <unordered_set>
+
+using namespace llvm;
+using namespace hlsl;
+
+class DxilOutputColorBecomesConstant : public ModulePass {
+
+  float r = 2.2f;
+  float g = 0.4f;
+  float b = 0.6f;
+  float a = 1.f;
+
+public:
+  static char ID; // Pass identification, replacement for typeid
+  explicit DxilOutputColorBecomesConstant() : ModulePass(ID) {}
+
+  const char *getPassName() const override { return "DXIL Constant Color Mod"; }
+
+  virtual void applyOptions(PassOptions O) override {
+    for (const auto & option : O)
+    {
+      if (0 == option.first.compare("constant-red"))
+      {
+        r = atof(option.second.data());
+      }
+      else if (0 == option.first.compare("constant-green"))
+      {
+        g = atof(option.second.data());
+      }
+      else if (0 == option.first.compare("constant-blue"))
+      {
+        b = atof(option.second.data());
+      }
+      else if (0 == option.first.compare("constant-alpha"))
+      {
+        a = atof(option.second.data());
+      }
+    }
+  }
+
+  bool runOnModule(Module &M) override {
+
+    float color[4] = { r, g, b, a };
+
+    DxilModule &DM = M.GetOrCreateDxilModule();
+
+    LLVMContext & Ctx = M.getContext();
+
+    OP *HlslOP = DM.GetOP();
+
+    // The StoreOutput function can store either a float or an integer, in order to be compatible with the particular output
+    // render-target resource view.
+    Function *OutputFunction = HlslOP->GetOpFunc(DXIL::OpCode::StoreOutput, Type::getFloatTy(Ctx));
+
+    if (OutputFunction->getNumUses() == 0)
+    {
+      OutputFunction = HlslOP->GetOpFunc(DXIL::OpCode::StoreOutput, Type::getInt32Ty(Ctx));
+      if (OutputFunction->getNumUses() == 0)
+      {
+        // Returning false, indicating that the shader was not modified, since there were no calls to StoreOutput
+        return false;
+      }
+    }
+
+    const hlsl::DxilSignature & OutputSignature = DM.GetOutputSignature();
+
+    auto OutputFunctionUses = OutputFunction->uses();
+
+    for (Use &FunctionUse : OutputFunctionUses) {
+      iterator_range<Value::user_iterator> FunctionUsers = FunctionUse->users();
+      for (User * FunctionUser : FunctionUsers) {
+        if (isa<Instruction>(FunctionUser)) {
+          auto CallInstruction = cast<CallInst>(FunctionUser);
+
+          // Check if the instruction writes to a render target (as opposed to a system-value, such as RenderTargetArrayIndex)
           Value *OutputID = CallInstruction->getArgOperand(DXIL::OperandIndex::kStoreOutputIDOpIdx);
-          unsigned SignatureElementIndex = cast<ConstantInt>(OutputID)->getLimitedValue();
+          unsigned SignatureElementIndex = cast<ConstantInt>(OutputID)->getLimitedValue();
           const DxilSignatureElement &SignatureElement = OutputSignature.GetElement(SignatureElementIndex);
-
-          if (SignatureElement.GetSemantic()->GetKind() == DXIL::SemanticKind::Target)
-          {
-            DxilInst_StoreOutput StoreOutputInstruction(CallInstruction);
-
-            // The output column is the channel (red, green, blue or alpha) within the output pixel
-            Value * OutputColumnOperand = CallInstruction->getOperand(hlsl::DXIL::OperandIndex::kStoreOutputColOpIdx);
-            ConstantInt * OutputColumnConstant = cast<ConstantInt>(OutputColumnOperand);
-            APInt OutputColumn = OutputColumnConstant->getValue();
-
-            Value * OutputValueOperand = CallInstruction->getOperand(hlsl::DXIL::OperandIndex::kStoreOutputValOpIdx);
-
-            // Replace the source operand with the appropriate constant literal value
-            if (isa<ConstantFP>(OutputValueOperand))
-            {
-              Constant * FloatConstant = HlslOP->GetFloatConst(color[*OutputColumn.getRawData()]);
-              CallInstruction->setOperand(hlsl::DXIL::OperandIndex::kStoreOutputValOpIdx, FloatConstant);
-            }
-            else if (isa<ConstantInt>(OutputValueOperand))
-            {
-              Constant * pIntegerConstant = HlslOP->GetI32Const(static_cast<int>(color[*OutputColumn.getRawData()]));
-              CallInstruction->setOperand(hlsl::DXIL::OperandIndex::kStoreOutputValOpIdx, pIntegerConstant);
-            }
-          }
-        }
-      }
-    }
-
-    // Returning true, indicating that the shader was modified
-    return true;
-  }
-};
-
-
-
-char DxilOutputColorBecomesConstant::ID = 0;
-
-ModulePass *llvm::createDxilOutputColorBecomesConstantPass() {
-  return new DxilOutputColorBecomesConstant();
-}
-
-INITIALIZE_PASS(DxilOutputColorBecomesConstant, "hlsl-dxil-constantColor", "DXIL Constant Color Mod", false, false)
+
+          if (SignatureElement.GetSemantic()->GetKind() == DXIL::SemanticKind::Target)
+    {
+            DxilInst_StoreOutput StoreOutputInstruction(CallInstruction);
+
+            // The output column is the channel (red, green, blue or alpha) within the output pixel
+            Value * OutputColumnOperand = CallInstruction->getOperand(hlsl::DXIL::OperandIndex::kStoreOutputColOpIdx);
+            ConstantInt * OutputColumnConstant = cast<ConstantInt>(OutputColumnOperand);
+            APInt OutputColumn = OutputColumnConstant->getValue();
+
+            Value * OutputValueOperand = CallInstruction->getOperand(hlsl::DXIL::OperandIndex::kStoreOutputValOpIdx);
+
+            // Replace the source operand with the appropriate constant literal value
+            if (isa<ConstantFP>(OutputValueOperand))
+          {
+              Constant * FloatConstant = HlslOP->GetFloatConst(color[*OutputColumn.getRawData()]);
+              CallInstruction->setOperand(hlsl::DXIL::OperandIndex::kStoreOutputValOpIdx, FloatConstant);
+          }
+            else if (isa<ConstantInt>(OutputValueOperand))
+          {
+              Constant * pIntegerConstant = HlslOP->GetI32Const(static_cast<int>(color[*OutputColumn.getRawData()]));
+              CallInstruction->setOperand(hlsl::DXIL::OperandIndex::kStoreOutputValOpIdx, pIntegerConstant);
+          }
+        }
+      }
+    }
+    }
+
+    // Returning true, indicating that the shader was modified
+    return true;
+  }
+};
+
+
+
+char DxilOutputColorBecomesConstant::ID = 0;
+
+ModulePass *llvm::createDxilOutputColorBecomesConstantPass() {
+  return new DxilOutputColorBecomesConstant();
+}
+
+INITIALIZE_PASS(DxilOutputColorBecomesConstant, "hlsl-dxil-constantColor", "DXIL Constant Color Mod", false, false)