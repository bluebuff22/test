--- conflicted
+++ resolved
@@ -195,7 +195,6 @@
   DXC_MICROCOM_TM_CTOR(DxilShaderReflection)
   HRESULT STDMETHODCALLTYPE QueryInterface(REFIID iid,
                                            void **ppvObject) override {
-<<<<<<< HEAD
     HRESULT hr = E_NOINTERFACE;
 
     // There is non-standard handling of QueryInterface:
@@ -214,19 +213,6 @@
       *ppvObject = static_cast<IUnknown *>(this);
       this->AddRef();
       hr = S_OK;
-=======
-    HRESULT hr =
-        DoBasicQueryInterface<ID3D12ShaderReflection>(this, iid, ppvObject);
-    if (hr == E_NOINTERFACE) {
-      // ID3D11ShaderReflection is identical to ID3D12ShaderReflection, except
-      // for some shorter data structures in some out parameters.
-      PublicAPI api = IIDToAPI(iid);
-      if (api == m_PublicAPI) {
-        *ppvObject = (ID3D12ShaderReflection *)this;
-        this->AddRef();
-        hr = S_OK;
-      }
->>>>>>> 8c201e0b
     }
     return hr;
   }
@@ -322,7 +308,6 @@
                                    void **ppvObject) {
   if (!ppvObject)
     return E_INVALIDARG;
-<<<<<<< HEAD
   PublicAPI api = DxilShaderReflection::IIDToAPI(iid);
   if (api == PublicAPI::Invalid) {
     if (IsEqualIID(__uuidof(IUnknown), iid))
@@ -330,11 +315,8 @@
 		else
 			return E_NOINTERFACE;
   }
-  CComPtr<DxilShaderReflection> pReflection = DxilShaderReflection::Alloc(DxcGetThreadMallocNoRef());
-=======
   CComPtr<DxilShaderReflection> pReflection =
       DxilShaderReflection::Alloc(DxcGetThreadMallocNoRef());
->>>>>>> 8c201e0b
   IFROOM(pReflection.p);
   pReflection->SetPublicAPI(api);
   // pRDATPart to be used for transition.
@@ -348,15 +330,11 @@
                                     void **ppvObject) {
   if (!ppvObject)
     return E_INVALIDARG;
-<<<<<<< HEAD
   if (!IsEqualIID(__uuidof(ID3D12LibraryReflection), iid) &&
       !IsEqualIID(__uuidof(IUnknown), iid))
     return E_NOINTERFACE;
-  CComPtr<DxilLibraryReflection> pReflection = DxilLibraryReflection::Alloc(DxcGetThreadMallocNoRef());
-=======
   CComPtr<DxilLibraryReflection> pReflection =
       DxilLibraryReflection::Alloc(DxcGetThreadMallocNoRef());
->>>>>>> 8c201e0b
   IFROOM(pReflection.p);
   // pRDATPart used for resource usage per-function.
   IFR(pReflection->Load(pProgramHeader, pRDATPart));
