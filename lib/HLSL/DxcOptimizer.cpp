///////////////////////////////////////////////////////////////////////////////
//                                                                           //
// DxcOptimizer.cpp                                                          //
// Copyright (C) Microsoft Corporation. All rights reserved.                 //
// This file is distributed under the University of Illinois Open Source     //
// License. See LICENSE.TXT for details.                                     //
//                                                                           //
// Provides an IDxcOptimizer implementation.                                 //
//                                                                           //
///////////////////////////////////////////////////////////////////////////////

#include "dxc/Support/WinIncludes.h"
#include "dxc/Support/Global.h"
#include "dxc/Support/Unicode.h"
#include "dxc/Support/microcom.h"
#include "dxc/DxilContainer/DxilContainer.h"
#include "dxc/Support/FileIOHelper.h"
#include "dxc/DXIL/DxilModule.h"
#include "llvm/Analysis/ReducibilityAnalysis.h"
#include "dxc/HLSL/HLMatrixLowerPass.h"
#include "dxc/HLSL/DxilGenerationPass.h"
#include "dxc/HLSL/ComputeViewIdState.h"
#include "llvm/Analysis/DxilValueCache.h"
#include "dxc/DXIL/DxilUtil.h"
#include "dxc/Support/dxcapi.impl.h"

#include "llvm/Pass.h"
#include "llvm/PassInfo.h"
#include "llvm/Support/MemoryBuffer.h"
#include "llvm/IRReader/IRReader.h"
#include "llvm/Bitcode/ReaderWriter.h"
#include "llvm/IR/LLVMContext.h"
#include "llvm/Support/ErrorHandling.h"
#include "llvm/Support/SourceMgr.h"
#include "llvm/IR/IRPrintingPasses.h"
#include "llvm/IR/LegacyPassManager.h"
#include "llvm/IR/Verifier.h"
#include "llvm/Analysis/CFGPrinter.h"
#include "llvm/Transforms/IPO/PassManagerBuilder.h"

#include <algorithm>
#include <list>   // should change this for string_table
#include <vector>

#include "llvm/PassPrinters/PassPrinters.h"

using namespace llvm;
using namespace hlsl;

inline static bool wcseq(LPCWSTR a, LPCWSTR b) {
  return 0 == wcscmp(a, b);
}
inline static bool wcsstartswith(LPCWSTR value, LPCWSTR prefix) {
  while (*value && *prefix && *value == *prefix) {
    ++value;
    ++prefix;
  }
  return *prefix == L'\0';
}

<<<<<<< HEAD
namespace hlsl {

HRESULT SetupRegistryPassForHLSL() {
  try
  {
    PassRegistry &Registry = *PassRegistry::getPassRegistry();
    /* <py::lines('INIT-PASSES')>hctdb_instrhelp.get_init_passes(set(["llvm", "dxil_gen"]))</py>*/
    // INIT-PASSES:BEGIN
    initializeADCEPass(Registry);
    initializeAddDiscriminatorsPass(Registry);
    initializeAlignmentFromAssumptionsPass(Registry);
    initializeAlwaysInlinerPass(Registry);
    initializeArgPromotionPass(Registry);
    initializeBDCEPass(Registry);
    initializeBarrierNoopPass(Registry);
    initializeBasicAliasAnalysisPass(Registry);
    initializeCFGSimplifyPassPass(Registry);
    initializeCFLAliasAnalysisPass(Registry);
    initializeCleanupDxBreakPass(Registry);
    initializeComputeViewIdStatePass(Registry);
    initializeConstantMergePass(Registry);
    initializeCorrelatedValuePropagationPass(Registry);
    initializeDAEPass(Registry);
    initializeDAHPass(Registry);
    initializeDCEPass(Registry);
    initializeDSEPass(Registry);
    initializeDeadInstEliminationPass(Registry);
    initializeDxilAllocateResourcesForLibPass(Registry);
    initializeDxilCleanupAddrSpaceCastPass(Registry);
    initializeDxilCleanupDynamicResourceHandlePass(Registry);
    initializeDxilConditionalMem2RegPass(Registry);
    initializeDxilConvergentClearPass(Registry);
    initializeDxilConvergentMarkPass(Registry);
    initializeDxilDeadFunctionEliminationPass(Registry);
    initializeDxilEliminateOutputDynamicIndexingPass(Registry);
    initializeDxilEliminateVectorPass(Registry);
    initializeDxilEmitMetadataPass(Registry);
    initializeDxilEraseDeadRegionPass(Registry);
    initializeDxilExpandTrigIntrinsicsPass(Registry);
    initializeDxilFinalizeModulePass(Registry);
    initializeDxilFinalizePreservesPass(Registry);
    initializeDxilFixConstArrayInitializerPass(Registry);
    initializeDxilGenerationPassPass(Registry);
    initializeDxilInsertPreservesPass(Registry);
    initializeDxilLegalizeEvalOperationsPass(Registry);
    initializeDxilLegalizeResourcesPass(Registry);
    initializeDxilLegalizeSampleOffsetPassPass(Registry);
    initializeDxilLoadMetadataPass(Registry);
    initializeDxilLoopDeletionPass(Registry);
    initializeDxilLoopUnrollPass(Registry);
    initializeDxilLowerCreateHandleForLibPass(Registry);
    initializeDxilMutateResourceToHandlePass(Registry);
    initializeDxilNoOptLegalizePass(Registry);
    initializeDxilNoOptSimplifyInstructionsPass(Registry);
    initializeDxilPrecisePropagatePassPass(Registry);
    initializeDxilPreserveAllOutputsPass(Registry);
    initializeDxilPreserveToSelectPass(Registry);
    initializeDxilPromoteLocalResourcesPass(Registry);
    initializeDxilPromoteStaticResourcesPass(Registry);
    initializeDxilRemoveDeadBlocksPass(Registry);
    initializeDxilRenameResourcesPass(Registry);
    initializeDxilRewriteOutputArgDebugInfoPass(Registry);
    initializeDxilSimpleGVNHoistPass(Registry);
    initializeDxilTranslateRawBufferPass(Registry);
    initializeDxilValidateWaveSensitivityPass(Registry);
    initializeDxilValueCachePass(Registry);
    initializeDynamicIndexingVectorToArrayPass(Registry);
    initializeEarlyCSELegacyPassPass(Registry);
    initializeEliminateAvailableExternallyPass(Registry);
    initializeFloat2IntPass(Registry);
    initializeFunctionAttrsPass(Registry);
    initializeGVNPass(Registry);
    initializeGlobalDCEPass(Registry);
    initializeGlobalOptPass(Registry);
    initializeHLDeadFunctionEliminationPass(Registry);
    initializeHLEmitMetadataPass(Registry);
    initializeHLEnsureMetadataPass(Registry);
    initializeHLExpandStoreIntrinsicsPass(Registry);
    initializeHLLegalizeParameterPass(Registry);
    initializeHLMatrixLowerPassPass(Registry);
    initializeHLPreprocessPass(Registry);
    initializeHoistConstantArrayPass(Registry);
    initializeIPSCCPPass(Registry);
    initializeIndVarSimplifyPass(Registry);
    initializeInstructionCombiningPassPass(Registry);
    initializeInvalidateUndefResourcesPass(Registry);
    initializeJumpThreadingPass(Registry);
    initializeLICMPass(Registry);
    initializeLoadCombinePass(Registry);
    initializeLoopDeletionPass(Registry);
    initializeLoopDistributePass(Registry);
    initializeLoopIdiomRecognizePass(Registry);
    initializeLoopInterchangePass(Registry);
    initializeLoopRerollPass(Registry);
    initializeLoopRotatePass(Registry);
    initializeLoopUnrollPass(Registry);
    initializeLoopUnswitchPass(Registry);
    initializeLowerBitSetsPass(Registry);
    initializeLowerExpectIntrinsicPass(Registry);
    initializeLowerStaticGlobalIntoAllocaPass(Registry);
    initializeMatrixBitcastLowerPassPass(Registry);
    initializeMergeFunctionsPass(Registry);
    initializeMergedLoadStoreMotionPass(Registry);
    initializeMultiDimArrayToOneDimArrayPass(Registry);
    initializeNoPausePassesPass(Registry);
    initializePausePassesPass(Registry);
    initializePromotePassPass(Registry);
    initializePruneEHPass(Registry);
    initializeReassociatePass(Registry);
    initializeReducibilityAnalysisPass(Registry);
    initializeRegToMemHlslPass(Registry);
    initializeResourceToHandlePass(Registry);
    initializeResumePassesPass(Registry);
    initializeRewriteSymbolsPass(Registry);
    initializeSCCPPass(Registry);
    initializeSROAPass(Registry);
    initializeSROA_DTPass(Registry);
    initializeSROA_Parameter_HLSLPass(Registry);
    initializeSROA_SSAUpPass(Registry);
    initializeSampleProfileLoaderPass(Registry);
    initializeScalarizerPass(Registry);
    initializeScopedNoAliasAAPass(Registry);
    initializeSimpleInlinerPass(Registry);
    initializeSimplifyInstPass(Registry);
    initializeStripDeadPrototypesPassPass(Registry);
    initializeTargetLibraryInfoWrapperPassPass(Registry);
    initializeTargetTransformInfoWrapperPassPass(Registry);
    initializeTypeBasedAliasAnalysisPass(Registry);
    initializeVerifierLegacyPassPass(Registry);
    // INIT-PASSES:END
    // Not schematized - exclusively for compiler authors.
    initializeCFGPrinterPasses(Registry);
  }
  CATCH_CPP_RETURN_HRESULT();
  return S_OK;
}

}

static ArrayRef<LPCSTR> GetPassArgNames(LPCSTR passName) {
  /* <py::lines('GETPASSARGNAMES')>hctdb_instrhelp.get_pass_arg_names()</py>*/
  // GETPASSARGNAMES:BEGIN
  static const LPCSTR AddDiscriminatorsArgs[] = { "no-discriminators" };
  static const LPCSTR AlwaysInlinerArgs[] = { "InsertLifetime", "InlineThreshold" };
  static const LPCSTR ArgPromotionArgs[] = { "maxElements" };
  static const LPCSTR CFGSimplifyPassArgs[] = { "Threshold", "Ftor", "bonus-inst-threshold" };
  static const LPCSTR DxilAddPixelHitInstrumentationArgs[] = { "force-early-z", "add-pixel-cost", "rt-width", "sv-position-index", "num-pixels" };
  static const LPCSTR DxilConditionalMem2RegArgs[] = { "NoOpt" };
  static const LPCSTR DxilDebugInstrumentationArgs[] = { "UAVSize", "parameter0", "parameter1", "parameter2" };
  static const LPCSTR DxilGenerationPassArgs[] = { "NotOptimized" };
  static const LPCSTR DxilInsertPreservesArgs[] = { "AllowPreserves" };
  static const LPCSTR DxilLoopUnrollArgs[] = { "MaxIterationAttempt", "OnlyWarnOnFail" };
  static const LPCSTR DxilOutputColorBecomesConstantArgs[] = { "mod-mode", "constant-red", "constant-green", "constant-blue", "constant-alpha" };
  static const LPCSTR DxilPIXAddTidToAmplificationShaderPayloadArgs[] = { "dispatchArgY", "dispatchArgZ" };
  static const LPCSTR DxilPIXMeshShaderOutputInstrumentationArgs[] = { "expand-payload", "UAVSize" };
  static const LPCSTR DxilRenameResourcesArgs[] = { "prefix", "from-binding", "keep-name" };
  static const LPCSTR DxilShaderAccessTrackingArgs[] = { "config", "checkForDynamicIndexing" };
  static const LPCSTR DynamicIndexingVectorToArrayArgs[] = { "ReplaceAllVectors" };
  static const LPCSTR Float2IntArgs[] = { "float2int-max-integer-bw" };
  static const LPCSTR GVNArgs[] = { "noloads", "enable-pre", "enable-load-pre", "max-recurse-depth" };
  static const LPCSTR JumpThreadingArgs[] = { "Threshold", "jump-threading-threshold" };
  static const LPCSTR LICMArgs[] = { "disable-licm-promotion" };
  static const LPCSTR LoopDistributeArgs[] = { "loop-distribute-verify", "loop-distribute-non-if-convertible" };
  static const LPCSTR LoopRerollArgs[] = { "max-reroll-increment", "reroll-num-tolerated-failed-matches" };
  static const LPCSTR LoopRotateArgs[] = { "MaxHeaderSize", "rotation-max-header-size" };
  static const LPCSTR LoopUnrollArgs[] = { "Threshold", "Count", "AllowPartial", "Runtime", "unroll-threshold", "unroll-percent-dynamic-cost-saved-threshold", "unroll-dynamic-cost-savings-discount", "unroll-max-iteration-count-to-analyze", "unroll-count", "unroll-allow-partial", "unroll-runtime", "pragma-unroll-threshold" };
  static const LPCSTR LoopUnswitchArgs[] = { "Os", "loop-unswitch-threshold" };
  static const LPCSTR LowerBitSetsArgs[] = { "lowerbitsets-avoid-reuse" };
  static const LPCSTR LowerExpectIntrinsicArgs[] = { "likely-branch-weight", "unlikely-branch-weight" };
  static const LPCSTR MergeFunctionsArgs[] = { "mergefunc-sanity" };
  static const LPCSTR RewriteSymbolsArgs[] = { "DL", "rewrite-map-file" };
  static const LPCSTR SROAArgs[] = { "RequiresDomTree", "SkipHLSLMat", "force-ssa-updater", "sroa-random-shuffle-slices", "sroa-strict-inbounds" };
  static const LPCSTR SROA_DTArgs[] = { "Threshold", "StructMemberThreshold", "ArrayElementThreshold", "ScalarLoadThreshold" };
  static const LPCSTR SROA_SSAUpArgs[] = { "Threshold", "StructMemberThreshold", "ArrayElementThreshold", "ScalarLoadThreshold" };
  static const LPCSTR SampleProfileLoaderArgs[] = { "sample-profile-file", "sample-profile-max-propagate-iterations" };
  static const LPCSTR ScopedNoAliasAAArgs[] = { "enable-scoped-noalias" };
  static const LPCSTR SimpleInlinerArgs[] = { "InsertLifetime", "InlineThreshold" };
  static const LPCSTR TargetLibraryInfoWrapperPassArgs[] = { "TLIImpl", "vector-library" };
  static const LPCSTR TargetTransformInfoWrapperPassArgs[] = { "TIRA" };
  static const LPCSTR TypeBasedAliasAnalysisArgs[] = { "enable-tbaa" };
  static const LPCSTR VerifierLegacyPassArgs[] = { "FatalErrors", "verify-debug-info" };
  if (strcmp(passName, "add-discriminators") == 0) return ArrayRef<LPCSTR>(AddDiscriminatorsArgs, _countof(AddDiscriminatorsArgs));
  if (strcmp(passName, "always-inline") == 0) return ArrayRef<LPCSTR>(AlwaysInlinerArgs, _countof(AlwaysInlinerArgs));
  if (strcmp(passName, "argpromotion") == 0) return ArrayRef<LPCSTR>(ArgPromotionArgs, _countof(ArgPromotionArgs));
  if (strcmp(passName, "simplifycfg") == 0) return ArrayRef<LPCSTR>(CFGSimplifyPassArgs, _countof(CFGSimplifyPassArgs));
  if (strcmp(passName, "hlsl-dxil-add-pixel-hit-instrmentation") == 0) return ArrayRef<LPCSTR>(DxilAddPixelHitInstrumentationArgs, _countof(DxilAddPixelHitInstrumentationArgs));
  if (strcmp(passName, "dxil-cond-mem2reg") == 0) return ArrayRef<LPCSTR>(DxilConditionalMem2RegArgs, _countof(DxilConditionalMem2RegArgs));
  if (strcmp(passName, "hlsl-dxil-debug-instrumentation") == 0) return ArrayRef<LPCSTR>(DxilDebugInstrumentationArgs, _countof(DxilDebugInstrumentationArgs));
  if (strcmp(passName, "dxilgen") == 0) return ArrayRef<LPCSTR>(DxilGenerationPassArgs, _countof(DxilGenerationPassArgs));
  if (strcmp(passName, "dxil-insert-preserves") == 0) return ArrayRef<LPCSTR>(DxilInsertPreservesArgs, _countof(DxilInsertPreservesArgs));
  if (strcmp(passName, "dxil-loop-unroll") == 0) return ArrayRef<LPCSTR>(DxilLoopUnrollArgs, _countof(DxilLoopUnrollArgs));
  if (strcmp(passName, "hlsl-dxil-constantColor") == 0) return ArrayRef<LPCSTR>(DxilOutputColorBecomesConstantArgs, _countof(DxilOutputColorBecomesConstantArgs));
  if (strcmp(passName, "hlsl-dxil-PIX-add-tid-to-as-payload") == 0) return ArrayRef<LPCSTR>(DxilPIXAddTidToAmplificationShaderPayloadArgs, _countof(DxilPIXAddTidToAmplificationShaderPayloadArgs));
  if (strcmp(passName, "hlsl-dxil-pix-meshshader-output-instrumentation") == 0) return ArrayRef<LPCSTR>(DxilPIXMeshShaderOutputInstrumentationArgs, _countof(DxilPIXMeshShaderOutputInstrumentationArgs));
  if (strcmp(passName, "dxil-rename-resources") == 0) return ArrayRef<LPCSTR>(DxilRenameResourcesArgs, _countof(DxilRenameResourcesArgs));
  if (strcmp(passName, "hlsl-dxil-pix-shader-access-instrumentation") == 0) return ArrayRef<LPCSTR>(DxilShaderAccessTrackingArgs, _countof(DxilShaderAccessTrackingArgs));
  if (strcmp(passName, "dynamic-vector-to-array") == 0) return ArrayRef<LPCSTR>(DynamicIndexingVectorToArrayArgs, _countof(DynamicIndexingVectorToArrayArgs));
  if (strcmp(passName, "float2int") == 0) return ArrayRef<LPCSTR>(Float2IntArgs, _countof(Float2IntArgs));
  if (strcmp(passName, "gvn") == 0) return ArrayRef<LPCSTR>(GVNArgs, _countof(GVNArgs));
  if (strcmp(passName, "jump-threading") == 0) return ArrayRef<LPCSTR>(JumpThreadingArgs, _countof(JumpThreadingArgs));
  if (strcmp(passName, "licm") == 0) return ArrayRef<LPCSTR>(LICMArgs, _countof(LICMArgs));
  if (strcmp(passName, "loop-distribute") == 0) return ArrayRef<LPCSTR>(LoopDistributeArgs, _countof(LoopDistributeArgs));
  if (strcmp(passName, "loop-reroll") == 0) return ArrayRef<LPCSTR>(LoopRerollArgs, _countof(LoopRerollArgs));
  if (strcmp(passName, "loop-rotate") == 0) return ArrayRef<LPCSTR>(LoopRotateArgs, _countof(LoopRotateArgs));
  if (strcmp(passName, "loop-unroll") == 0) return ArrayRef<LPCSTR>(LoopUnrollArgs, _countof(LoopUnrollArgs));
  if (strcmp(passName, "loop-unswitch") == 0) return ArrayRef<LPCSTR>(LoopUnswitchArgs, _countof(LoopUnswitchArgs));
  if (strcmp(passName, "lowerbitsets") == 0) return ArrayRef<LPCSTR>(LowerBitSetsArgs, _countof(LowerBitSetsArgs));
  if (strcmp(passName, "lower-expect") == 0) return ArrayRef<LPCSTR>(LowerExpectIntrinsicArgs, _countof(LowerExpectIntrinsicArgs));
  if (strcmp(passName, "mergefunc") == 0) return ArrayRef<LPCSTR>(MergeFunctionsArgs, _countof(MergeFunctionsArgs));
  if (strcmp(passName, "rewrite-symbols") == 0) return ArrayRef<LPCSTR>(RewriteSymbolsArgs, _countof(RewriteSymbolsArgs));
  if (strcmp(passName, "sroa") == 0) return ArrayRef<LPCSTR>(SROAArgs, _countof(SROAArgs));
  if (strcmp(passName, "scalarrepl") == 0) return ArrayRef<LPCSTR>(SROA_DTArgs, _countof(SROA_DTArgs));
  if (strcmp(passName, "scalarrepl-ssa") == 0) return ArrayRef<LPCSTR>(SROA_SSAUpArgs, _countof(SROA_SSAUpArgs));
  if (strcmp(passName, "sample-profile") == 0) return ArrayRef<LPCSTR>(SampleProfileLoaderArgs, _countof(SampleProfileLoaderArgs));
  if (strcmp(passName, "scoped-noalias") == 0) return ArrayRef<LPCSTR>(ScopedNoAliasAAArgs, _countof(ScopedNoAliasAAArgs));
  if (strcmp(passName, "inline") == 0) return ArrayRef<LPCSTR>(SimpleInlinerArgs, _countof(SimpleInlinerArgs));
  if (strcmp(passName, "targetlibinfo") == 0) return ArrayRef<LPCSTR>(TargetLibraryInfoWrapperPassArgs, _countof(TargetLibraryInfoWrapperPassArgs));
  if (strcmp(passName, "tti") == 0) return ArrayRef<LPCSTR>(TargetTransformInfoWrapperPassArgs, _countof(TargetTransformInfoWrapperPassArgs));
  if (strcmp(passName, "tbaa") == 0) return ArrayRef<LPCSTR>(TypeBasedAliasAnalysisArgs, _countof(TypeBasedAliasAnalysisArgs));
  if (strcmp(passName, "verify") == 0) return ArrayRef<LPCSTR>(VerifierLegacyPassArgs, _countof(VerifierLegacyPassArgs));
  // GETPASSARGNAMES:END
  return ArrayRef<LPCSTR>();
}

static ArrayRef<LPCSTR> GetPassArgDescriptions(LPCSTR passName) {
  /* <py::lines('GETPASSARGDESCS')>hctdb_instrhelp.get_pass_arg_descs()</py>*/
  // GETPASSARGDESCS:BEGIN
  static const LPCSTR AddDiscriminatorsArgs[] = { "None" };
  static const LPCSTR AlwaysInlinerArgs[] = { "Insert @llvm.lifetime intrinsics", "Insert @llvm.lifetime intrinsics" };
  static const LPCSTR ArgPromotionArgs[] = { "None" };
  static const LPCSTR CFGSimplifyPassArgs[] = { "None", "None", "Control the number of bonus instructions (default = 1)" };
  static const LPCSTR DxilAddPixelHitInstrumentationArgs[] = { "None", "None", "None", "None", "None" };
  static const LPCSTR DxilConditionalMem2RegArgs[] = { "None" };
  static const LPCSTR DxilDebugInstrumentationArgs[] = { "None", "None", "None", "None" };
  static const LPCSTR DxilGenerationPassArgs[] = { "None" };
  static const LPCSTR DxilInsertPreservesArgs[] = { "None" };
  static const LPCSTR DxilLoopUnrollArgs[] = { "Maximum number of iterations to attempt when iteratively unrolling.", "Whether to just warn when unrolling fails." };
  static const LPCSTR DxilOutputColorBecomesConstantArgs[] = { "None", "None", "None", "None", "None" };
  static const LPCSTR DxilPIXAddTidToAmplificationShaderPayloadArgs[] = { "None", "None" };
  static const LPCSTR DxilPIXMeshShaderOutputInstrumentationArgs[] = { "None", "None" };
  static const LPCSTR DxilRenameResourcesArgs[] = { "Prefix to add to resource names", "Append binding to name when bound", "Keep name when appending binding" };
  static const LPCSTR DxilShaderAccessTrackingArgs[] = { "None", "None" };
  static const LPCSTR DynamicIndexingVectorToArrayArgs[] = { "None" };
  static const LPCSTR Float2IntArgs[] = { "Max integer bitwidth to consider in float2int" };
  static const LPCSTR GVNArgs[] = { "None", "None", "None", "Max recurse depth" };
  static const LPCSTR JumpThreadingArgs[] = { "None", "Max block size to duplicate for jump threading" };
  static const LPCSTR LICMArgs[] = { "Disable memory promotion in LICM pass" };
  static const LPCSTR LoopDistributeArgs[] = { "Turn on DominatorTree and LoopInfo verification after Loop Distribution", "Whether to distribute into a loop that may not be if-convertible by the loop vectorizer" };
  static const LPCSTR LoopRerollArgs[] = { "The maximum increment for loop rerolling", "The maximum number of failures to tolerate during fuzzy matching." };
  static const LPCSTR LoopRotateArgs[] = { "None", "The default maximum header size for automatic loop rotation" };
  static const LPCSTR LoopUnrollArgs[] = { "None", "None", "None", "None", "The baseline cost threshold for loop unrolling", "The percentage of estimated dynamic cost which must be saved by unrolling to allow unrolling up to the max threshold.", "This is the amount discounted from the total unroll cost when the unrolled form has a high dynamic cost savings (triggered by the '-unroll-perecent-dynamic-cost-saved-threshold' flag).", "Don't allow loop unrolling to simulate more than this number of iterations when checking full unroll profitability", "Use this unroll count for all loops including those with unroll_count pragma values, for testing purposes", "Allows loops to be partially unrolled until -unroll-threshold loop size is reached.", "Unroll loops with run-time trip counts", "Unrolled size limit for loops with an unroll(full) or unroll_count pragma." };
  static const LPCSTR LoopUnswitchArgs[] = { "Optimize for size", "Max loop size to unswitch" };
  static const LPCSTR LowerBitSetsArgs[] = { "Try to avoid reuse of byte array addresses using aliases" };
  static const LPCSTR LowerExpectIntrinsicArgs[] = { "Weight of the branch likely to be taken (default = 64)", "Weight of the branch unlikely to be taken (default = 4)" };
  static const LPCSTR MergeFunctionsArgs[] = { "How many functions in module could be used for MergeFunctions pass sanity check. '0' disables this check. Works only with '-debug' key." };
  static const LPCSTR RewriteSymbolsArgs[] = { "None", "None" };
  static const LPCSTR SROAArgs[] = { "None", "None", "Force the pass to not use DomTree and mem2reg, insteadforming SSA values through the SSAUpdater infrastructure.", "Enable randomly shuffling the slices to help uncover instability in their order.", "Experiment with completely strict handling of inbounds GEPs." };
  static const LPCSTR SROA_DTArgs[] = { "None", "None", "None", "None" };
  static const LPCSTR SROA_SSAUpArgs[] = { "None", "None", "None", "None" };
  static const LPCSTR SampleProfileLoaderArgs[] = { "None", "None" };
  static const LPCSTR ScopedNoAliasAAArgs[] = { "Use to disable scoped no-alias" };
  static const LPCSTR SimpleInlinerArgs[] = { "Insert @llvm.lifetime intrinsics", "Insert @llvm.lifetime intrinsics" };
  static const LPCSTR TargetLibraryInfoWrapperPassArgs[] = { "None", "None" };
  static const LPCSTR TargetTransformInfoWrapperPassArgs[] = { "None" };
  static const LPCSTR TypeBasedAliasAnalysisArgs[] = { "Use to disable TBAA functionality" };
  static const LPCSTR VerifierLegacyPassArgs[] = { "None", "None" };
  if (strcmp(passName, "add-discriminators") == 0) return ArrayRef<LPCSTR>(AddDiscriminatorsArgs, _countof(AddDiscriminatorsArgs));
  if (strcmp(passName, "always-inline") == 0) return ArrayRef<LPCSTR>(AlwaysInlinerArgs, _countof(AlwaysInlinerArgs));
  if (strcmp(passName, "argpromotion") == 0) return ArrayRef<LPCSTR>(ArgPromotionArgs, _countof(ArgPromotionArgs));
  if (strcmp(passName, "simplifycfg") == 0) return ArrayRef<LPCSTR>(CFGSimplifyPassArgs, _countof(CFGSimplifyPassArgs));
  if (strcmp(passName, "hlsl-dxil-add-pixel-hit-instrmentation") == 0) return ArrayRef<LPCSTR>(DxilAddPixelHitInstrumentationArgs, _countof(DxilAddPixelHitInstrumentationArgs));
  if (strcmp(passName, "dxil-cond-mem2reg") == 0) return ArrayRef<LPCSTR>(DxilConditionalMem2RegArgs, _countof(DxilConditionalMem2RegArgs));
  if (strcmp(passName, "hlsl-dxil-debug-instrumentation") == 0) return ArrayRef<LPCSTR>(DxilDebugInstrumentationArgs, _countof(DxilDebugInstrumentationArgs));
  if (strcmp(passName, "dxilgen") == 0) return ArrayRef<LPCSTR>(DxilGenerationPassArgs, _countof(DxilGenerationPassArgs));
  if (strcmp(passName, "dxil-insert-preserves") == 0) return ArrayRef<LPCSTR>(DxilInsertPreservesArgs, _countof(DxilInsertPreservesArgs));
  if (strcmp(passName, "dxil-loop-unroll") == 0) return ArrayRef<LPCSTR>(DxilLoopUnrollArgs, _countof(DxilLoopUnrollArgs));
  if (strcmp(passName, "hlsl-dxil-constantColor") == 0) return ArrayRef<LPCSTR>(DxilOutputColorBecomesConstantArgs, _countof(DxilOutputColorBecomesConstantArgs));
  if (strcmp(passName, "hlsl-dxil-PIX-add-tid-to-as-payload") == 0) return ArrayRef<LPCSTR>(DxilPIXAddTidToAmplificationShaderPayloadArgs, _countof(DxilPIXAddTidToAmplificationShaderPayloadArgs));
  if (strcmp(passName, "hlsl-dxil-pix-meshshader-output-instrumentation") == 0) return ArrayRef<LPCSTR>(DxilPIXMeshShaderOutputInstrumentationArgs, _countof(DxilPIXMeshShaderOutputInstrumentationArgs));
  if (strcmp(passName, "dxil-rename-resources") == 0) return ArrayRef<LPCSTR>(DxilRenameResourcesArgs, _countof(DxilRenameResourcesArgs));
  if (strcmp(passName, "hlsl-dxil-pix-shader-access-instrumentation") == 0) return ArrayRef<LPCSTR>(DxilShaderAccessTrackingArgs, _countof(DxilShaderAccessTrackingArgs));
  if (strcmp(passName, "dynamic-vector-to-array") == 0) return ArrayRef<LPCSTR>(DynamicIndexingVectorToArrayArgs, _countof(DynamicIndexingVectorToArrayArgs));
  if (strcmp(passName, "float2int") == 0) return ArrayRef<LPCSTR>(Float2IntArgs, _countof(Float2IntArgs));
  if (strcmp(passName, "gvn") == 0) return ArrayRef<LPCSTR>(GVNArgs, _countof(GVNArgs));
  if (strcmp(passName, "jump-threading") == 0) return ArrayRef<LPCSTR>(JumpThreadingArgs, _countof(JumpThreadingArgs));
  if (strcmp(passName, "licm") == 0) return ArrayRef<LPCSTR>(LICMArgs, _countof(LICMArgs));
  if (strcmp(passName, "loop-distribute") == 0) return ArrayRef<LPCSTR>(LoopDistributeArgs, _countof(LoopDistributeArgs));
  if (strcmp(passName, "loop-reroll") == 0) return ArrayRef<LPCSTR>(LoopRerollArgs, _countof(LoopRerollArgs));
  if (strcmp(passName, "loop-rotate") == 0) return ArrayRef<LPCSTR>(LoopRotateArgs, _countof(LoopRotateArgs));
  if (strcmp(passName, "loop-unroll") == 0) return ArrayRef<LPCSTR>(LoopUnrollArgs, _countof(LoopUnrollArgs));
  if (strcmp(passName, "loop-unswitch") == 0) return ArrayRef<LPCSTR>(LoopUnswitchArgs, _countof(LoopUnswitchArgs));
  if (strcmp(passName, "lowerbitsets") == 0) return ArrayRef<LPCSTR>(LowerBitSetsArgs, _countof(LowerBitSetsArgs));
  if (strcmp(passName, "lower-expect") == 0) return ArrayRef<LPCSTR>(LowerExpectIntrinsicArgs, _countof(LowerExpectIntrinsicArgs));
  if (strcmp(passName, "mergefunc") == 0) return ArrayRef<LPCSTR>(MergeFunctionsArgs, _countof(MergeFunctionsArgs));
  if (strcmp(passName, "rewrite-symbols") == 0) return ArrayRef<LPCSTR>(RewriteSymbolsArgs, _countof(RewriteSymbolsArgs));
  if (strcmp(passName, "sroa") == 0) return ArrayRef<LPCSTR>(SROAArgs, _countof(SROAArgs));
  if (strcmp(passName, "scalarrepl") == 0) return ArrayRef<LPCSTR>(SROA_DTArgs, _countof(SROA_DTArgs));
  if (strcmp(passName, "scalarrepl-ssa") == 0) return ArrayRef<LPCSTR>(SROA_SSAUpArgs, _countof(SROA_SSAUpArgs));
  if (strcmp(passName, "sample-profile") == 0) return ArrayRef<LPCSTR>(SampleProfileLoaderArgs, _countof(SampleProfileLoaderArgs));
  if (strcmp(passName, "scoped-noalias") == 0) return ArrayRef<LPCSTR>(ScopedNoAliasAAArgs, _countof(ScopedNoAliasAAArgs));
  if (strcmp(passName, "inline") == 0) return ArrayRef<LPCSTR>(SimpleInlinerArgs, _countof(SimpleInlinerArgs));
  if (strcmp(passName, "targetlibinfo") == 0) return ArrayRef<LPCSTR>(TargetLibraryInfoWrapperPassArgs, _countof(TargetLibraryInfoWrapperPassArgs));
  if (strcmp(passName, "tti") == 0) return ArrayRef<LPCSTR>(TargetTransformInfoWrapperPassArgs, _countof(TargetTransformInfoWrapperPassArgs));
  if (strcmp(passName, "tbaa") == 0) return ArrayRef<LPCSTR>(TypeBasedAliasAnalysisArgs, _countof(TypeBasedAliasAnalysisArgs));
  if (strcmp(passName, "verify") == 0) return ArrayRef<LPCSTR>(VerifierLegacyPassArgs, _countof(VerifierLegacyPassArgs));
  // GETPASSARGDESCS:END
  return ArrayRef<LPCSTR>();
}

static bool IsPassOptionName(StringRef S) {
  /* <py::lines('ISPASSOPTIONNAME')>hctdb_instrhelp.get_is_pass_option_name()</py>*/
  // ISPASSOPTIONNAME:BEGIN
  return S.equals("AllowPartial")
    ||  S.equals("AllowPreserves")
    ||  S.equals("ArrayElementThreshold")
    ||  S.equals("Count")
    ||  S.equals("DL")
    ||  S.equals("FatalErrors")
    ||  S.equals("Ftor")
    ||  S.equals("InlineThreshold")
    ||  S.equals("InsertLifetime")
    ||  S.equals("MaxHeaderSize")
    ||  S.equals("MaxIterationAttempt")
    ||  S.equals("NoOpt")
    ||  S.equals("NotOptimized")
    ||  S.equals("OnlyWarnOnFail")
    ||  S.equals("Os")
    ||  S.equals("ReplaceAllVectors")
    ||  S.equals("RequiresDomTree")
    ||  S.equals("Runtime")
    ||  S.equals("ScalarLoadThreshold")
    ||  S.equals("SkipHLSLMat")
    ||  S.equals("StructMemberThreshold")
    ||  S.equals("TIRA")
    ||  S.equals("TLIImpl")
    ||  S.equals("Threshold")
    ||  S.equals("UAVSize")
    ||  S.equals("add-pixel-cost")
    ||  S.equals("bonus-inst-threshold")
    ||  S.equals("checkForDynamicIndexing")
    ||  S.equals("config")
    ||  S.equals("constant-alpha")
    ||  S.equals("constant-blue")
    ||  S.equals("constant-green")
    ||  S.equals("constant-red")
    ||  S.equals("disable-licm-promotion")
    ||  S.equals("dispatchArgY")
    ||  S.equals("dispatchArgZ")
    ||  S.equals("enable-load-pre")
    ||  S.equals("enable-pre")
    ||  S.equals("enable-scoped-noalias")
    ||  S.equals("enable-tbaa")
    ||  S.equals("expand-payload")
    ||  S.equals("float2int-max-integer-bw")
    ||  S.equals("force-early-z")
    ||  S.equals("force-ssa-updater")
    ||  S.equals("from-binding")
    ||  S.equals("jump-threading-threshold")
    ||  S.equals("keep-name")
    ||  S.equals("likely-branch-weight")
    ||  S.equals("loop-distribute-non-if-convertible")
    ||  S.equals("loop-distribute-verify")
    ||  S.equals("loop-unswitch-threshold")
    ||  S.equals("lowerbitsets-avoid-reuse")
    ||  S.equals("max-recurse-depth")
    ||  S.equals("max-reroll-increment")
    ||  S.equals("maxElements")
    ||  S.equals("mergefunc-sanity")
    ||  S.equals("mod-mode")
    ||  S.equals("no-discriminators")
    ||  S.equals("noloads")
    ||  S.equals("num-pixels")
    ||  S.equals("parameter0")
    ||  S.equals("parameter1")
    ||  S.equals("parameter2")
    ||  S.equals("pragma-unroll-threshold")
    ||  S.equals("prefix")
    ||  S.equals("reroll-num-tolerated-failed-matches")
    ||  S.equals("rewrite-map-file")
    ||  S.equals("rotation-max-header-size")
    ||  S.equals("rt-width")
    ||  S.equals("sample-profile-file")
    ||  S.equals("sample-profile-max-propagate-iterations")
    ||  S.equals("sroa-random-shuffle-slices")
    ||  S.equals("sroa-strict-inbounds")
    ||  S.equals("sv-position-index")
    ||  S.equals("unlikely-branch-weight")
    ||  S.equals("unroll-allow-partial")
    ||  S.equals("unroll-count")
    ||  S.equals("unroll-dynamic-cost-savings-discount")
    ||  S.equals("unroll-max-iteration-count-to-analyze")
    ||  S.equals("unroll-percent-dynamic-cost-saved-threshold")
    ||  S.equals("unroll-runtime")
    ||  S.equals("unroll-threshold")
    ||  S.equals("vector-library")
    ||  S.equals("verify-debug-info");
  // ISPASSOPTIONNAME:END
}
=======
#include "DxcOptimizer.inc"
>>>>>>> a3f2fa2e

static void FatalErrorHandlerStreamWrite(void *user_data, const std::string& reason, bool gen_crash_diag) {
  raw_ostream *OS = (raw_ostream *)user_data;
  *OS << reason;
  throw std::exception();
}

static HRESULT Utf8ToUtf16CoTaskMalloc(LPCSTR pValue, LPWSTR *ppResult) {
  if (ppResult == nullptr)
    return E_POINTER;
  int count = MultiByteToWideChar(CP_UTF8, 0, pValue, -1, nullptr, 0);
  *ppResult = (wchar_t*)CoTaskMemAlloc(sizeof(wchar_t) * count);
  if (*ppResult == nullptr)
    return E_OUTOFMEMORY;
  MultiByteToWideChar(CP_UTF8, 0, pValue, -1, *ppResult, count);
  return S_OK;
}

class DxcOptimizerPass : public IDxcOptimizerPass {
private:
  DXC_MICROCOM_TM_REF_FIELDS()
  LPCSTR m_pOptionName;
  LPCSTR m_pDescription;
  ArrayRef<LPCSTR> m_pArgNames;
  ArrayRef<LPCSTR> m_pArgDescriptions;
public:
  DXC_MICROCOM_TM_ADDREF_RELEASE_IMPL()
  DXC_MICROCOM_TM_CTOR(DxcOptimizerPass)

  HRESULT STDMETHODCALLTYPE QueryInterface(REFIID iid, void **ppvObject) override {
    return DoBasicQueryInterface<IDxcOptimizerPass>(this, iid, ppvObject);
  }

  HRESULT Initialize(LPCSTR pOptionName, LPCSTR pDescription, ArrayRef<LPCSTR> pArgNames, ArrayRef<LPCSTR> pArgDescriptions) {
    DXASSERT(pArgNames.size() == pArgDescriptions.size(), "else lookup tables are out of alignment");
    m_pOptionName = pOptionName;
    m_pDescription = pDescription;
    m_pArgNames = pArgNames;
    m_pArgDescriptions = pArgDescriptions;
    return S_OK;
  }
  static HRESULT Create(IMalloc *pMalloc, LPCSTR pOptionName, LPCSTR pDescription, ArrayRef<LPCSTR> pArgNames, ArrayRef<LPCSTR> pArgDescriptions, IDxcOptimizerPass **ppResult) {
    CComPtr<DxcOptimizerPass> result;
    *ppResult = nullptr;
    result = DxcOptimizerPass::Alloc(pMalloc);
    IFROOM(result);
    IFR(result->Initialize(pOptionName, pDescription, pArgNames, pArgDescriptions));
    *ppResult = result.Detach();
    return S_OK;
  }

  HRESULT STDMETHODCALLTYPE GetOptionName(_COM_Outptr_ LPWSTR *ppResult) override {
    return Utf8ToUtf16CoTaskMalloc(m_pOptionName, ppResult);
  }
  HRESULT STDMETHODCALLTYPE GetDescription(_COM_Outptr_ LPWSTR *ppResult) override {
    return Utf8ToUtf16CoTaskMalloc(m_pDescription, ppResult);
  }

  HRESULT STDMETHODCALLTYPE GetOptionArgCount(_Out_ UINT32 *pCount) override {
    if (!pCount) return E_INVALIDARG;
    *pCount = m_pArgDescriptions.size();
    return S_OK;
  }

  HRESULT STDMETHODCALLTYPE GetOptionArgName(UINT32 argIndex, LPWSTR *ppResult) override {
    if (!ppResult) return E_INVALIDARG;
    if (argIndex >= m_pArgNames.size()) return E_INVALIDARG;
    return Utf8ToUtf16CoTaskMalloc(m_pArgNames[argIndex], ppResult);
  }
  HRESULT STDMETHODCALLTYPE GetOptionArgDescription(UINT32 argIndex, LPWSTR *ppResult) override {
    if (!ppResult) return E_INVALIDARG;
    if (argIndex >= m_pArgDescriptions.size()) return E_INVALIDARG;
    return Utf8ToUtf16CoTaskMalloc(m_pArgDescriptions[argIndex], ppResult);
  }
};

class DxcOptimizer : public IDxcOptimizer {
private:
  DXC_MICROCOM_TM_REF_FIELDS()
  PassRegistry *m_registry;
  std::vector<const PassInfo *> m_passes;
public:
  DXC_MICROCOM_TM_ADDREF_RELEASE_IMPL()
  DXC_MICROCOM_TM_CTOR(DxcOptimizer)

  HRESULT STDMETHODCALLTYPE QueryInterface(REFIID iid, void **ppvObject) override {
    return DoBasicQueryInterface<IDxcOptimizer>(this, iid, ppvObject);
  }

  HRESULT Initialize();
  const PassInfo *getPassByID(llvm::AnalysisID PassID);
  const PassInfo *getPassByName(const char *pName);
  HRESULT STDMETHODCALLTYPE GetAvailablePassCount(_Out_ UINT32 *pCount) override {
    return AssignToOut<UINT32>(m_passes.size(), pCount);
  }
  HRESULT STDMETHODCALLTYPE GetAvailablePass(UINT32 index, _COM_Outptr_ IDxcOptimizerPass** ppResult) override;
  HRESULT STDMETHODCALLTYPE RunOptimizer(IDxcBlob *pBlob,
    _In_count_(optionCount) LPCWSTR *ppOptions, UINT32 optionCount,
    _COM_Outptr_ IDxcBlob **ppOutputModule,
    _COM_Outptr_opt_ IDxcBlobEncoding **ppOutputText) override;
};

class CapturePassManager : public llvm::legacy::PassManagerBase {
private:
  SmallVector<Pass *, 64> Passes;
public:
  ~CapturePassManager() {
    for (auto P : Passes) delete P;
  }

  void add(Pass *P) override {
    Passes.push_back(P);
  }

  size_t size() const { return Passes.size(); }
  const char *getPassNameAt(size_t index) const {
    return Passes[index]->getPassName();
  }
  llvm::AnalysisID getPassIDAt(size_t index) const {
    return Passes[index]->getPassID();
  }
};

HRESULT DxcOptimizer::Initialize() {
  try {
    m_registry = PassRegistry::getPassRegistry();

    struct PRL : public PassRegistrationListener {
      std::vector<const PassInfo *> *Passes;
      void passEnumerate(const PassInfo * PI) override {
        DXASSERT(nullptr != PI->getNormalCtor(), "else cannot construct");
        Passes->push_back(PI);
      }
    };
    PRL prl;
    prl.Passes = &this->m_passes;
    m_registry->enumerateWith(&prl);
  }
  CATCH_CPP_RETURN_HRESULT();
  return S_OK;
}

const PassInfo *DxcOptimizer::getPassByID(llvm::AnalysisID PassID) {
  return m_registry->getPassInfo(PassID);
}

const PassInfo *DxcOptimizer::getPassByName(const char *pName) {
  return m_registry->getPassInfo(StringRef(pName));
}

HRESULT STDMETHODCALLTYPE DxcOptimizer::GetAvailablePass(
    UINT32 index, _COM_Outptr_ IDxcOptimizerPass **ppResult) {
  IFR(AssignToOut(nullptr, ppResult));
  if (index >= m_passes.size())
    return E_INVALIDARG;
  return DxcOptimizerPass::Create(
      m_pMalloc, m_passes[index]->getPassArgument(),
      m_passes[index]->getPassName(),
      GetPassArgNames(m_passes[index]->getPassArgument()),
      GetPassArgDescriptions(m_passes[index]->getPassArgument()), ppResult);
}

HRESULT STDMETHODCALLTYPE DxcOptimizer::RunOptimizer(
    IDxcBlob *pBlob, _In_count_(optionCount) LPCWSTR *ppOptions,
    UINT32 optionCount, _COM_Outptr_ IDxcBlob **ppOutputModule,
    _COM_Outptr_opt_ IDxcBlobEncoding **ppOutputText) {
  AssignToOutOpt(nullptr, ppOutputModule);
  AssignToOutOpt(nullptr, ppOutputText);
  if (pBlob == nullptr)
    return E_POINTER;
  if (optionCount > 0 && ppOptions == nullptr)
    return E_POINTER;

  DxcThreadMalloc TM(m_pMalloc);

  // Setup input buffer.
  //
  // The ir parsing requires the buffer to be null terminated. We deal with
  // both source and bitcode input, so the input buffer may not be null
  // terminated; we create a new membuf that copies and appends for this.
  //
  // If we have the beginning of a DXIL program header, skip to the bitcode.
  //
  LLVMContext Context;
  SMDiagnostic Err;
  std::unique_ptr<MemoryBuffer> memBuf;
  std::unique_ptr<Module> M;
  const char * pBlobContent = reinterpret_cast<const char *>(pBlob->GetBufferPointer());
  unsigned blobSize = pBlob->GetBufferSize();
  const DxilProgramHeader *pProgramHeader =
    reinterpret_cast<const DxilProgramHeader *>(pBlobContent);
  if (IsValidDxilProgramHeader(pProgramHeader, blobSize)) {
    std::string DiagStr;
    GetDxilProgramBitcode(pProgramHeader, &pBlobContent, &blobSize);
    M = hlsl::dxilutil::LoadModuleFromBitcode(
      llvm::StringRef(pBlobContent, blobSize), Context, DiagStr);
  }
  else {
    StringRef bufStrRef(pBlobContent, blobSize);
    memBuf = MemoryBuffer::getMemBufferCopy(bufStrRef);
    M = parseIR(memBuf->getMemBufferRef(), Err, Context);
  }

  if (M == nullptr) {
    return DXC_E_IR_VERIFICATION_FAILED;
  }

  legacy::PassManager ModulePasses;
  legacy::FunctionPassManager FunctionPasses(M.get());
  legacy::PassManagerBase *pPassManager = &ModulePasses;

  try {
    CComPtr<AbstractMemoryStream> pOutputStream;
    CComPtr<IDxcBlob> pOutputBlob;

    IFT(CreateMemoryStream(m_pMalloc, &pOutputStream));
    IFT(pOutputStream.QueryInterface(&pOutputBlob));

    raw_stream_ostream outStream(pOutputStream.p);

    //
    // Consider some differences from opt.exe:
    //
    // Create a new optimization pass for each one specified on the command line
    // as in StandardLinkOpts, OptLevelO1, etc.
    // No target machine, and so no passes get their target machine ctor called.
    // No print-after-each-pass option.
    // No printing of the pass options.
    // No StripDebug support.
    // No verifyModule before starting.
    // Use of PassPipeline for new manager.
    // No TargetInfo.
    // No DataLayout.
    //
    bool OutputAssembly = false;
    bool AnalyzeOnly = false;

    // First gather flags, wherever they may be.
    SmallVector<UINT32, 2> handled;
    for (UINT32 i = 0; i < optionCount; ++i) {
      if (wcseq(L"-S", ppOptions[i])) {
        OutputAssembly = true;
        handled.push_back(i);
        continue;
      }
      if (wcseq(L"-analyze", ppOptions[i])) {
        AnalyzeOnly = true;
        handled.push_back(i);
        continue;
      }
    }

    // TODO: should really use string_table for this once that's available
    std::list<std::string> optionsAnsi;
    SmallVector<PassOption, 2> options;
    for (UINT32 i = 0; i < optionCount; ++i) {
      if (std::find(handled.begin(), handled.end(), i) != handled.end()) {
        continue;
      }

      // Handle some special cases where we can inject a redirected output stream.
      if (wcsstartswith(ppOptions[i], L"-print-module")) {
        LPCWSTR pName = ppOptions[i] + _countof(L"-print-module") - 1;
        std::string Banner;
        if (*pName) {
          IFTARG(*pName != L':' || *pName != L'=');
          ++pName;
          CW2A name8(pName);
          Banner = "MODULE-PRINT ";
          Banner += name8.m_psz;
          Banner += "\n";
        }
        if (pPassManager == &ModulePasses)
          pPassManager->add(llvm::createPrintModulePass(outStream, Banner));
        continue;
      }

      // Handle special switches to toggle per-function prepasses vs. module passes.
      if (wcseq(ppOptions[i], L"-opt-fn-passes")) {
        pPassManager = &FunctionPasses;
        continue;
      }
      if (wcseq(ppOptions[i], L"-opt-mod-passes")) {
        pPassManager = &ModulePasses;
        continue;
      }

      CW2A optName(ppOptions[i], CP_UTF8);
      // The option syntax is
      const char ArgDelim = ',';
      // '-' OPTION_NAME (',' ARG_NAME ('=' ARG_VALUE)?)*
      char *pCursor = optName.m_psz;
      const char *pEnd = optName.m_psz + strlen(optName.m_psz);
      if (*pCursor != '-' && *pCursor != '/') {
        return E_INVALIDARG;
      }
      ++pCursor;
      const char *pOptionNameStart = pCursor;
      while (*pCursor && *pCursor != ArgDelim) {
        ++pCursor;
      }
      *pCursor = '\0';
      const llvm::PassInfo *PassInf = getPassByName(pOptionNameStart);
      if (!PassInf) {
        return E_INVALIDARG;
      }
      while (pCursor < pEnd) {
        // *pCursor is '\0' when we overwrite ',' to get a null-terminated string
        if (*pCursor && *pCursor != ArgDelim) {
          return E_INVALIDARG;
        }
        ++pCursor;
        const char *pArgStart = pCursor;
        while (*pCursor && *pCursor != ArgDelim) {
          ++pCursor;
        }
        StringRef argString = StringRef(pArgStart, pCursor - pArgStart);
        std::pair<StringRef, StringRef> nameValue = argString.split('=');
        if (!IsPassOptionName(nameValue.first)) {
          return E_INVALIDARG;
        }

        PassOption *OptionPos = std::lower_bound(options.begin(), options.end(), nameValue, PassOptionsCompare());
        // If empty, remove if available; otherwise upsert.
        if (nameValue.second.empty()) {
          if (OptionPos != options.end() && OptionPos->first == nameValue.first) {
            options.erase(OptionPos);
          }
        }
        else {
          if (OptionPos != options.end() && OptionPos->first == nameValue.first) {
            OptionPos->second = nameValue.second;
          }
          else {
            options.insert(OptionPos, nameValue);
          }
        }
      }

      DXASSERT(PassInf->getNormalCtor(), "else pass with no default .ctor was added");
      Pass *pass = PassInf->getNormalCtor()();
      pass->setOSOverride(&outStream);
      pass->applyOptions(options);
      options.clear();
      pPassManager->add(pass);
      if (AnalyzeOnly) {
        const bool Quiet = false;
        PassKind Kind = pass->getPassKind();
        switch (Kind) {
        case PT_BasicBlock:
          pPassManager->add(createBasicBlockPassPrinter(PassInf, outStream, Quiet));
          break;
        case PT_Region:
          pPassManager->add(createRegionPassPrinter(PassInf, outStream, Quiet));
          break;
        case PT_Loop:
          pPassManager->add(createLoopPassPrinter(PassInf, outStream, Quiet));
          break;
        case PT_Function:
          pPassManager->add(createFunctionPassPrinter(PassInf, outStream, Quiet));
          break;
        case PT_CallGraphSCC:
          pPassManager->add(createCallGraphPassPrinter(PassInf, outStream, Quiet));
          break;
        default:
          pPassManager->add(createModulePassPrinter(PassInf, outStream, Quiet));
          break;
        }
      }
    }

    ModulePasses.add(createVerifierPass());

    if (OutputAssembly) {
      ModulePasses.add(llvm::createPrintModulePass(outStream));
    }

    // Now that we have all of the passes ready, run them.
    {
      raw_ostream *err_ostream = &outStream;
      ScopedFatalErrorHandler errHandler(FatalErrorHandlerStreamWrite, err_ostream);

      FunctionPasses.doInitialization();
      for (Function &F : *M.get())
        if (!F.isDeclaration())
          FunctionPasses.run(F);
      FunctionPasses.doFinalization();
      ModulePasses.run(*M.get());
    }

    outStream.flush();
    if (ppOutputText != nullptr) {
      IFT(DxcCreateBlobWithEncodingSet(pOutputBlob, CP_UTF8, ppOutputText));
    }
    if (ppOutputModule != nullptr) {
      CComPtr<AbstractMemoryStream> pProgramStream;
      IFT(CreateMemoryStream(m_pMalloc, &pProgramStream));
      {
        raw_stream_ostream outStream(pProgramStream.p);
        WriteBitcodeToFile(M.get(), outStream, true);
      }
      IFT(pProgramStream.QueryInterface(ppOutputModule));
    }
  }
  CATCH_CPP_RETURN_HRESULT();

  return S_OK;
}

HRESULT CreateDxcOptimizer(_In_ REFIID riid, _Out_ LPVOID *ppv) {
  CComPtr<DxcOptimizer> result = DxcOptimizer::Alloc(DxcGetThreadMallocNoRef());
  if (result == nullptr) {
    *ppv = nullptr;
    return E_OUTOFMEMORY;
  }
  IFR(result->Initialize());

  return result.p->QueryInterface(riid, ppv);
}<|MERGE_RESOLUTION|>--- conflicted
+++ resolved
@@ -58,408 +58,7 @@
   return *prefix == L'\0';
 }
 
-<<<<<<< HEAD
-namespace hlsl {
-
-HRESULT SetupRegistryPassForHLSL() {
-  try
-  {
-    PassRegistry &Registry = *PassRegistry::getPassRegistry();
-    /* <py::lines('INIT-PASSES')>hctdb_instrhelp.get_init_passes(set(["llvm", "dxil_gen"]))</py>*/
-    // INIT-PASSES:BEGIN
-    initializeADCEPass(Registry);
-    initializeAddDiscriminatorsPass(Registry);
-    initializeAlignmentFromAssumptionsPass(Registry);
-    initializeAlwaysInlinerPass(Registry);
-    initializeArgPromotionPass(Registry);
-    initializeBDCEPass(Registry);
-    initializeBarrierNoopPass(Registry);
-    initializeBasicAliasAnalysisPass(Registry);
-    initializeCFGSimplifyPassPass(Registry);
-    initializeCFLAliasAnalysisPass(Registry);
-    initializeCleanupDxBreakPass(Registry);
-    initializeComputeViewIdStatePass(Registry);
-    initializeConstantMergePass(Registry);
-    initializeCorrelatedValuePropagationPass(Registry);
-    initializeDAEPass(Registry);
-    initializeDAHPass(Registry);
-    initializeDCEPass(Registry);
-    initializeDSEPass(Registry);
-    initializeDeadInstEliminationPass(Registry);
-    initializeDxilAllocateResourcesForLibPass(Registry);
-    initializeDxilCleanupAddrSpaceCastPass(Registry);
-    initializeDxilCleanupDynamicResourceHandlePass(Registry);
-    initializeDxilConditionalMem2RegPass(Registry);
-    initializeDxilConvergentClearPass(Registry);
-    initializeDxilConvergentMarkPass(Registry);
-    initializeDxilDeadFunctionEliminationPass(Registry);
-    initializeDxilEliminateOutputDynamicIndexingPass(Registry);
-    initializeDxilEliminateVectorPass(Registry);
-    initializeDxilEmitMetadataPass(Registry);
-    initializeDxilEraseDeadRegionPass(Registry);
-    initializeDxilExpandTrigIntrinsicsPass(Registry);
-    initializeDxilFinalizeModulePass(Registry);
-    initializeDxilFinalizePreservesPass(Registry);
-    initializeDxilFixConstArrayInitializerPass(Registry);
-    initializeDxilGenerationPassPass(Registry);
-    initializeDxilInsertPreservesPass(Registry);
-    initializeDxilLegalizeEvalOperationsPass(Registry);
-    initializeDxilLegalizeResourcesPass(Registry);
-    initializeDxilLegalizeSampleOffsetPassPass(Registry);
-    initializeDxilLoadMetadataPass(Registry);
-    initializeDxilLoopDeletionPass(Registry);
-    initializeDxilLoopUnrollPass(Registry);
-    initializeDxilLowerCreateHandleForLibPass(Registry);
-    initializeDxilMutateResourceToHandlePass(Registry);
-    initializeDxilNoOptLegalizePass(Registry);
-    initializeDxilNoOptSimplifyInstructionsPass(Registry);
-    initializeDxilPrecisePropagatePassPass(Registry);
-    initializeDxilPreserveAllOutputsPass(Registry);
-    initializeDxilPreserveToSelectPass(Registry);
-    initializeDxilPromoteLocalResourcesPass(Registry);
-    initializeDxilPromoteStaticResourcesPass(Registry);
-    initializeDxilRemoveDeadBlocksPass(Registry);
-    initializeDxilRenameResourcesPass(Registry);
-    initializeDxilRewriteOutputArgDebugInfoPass(Registry);
-    initializeDxilSimpleGVNHoistPass(Registry);
-    initializeDxilTranslateRawBufferPass(Registry);
-    initializeDxilValidateWaveSensitivityPass(Registry);
-    initializeDxilValueCachePass(Registry);
-    initializeDynamicIndexingVectorToArrayPass(Registry);
-    initializeEarlyCSELegacyPassPass(Registry);
-    initializeEliminateAvailableExternallyPass(Registry);
-    initializeFloat2IntPass(Registry);
-    initializeFunctionAttrsPass(Registry);
-    initializeGVNPass(Registry);
-    initializeGlobalDCEPass(Registry);
-    initializeGlobalOptPass(Registry);
-    initializeHLDeadFunctionEliminationPass(Registry);
-    initializeHLEmitMetadataPass(Registry);
-    initializeHLEnsureMetadataPass(Registry);
-    initializeHLExpandStoreIntrinsicsPass(Registry);
-    initializeHLLegalizeParameterPass(Registry);
-    initializeHLMatrixLowerPassPass(Registry);
-    initializeHLPreprocessPass(Registry);
-    initializeHoistConstantArrayPass(Registry);
-    initializeIPSCCPPass(Registry);
-    initializeIndVarSimplifyPass(Registry);
-    initializeInstructionCombiningPassPass(Registry);
-    initializeInvalidateUndefResourcesPass(Registry);
-    initializeJumpThreadingPass(Registry);
-    initializeLICMPass(Registry);
-    initializeLoadCombinePass(Registry);
-    initializeLoopDeletionPass(Registry);
-    initializeLoopDistributePass(Registry);
-    initializeLoopIdiomRecognizePass(Registry);
-    initializeLoopInterchangePass(Registry);
-    initializeLoopRerollPass(Registry);
-    initializeLoopRotatePass(Registry);
-    initializeLoopUnrollPass(Registry);
-    initializeLoopUnswitchPass(Registry);
-    initializeLowerBitSetsPass(Registry);
-    initializeLowerExpectIntrinsicPass(Registry);
-    initializeLowerStaticGlobalIntoAllocaPass(Registry);
-    initializeMatrixBitcastLowerPassPass(Registry);
-    initializeMergeFunctionsPass(Registry);
-    initializeMergedLoadStoreMotionPass(Registry);
-    initializeMultiDimArrayToOneDimArrayPass(Registry);
-    initializeNoPausePassesPass(Registry);
-    initializePausePassesPass(Registry);
-    initializePromotePassPass(Registry);
-    initializePruneEHPass(Registry);
-    initializeReassociatePass(Registry);
-    initializeReducibilityAnalysisPass(Registry);
-    initializeRegToMemHlslPass(Registry);
-    initializeResourceToHandlePass(Registry);
-    initializeResumePassesPass(Registry);
-    initializeRewriteSymbolsPass(Registry);
-    initializeSCCPPass(Registry);
-    initializeSROAPass(Registry);
-    initializeSROA_DTPass(Registry);
-    initializeSROA_Parameter_HLSLPass(Registry);
-    initializeSROA_SSAUpPass(Registry);
-    initializeSampleProfileLoaderPass(Registry);
-    initializeScalarizerPass(Registry);
-    initializeScopedNoAliasAAPass(Registry);
-    initializeSimpleInlinerPass(Registry);
-    initializeSimplifyInstPass(Registry);
-    initializeStripDeadPrototypesPassPass(Registry);
-    initializeTargetLibraryInfoWrapperPassPass(Registry);
-    initializeTargetTransformInfoWrapperPassPass(Registry);
-    initializeTypeBasedAliasAnalysisPass(Registry);
-    initializeVerifierLegacyPassPass(Registry);
-    // INIT-PASSES:END
-    // Not schematized - exclusively for compiler authors.
-    initializeCFGPrinterPasses(Registry);
-  }
-  CATCH_CPP_RETURN_HRESULT();
-  return S_OK;
-}
-
-}
-
-static ArrayRef<LPCSTR> GetPassArgNames(LPCSTR passName) {
-  /* <py::lines('GETPASSARGNAMES')>hctdb_instrhelp.get_pass_arg_names()</py>*/
-  // GETPASSARGNAMES:BEGIN
-  static const LPCSTR AddDiscriminatorsArgs[] = { "no-discriminators" };
-  static const LPCSTR AlwaysInlinerArgs[] = { "InsertLifetime", "InlineThreshold" };
-  static const LPCSTR ArgPromotionArgs[] = { "maxElements" };
-  static const LPCSTR CFGSimplifyPassArgs[] = { "Threshold", "Ftor", "bonus-inst-threshold" };
-  static const LPCSTR DxilAddPixelHitInstrumentationArgs[] = { "force-early-z", "add-pixel-cost", "rt-width", "sv-position-index", "num-pixels" };
-  static const LPCSTR DxilConditionalMem2RegArgs[] = { "NoOpt" };
-  static const LPCSTR DxilDebugInstrumentationArgs[] = { "UAVSize", "parameter0", "parameter1", "parameter2" };
-  static const LPCSTR DxilGenerationPassArgs[] = { "NotOptimized" };
-  static const LPCSTR DxilInsertPreservesArgs[] = { "AllowPreserves" };
-  static const LPCSTR DxilLoopUnrollArgs[] = { "MaxIterationAttempt", "OnlyWarnOnFail" };
-  static const LPCSTR DxilOutputColorBecomesConstantArgs[] = { "mod-mode", "constant-red", "constant-green", "constant-blue", "constant-alpha" };
-  static const LPCSTR DxilPIXAddTidToAmplificationShaderPayloadArgs[] = { "dispatchArgY", "dispatchArgZ" };
-  static const LPCSTR DxilPIXMeshShaderOutputInstrumentationArgs[] = { "expand-payload", "UAVSize" };
-  static const LPCSTR DxilRenameResourcesArgs[] = { "prefix", "from-binding", "keep-name" };
-  static const LPCSTR DxilShaderAccessTrackingArgs[] = { "config", "checkForDynamicIndexing" };
-  static const LPCSTR DynamicIndexingVectorToArrayArgs[] = { "ReplaceAllVectors" };
-  static const LPCSTR Float2IntArgs[] = { "float2int-max-integer-bw" };
-  static const LPCSTR GVNArgs[] = { "noloads", "enable-pre", "enable-load-pre", "max-recurse-depth" };
-  static const LPCSTR JumpThreadingArgs[] = { "Threshold", "jump-threading-threshold" };
-  static const LPCSTR LICMArgs[] = { "disable-licm-promotion" };
-  static const LPCSTR LoopDistributeArgs[] = { "loop-distribute-verify", "loop-distribute-non-if-convertible" };
-  static const LPCSTR LoopRerollArgs[] = { "max-reroll-increment", "reroll-num-tolerated-failed-matches" };
-  static const LPCSTR LoopRotateArgs[] = { "MaxHeaderSize", "rotation-max-header-size" };
-  static const LPCSTR LoopUnrollArgs[] = { "Threshold", "Count", "AllowPartial", "Runtime", "unroll-threshold", "unroll-percent-dynamic-cost-saved-threshold", "unroll-dynamic-cost-savings-discount", "unroll-max-iteration-count-to-analyze", "unroll-count", "unroll-allow-partial", "unroll-runtime", "pragma-unroll-threshold" };
-  static const LPCSTR LoopUnswitchArgs[] = { "Os", "loop-unswitch-threshold" };
-  static const LPCSTR LowerBitSetsArgs[] = { "lowerbitsets-avoid-reuse" };
-  static const LPCSTR LowerExpectIntrinsicArgs[] = { "likely-branch-weight", "unlikely-branch-weight" };
-  static const LPCSTR MergeFunctionsArgs[] = { "mergefunc-sanity" };
-  static const LPCSTR RewriteSymbolsArgs[] = { "DL", "rewrite-map-file" };
-  static const LPCSTR SROAArgs[] = { "RequiresDomTree", "SkipHLSLMat", "force-ssa-updater", "sroa-random-shuffle-slices", "sroa-strict-inbounds" };
-  static const LPCSTR SROA_DTArgs[] = { "Threshold", "StructMemberThreshold", "ArrayElementThreshold", "ScalarLoadThreshold" };
-  static const LPCSTR SROA_SSAUpArgs[] = { "Threshold", "StructMemberThreshold", "ArrayElementThreshold", "ScalarLoadThreshold" };
-  static const LPCSTR SampleProfileLoaderArgs[] = { "sample-profile-file", "sample-profile-max-propagate-iterations" };
-  static const LPCSTR ScopedNoAliasAAArgs[] = { "enable-scoped-noalias" };
-  static const LPCSTR SimpleInlinerArgs[] = { "InsertLifetime", "InlineThreshold" };
-  static const LPCSTR TargetLibraryInfoWrapperPassArgs[] = { "TLIImpl", "vector-library" };
-  static const LPCSTR TargetTransformInfoWrapperPassArgs[] = { "TIRA" };
-  static const LPCSTR TypeBasedAliasAnalysisArgs[] = { "enable-tbaa" };
-  static const LPCSTR VerifierLegacyPassArgs[] = { "FatalErrors", "verify-debug-info" };
-  if (strcmp(passName, "add-discriminators") == 0) return ArrayRef<LPCSTR>(AddDiscriminatorsArgs, _countof(AddDiscriminatorsArgs));
-  if (strcmp(passName, "always-inline") == 0) return ArrayRef<LPCSTR>(AlwaysInlinerArgs, _countof(AlwaysInlinerArgs));
-  if (strcmp(passName, "argpromotion") == 0) return ArrayRef<LPCSTR>(ArgPromotionArgs, _countof(ArgPromotionArgs));
-  if (strcmp(passName, "simplifycfg") == 0) return ArrayRef<LPCSTR>(CFGSimplifyPassArgs, _countof(CFGSimplifyPassArgs));
-  if (strcmp(passName, "hlsl-dxil-add-pixel-hit-instrmentation") == 0) return ArrayRef<LPCSTR>(DxilAddPixelHitInstrumentationArgs, _countof(DxilAddPixelHitInstrumentationArgs));
-  if (strcmp(passName, "dxil-cond-mem2reg") == 0) return ArrayRef<LPCSTR>(DxilConditionalMem2RegArgs, _countof(DxilConditionalMem2RegArgs));
-  if (strcmp(passName, "hlsl-dxil-debug-instrumentation") == 0) return ArrayRef<LPCSTR>(DxilDebugInstrumentationArgs, _countof(DxilDebugInstrumentationArgs));
-  if (strcmp(passName, "dxilgen") == 0) return ArrayRef<LPCSTR>(DxilGenerationPassArgs, _countof(DxilGenerationPassArgs));
-  if (strcmp(passName, "dxil-insert-preserves") == 0) return ArrayRef<LPCSTR>(DxilInsertPreservesArgs, _countof(DxilInsertPreservesArgs));
-  if (strcmp(passName, "dxil-loop-unroll") == 0) return ArrayRef<LPCSTR>(DxilLoopUnrollArgs, _countof(DxilLoopUnrollArgs));
-  if (strcmp(passName, "hlsl-dxil-constantColor") == 0) return ArrayRef<LPCSTR>(DxilOutputColorBecomesConstantArgs, _countof(DxilOutputColorBecomesConstantArgs));
-  if (strcmp(passName, "hlsl-dxil-PIX-add-tid-to-as-payload") == 0) return ArrayRef<LPCSTR>(DxilPIXAddTidToAmplificationShaderPayloadArgs, _countof(DxilPIXAddTidToAmplificationShaderPayloadArgs));
-  if (strcmp(passName, "hlsl-dxil-pix-meshshader-output-instrumentation") == 0) return ArrayRef<LPCSTR>(DxilPIXMeshShaderOutputInstrumentationArgs, _countof(DxilPIXMeshShaderOutputInstrumentationArgs));
-  if (strcmp(passName, "dxil-rename-resources") == 0) return ArrayRef<LPCSTR>(DxilRenameResourcesArgs, _countof(DxilRenameResourcesArgs));
-  if (strcmp(passName, "hlsl-dxil-pix-shader-access-instrumentation") == 0) return ArrayRef<LPCSTR>(DxilShaderAccessTrackingArgs, _countof(DxilShaderAccessTrackingArgs));
-  if (strcmp(passName, "dynamic-vector-to-array") == 0) return ArrayRef<LPCSTR>(DynamicIndexingVectorToArrayArgs, _countof(DynamicIndexingVectorToArrayArgs));
-  if (strcmp(passName, "float2int") == 0) return ArrayRef<LPCSTR>(Float2IntArgs, _countof(Float2IntArgs));
-  if (strcmp(passName, "gvn") == 0) return ArrayRef<LPCSTR>(GVNArgs, _countof(GVNArgs));
-  if (strcmp(passName, "jump-threading") == 0) return ArrayRef<LPCSTR>(JumpThreadingArgs, _countof(JumpThreadingArgs));
-  if (strcmp(passName, "licm") == 0) return ArrayRef<LPCSTR>(LICMArgs, _countof(LICMArgs));
-  if (strcmp(passName, "loop-distribute") == 0) return ArrayRef<LPCSTR>(LoopDistributeArgs, _countof(LoopDistributeArgs));
-  if (strcmp(passName, "loop-reroll") == 0) return ArrayRef<LPCSTR>(LoopRerollArgs, _countof(LoopRerollArgs));
-  if (strcmp(passName, "loop-rotate") == 0) return ArrayRef<LPCSTR>(LoopRotateArgs, _countof(LoopRotateArgs));
-  if (strcmp(passName, "loop-unroll") == 0) return ArrayRef<LPCSTR>(LoopUnrollArgs, _countof(LoopUnrollArgs));
-  if (strcmp(passName, "loop-unswitch") == 0) return ArrayRef<LPCSTR>(LoopUnswitchArgs, _countof(LoopUnswitchArgs));
-  if (strcmp(passName, "lowerbitsets") == 0) return ArrayRef<LPCSTR>(LowerBitSetsArgs, _countof(LowerBitSetsArgs));
-  if (strcmp(passName, "lower-expect") == 0) return ArrayRef<LPCSTR>(LowerExpectIntrinsicArgs, _countof(LowerExpectIntrinsicArgs));
-  if (strcmp(passName, "mergefunc") == 0) return ArrayRef<LPCSTR>(MergeFunctionsArgs, _countof(MergeFunctionsArgs));
-  if (strcmp(passName, "rewrite-symbols") == 0) return ArrayRef<LPCSTR>(RewriteSymbolsArgs, _countof(RewriteSymbolsArgs));
-  if (strcmp(passName, "sroa") == 0) return ArrayRef<LPCSTR>(SROAArgs, _countof(SROAArgs));
-  if (strcmp(passName, "scalarrepl") == 0) return ArrayRef<LPCSTR>(SROA_DTArgs, _countof(SROA_DTArgs));
-  if (strcmp(passName, "scalarrepl-ssa") == 0) return ArrayRef<LPCSTR>(SROA_SSAUpArgs, _countof(SROA_SSAUpArgs));
-  if (strcmp(passName, "sample-profile") == 0) return ArrayRef<LPCSTR>(SampleProfileLoaderArgs, _countof(SampleProfileLoaderArgs));
-  if (strcmp(passName, "scoped-noalias") == 0) return ArrayRef<LPCSTR>(ScopedNoAliasAAArgs, _countof(ScopedNoAliasAAArgs));
-  if (strcmp(passName, "inline") == 0) return ArrayRef<LPCSTR>(SimpleInlinerArgs, _countof(SimpleInlinerArgs));
-  if (strcmp(passName, "targetlibinfo") == 0) return ArrayRef<LPCSTR>(TargetLibraryInfoWrapperPassArgs, _countof(TargetLibraryInfoWrapperPassArgs));
-  if (strcmp(passName, "tti") == 0) return ArrayRef<LPCSTR>(TargetTransformInfoWrapperPassArgs, _countof(TargetTransformInfoWrapperPassArgs));
-  if (strcmp(passName, "tbaa") == 0) return ArrayRef<LPCSTR>(TypeBasedAliasAnalysisArgs, _countof(TypeBasedAliasAnalysisArgs));
-  if (strcmp(passName, "verify") == 0) return ArrayRef<LPCSTR>(VerifierLegacyPassArgs, _countof(VerifierLegacyPassArgs));
-  // GETPASSARGNAMES:END
-  return ArrayRef<LPCSTR>();
-}
-
-static ArrayRef<LPCSTR> GetPassArgDescriptions(LPCSTR passName) {
-  /* <py::lines('GETPASSARGDESCS')>hctdb_instrhelp.get_pass_arg_descs()</py>*/
-  // GETPASSARGDESCS:BEGIN
-  static const LPCSTR AddDiscriminatorsArgs[] = { "None" };
-  static const LPCSTR AlwaysInlinerArgs[] = { "Insert @llvm.lifetime intrinsics", "Insert @llvm.lifetime intrinsics" };
-  static const LPCSTR ArgPromotionArgs[] = { "None" };
-  static const LPCSTR CFGSimplifyPassArgs[] = { "None", "None", "Control the number of bonus instructions (default = 1)" };
-  static const LPCSTR DxilAddPixelHitInstrumentationArgs[] = { "None", "None", "None", "None", "None" };
-  static const LPCSTR DxilConditionalMem2RegArgs[] = { "None" };
-  static const LPCSTR DxilDebugInstrumentationArgs[] = { "None", "None", "None", "None" };
-  static const LPCSTR DxilGenerationPassArgs[] = { "None" };
-  static const LPCSTR DxilInsertPreservesArgs[] = { "None" };
-  static const LPCSTR DxilLoopUnrollArgs[] = { "Maximum number of iterations to attempt when iteratively unrolling.", "Whether to just warn when unrolling fails." };
-  static const LPCSTR DxilOutputColorBecomesConstantArgs[] = { "None", "None", "None", "None", "None" };
-  static const LPCSTR DxilPIXAddTidToAmplificationShaderPayloadArgs[] = { "None", "None" };
-  static const LPCSTR DxilPIXMeshShaderOutputInstrumentationArgs[] = { "None", "None" };
-  static const LPCSTR DxilRenameResourcesArgs[] = { "Prefix to add to resource names", "Append binding to name when bound", "Keep name when appending binding" };
-  static const LPCSTR DxilShaderAccessTrackingArgs[] = { "None", "None" };
-  static const LPCSTR DynamicIndexingVectorToArrayArgs[] = { "None" };
-  static const LPCSTR Float2IntArgs[] = { "Max integer bitwidth to consider in float2int" };
-  static const LPCSTR GVNArgs[] = { "None", "None", "None", "Max recurse depth" };
-  static const LPCSTR JumpThreadingArgs[] = { "None", "Max block size to duplicate for jump threading" };
-  static const LPCSTR LICMArgs[] = { "Disable memory promotion in LICM pass" };
-  static const LPCSTR LoopDistributeArgs[] = { "Turn on DominatorTree and LoopInfo verification after Loop Distribution", "Whether to distribute into a loop that may not be if-convertible by the loop vectorizer" };
-  static const LPCSTR LoopRerollArgs[] = { "The maximum increment for loop rerolling", "The maximum number of failures to tolerate during fuzzy matching." };
-  static const LPCSTR LoopRotateArgs[] = { "None", "The default maximum header size for automatic loop rotation" };
-  static const LPCSTR LoopUnrollArgs[] = { "None", "None", "None", "None", "The baseline cost threshold for loop unrolling", "The percentage of estimated dynamic cost which must be saved by unrolling to allow unrolling up to the max threshold.", "This is the amount discounted from the total unroll cost when the unrolled form has a high dynamic cost savings (triggered by the '-unroll-perecent-dynamic-cost-saved-threshold' flag).", "Don't allow loop unrolling to simulate more than this number of iterations when checking full unroll profitability", "Use this unroll count for all loops including those with unroll_count pragma values, for testing purposes", "Allows loops to be partially unrolled until -unroll-threshold loop size is reached.", "Unroll loops with run-time trip counts", "Unrolled size limit for loops with an unroll(full) or unroll_count pragma." };
-  static const LPCSTR LoopUnswitchArgs[] = { "Optimize for size", "Max loop size to unswitch" };
-  static const LPCSTR LowerBitSetsArgs[] = { "Try to avoid reuse of byte array addresses using aliases" };
-  static const LPCSTR LowerExpectIntrinsicArgs[] = { "Weight of the branch likely to be taken (default = 64)", "Weight of the branch unlikely to be taken (default = 4)" };
-  static const LPCSTR MergeFunctionsArgs[] = { "How many functions in module could be used for MergeFunctions pass sanity check. '0' disables this check. Works only with '-debug' key." };
-  static const LPCSTR RewriteSymbolsArgs[] = { "None", "None" };
-  static const LPCSTR SROAArgs[] = { "None", "None", "Force the pass to not use DomTree and mem2reg, insteadforming SSA values through the SSAUpdater infrastructure.", "Enable randomly shuffling the slices to help uncover instability in their order.", "Experiment with completely strict handling of inbounds GEPs." };
-  static const LPCSTR SROA_DTArgs[] = { "None", "None", "None", "None" };
-  static const LPCSTR SROA_SSAUpArgs[] = { "None", "None", "None", "None" };
-  static const LPCSTR SampleProfileLoaderArgs[] = { "None", "None" };
-  static const LPCSTR ScopedNoAliasAAArgs[] = { "Use to disable scoped no-alias" };
-  static const LPCSTR SimpleInlinerArgs[] = { "Insert @llvm.lifetime intrinsics", "Insert @llvm.lifetime intrinsics" };
-  static const LPCSTR TargetLibraryInfoWrapperPassArgs[] = { "None", "None" };
-  static const LPCSTR TargetTransformInfoWrapperPassArgs[] = { "None" };
-  static const LPCSTR TypeBasedAliasAnalysisArgs[] = { "Use to disable TBAA functionality" };
-  static const LPCSTR VerifierLegacyPassArgs[] = { "None", "None" };
-  if (strcmp(passName, "add-discriminators") == 0) return ArrayRef<LPCSTR>(AddDiscriminatorsArgs, _countof(AddDiscriminatorsArgs));
-  if (strcmp(passName, "always-inline") == 0) return ArrayRef<LPCSTR>(AlwaysInlinerArgs, _countof(AlwaysInlinerArgs));
-  if (strcmp(passName, "argpromotion") == 0) return ArrayRef<LPCSTR>(ArgPromotionArgs, _countof(ArgPromotionArgs));
-  if (strcmp(passName, "simplifycfg") == 0) return ArrayRef<LPCSTR>(CFGSimplifyPassArgs, _countof(CFGSimplifyPassArgs));
-  if (strcmp(passName, "hlsl-dxil-add-pixel-hit-instrmentation") == 0) return ArrayRef<LPCSTR>(DxilAddPixelHitInstrumentationArgs, _countof(DxilAddPixelHitInstrumentationArgs));
-  if (strcmp(passName, "dxil-cond-mem2reg") == 0) return ArrayRef<LPCSTR>(DxilConditionalMem2RegArgs, _countof(DxilConditionalMem2RegArgs));
-  if (strcmp(passName, "hlsl-dxil-debug-instrumentation") == 0) return ArrayRef<LPCSTR>(DxilDebugInstrumentationArgs, _countof(DxilDebugInstrumentationArgs));
-  if (strcmp(passName, "dxilgen") == 0) return ArrayRef<LPCSTR>(DxilGenerationPassArgs, _countof(DxilGenerationPassArgs));
-  if (strcmp(passName, "dxil-insert-preserves") == 0) return ArrayRef<LPCSTR>(DxilInsertPreservesArgs, _countof(DxilInsertPreservesArgs));
-  if (strcmp(passName, "dxil-loop-unroll") == 0) return ArrayRef<LPCSTR>(DxilLoopUnrollArgs, _countof(DxilLoopUnrollArgs));
-  if (strcmp(passName, "hlsl-dxil-constantColor") == 0) return ArrayRef<LPCSTR>(DxilOutputColorBecomesConstantArgs, _countof(DxilOutputColorBecomesConstantArgs));
-  if (strcmp(passName, "hlsl-dxil-PIX-add-tid-to-as-payload") == 0) return ArrayRef<LPCSTR>(DxilPIXAddTidToAmplificationShaderPayloadArgs, _countof(DxilPIXAddTidToAmplificationShaderPayloadArgs));
-  if (strcmp(passName, "hlsl-dxil-pix-meshshader-output-instrumentation") == 0) return ArrayRef<LPCSTR>(DxilPIXMeshShaderOutputInstrumentationArgs, _countof(DxilPIXMeshShaderOutputInstrumentationArgs));
-  if (strcmp(passName, "dxil-rename-resources") == 0) return ArrayRef<LPCSTR>(DxilRenameResourcesArgs, _countof(DxilRenameResourcesArgs));
-  if (strcmp(passName, "hlsl-dxil-pix-shader-access-instrumentation") == 0) return ArrayRef<LPCSTR>(DxilShaderAccessTrackingArgs, _countof(DxilShaderAccessTrackingArgs));
-  if (strcmp(passName, "dynamic-vector-to-array") == 0) return ArrayRef<LPCSTR>(DynamicIndexingVectorToArrayArgs, _countof(DynamicIndexingVectorToArrayArgs));
-  if (strcmp(passName, "float2int") == 0) return ArrayRef<LPCSTR>(Float2IntArgs, _countof(Float2IntArgs));
-  if (strcmp(passName, "gvn") == 0) return ArrayRef<LPCSTR>(GVNArgs, _countof(GVNArgs));
-  if (strcmp(passName, "jump-threading") == 0) return ArrayRef<LPCSTR>(JumpThreadingArgs, _countof(JumpThreadingArgs));
-  if (strcmp(passName, "licm") == 0) return ArrayRef<LPCSTR>(LICMArgs, _countof(LICMArgs));
-  if (strcmp(passName, "loop-distribute") == 0) return ArrayRef<LPCSTR>(LoopDistributeArgs, _countof(LoopDistributeArgs));
-  if (strcmp(passName, "loop-reroll") == 0) return ArrayRef<LPCSTR>(LoopRerollArgs, _countof(LoopRerollArgs));
-  if (strcmp(passName, "loop-rotate") == 0) return ArrayRef<LPCSTR>(LoopRotateArgs, _countof(LoopRotateArgs));
-  if (strcmp(passName, "loop-unroll") == 0) return ArrayRef<LPCSTR>(LoopUnrollArgs, _countof(LoopUnrollArgs));
-  if (strcmp(passName, "loop-unswitch") == 0) return ArrayRef<LPCSTR>(LoopUnswitchArgs, _countof(LoopUnswitchArgs));
-  if (strcmp(passName, "lowerbitsets") == 0) return ArrayRef<LPCSTR>(LowerBitSetsArgs, _countof(LowerBitSetsArgs));
-  if (strcmp(passName, "lower-expect") == 0) return ArrayRef<LPCSTR>(LowerExpectIntrinsicArgs, _countof(LowerExpectIntrinsicArgs));
-  if (strcmp(passName, "mergefunc") == 0) return ArrayRef<LPCSTR>(MergeFunctionsArgs, _countof(MergeFunctionsArgs));
-  if (strcmp(passName, "rewrite-symbols") == 0) return ArrayRef<LPCSTR>(RewriteSymbolsArgs, _countof(RewriteSymbolsArgs));
-  if (strcmp(passName, "sroa") == 0) return ArrayRef<LPCSTR>(SROAArgs, _countof(SROAArgs));
-  if (strcmp(passName, "scalarrepl") == 0) return ArrayRef<LPCSTR>(SROA_DTArgs, _countof(SROA_DTArgs));
-  if (strcmp(passName, "scalarrepl-ssa") == 0) return ArrayRef<LPCSTR>(SROA_SSAUpArgs, _countof(SROA_SSAUpArgs));
-  if (strcmp(passName, "sample-profile") == 0) return ArrayRef<LPCSTR>(SampleProfileLoaderArgs, _countof(SampleProfileLoaderArgs));
-  if (strcmp(passName, "scoped-noalias") == 0) return ArrayRef<LPCSTR>(ScopedNoAliasAAArgs, _countof(ScopedNoAliasAAArgs));
-  if (strcmp(passName, "inline") == 0) return ArrayRef<LPCSTR>(SimpleInlinerArgs, _countof(SimpleInlinerArgs));
-  if (strcmp(passName, "targetlibinfo") == 0) return ArrayRef<LPCSTR>(TargetLibraryInfoWrapperPassArgs, _countof(TargetLibraryInfoWrapperPassArgs));
-  if (strcmp(passName, "tti") == 0) return ArrayRef<LPCSTR>(TargetTransformInfoWrapperPassArgs, _countof(TargetTransformInfoWrapperPassArgs));
-  if (strcmp(passName, "tbaa") == 0) return ArrayRef<LPCSTR>(TypeBasedAliasAnalysisArgs, _countof(TypeBasedAliasAnalysisArgs));
-  if (strcmp(passName, "verify") == 0) return ArrayRef<LPCSTR>(VerifierLegacyPassArgs, _countof(VerifierLegacyPassArgs));
-  // GETPASSARGDESCS:END
-  return ArrayRef<LPCSTR>();
-}
-
-static bool IsPassOptionName(StringRef S) {
-  /* <py::lines('ISPASSOPTIONNAME')>hctdb_instrhelp.get_is_pass_option_name()</py>*/
-  // ISPASSOPTIONNAME:BEGIN
-  return S.equals("AllowPartial")
-    ||  S.equals("AllowPreserves")
-    ||  S.equals("ArrayElementThreshold")
-    ||  S.equals("Count")
-    ||  S.equals("DL")
-    ||  S.equals("FatalErrors")
-    ||  S.equals("Ftor")
-    ||  S.equals("InlineThreshold")
-    ||  S.equals("InsertLifetime")
-    ||  S.equals("MaxHeaderSize")
-    ||  S.equals("MaxIterationAttempt")
-    ||  S.equals("NoOpt")
-    ||  S.equals("NotOptimized")
-    ||  S.equals("OnlyWarnOnFail")
-    ||  S.equals("Os")
-    ||  S.equals("ReplaceAllVectors")
-    ||  S.equals("RequiresDomTree")
-    ||  S.equals("Runtime")
-    ||  S.equals("ScalarLoadThreshold")
-    ||  S.equals("SkipHLSLMat")
-    ||  S.equals("StructMemberThreshold")
-    ||  S.equals("TIRA")
-    ||  S.equals("TLIImpl")
-    ||  S.equals("Threshold")
-    ||  S.equals("UAVSize")
-    ||  S.equals("add-pixel-cost")
-    ||  S.equals("bonus-inst-threshold")
-    ||  S.equals("checkForDynamicIndexing")
-    ||  S.equals("config")
-    ||  S.equals("constant-alpha")
-    ||  S.equals("constant-blue")
-    ||  S.equals("constant-green")
-    ||  S.equals("constant-red")
-    ||  S.equals("disable-licm-promotion")
-    ||  S.equals("dispatchArgY")
-    ||  S.equals("dispatchArgZ")
-    ||  S.equals("enable-load-pre")
-    ||  S.equals("enable-pre")
-    ||  S.equals("enable-scoped-noalias")
-    ||  S.equals("enable-tbaa")
-    ||  S.equals("expand-payload")
-    ||  S.equals("float2int-max-integer-bw")
-    ||  S.equals("force-early-z")
-    ||  S.equals("force-ssa-updater")
-    ||  S.equals("from-binding")
-    ||  S.equals("jump-threading-threshold")
-    ||  S.equals("keep-name")
-    ||  S.equals("likely-branch-weight")
-    ||  S.equals("loop-distribute-non-if-convertible")
-    ||  S.equals("loop-distribute-verify")
-    ||  S.equals("loop-unswitch-threshold")
-    ||  S.equals("lowerbitsets-avoid-reuse")
-    ||  S.equals("max-recurse-depth")
-    ||  S.equals("max-reroll-increment")
-    ||  S.equals("maxElements")
-    ||  S.equals("mergefunc-sanity")
-    ||  S.equals("mod-mode")
-    ||  S.equals("no-discriminators")
-    ||  S.equals("noloads")
-    ||  S.equals("num-pixels")
-    ||  S.equals("parameter0")
-    ||  S.equals("parameter1")
-    ||  S.equals("parameter2")
-    ||  S.equals("pragma-unroll-threshold")
-    ||  S.equals("prefix")
-    ||  S.equals("reroll-num-tolerated-failed-matches")
-    ||  S.equals("rewrite-map-file")
-    ||  S.equals("rotation-max-header-size")
-    ||  S.equals("rt-width")
-    ||  S.equals("sample-profile-file")
-    ||  S.equals("sample-profile-max-propagate-iterations")
-    ||  S.equals("sroa-random-shuffle-slices")
-    ||  S.equals("sroa-strict-inbounds")
-    ||  S.equals("sv-position-index")
-    ||  S.equals("unlikely-branch-weight")
-    ||  S.equals("unroll-allow-partial")
-    ||  S.equals("unroll-count")
-    ||  S.equals("unroll-dynamic-cost-savings-discount")
-    ||  S.equals("unroll-max-iteration-count-to-analyze")
-    ||  S.equals("unroll-percent-dynamic-cost-saved-threshold")
-    ||  S.equals("unroll-runtime")
-    ||  S.equals("unroll-threshold")
-    ||  S.equals("vector-library")
-    ||  S.equals("verify-debug-info");
-  // ISPASSOPTIONNAME:END
-}
-=======
 #include "DxcOptimizer.inc"
->>>>>>> a3f2fa2e
 
 static void FatalErrorHandlerStreamWrite(void *user_data, const std::string& reason, bool gen_crash_diag) {
   raw_ostream *OS = (raw_ostream *)user_data;
