///////////////////////////////////////////////////////////////////////////////
//                                                                           //
// DxilGenerationPass.cpp                                                    //
// Copyright (C) Microsoft Corporation. All rights reserved.                 //
// This file is distributed under the University of Illinois Open Source     //
// License. See LICENSE.TXT for details.                                     //
//                                                                           //
// DxilGenerationPass implementation.                                        //
//                                                                           //
///////////////////////////////////////////////////////////////////////////////

#include "dxc/HLSL/DxilGenerationPass.h"
#include "HLSignatureLower.h"
#include "dxc/DXIL/DxilEntryProps.h"
#include "dxc/DXIL/DxilInstructions.h"
#include "dxc/DXIL/DxilModule.h"
#include "dxc/DXIL/DxilOperations.h"
#include "dxc/DXIL/DxilUtil.h"
#include "dxc/HLSL/HLModule.h"
#include "dxc/HLSL/HLOperationLower.h"
#include "dxc/HLSL/HLOperations.h"
#include "dxc/HLSL/HLSLExtensionsCodegenHelper.h"
#include "dxc/Support/Global.h"
#include "llvm/ADT/STLExtras.h"
#include "llvm/Analysis/AssumptionCache.h"
#include "llvm/IR/DebugInfo.h"
#include "llvm/IR/DebugInfoMetadata.h"
#include "llvm/IR/Function.h"
#include "llvm/IR/IRBuilder.h"
#include "llvm/IR/Instruction.h"
#include "llvm/IR/Instructions.h"
#include "llvm/IR/Module.h"
#include "llvm/IR/Operator.h"
#include "llvm/Pass.h"
#include "llvm/Support/Casting.h"
#include "llvm/Transforms/Utils/SSAUpdater.h"
#include <unordered_map>
#include <unordered_set>
#include <vector>

using namespace llvm;
using namespace hlsl;

// TODO: use hlsl namespace for the most of this file.

namespace {

void SimplifyGlobalSymbol(GlobalVariable *GV) {
  Type *Ty = GV->getType()->getElementType();
  if (!Ty->isArrayTy()) {
    // Make sure only 1 load of GV in each function.
    std::unordered_map<Function *, Instruction *> handleMapOnFunction;
    for (User *U : GV->users()) {
      if (LoadInst *LI = dyn_cast<LoadInst>(U)) {
        Function *F = LI->getParent()->getParent();
        auto it = handleMapOnFunction.find(F);
        if (it == handleMapOnFunction.end()) {
          LI->moveBefore(dxilutil::FindAllocaInsertionPt(F));
          handleMapOnFunction[F] = LI;
        } else {
          LI->replaceAllUsesWith(it->second);
        }
      }
    }
  }
}

void InitResourceBase(const DxilResourceBase *pSource,
                      DxilResourceBase *pDest) {
  DXASSERT_NOMSG(pSource->GetClass() == pDest->GetClass());
  pDest->SetKind(pSource->GetKind());
  pDest->SetID(pSource->GetID());
  pDest->SetSpaceID(pSource->GetSpaceID());
  pDest->SetLowerBound(pSource->GetLowerBound());
  pDest->SetRangeSize(pSource->GetRangeSize());
  pDest->SetGlobalSymbol(pSource->GetGlobalSymbol());
  pDest->SetGlobalName(pSource->GetGlobalName());
  pDest->SetHandle(pSource->GetHandle());
  pDest->SetHLSLType(pSource->GetHLSLType());

  if (GlobalVariable *GV = dyn_cast<GlobalVariable>(pSource->GetGlobalSymbol()))
    SimplifyGlobalSymbol(GV);
}

void InitResource(const DxilResource *pSource, DxilResource *pDest) {
  pDest->SetCompType(pSource->GetCompType());
  pDest->SetSamplerFeedbackType(pSource->GetSamplerFeedbackType());
  pDest->SetSampleCount(pSource->GetSampleCount());
  pDest->SetElementStride(pSource->GetElementStride());
  pDest->SetGloballyCoherent(pSource->IsGloballyCoherent());
  pDest->SetHasCounter(pSource->HasCounter());
  pDest->SetRW(pSource->IsRW());
  pDest->SetROV(pSource->IsROV());
  InitResourceBase(pSource, pDest);
}

void InitDxilModuleFromHLModule(HLModule &H, DxilModule &M, bool HasDebugInfo) {

  // Subsystems.
  unsigned ValMajor, ValMinor;
  H.GetValidatorVersion(ValMajor, ValMinor);
  M.SetValidatorVersion(ValMajor, ValMinor);
  M.SetShaderModel(H.GetShaderModel(), H.GetHLOptions().bUseMinPrecision);
  M.SetForceZeroStoreLifetimes(H.GetHLOptions().bForceZeroStoreLifetimes);

  // Entry function.
  if (!M.GetShaderModel()->IsLib()) {
    Function *EntryFn = H.GetEntryFunction();
    M.SetEntryFunction(EntryFn);
    M.SetEntryFunctionName(H.GetEntryFunctionName());
  }

  std::vector<GlobalVariable *> &LLVMUsed = M.GetLLVMUsed();

  // Resources
  for (auto &&C : H.GetCBuffers()) {
    auto b = llvm::make_unique<DxilCBuffer>();
    InitResourceBase(C.get(), b.get());
    b->SetSize(C->GetSize());
    if (GlobalVariable *GV = dyn_cast<GlobalVariable>(b->GetGlobalSymbol()))
      LLVMUsed.emplace_back(GV);
    M.AddCBuffer(std::move(b));
  }
  for (auto &&C : H.GetUAVs()) {
    auto b = llvm::make_unique<DxilResource>();
    InitResource(C.get(), b.get());
    if (GlobalVariable *GV = dyn_cast<GlobalVariable>(b->GetGlobalSymbol()))
      LLVMUsed.emplace_back(GV);
    M.AddUAV(std::move(b));
  }
  for (auto &&C : H.GetSRVs()) {
    auto b = llvm::make_unique<DxilResource>();
    InitResource(C.get(), b.get());
    if (GlobalVariable *GV = dyn_cast<GlobalVariable>(b->GetGlobalSymbol()))
      LLVMUsed.emplace_back(GV);
    M.AddSRV(std::move(b));
  }
  for (auto &&C : H.GetSamplers()) {
    auto b = llvm::make_unique<DxilSampler>();
    InitResourceBase(C.get(), b.get());
    b->SetSamplerKind(C->GetSamplerKind());
    if (GlobalVariable *GV = dyn_cast<GlobalVariable>(b->GetGlobalSymbol()))
      LLVMUsed.emplace_back(GV);
    M.AddSampler(std::move(b));
  }

  // Signatures.
  M.ResetSerializedRootSignature(H.GetSerializedRootSignature());

  // Subobjects.
  M.ResetSubobjects(H.ReleaseSubobjects());

  // Shader properties.
  // bool m_bDisableOptimizations;
  M.SetDisableOptimization(H.GetHLOptions().bDisableOptimizations);
  M.SetLegacyResourceReservation(H.GetHLOptions().bLegacyResourceReservation);
  // bool m_bDisableMathRefactoring;
  // bool m_bEnableDoublePrecision;
  // bool m_bEnableDoubleExtensions;
  // M.CollectShaderFlags();

  // bool m_bForceEarlyDepthStencil;
  // bool m_bEnableRawAndStructuredBuffers;
  // bool m_bEnableMSAD;
  // M.m_ShaderFlags.SetAllResourcesBound(H.GetHLOptions().bAllResourcesBound);

  // DXIL type system.
  M.ResetTypeSystem(H.ReleaseTypeSystem());
  // Dxil OP.
  M.ResetOP(H.ReleaseOP());
  // Keep llvm used.
  M.EmitLLVMUsed();

  M.SetAllResourcesBound(H.GetHLOptions().bAllResourcesBound);
  M.SetResMayAlias(H.GetHLOptions().bResMayAlias);

  M.SetAutoBindingSpace(H.GetAutoBindingSpace());

  // Update Validator Version
  M.UpgradeToMinValidatorVersion();
}

class DxilGenerationPass : public ModulePass {
  HLModule *m_pHLModule;
  bool m_HasDbgInfo;
  HLSLExtensionsCodegenHelper *m_extensionsCodegenHelper;

public:
  static char ID; // Pass identification, replacement for typeid
  explicit DxilGenerationPass(bool NoOpt = false)
      : ModulePass(ID), m_pHLModule(nullptr),
        m_extensionsCodegenHelper(nullptr), NotOptimized(NoOpt) {}

  StringRef getPassName() const override { return "DXIL Generator"; }

  void SetExtensionsHelper(HLSLExtensionsCodegenHelper *helper) {
    m_extensionsCodegenHelper = helper;
  }

  bool runOnModule(Module &M) override {
    m_pHLModule = &M.GetOrCreateHLModule();
    const ShaderModel *SM = m_pHLModule->GetShaderModel();

    // Load up debug information, to cross-reference values and the instructions
    // used to load them.
    m_HasDbgInfo = hasDebugInfo(M);

    // EntrySig for shader functions.
    DxilEntryPropsMap EntryPropsMap;

    if (!SM->IsLib()) {
      Function *EntryFn = m_pHLModule->GetEntryFunction();
      if (!m_pHLModule->HasDxilFunctionProps(EntryFn)) {
        llvm_unreachable("Entry function doesn't have any properties.");
        return false;
      }
      DxilFunctionProps &props = m_pHLModule->GetDxilFunctionProps(EntryFn);
      std::unique_ptr<DxilEntryProps> pProps =
          llvm::make_unique<DxilEntryProps>(
              props, m_pHLModule->GetHLOptions().bUseMinPrecision);
      HLSignatureLower sigLower(m_pHLModule->GetEntryFunction(), *m_pHLModule,
                                pProps->sig);
      sigLower.Run();
      EntryPropsMap[EntryFn] = std::move(pProps);
    } else {
      for (auto It = M.begin(); It != M.end();) {
        Function &F = *(It++);
        // Lower signature for each graphics or compute entry function.
        if (m_pHLModule->HasDxilFunctionProps(&F)) {
          DxilFunctionProps &props = m_pHLModule->GetDxilFunctionProps(&F);
          std::unique_ptr<DxilEntryProps> pProps =
              llvm::make_unique<DxilEntryProps>(
                  props, m_pHLModule->GetHLOptions().bUseMinPrecision);
          if (m_pHLModule->IsGraphicsShader(&F) ||
              m_pHLModule->IsComputeShader(&F)  ||
              m_pHLModule->IsNodeShader(&F)) {
            HLSignatureLower sigLower(&F, *m_pHLModule, pProps->sig);
            // TODO: BUG: This will lower patch constant function sigs twice if
            // used by two hull shaders!
            sigLower.Run();
          }
          EntryPropsMap[&F] = std::move(pProps);
        }
      }
    }

    LowerHLAnnotateWaveMatrix(M);

    std::unordered_set<Instruction *> UpdateCounterSet;

    LowerRecordAccessToGetNodeRecordPtr(*m_pHLModule);

    GenerateDxilOperations(M, UpdateCounterSet);

    GenerateDxilCBufferHandles();

    std::unordered_map<CallInst *, Type *> HandleToResTypeMap;
    LowerHLCreateHandle(HandleToResTypeMap);

    MarkUpdateCounter(UpdateCounterSet);

    // LowerHLCreateHandle() should have translated HLCreateHandle to
    // CreateHandleForLib. Clean up HLCreateHandle functions.
    for (auto It = M.begin(); It != M.end();) {
      Function &F = *(It++);
      if (!F.isDeclaration()) {
        if (hlsl::GetHLOpcodeGroupByName(&F) == HLOpcodeGroup::HLCreateHandle) {
          if (F.user_empty()) {
            F.eraseFromParent();
          } else {
            llvm_unreachable("Fail to lower createHandle.");
          }
        }
      }
<<<<<<< HEAD
    }  

    // Translate precise on allocas into function call to keep the information after mem2reg.
    // The function calls will be removed after propagate precise attribute.
=======
    }
    // Translate precise on allocas into function call to keep the information
    // after mem2reg. The function calls will be removed after propagate precise
    // attribute.
>>>>>>> 37ed6138
    TranslatePreciseAttribute();

    // High-level metadata should now be turned into low-level metadata.
    DxilFunctionProps *pProps = nullptr;
    if (!SM->IsLib()) {
      pProps = &EntryPropsMap.begin()->second->props;
    }

    const bool SkipInit = true;
    hlsl::DxilModule &DxilMod = M.GetOrCreateDxilModule(SkipInit);  
    InitDxilModuleFromHLModule(*m_pHLModule, DxilMod, m_HasDbgInfo);
    DxilMod.ResetEntryPropsMap(std::move(EntryPropsMap));
    if (!SM->IsLib()) {
      DxilMod.SetShaderProperties(pProps);
    }

    HLModule::ClearHLMetadata(M);
    M.ResetHLModule();

    if (SM->IsSM62Plus() && DxilMod.GetUseMinPrecision()) {
      TranslateMinPrecisionRawBuffer(DxilMod, HandleToResTypeMap);
    }

    // We now have a DXIL representation - record this.
    SetPauseResumePasses(M, "hlsl-dxilemit", "hlsl-dxilload");

    (void)NotOptimized; // Dummy out unused member to silence warnings

    return true;
  }

private:
  void MarkUpdateCounter(std::unordered_set<Instruction *> &UpdateCounterSet);
  // Generate DXIL cbuffer handles.
  void GenerateDxilCBufferHandles();

  // change built-in funtion into DXIL operations
  void
  GenerateDxilOperations(Module &M,
                         std::unordered_set<Instruction *> &UpdateCounterSet);
  void LowerHLCreateHandle(
      std::unordered_map<CallInst *, Type *> &HandleToResTypeMap);
  void LowerHLAnnotateWaveMatrix(Module &M);

  // Translate precise attribute into HL function call.
  void TranslatePreciseAttribute();
  // Translate RawBufferLoad/RawBufferStore
  // For DXIL >= 1.2, if min precision is enabled, currently generation pass is
  // producing i16/f16 return type for min precisions. For rawBuffer, we will
  // change this so that min precisions are returning its actual scalar type
  // (i32/f32) and will be truncated to their corresponding types after loading
  // / before storing.
  void TranslateMinPrecisionRawBuffer(
      DxilModule &DM,
      std::unordered_map<CallInst *, Type *> &HandleToResTypeMap);

  // Input module is not optimized.
  bool NotOptimized;
};
} // namespace

namespace {
void TranslateHLCreateHandle(Function *F, hlsl::OP &hlslOP) {
  Value *opArg = hlslOP.GetU32Const((unsigned)DXIL::OpCode::CreateHandleForLib);

  for (auto U = F->user_begin(); U != F->user_end();) {
    Value *user = *(U++);
    if (!isa<Instruction>(user))
      continue;
    // must be call inst
    CallInst *CI = cast<CallInst>(user);
    Value *res = CI->getArgOperand(HLOperandIndex::kUnaryOpSrc0Idx);

    Value *newHandle = nullptr;
    IRBuilder<> Builder(CI);
    // Res could be ld/phi/select. Will be removed in
    // DxilLowerCreateHandleForLib.
    Function *createHandle =
        hlslOP.GetOpFunc(DXIL::OpCode::CreateHandleForLib, res->getType());
    newHandle = Builder.CreateCall(createHandle, {opArg, res});

    CI->replaceAllUsesWith(newHandle);
    if (res->user_empty()) {
      if (Instruction *I = dyn_cast<Instruction>(res))
        I->eraseFromParent();
    }

    CI->eraseFromParent();
  }
}

void TranslateHLCreateNodeOutputHandle(Function *F, hlsl::OP &hlslOP) {
  for (auto U = F->user_begin(); U != F->user_end();) {
    Value *user = *(U++);
    if (!isa<Instruction>(user))
      continue;
    // must be call inst
    CallInst *CI = cast<CallInst>(user);
    Value *idx = CI->getArgOperand(HLOperandIndex::kNodeOutputMetadataIDIdx);

    auto DxilOpcode = DXIL::OpCode::CreateNodeOutputHandle;
    Value *opArg =
        hlslOP.GetU32Const((unsigned)DXIL::OpCode::CreateNodeOutputHandle);

    IRBuilder<> Builder(CI);
    Function *createHandle = hlslOP.GetOpFunc(DxilOpcode, Builder.getVoidTy());
    Value *newHandle = Builder.CreateCall(createHandle, {opArg, idx});

    CI->replaceAllUsesWith(newHandle);
    CI->eraseFromParent();
  }
}

void TranslateHLIndexNodeHandle(Function *F, hlsl::OP &hlslOP) {
  for (auto U = F->user_begin(); U != F->user_end();) {
    Value *user = *(U++);
    if (!isa<Instruction>(user))
      continue;
    CallInst *CI = cast<CallInst>(user);
    Value *handle = CI->getArgOperand(HLOperandIndex::kHandleOpIdx);
    Value *arrayidx =
        CI->getArgOperand(HLOperandIndex::kIndexNodeHandleArrayIDIdx);

    auto DxilOpcode = DXIL::OpCode::IndexNodeHandle;
    Value *opArg = hlslOP.GetU32Const((unsigned)DXIL::OpCode::IndexNodeHandle);

    IRBuilder<> Builder(CI);
    Function *createHandle = hlslOP.GetOpFunc(DxilOpcode, Builder.getVoidTy());
    Value *newHandle =
        Builder.CreateCall(createHandle, {opArg, handle, arrayidx});
    CI->replaceAllUsesWith(newHandle);
    CI->eraseFromParent();
  }
}

void TranslateHLCreateNodeInputRecordHandle(Function *F, hlsl::OP &hlslOP) {
  for (auto U = F->user_begin(); U != F->user_end();) {
    Value *user = *(U++);
    if (!isa<Instruction>(user))
      continue;
    // must be a call inst
    CallInst *CI = cast<CallInst>(user);
    Value *idx =
        CI->getArgOperand(HLOperandIndex::kNodeInputRecordMetadataIDIdx);
    auto DxilOpcode = DXIL::OpCode::CreateNodeInputRecordHandle;
    Value *opArg =
        hlslOP.GetU32Const((unsigned)DXIL::OpCode::CreateNodeInputRecordHandle);
    IRBuilder<> Builder(CI);
    Function *createHandle = hlslOP.GetOpFunc(DxilOpcode, Builder.getVoidTy());
    Value *newHandle = Builder.CreateCall(createHandle, {opArg, idx});

    CI->replaceAllUsesWith(newHandle);
    CI->eraseFromParent();
  }
}

void TranslateHLAnnotateNodeRecordHandle(Function *F, hlsl::OP &hlslOP) {
  Value *opArg =
      hlslOP.GetU32Const((unsigned)DXIL::OpCode::AnnotateNodeRecordHandle);

  for (auto U = F->user_begin(); U != F->user_end();) {
    Value *user = *(U++);
    if (!isa<Instruction>(user))
      continue;
    // must be call inst
    CallInst *CI = cast<CallInst>(user);
    Value *handle = CI->getArgOperand(HLOperandIndex::kHandleOpIdx);
    Value *NP = CI->getArgOperand(
        HLOperandIndex::kAnnotateNodeRecordHandleNodeRecordPropIdx);

    IRBuilder<> Builder(CI);
    // put annotateHandle near the Handle it annotated.
    if (Instruction *I = dyn_cast<Instruction>(handle)) {
      if (isa<PHINode>(I))
        Builder.SetInsertPoint(I->getParent()->getFirstInsertionPt());
      else
        Builder.SetInsertPoint(I->getNextNode());
    } else if (Argument *Arg = dyn_cast<Argument>(handle)) {
      Builder.SetInsertPoint(
          Arg->getParent()->getEntryBlock().getFirstInsertionPt());
    }
    Function *annotateHandle = hlslOP.GetOpFunc(
        DXIL::OpCode::AnnotateNodeRecordHandle, Builder.getVoidTy());
    CallInst *newHandle =
        Builder.CreateCall(annotateHandle, {opArg, handle, NP});
    CI->replaceAllUsesWith(newHandle);
    CI->eraseFromParent();
  }
}

void TranslateHLAnnotateHandle(
    Function *F, hlsl::OP &hlslOP,
    std::unordered_map<CallInst *, Type *> &HandleToResTypeMap) {
  Value *opArg = hlslOP.GetU32Const((unsigned)DXIL::OpCode::AnnotateHandle);

  for (auto U = F->user_begin(); U != F->user_end();) {
    Value *user = *(U++);
    if (!isa<Instruction>(user))
      continue;
    // must be call inst
    CallInst *CI = cast<CallInst>(user);
    Value *handle =
        CI->getArgOperand(HLOperandIndex::kHandleOpIdx);
    Value *RP = CI->getArgOperand(
        HLOperandIndex::kAnnotateHandleResourcePropertiesOpIdx);
    Type *ResTy =
        CI->getArgOperand(HLOperandIndex::kAnnotateHandleResourceTypeOpIdx)
            ->getType();
    IRBuilder<> Builder(CI);
    // put annotateHandle near the Handle it annotated.
    if (Instruction *I = dyn_cast<Instruction>(handle)) {
      if (isa<PHINode>(I)) {
        Builder.SetInsertPoint(I->getParent()->getFirstInsertionPt());
      } else {
        Builder.SetInsertPoint(I->getNextNode());
      }
    } else if (Argument *Arg = dyn_cast<Argument>(handle)) {
      Builder.SetInsertPoint(
          Arg->getParent()->getEntryBlock().getFirstInsertionPt());
    }
    Function *annotateHandle =
        hlslOP.GetOpFunc(DXIL::OpCode::AnnotateHandle, Builder.getVoidTy());
    CallInst *newHandle =
        Builder.CreateCall(annotateHandle, {opArg, handle, RP});
    HandleToResTypeMap[newHandle] = ResTy;
    CI->replaceAllUsesWith(newHandle);
    CI->eraseFromParent();
  }
}

void TranslateHLAnnotateNodeHandle(Function *F, hlsl::OP &hlslOP) {
  Value *opArg = hlslOP.GetU32Const((unsigned)DXIL::OpCode::AnnotateNodeHandle);

  for (auto U = F->user_begin(); U != F->user_end();) {
    Value *user = *(U++);
    if (!isa<Instruction>(user))
      continue;
    // must be call inst
    CallInst *CI = cast<CallInst>(user);
    Value *handle = CI->getArgOperand(HLOperandIndex::kHandleOpIdx);
    Value *NP =
        CI->getArgOperand(HLOperandIndex::kAnnotateNodeHandleNodePropIdx);

    IRBuilder<> Builder(CI);
    // put AnnotateNodeHandle near the Handle it annotated.
    if (Instruction *I = dyn_cast<Instruction>(handle)) {
      if (isa<PHINode>(I))
        Builder.SetInsertPoint(I->getParent()->getFirstInsertionPt());
      else
        Builder.SetInsertPoint(I->getNextNode());
    } else if (Argument *Arg = dyn_cast<Argument>(handle)) {
      Builder.SetInsertPoint(
          Arg->getParent()->getEntryBlock().getFirstInsertionPt());
    }
    Function *annotateHandle =
        hlslOP.GetOpFunc(DXIL::OpCode::AnnotateNodeHandle, Builder.getVoidTy());
    CallInst *newHandle =
        Builder.CreateCall(annotateHandle, {opArg, handle, NP});
    CI->replaceAllUsesWith(newHandle);
    CI->eraseFromParent();
  }
}

void TranslateHLCastHandleToRes(Function *F, hlsl::OP &hlslOP, const llvm::DataLayout& DL) {
  for (auto U = F->user_begin(); U != F->user_end();) {
    Value *User = *(U++);
    if (!isa<Instruction>(User))
      continue;
    // must be call inst
    CallInst *CI = cast<CallInst>(User);
    IRBuilder<> Builder(CI);
    HLCastOpcode opcode = static_cast<HLCastOpcode>(hlsl::GetHLOpcode(CI));
    switch (opcode) {
    case HLCastOpcode::HandleToNodeOutputCast: {
      // Do Nothing for now
      // Perhaps we need to replace the recordtohandle cast users
      // with the handle argument here.
    } break;
    case HLCastOpcode::NodeOutputToHandleCast: {
      Value *NodeOutputHandle = CI->getArgOperand(HLOperandIndex::kHandleOpIdx);
      Constant *C = dyn_cast<Constant>(NodeOutputHandle);
      if (C && C->isZeroValue()) {
        NodeOutputHandle = Constant::getNullValue(hlslOP.GetNodeHandleType());
      } else if (auto *CastI = dyn_cast<CallInst>(NodeOutputHandle)) {
        DXASSERT_NOMSG(hlsl::GetHLOpcodeGroup(CastI->getCalledFunction()) ==
                       HLOpcodeGroup::HLCast);
        NodeOutputHandle = CastI->getArgOperand(HLOperandIndex::kHandleOpIdx);
      }
      CI->replaceAllUsesWith(NodeOutputHandle);
    } break;
    case HLCastOpcode::NodeRecordToHandleCast: {
      Value *OutputRecordHandle =
          CI->getArgOperand(HLOperandIndex::kHandleOpIdx);
      Constant *C = dyn_cast<Constant>(OutputRecordHandle);
      if (C && C->isZeroValue()) {
        OutputRecordHandle =
            Constant::getNullValue(hlslOP.GetNodeRecordHandleType());
      } else if (auto *CastI = dyn_cast<CallInst>(OutputRecordHandle)) {
        DXASSERT_NOMSG(hlsl::GetHLOpcodeGroup(CastI->getCalledFunction()) ==
                       HLOpcodeGroup::HLCast);
        OutputRecordHandle = CastI->getArgOperand(HLOperandIndex::kHandleOpIdx);
      }
      CI->replaceAllUsesWith(OutputRecordHandle);
    } break;
    case HLCastOpcode::HandleToResCast: {
      Value *Handle = CI->getArgOperand(HLOperandIndex::kUnaryOpSrc0Idx);
      for (auto HandleU = CI->user_begin(); HandleU != CI->user_end();) {
        Value *HandleUser = *(HandleU++);
        CallInst *HandleCI = dyn_cast<CallInst>(HandleUser);
        if (!HandleCI)
          continue;
        hlsl::HLOpcodeGroup handleGroup =
          hlsl::GetHLOpcodeGroup(HandleCI->getCalledFunction());
        if (handleGroup == HLOpcodeGroup::HLCreateHandle) {
          HandleCI->replaceAllUsesWith(Handle);
          HandleCI->eraseFromParent();
        }
      }
    } break;
    }
    if (CI->user_empty()) {
      CI->eraseFromParent();
    }
  }
}
} // namespace

void DxilGenerationPass::LowerHLCreateHandle(
    std::unordered_map<CallInst *, Type *> &HandleToResTypeMap) {
  Module *M = m_pHLModule->GetModule();
  hlsl::OP &hlslOP = *m_pHLModule->GetOP();
  // Lower cast handle to res/node used by hl.createhandle.
  for (iplist<Function>::iterator F : M->getFunctionList()) {
    if (F->user_empty())
      continue;
    hlsl::HLOpcodeGroup group = hlsl::GetHLOpcodeGroup(F);
    if (group == HLOpcodeGroup::HLCast) {
      auto DL = M->getDataLayout();
      TranslateHLCastHandleToRes(F, hlslOP, DL);
    }
  }
  // generate dxil operation
  for (iplist<Function>::iterator F : M->getFunctionList()) {
    if (F->user_empty())
      continue;
    hlsl::HLOpcodeGroup group = hlsl::GetHLOpcodeGroup(F);
    switch (group) {
    default:
      break;
    case HLOpcodeGroup::HLCreateHandle:

      TranslateHLCreateHandle(F, hlslOP);
      break;
    case HLOpcodeGroup::HLCreateNodeOutputHandle:
      TranslateHLCreateNodeOutputHandle(F, hlslOP);      
      break;
    case HLOpcodeGroup::HLIndexNodeHandle:
      TranslateHLIndexNodeHandle(F, hlslOP);
      break;
    case HLOpcodeGroup::HLCreateNodeInputRecordHandle:
      TranslateHLCreateNodeInputRecordHandle(F, hlslOP);
      break;
    case HLOpcodeGroup::HLAnnotateHandle:
      TranslateHLAnnotateHandle(F, hlslOP, HandleToResTypeMap);
      break;
    case HLOpcodeGroup::HLAnnotateNodeHandle:
      TranslateHLAnnotateNodeHandle(F, hlslOP);
      break;
    case HLOpcodeGroup::HLAnnotateNodeRecordHandle:
      TranslateHLAnnotateNodeRecordHandle(F, hlslOP);
      break;
    }
  }
}

<<<<<<< HEAD
void DxilGenerationPass::LowerHLAnnotateWaveMatrix(Module &M) {
  hlsl::OP &hlslOP = *m_pHLModule->GetOP();
  Value *opArg =
      hlslOP.GetU32Const((unsigned)DXIL::OpCode::WaveMatrix_Annotate);
  for (iplist<Function>::iterator F : M.getFunctionList()) {
    if (F->user_empty())
      continue;
    if (hlsl::GetHLOpcodeGroup(F) == HLOpcodeGroup::HLWaveMatrix_Annotate) {
      for (auto U = F->user_begin(); U != F->user_end();) {
        Value *User = *(U++);
        if (!isa<Instruction>(User))
          continue;
        // must be call inst
        CallInst *CI = cast<CallInst>(User);
        IRBuilder<> Builder(CI);
        Value *waveMatPtr =
            CI->getArgOperand(HLOperandIndex::kAnnotateWaveMatrixPtrOpIdx);
        Value *WMP = CI->getArgOperand(
            HLOperandIndex::kAnnotateWaveMatrixPropertiesOpIdx);
        Function *annotateWaveMatrix = hlslOP.GetOpFunc(
            DXIL::OpCode::WaveMatrix_Annotate, Builder.getVoidTy());
        CallInst *newCI =
            Builder.CreateCall(annotateWaveMatrix, {opArg, waveMatPtr, WMP});
        if (!CI->user_empty())
          CI->replaceAllUsesWith(Builder.CreateBitCast(newCI, CI->getType()));
        CI->eraseFromParent();
      }
    }
  }
}

=======
>>>>>>> 37ed6138
static void
MarkUavUpdateCounter(Value *LoadOrGEP, DxilResource &res,
                     std::unordered_set<Instruction *> &UpdateCounterSet) {
  if (LoadInst *ldInst = dyn_cast<LoadInst>(LoadOrGEP)) {
    if (UpdateCounterSet.count(ldInst)) {
      DXASSERT_NOMSG(res.GetClass() == DXIL::ResourceClass::UAV);
      res.SetHasCounter(true);
    }
  } else {
    DXASSERT(dyn_cast<GEPOperator>(LoadOrGEP) != nullptr,
             "else AddOpcodeParamForIntrinsic in CodeGen did not patch uses "
             "to only have ld/st refer to temp object");
    GEPOperator *GEP = cast<GEPOperator>(LoadOrGEP);
    for (auto GEPU : GEP->users()) {
      MarkUavUpdateCounter(GEPU, res, UpdateCounterSet);
    }
  }
}
static void
MarkUavUpdateCounter(DxilResource &res,
                     std::unordered_set<Instruction *> &UpdateCounterSet) {
  Value *V = res.GetGlobalSymbol();
  for (auto U = V->user_begin(), E = V->user_end(); U != E;) {
    User *user = *(U++);
    // Skip unused user.
    if (user->user_empty())
      continue;
    MarkUavUpdateCounter(user, res, UpdateCounterSet);
  }
}

static void MarkUavUpdateCounterForDynamicResource(CallInst &createHdlFromHeap,
                                                   const ShaderModel &SM) {
  for (User *U : createHdlFromHeap.users()) {
    CallInst *CI = dyn_cast<CallInst>(U);
    if (!CI)
      continue;
    DxilInst_AnnotateHandle annotHdl(CI);
    if (!annotHdl)
      continue;
    auto RP = hlsl::resource_helper::loadPropsFromAnnotateHandle(annotHdl, SM);
    RP.Basic.SamplerCmpOrHasCounter = true;
    Value *originRP = annotHdl.get_props();
    Value *updatedRP =
        hlsl::resource_helper::getAsConstant(RP, originRP->getType(), SM);
    annotHdl.set_props(updatedRP);
  }
}

void DxilGenerationPass::MarkUpdateCounter(
    std::unordered_set<Instruction *> &UpdateCounterSet) {
  for (size_t i = 0; i < m_pHLModule->GetUAVs().size(); i++) {
    HLResource &UAV = m_pHLModule->GetUAV(i);
    MarkUavUpdateCounter(UAV, UpdateCounterSet);
  }
  auto *hlslOP = m_pHLModule->GetOP();
  if (hlslOP->IsDxilOpUsed(DXIL::OpCode::CreateHandleFromHeap)) {
    const ShaderModel *pSM = m_pHLModule->GetShaderModel();
    Function *hdlFromHeap =
        hlslOP->GetOpFunc(DXIL::OpCode::CreateHandleFromHeap,
                          Type::getVoidTy(m_pHLModule->GetCtx()));
    for (User *U : hdlFromHeap->users()) {
      CallInst *CI = cast<CallInst>(U);
      if (UpdateCounterSet.count(CI) == 0)
        continue;
      MarkUavUpdateCounterForDynamicResource(*CI, *pSM);
    }
  }
}

void DxilGenerationPass::GenerateDxilCBufferHandles() {
  // For CBuffer, handle are mapped to HLCreateHandle.
  OP *hlslOP = m_pHLModule->GetOP();
  Value *opArg = hlslOP->GetU32Const((unsigned)OP::OpCode::CreateHandleForLib);
  LLVMContext &Ctx = hlslOP->GetCtx();
  Value *zeroIdx = hlslOP->GetU32Const(0);

  for (size_t i = 0; i < m_pHLModule->GetCBuffers().size(); i++) {
    DxilCBuffer &CB = m_pHLModule->GetCBuffer(i);
    GlobalVariable *GV = dyn_cast<GlobalVariable>(CB.GetGlobalSymbol());
    if (GV == nullptr)
      continue;

    // Remove GEP created in HLObjectOperationLowerHelper::UniformCbPtr.
    GV->removeDeadConstantUsers();
    std::string handleName = std::string(GV->getName());

    DIVariable *DIV = nullptr;
    DILocation *DL = nullptr;
    if (m_HasDbgInfo) {
      DebugInfoFinder &Finder = m_pHLModule->GetOrCreateDebugInfoFinder();
      DIV = dxilutil::FindGlobalVariableDebugInfo(GV, Finder);
      if (DIV)
        // TODO: how to get col?
        DL = DILocation::get(Ctx, DIV->getLine(), 1, DIV->getScope());
    }

    if (CB.GetRangeSize() == 1 &&
        !GV->getType()->getElementType()->isArrayTy()) {
      Function *createHandle = hlslOP->GetOpFunc(
          OP::OpCode::CreateHandleForLib, GV->getType()->getElementType());
      for (auto U = GV->user_begin(); U != GV->user_end();) {
        // Must HLCreateHandle.
        CallInst *CI = cast<CallInst>(*(U++));
        // Put createHandle to entry block.
        IRBuilder<> Builder(dxilutil::FirstNonAllocaInsertionPt(CI));
        Value *V = Builder.CreateLoad(GV);
        CallInst *handle =
            Builder.CreateCall(createHandle, {opArg, V}, handleName);
        if (m_HasDbgInfo) {
          // TODO: add debug info.
          // handle->setDebugLoc(DL);
          (void)(DL);
        }
        CI->replaceAllUsesWith(handle);
        CI->eraseFromParent();
      }
    } else {
      PointerType *Ty = GV->getType();
      Type *EltTy = Ty->getElementType()->getArrayElementType()->getPointerTo(
          Ty->getAddressSpace());
      Function *createHandle = hlslOP->GetOpFunc(
          OP::OpCode::CreateHandleForLib, EltTy->getPointerElementType());

      for (auto U = GV->user_begin(); U != GV->user_end();) {
        // Must HLCreateHandle.
        CallInst *CI = cast<CallInst>(*(U++));
        IRBuilder<> Builder(CI);
        Value *CBIndex =
            CI->getArgOperand(HLOperandIndex::kCreateHandleIndexOpIdx);
        if (isa<ConstantInt>(CBIndex)) {
          // Put createHandle to entry block for const index.
          Builder.SetInsertPoint(dxilutil::FirstNonAllocaInsertionPt(CI));
        }
        // Add GEP for cbv array use.
        Value *GEP = Builder.CreateGEP(GV, {zeroIdx, CBIndex});
        if (DxilMDHelper::IsMarkedNonUniform(CI)) {
          DxilMDHelper::MarkNonUniform(cast<Instruction>(GEP));
        }
        Value *V = Builder.CreateLoad(GEP);
        CallInst *handle =
            Builder.CreateCall(createHandle, {opArg, V}, handleName);
        CI->replaceAllUsesWith(handle);
        CI->eraseFromParent();
      }
    }
  }
}

void DxilGenerationPass::GenerateDxilOperations(
    Module &M, std::unordered_set<Instruction *> &UpdateCounterSet) {
  // remove all functions except entry function
  Function *entry = m_pHLModule->GetEntryFunction();
  const ShaderModel *pSM = m_pHLModule->GetShaderModel();
  Function *patchConstantFunc = nullptr;
  if (pSM->IsHS()) {
    DxilFunctionProps &funcProps = m_pHLModule->GetDxilFunctionProps(entry);
    patchConstantFunc = funcProps.ShaderProps.HS.patchConstantFunc;
  }

  if (!pSM->IsLib()) {
    for (auto F = M.begin(); F != M.end();) {
      Function *func = F++;

      if (func->isDeclaration())
        continue;
      if (func == entry)
        continue;
      if (func == patchConstantFunc)
        continue;
      if (func->user_empty())
        func->eraseFromParent();
    }
  }

  TranslateBuiltinOperations(*m_pHLModule, m_extensionsCodegenHelper,
                             UpdateCounterSet);

  // Remove unused HL Operation functions.
  std::vector<Function *> deadList;
  for (iplist<Function>::iterator F : M.getFunctionList()) {
    hlsl::HLOpcodeGroup group = hlsl::GetHLOpcodeGroupByName(F);
    if (group != HLOpcodeGroup::NotHL || F->isIntrinsic())
      if (F->user_empty())
        deadList.emplace_back(F);
  }

  for (Function *F : deadList)
    F->eraseFromParent();
}

static void TranslatePreciseAttributeOnFunction(Function &F, Module &M) {
  BasicBlock &BB = F.getEntryBlock(); // Get the entry node for the function

  // Find allocas that has precise attribute, by looking at all instructions in
  // the entry node
  for (BasicBlock::iterator I = BB.begin(), E = BB.end(); I != E;) {
    Instruction *Inst = (I++);
    if (AllocaInst *AI = dyn_cast<AllocaInst>(Inst)) {
      if (HLModule::HasPreciseAttributeWithMetadata(AI)) {
        HLModule::MarkPreciseAttributeOnPtrWithFunctionCall(AI, M);
      }
    } else {
      DXASSERT(!HLModule::HasPreciseAttributeWithMetadata(Inst),
               "Only alloca can has precise metadata.");
    }
  }

  FastMathFlags FMF;
  FMF.setUnsafeAlgebra();
  // Set fast math for all FPMathOperators.
  // Already set FastMath in options. But that only enable things like fadd.
  // Every inst which type is float can be cast to FPMathOperator.
  for (Function::iterator BBI = F.begin(), BBE = F.end(); BBI != BBE; ++BBI) {
    BasicBlock *BB = BBI;
    for (BasicBlock::iterator I = BB->begin(), E = BB->end(); I != E; ++I) {
      if (dyn_cast<FPMathOperator>(I)) {
        // Set precise fast math on those instructions that support it.
        if (DxilModule::PreservesFastMathFlags(I))
          I->copyFastMathFlags(FMF);
      }
    }
  }
}

void DxilGenerationPass::TranslatePreciseAttribute() {
  bool bIEEEStrict = m_pHLModule->GetHLOptions().bIEEEStrict;
  if (bIEEEStrict) {
    // mark precise on dxil operations.
    Module &M = *m_pHLModule->GetModule();
    for (Function &F : M) {
      if (!hlsl::OP::IsDxilOpFunc(&F))
        continue;
      if (!F.getReturnType()->isFPOrFPVectorTy())
        continue;
      for (User *U : F.users()) {
        Instruction *I = dyn_cast<Instruction>(U);
        if (!I)
          continue;
        IRBuilder<> B(I);
        HLModule::MarkPreciseAttributeOnValWithFunctionCall(I, B, M);
      }
    }
    return;
  }

  Module &M = *m_pHLModule->GetModule();
  // TODO: If not inline every function, for function has call site with precise
  // argument and call site without precise argument, need to clone the function
  // to propagate the precise for the precise call site.
  // This should be done at CGMSHLSLRuntime::FinishCodeGen.
  if (m_pHLModule->GetShaderModel()->IsLib()) {
    // TODO: If all functions have been inlined, and unreferenced functions
    // removed,
    //        it should make sense to run on all funciton bodies,
    //        even when not processing a library.
    for (Function &F : M.functions()) {
      if (!F.isDeclaration())
        TranslatePreciseAttributeOnFunction(F, M);
    }
  } else {
    Function *EntryFn = m_pHLModule->GetEntryFunction();
    TranslatePreciseAttributeOnFunction(*EntryFn, M);
    if (m_pHLModule->GetShaderModel()->IsHS()) {
      DxilFunctionProps &EntryQual = m_pHLModule->GetDxilFunctionProps(EntryFn);
      Function *patchConstantFunc = EntryQual.ShaderProps.HS.patchConstantFunc;
      TranslatePreciseAttributeOnFunction(*patchConstantFunc, M);
    }
  }
}

namespace {
void ReplaceMinPrecisionRawBufferLoadByType(Function *F, Type *FromTy,
                                            Type *ToTy, OP *Op,
                                            const DataLayout &DL) {
  Function *newFunction = Op->GetOpFunc(DXIL::OpCode::RawBufferLoad, ToTy);
  for (auto FUser = F->user_begin(), FEnd = F->user_end(); FUser != FEnd;) {
    User *UserCI = *(FUser++);
    if (CallInst *CI = dyn_cast<CallInst>(UserCI)) {
      IRBuilder<> CIBuilder(CI);
      SmallVector<Value *, 5> newFuncArgs;
      // opcode, handle, index, elementOffset, mask
      // Compiler is generating correct element offset even for min precision
      // types So no need to recalculate here
      for (unsigned i = 0; i < 5; ++i) {
        newFuncArgs.emplace_back(CI->getArgOperand(i));
      }
      // new alignment for new type
      newFuncArgs.emplace_back(Op->GetI32Const(DL.getTypeAllocSize(ToTy)));
      CallInst *newCI = CIBuilder.CreateCall(newFunction, newFuncArgs);
      for (auto CIUser = CI->user_begin(), CIEnd = CI->user_end();
           CIUser != CIEnd;) {
        User *UserEV = *(CIUser++);
        if (ExtractValueInst *EV = dyn_cast<ExtractValueInst>(UserEV)) {
          IRBuilder<> EVBuilder(EV);
          ArrayRef<unsigned> Indices = EV->getIndices();
          DXASSERT(Indices.size() == 1,
                   "Otherwise we have wrong extract value.");
          Value *newEV = EVBuilder.CreateExtractValue(newCI, Indices);
          Value *newTruncV = nullptr;
          if (4 == Indices[0]) { // Don't truncate status
            newTruncV = newEV;
          } else if (FromTy->isHalfTy()) {
            newTruncV = EVBuilder.CreateFPTrunc(newEV, FromTy);
          } else if (FromTy->isIntegerTy()) {
            newTruncV = EVBuilder.CreateTrunc(newEV, FromTy);
          } else {
            DXASSERT(false, "unexpected type conversion");
          }
          EV->replaceAllUsesWith(newTruncV);
          EV->eraseFromParent();
        }
      }
      CI->eraseFromParent();
    }
  }
  F->eraseFromParent();
}

void ReplaceMinPrecisionRawBufferStoreByType(
    Function *F, Type *FromTy, Type *ToTy, OP *Op,
    std::unordered_map<CallInst *, Type *> &HandleToResTypeMap,
    DxilTypeSystem &typeSys, const DataLayout &DL) {
  Function *newFunction = Op->GetOpFunc(DXIL::OpCode::RawBufferStore, ToTy);
  // for each function
  // add argument 4-7 to its upconverted values
  // replace function call
  for (auto FuncUser = F->user_begin(), FuncEnd = F->user_end();
       FuncUser != FuncEnd;) {
    CallInst *CI = dyn_cast<CallInst>(*(FuncUser++));
    DXASSERT(CI, "function user must be a call instruction.");
    IRBuilder<> CIBuilder(CI);
    SmallVector<Value *, 9> Args;
    for (unsigned i = 0; i < 4; ++i) {
      Args.emplace_back(CI->getArgOperand(i));
    }
    // values to store should be converted to its higher precision types
    if (FromTy->isHalfTy()) {
      for (unsigned i = 4; i < 8; ++i) {
        Value *NewV = CIBuilder.CreateFPExt(CI->getArgOperand(i), ToTy);
        Args.emplace_back(NewV);
      }
    } else if (FromTy->isIntegerTy()) {
      // This case only applies to typed buffer since Store operation of byte
      // address buffer for min precision is handled by implicit conversion on
      // intrinsic call. Since we are extending integer, we have to know if we
      // should sign ext or zero ext. We can do this by iterating checking the
      // size of the element at struct type and comp type at type annotation
      CallInst *handleCI = dyn_cast<CallInst>(
          CI->getArgOperand(DxilInst_RawBufferStore::arg_uav));
      DXASSERT(handleCI,
               "otherwise handle was not an argument to buffer store.");
      auto resTyIt = HandleToResTypeMap.find(handleCI);
      DXASSERT(resTyIt != HandleToResTypeMap.end(),
               "otherwise fail to handle for buffer store lost its retTy");
      StructType *STy = dyn_cast<StructType>(resTyIt->second);

      STy = cast<StructType>(STy->getElementType(0));
      DxilStructAnnotation *SAnnot = typeSys.GetStructAnnotation(STy);
      ConstantInt *offsetInt = dyn_cast<ConstantInt>(
          CI->getArgOperand(DxilInst_RawBufferStore::arg_elementOffset));
      unsigned offset = offsetInt->getSExtValue();
      unsigned currentOffset = 0;
      for (DxilStructTypeIterator iter = begin(STy, SAnnot),
                                  ItEnd = end(STy, SAnnot);
           iter != ItEnd; ++iter) {
        std::pair<Type *, DxilFieldAnnotation *> pair = *iter;
        currentOffset += DL.getTypeAllocSize(pair.first);
        if (currentOffset > offset) {
          if (pair.second->GetCompType().IsUIntTy()) {
            for (unsigned i = 4; i < 8; ++i) {
              Value *NewV = CIBuilder.CreateZExt(CI->getArgOperand(i), ToTy);
              Args.emplace_back(NewV);
            }
            break;
          } else if (pair.second->GetCompType().IsIntTy()) {
            for (unsigned i = 4; i < 8; ++i) {
              Value *NewV = CIBuilder.CreateSExt(CI->getArgOperand(i), ToTy);
              Args.emplace_back(NewV);
            }
            break;
          } else {
            DXASSERT(false, "Invalid comp type");
          }
        }
      }
    }

    // mask
    Args.emplace_back(CI->getArgOperand(8));
    // alignment
    Args.emplace_back(CIBuilder.getInt32(DL.getTypeAllocSize(ToTy)));
    CIBuilder.CreateCall(newFunction, Args);
    CI->eraseFromParent();
  }
}

} // namespace
void DxilGenerationPass::TranslateMinPrecisionRawBuffer(
    DxilModule &DM,
    std::unordered_map<CallInst *, Type *> &HandleToResTypeMap) {
  hlsl::OP *hlslOP = DM.GetOP();
  LLVMContext &Ctx = DM.GetCtx();
  Type *I32Ty = Type::getInt32Ty(Ctx);
  Type *I16Ty = Type::getInt16Ty(Ctx);
  Type *F32Ty = Type::getFloatTy(Ctx);
  Type *F16Ty = Type::getHalfTy(Ctx);
  const DataLayout &DL = DM.GetModule()->getDataLayout();
  DxilTypeSystem &typeSys = DM.GetTypeSystem();
  SmallVector<Function *, 2> rawBufLoads;
  for (auto it : hlslOP->GetOpFuncList(DXIL::OpCode::RawBufferLoad)) {
    Function *F = it.second;
    if (!F)
      continue;
    rawBufLoads.emplace_back(F);
  }

  for (Function *F : rawBufLoads) {
    StructType *RetTy = cast<StructType>(F->getReturnType());
    Type *EltTy = RetTy->getElementType(0);
    if (EltTy->isHalfTy()) {
      ReplaceMinPrecisionRawBufferLoadByType(F, F16Ty, F32Ty, hlslOP, DL);
    } else if (EltTy == I16Ty) {
      ReplaceMinPrecisionRawBufferLoadByType(F, I16Ty, I32Ty, hlslOP, DL);
    }
  }

  SmallVector<Function *, 2> rawBufStores;
  for (auto it : hlslOP->GetOpFuncList(DXIL::OpCode::RawBufferStore)) {
    Function *F = it.second;
    if (!F)
      continue;
    rawBufStores.emplace_back(F);
  }

  for (Function *F : rawBufStores) {
    Type *EltTy =
        F->getFunctionType()->getParamType(DxilInst_RawBufferStore::arg_value0);
    if (EltTy->isHalfTy()) {
      ReplaceMinPrecisionRawBufferStoreByType(F, F16Ty, F32Ty, hlslOP,
                                              HandleToResTypeMap, typeSys, DL);
    } else if (EltTy == I16Ty) {
      ReplaceMinPrecisionRawBufferStoreByType(F, I16Ty, I32Ty, hlslOP,
                                              HandleToResTypeMap, typeSys, DL);
    }
  }
}

char DxilGenerationPass::ID = 0;

ModulePass *llvm::createDxilGenerationPass(
    bool NotOptimized, hlsl::HLSLExtensionsCodegenHelper *extensionsHelper) {
  DxilGenerationPass *dxilPass = new DxilGenerationPass(NotOptimized);
  dxilPass->SetExtensionsHelper(extensionsHelper);
  return dxilPass;
}

INITIALIZE_PASS(DxilGenerationPass, "dxilgen", "HLSL DXIL Generation", false,
                false)<|MERGE_RESOLUTION|>--- conflicted
+++ resolved
@@ -232,7 +232,7 @@
               llvm::make_unique<DxilEntryProps>(
                   props, m_pHLModule->GetHLOptions().bUseMinPrecision);
           if (m_pHLModule->IsGraphicsShader(&F) ||
-              m_pHLModule->IsComputeShader(&F)  ||
+              m_pHLModule->IsComputeShader(&F) ||
               m_pHLModule->IsNodeShader(&F)) {
             HLSignatureLower sigLower(&F, *m_pHLModule, pProps->sig);
             // TODO: BUG: This will lower patch constant function sigs twice if
@@ -272,17 +272,11 @@
           }
         }
       }
-<<<<<<< HEAD
-    }  
-
-    // Translate precise on allocas into function call to keep the information after mem2reg.
-    // The function calls will be removed after propagate precise attribute.
-=======
-    }
+    }
+
     // Translate precise on allocas into function call to keep the information
     // after mem2reg. The function calls will be removed after propagate precise
     // attribute.
->>>>>>> 37ed6138
     TranslatePreciseAttribute();
 
     // High-level metadata should now be turned into low-level metadata.
@@ -292,7 +286,7 @@
     }
 
     const bool SkipInit = true;
-    hlsl::DxilModule &DxilMod = M.GetOrCreateDxilModule(SkipInit);  
+    hlsl::DxilModule &DxilMod = M.GetOrCreateDxilModule(SkipInit);
     InitDxilModuleFromHLModule(*m_pHLModule, DxilMod, m_HasDbgInfo);
     DxilMod.ResetEntryPropsMap(std::move(EntryPropsMap));
     if (!SM->IsLib()) {
@@ -484,8 +478,7 @@
       continue;
     // must be call inst
     CallInst *CI = cast<CallInst>(user);
-    Value *handle =
-        CI->getArgOperand(HLOperandIndex::kHandleOpIdx);
+    Value *handle = CI->getArgOperand(HLOperandIndex::kHandleOpIdx);
     Value *RP = CI->getArgOperand(
         HLOperandIndex::kAnnotateHandleResourcePropertiesOpIdx);
     Type *ResTy =
@@ -546,7 +539,8 @@
   }
 }
 
-void TranslateHLCastHandleToRes(Function *F, hlsl::OP &hlslOP, const llvm::DataLayout& DL) {
+void TranslateHLCastHandleToRes(Function *F, hlsl::OP &hlslOP,
+                                const llvm::DataLayout &DL) {
   for (auto U = F->user_begin(); U != F->user_end();) {
     Value *User = *(U++);
     if (!isa<Instruction>(User))
@@ -595,7 +589,7 @@
         if (!HandleCI)
           continue;
         hlsl::HLOpcodeGroup handleGroup =
-          hlsl::GetHLOpcodeGroup(HandleCI->getCalledFunction());
+            hlsl::GetHLOpcodeGroup(HandleCI->getCalledFunction());
         if (handleGroup == HLOpcodeGroup::HLCreateHandle) {
           HandleCI->replaceAllUsesWith(Handle);
           HandleCI->eraseFromParent();
@@ -637,7 +631,7 @@
       TranslateHLCreateHandle(F, hlslOP);
       break;
     case HLOpcodeGroup::HLCreateNodeOutputHandle:
-      TranslateHLCreateNodeOutputHandle(F, hlslOP);      
+      TranslateHLCreateNodeOutputHandle(F, hlslOP);
       break;
     case HLOpcodeGroup::HLIndexNodeHandle:
       TranslateHLIndexNodeHandle(F, hlslOP);
@@ -658,7 +652,6 @@
   }
 }
 
-<<<<<<< HEAD
 void DxilGenerationPass::LowerHLAnnotateWaveMatrix(Module &M) {
   hlsl::OP &hlslOP = *m_pHLModule->GetOP();
   Value *opArg =
@@ -690,8 +683,6 @@
   }
 }
 
-=======
->>>>>>> 37ed6138
 static void
 MarkUavUpdateCounter(Value *LoadOrGEP, DxilResource &res,
                      std::unordered_set<Instruction *> &UpdateCounterSet) {
