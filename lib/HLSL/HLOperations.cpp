--- conflicted
+++ resolved
@@ -31,41 +31,25 @@
 static const char *const HLWaveSensitive = HLWaveSensitiveStr;
 
 static StringRef HLOpcodeGroupNames[]{
-<<<<<<< HEAD
-    "notHLDXIL",   // NotHL,
-    "<ext>",       // HLExtIntrinsic - should always refer through extension
-    "op",          // HLIntrinsic,
-    "cast",        // HLCast,
-    "init",        // HLInit,
-    "binop",       // HLBinOp,
-    "unop",        // HLUnOp,
-    "subscript",   // HLSubscript,
-    "matldst",     // HLMatLoadStore,
-    "select",      // HLSelect,
-    "createhandle",// HLCreateHandle,
-    "createnodeoutputhandle",  // HLCreateNodeOutputHandle
-    "indexnodehandle", // HLIndexNodeHandle:
-    "createnodeinputrecordhandle", //HLCreateNodeInputRecordHandle
-    "annotatehandle", // HLAnnotateHandle,
-    "wavematrix_annotate", // HLWaveMatrix_Annotate,
-    "annotatenodehandle", //HLAnnotateNodeHandle
-    "annotatenoderecordhandle", //HLAnnotateNodeRecordHandle
-    "numOfHLDXIL", // NumOfHLOps
-=======
-    "notHLDXIL",     // NotHL,
-    "<ext>",         // HLExtIntrinsic - should always refer through extension
-    "op",            // HLIntrinsic,
-    "cast",          // HLCast,
-    "init",          // HLInit,
-    "binop",         // HLBinOp,
-    "unop",          // HLUnOp,
-    "subscript",     // HLSubscript,
-    "matldst",       // HLMatLoadStore,
-    "select",        // HLSelect,
-    "createhandle",  // HLCreateHandle,
-    "annotatehandle" // HLAnnotateHandle,
-    "numOfHLDXIL",   // NumOfHLOps
->>>>>>> 37ed6138
+    "notHLDXIL",    // NotHL,
+    "<ext>",        // HLExtIntrinsic - should always refer through extension
+    "op",           // HLIntrinsic,
+    "cast",         // HLCast,
+    "init",         // HLInit,
+    "binop",        // HLBinOp,
+    "unop",         // HLUnOp,
+    "subscript",    // HLSubscript,
+    "matldst",      // HLMatLoadStore,
+    "select",       // HLSelect,
+    "createhandle", // HLCreateHandle,
+    "createnodeoutputhandle",      // HLCreateNodeOutputHandle
+    "indexnodehandle",             // HLIndexNodeHandle:
+    "createnodeinputrecordhandle", // HLCreateNodeInputRecordHandle
+    "annotatehandle",              // HLAnnotateHandle,
+    "wavematrix_annotate",         // HLWaveMatrix_Annotate,
+    "annotatenodehandle",          // HLAnnotateNodeHandle
+    "annotatenoderecordhandle",    // HLAnnotateNodeRecordHandle
+    "numOfHLDXIL",                 // NumOfHLOps
 };
 static_assert(_countof(HLOpcodeGroupNames) ==
                   1 + (size_t)HLOpcodeGroup::NumOfHLOps,
@@ -82,21 +66,15 @@
     "dx.hl.subscript", // HLSubscript,
     "dx.hl.matldst",   // HLMatLoadStore,
     "dx.hl.select",    // HLSelect,
-<<<<<<< HEAD
-    "dx.hl.createhandle",  // HLCreateHandle,
-    "dx.hl.createnodeoutputhandle",  // HLCreateNodeHandle
-    "dx.hl.indexnodehandle",  // HLIndexNodeHandle
-    "dx.hl.createnodeinputrecordhandle", //HLCreateNodeInputRecordHandle
-    "dx.hl.annotatehandle",      // HLAnnotateHandle,
-    "dx.hl.wavematrix_annotate",      // HLWaveMatrix_Annotate,
-    "dx.hl.annotatenodehandle",  // HLAnnotateNodeHandle,
-    "dx.hl.annotatenoderecordhandle", //HLAnnotateNodeRecordHandle
-    "numOfHLDXIL",     // NumOfHLOps
-=======
-    "dx.hl.createhandle",   // HLCreateHandle,
-    "dx.hl.annotatehandle", // HLAnnotateHandle,
-    "numOfHLDXIL",          // NumOfHLOps
->>>>>>> 37ed6138
+    "dx.hl.createhandle",                // HLCreateHandle,
+    "dx.hl.createnodeoutputhandle",      // HLCreateNodeHandle
+    "dx.hl.indexnodehandle",             // HLIndexNodeHandle
+    "dx.hl.createnodeinputrecordhandle", // HLCreateNodeInputRecordHandle
+    "dx.hl.annotatehandle",              // HLAnnotateHandle,
+    "dx.hl.wavematrix_annotate",         // HLWaveMatrix_Annotate,
+    "dx.hl.annotatenodehandle",          // HLAnnotateNodeHandle,
+    "dx.hl.annotatenoderecordhandle",    // HLAnnotateNodeRecordHandle
+    "numOfHLDXIL",                       // NumOfHLOps
 };
 static_assert(_countof(HLOpcodeGroupFullNames) ==
                   1 + (size_t)HLOpcodeGroup::NumOfHLOps,
