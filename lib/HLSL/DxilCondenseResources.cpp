///////////////////////////////////////////////////////////////////////////////
//                                                                           //
// DxilCondenseResources.cpp                                                 //
// Copyright (C) Microsoft Corporation. All rights reserved.                 //
// This file is distributed under the University of Illinois Open Source     //
// License. See LICENSE.TXT for details.                                     //
//                                                                           //
// Provides a pass to make resource IDs zero-based and dense.                //
//                                                                           //
///////////////////////////////////////////////////////////////////////////////

#include "dxc/HLSL/DxilGenerationPass.h"
#include "dxc/DXIL/DxilOperations.h"
#include "dxc/DXIL/DxilSignatureElement.h"
#include "dxc/DXIL/DxilModule.h"
#include "dxc/Support/Global.h"
#include "dxc/DXIL/DxilTypeSystem.h"
#include "dxc/DXIL/DxilInstructions.h"
#include "dxc/HLSL/DxilSpanAllocator.h"
#include "dxc/HLSL/HLMatrixType.h"
#include "dxc/DXIL/DxilUtil.h"
#include "dxc/HLSL/HLMatrixType.h"
#include "dxc/HLSL/HLModule.h"
#include "llvm/Analysis/DxilValueCache.h"
#include "dxc/DXIL/DxilMetadataHelper.h"

#include "llvm/IR/Instructions.h"
#include "llvm/IR/IntrinsicInst.h"
#include "llvm/IR/InstIterator.h"
#include "llvm/IR/Module.h"
#include "llvm/IR/PassManager.h"
#include "llvm/IR/DebugInfo.h"
#include "llvm/Analysis/ValueTracking.h"
#include "llvm/ADT/BitVector.h"
#include "llvm/ADT/SetVector.h"
#include "llvm/Pass.h"
#include "llvm/Transforms/Utils/Local.h"
#include <memory>
#include <unordered_set>

using namespace llvm;
using namespace hlsl;

// Resource rangeID remap.
namespace {
struct ResourceID {
  DXIL::ResourceClass Class; // Resource class.
  unsigned ID;               // Resource ID, as specified on entry.

  bool operator<(const ResourceID &other) const {
    if (Class < other.Class)
      return true;
    if (Class > other.Class)
      return false;
    if (ID < other.ID)
      return true;
    return false;
  }
};

struct RemapEntry {
  ResourceID ResID;           // Resource identity, as specified on entry.
  DxilResourceBase *Resource; // In-memory resource representation.
  unsigned Index; // Index in resource vector - new ID for the resource.
};

typedef std::map<ResourceID, RemapEntry> RemapEntryCollection;

template <typename TResource>
void BuildRewrites(const std::vector<std::unique_ptr<TResource>> &Rs,
                   RemapEntryCollection &C) {
  const unsigned s = (unsigned)Rs.size();
  for (unsigned i = 0; i < s; ++i) {
    const std::unique_ptr<TResource> &R = Rs[i];
    if (R->GetID() != i) {
      ResourceID RId = {R->GetClass(), R->GetID()};
      RemapEntry RE = {RId, R.get(), i};
      C[RId] = RE;
    }
  }
}

// Build m_rewrites, returns 'true' if any rewrites are needed.
bool BuildRewriteMap(RemapEntryCollection &rewrites, DxilModule &DM) {
  BuildRewrites(DM.GetCBuffers(), rewrites);
  BuildRewrites(DM.GetSRVs(), rewrites);
  BuildRewrites(DM.GetUAVs(), rewrites);
  BuildRewrites(DM.GetSamplers(), rewrites);

  return !rewrites.empty();
}

void ApplyRewriteMapOnResTable(RemapEntryCollection &rewrites, DxilModule &DM) {
  for (auto &entry : rewrites) {
    entry.second.Resource->SetID(entry.second.Index);
  }
}

} // namespace

class DxilResourceRegisterAllocator {
private:
  SpacesAllocator<unsigned, hlsl::DxilCBuffer> m_reservedCBufferRegisters;
  SpacesAllocator<unsigned, hlsl::DxilSampler> m_reservedSamplerRegisters;
  SpacesAllocator<unsigned, hlsl::DxilResource> m_reservedUAVRegisters;
  SpacesAllocator<unsigned, hlsl::DxilResource> m_reservedSRVRegisters;

  template<typename T>
  static void GatherReservedRegisters(
    const std::vector<std::unique_ptr<T>> &ResourceList,
    SpacesAllocator<unsigned, T> &SAlloc) {
    for (auto &res : ResourceList) {
      if (res->IsAllocated()) {
        typename SpacesAllocator<unsigned, T>::Allocator &Alloc = SAlloc.Get(res->GetSpaceID());
        Alloc.ForceInsertAndClobber(res.get(), res->GetLowerBound(), res->GetUpperBound());
        if (res->IsUnbounded())
          Alloc.SetUnbounded(res.get());
      }
    }
  }

  template <typename T>
  static bool
  AllocateRegisters(const std::vector<std::unique_ptr<T>> &resourceList,
    SpacesAllocator<unsigned, T> &ReservedRegisters,
    unsigned AutoBindingSpace) {
    bool bChanged = false;
    SpacesAllocator<unsigned, T> SAlloc;

    // Reserve explicitly allocated resources
    for (auto &res : resourceList) {
      const unsigned space = res->GetSpaceID();
      typename SpacesAllocator<unsigned, T>::Allocator &alloc = SAlloc.Get(space);
      typename SpacesAllocator<unsigned, T>::Allocator &reservedAlloc = ReservedRegisters.Get(space);

      if (res->IsAllocated()) {
        const unsigned reg = res->GetLowerBound();
        const T *conflict = nullptr;
        if (res->IsUnbounded()) {
          const T *unbounded = alloc.GetUnbounded();
          if (unbounded) {
            dxilutil::EmitErrorOnGlobalVariable(dyn_cast<GlobalVariable>(res->GetGlobalSymbol()),
                                                Twine("more than one unbounded resource (") +
                                                unbounded->GetGlobalName() + (" and ") +
                                                res->GetGlobalName() + (") in space ") + Twine(space));
          }
          else {
            conflict = alloc.Insert(res.get(), reg, res->GetUpperBound());
            if (!conflict) {
              alloc.SetUnbounded(res.get());
              reservedAlloc.SetUnbounded(res.get());
            }
          }
        }
        else {
          conflict = alloc.Insert(res.get(), reg, res->GetUpperBound());
        }
        if (conflict) {
          dxilutil::EmitErrorOnGlobalVariable(dyn_cast<GlobalVariable>(res->GetGlobalSymbol()), 
                                              ((res->IsUnbounded()) ? Twine("unbounded ") : Twine("")) +
                                              Twine("resource ") + res->GetGlobalName() +
                                              Twine(" at register ") + Twine(reg) +
                                              Twine(" overlaps with resource ") +
                                              conflict->GetGlobalName() + Twine(" at register ") +
                                              Twine(conflict->GetLowerBound()) + Twine(", space ") +
                                              Twine(space));
        }
        else {
          // Also add this to the reserved (unallocatable) range, if it wasn't already there.
          reservedAlloc.ForceInsertAndClobber(res.get(), res->GetLowerBound(), res->GetUpperBound());
        }
      }
    }

    // Allocate unallocated resources
    for (auto &res : resourceList) {
      if (res->IsAllocated())
        continue;

      unsigned space = res->GetSpaceID();
      if (space == UINT_MAX) space = AutoBindingSpace;
      typename SpacesAllocator<unsigned, T>::Allocator& alloc = SAlloc.Get(space);
      typename SpacesAllocator<unsigned, T>::Allocator& reservedAlloc = ReservedRegisters.Get(space);

      unsigned reg = 0;
      unsigned end = 0;
      bool allocateSpaceFound = false;
      if (res->IsUnbounded()) {
        if (alloc.GetUnbounded() != nullptr) {
          const T *unbounded = alloc.GetUnbounded();
          dxilutil::EmitErrorOnGlobalVariable(dyn_cast<GlobalVariable>(res->GetGlobalSymbol()),
                                              Twine("more than one unbounded resource (") +
                                              unbounded->GetGlobalName() + Twine(" and ") +
                                              res->GetGlobalName() + Twine(") in space ") +
                                              Twine(space));
          continue;
        }

        if (reservedAlloc.FindForUnbounded(reg)) {
          end = UINT_MAX;
          allocateSpaceFound = true;
        }
      }
      else if (reservedAlloc.Find(res->GetRangeSize(), reg)) {
        end = reg + res->GetRangeSize() - 1;
        allocateSpaceFound = true;
      }

      if (allocateSpaceFound) {
        bool success = reservedAlloc.Insert(res.get(), reg, end) == nullptr;
        DXASSERT_NOMSG(success);

        success = alloc.Insert(res.get(), reg, end) == nullptr;
        DXASSERT_NOMSG(success);

        if (res->IsUnbounded()) {
          alloc.SetUnbounded(res.get());
          reservedAlloc.SetUnbounded(res.get());
        }

        res->SetLowerBound(reg);
        res->SetSpaceID(space);
        bChanged = true;
      } else {
        dxilutil::EmitErrorOnGlobalVariable(dyn_cast<GlobalVariable>(res->GetGlobalSymbol()),
                                            ((res->IsUnbounded()) ? Twine("unbounded ") : Twine("")) +
                                            Twine("resource ") + res->GetGlobalName() +
                                            Twine(" could not be allocated"));
      }
    }

    return bChanged;
  }

public:
  void GatherReservedRegisters(DxilModule &DM) {
    // For backcompat with FXC, shader models 5.0 and below will not auto-allocate
    // resources at a register explicitely assigned to even an unused resource.
    if (DM.GetLegacyResourceReservation()) {
      GatherReservedRegisters(DM.GetCBuffers(), m_reservedCBufferRegisters);
      GatherReservedRegisters(DM.GetSamplers(), m_reservedSamplerRegisters);
      GatherReservedRegisters(DM.GetUAVs(), m_reservedUAVRegisters);
      GatherReservedRegisters(DM.GetSRVs(), m_reservedSRVRegisters);
    }
  }

  bool AllocateRegisters(DxilModule &DM) {
    uint32_t AutoBindingSpace = DM.GetAutoBindingSpace();
    if (AutoBindingSpace == UINT_MAX) {
      // For libraries, we don't allocate unless AutoBindingSpace is set.
      if (DM.GetShaderModel()->IsLib())
        return false;
      // For shaders, we allocate in space 0 by default.
      AutoBindingSpace = 0;
    }

    bool bChanged = false;
    bChanged |= AllocateRegisters(DM.GetCBuffers(), m_reservedCBufferRegisters, AutoBindingSpace);
    bChanged |= AllocateRegisters(DM.GetSamplers(), m_reservedSamplerRegisters, AutoBindingSpace);
    bChanged |= AllocateRegisters(DM.GetUAVs(), m_reservedUAVRegisters, AutoBindingSpace);
    bChanged |= AllocateRegisters(DM.GetSRVs(), m_reservedSRVRegisters, AutoBindingSpace);
    return bChanged;
  }
};

class DxilCondenseResources : public ModulePass {
private:
  RemapEntryCollection m_rewrites;

public:
  static char ID; // Pass identification, replacement for typeid
  explicit DxilCondenseResources() : ModulePass(ID) {}

  const char *getPassName() const override { return "DXIL Condense Resources"; }

  bool runOnModule(Module &M) override {
    DxilModule &DM = M.GetOrCreateDxilModule();
    // Skip lib.
    if (DM.GetShaderModel()->IsLib())
      return false;

    // Gather reserved resource registers while we still have
    // unused resources that might have explicit register assignments.
    DxilResourceRegisterAllocator ResourceRegisterAllocator;
    ResourceRegisterAllocator.GatherReservedRegisters(DM);

    // Remove unused resources.
    DM.RemoveUnusedResources();

    // Make sure all resource types are dense; build a map of rewrites.
    if (BuildRewriteMap(m_rewrites, DM)) {
      // Rewrite all instructions that refer to resources in the map.
      ApplyRewriteMap(DM);
    }

    bool hasResource = DM.GetCBuffers().size() ||
        DM.GetUAVs().size() || DM.GetSRVs().size() || DM.GetSamplers().size();

    if (hasResource) {
      if (!DM.GetShaderModel()->IsLib()) {
        ResourceRegisterAllocator.AllocateRegisters(DM);
        PatchCreateHandle(DM);
      }
    }
    return true;
  }

  DxilResourceBase &GetFirstRewrite() const {
    DXASSERT_NOMSG(!m_rewrites.empty());
    return *m_rewrites.begin()->second.Resource;
  }

private:
  void ApplyRewriteMap(DxilModule &DM);
  // Add lowbound to create handle range index.
  void PatchCreateHandle(DxilModule &DM);
};

void DxilCondenseResources::ApplyRewriteMap(DxilModule &DM) {
  for (Function &F : DM.GetModule()->functions()) {
    if (F.isDeclaration()) {
      continue;
    }

    for (inst_iterator iter = inst_begin(F), E = inst_end(F); iter != E; ++iter) {
      llvm::Instruction &I = *iter;
      DxilInst_CreateHandle CH(&I);
      if (!CH)
        continue;

      ResourceID RId;
      RId.Class = (DXIL::ResourceClass)CH.get_resourceClass_val();
      RId.ID = (unsigned)llvm::dyn_cast<llvm::ConstantInt>(CH.get_rangeId())
                   ->getZExtValue();
      RemapEntryCollection::iterator it = m_rewrites.find(RId);
      if (it == m_rewrites.end()) {
        continue;
      }

      CallInst *CI = cast<CallInst>(&I);
      Value *newRangeID = DM.GetOP()->GetU32Const(it->second.Index);
      CI->setArgOperand(DXIL::OperandIndex::kCreateHandleResIDOpIdx,
                        newRangeID);
    }
  }

  ApplyRewriteMapOnResTable(m_rewrites, DM);
}

namespace {

void PatchLowerBoundOfCreateHandle(CallInst *handle, DxilModule &DM) {
  DxilInst_CreateHandle createHandle(handle);
  DXASSERT_NOMSG(createHandle);

  DXIL::ResourceClass ResClass =
      static_cast<DXIL::ResourceClass>(createHandle.get_resourceClass_val());
  // Dynamic rangeId is not supported - skip and let validation report the
  // error.
  if (!isa<ConstantInt>(createHandle.get_rangeId()))
    return;

  unsigned rangeId =
      cast<ConstantInt>(createHandle.get_rangeId())->getLimitedValue();

  DxilResourceBase *res = nullptr;
  switch (ResClass) {
  case DXIL::ResourceClass::SRV:
    res = &DM.GetSRV(rangeId);
    break;
  case DXIL::ResourceClass::UAV:
    res = &DM.GetUAV(rangeId);
    break;
  case DXIL::ResourceClass::CBuffer:
    res = &DM.GetCBuffer(rangeId);
    break;
  case DXIL::ResourceClass::Sampler:
    res = &DM.GetSampler(rangeId);
    break;
  default:
    DXASSERT(0, "invalid res class");
    return;
  }
  IRBuilder<> Builder(handle);
  unsigned lowBound = res->GetLowerBound();
  if (lowBound) {
    Value *Index = createHandle.get_index();
    if (ConstantInt *cIndex = dyn_cast<ConstantInt>(Index)) {
      unsigned newIdx = lowBound + cIndex->getLimitedValue();
      handle->setArgOperand(DXIL::OperandIndex::kCreateHandleResIndexOpIdx,
                            Builder.getInt32(newIdx));
    } else {
      Value *newIdx = Builder.CreateAdd(Index, Builder.getInt32(lowBound));
      handle->setArgOperand(DXIL::OperandIndex::kCreateHandleResIndexOpIdx,
                            newIdx);
    }
  }
}

}

void DxilCondenseResources::PatchCreateHandle(DxilModule &DM) {
  Function *createHandle = DM.GetOP()->GetOpFunc(DXIL::OpCode::CreateHandle,
                                                 Type::getVoidTy(DM.GetCtx()));

  for (User *U : createHandle->users()) {
    PatchLowerBoundOfCreateHandle(cast<CallInst>(U), DM);
  }
}

char DxilCondenseResources::ID = 0;

bool llvm::AreDxilResourcesDense(llvm::Module *M, hlsl::DxilResourceBase **ppNonDense) {
  DxilModule &DM = M->GetOrCreateDxilModule();
  RemapEntryCollection rewrites;
  if (BuildRewriteMap(rewrites, DM)) {
    *ppNonDense = rewrites.begin()->second.Resource;
    return false;
  }
  else {
    *ppNonDense = nullptr;
    return true;
  }
}

ModulePass *llvm::createDxilCondenseResourcesPass() {
  return new DxilCondenseResources();
}

INITIALIZE_PASS(DxilCondenseResources, "hlsl-dxil-condense", "DXIL Condense Resources", false, false)

static bool GetConstantLegalGepForSplitAlloca(GetElementPtrInst *gep, DxilValueCache *DVC, int64_t *ret) {
  if (gep->getNumIndices() != 2) {
    return false;
  }

  if (ConstantInt *Index0 = dyn_cast<ConstantInt>(gep->getOperand(1))) {
    if (Index0->getLimitedValue() != 0) {
      return false;
    }
  }
  else {
    return false;
  }

  if (ConstantInt *C = DVC->GetConstInt(gep->getOperand(2))) {
    int64_t index = C->getSExtValue();
    *ret = index;
    return true;
  }

  return false;
}

static bool LegalizeResourceArrays(Module &M, DxilValueCache *DVC) {
  SmallVector<AllocaInst *,16> Allocas;

  bool Changed = false;

  // Find all allocas
  for (Function &F : M) {
    if (F.empty())
      continue;

    BasicBlock &BB = F.getEntryBlock();
    for (Instruction &I : BB) {
      if (AllocaInst *AI = dyn_cast<AllocaInst>(&I)) {
        Type *ty = AI->getAllocatedType();
        // Only handle single dimentional array. Since this pass runs after MultiDimArrayToOneDimArray,
        // it should handle all arrays.
        if (ty->isArrayTy() && hlsl::dxilutil::IsHLSLResourceType(ty->getArrayElementType()))
          Allocas.push_back(AI);
      }
    }
  }

  SmallVector<AllocaInst *,16> ScalarAllocas;
  std::unordered_map<GetElementPtrInst *, int64_t> ConstIndices;

  for (AllocaInst *AI : Allocas) {
    Type *ty = AI->getAllocatedType();
    Type *resType = ty->getArrayElementType();

    ScalarAllocas.clear();
    ConstIndices.clear();

    bool SplitAlloca = true;

    for (User *U : AI->users()) {
      if (GetElementPtrInst *gep = dyn_cast<GetElementPtrInst>(U)) {
        int64_t index = 0;
        if (!GetConstantLegalGepForSplitAlloca(gep, DVC, &index)) {
          SplitAlloca = false;
          break;
        }

        // Out of bounds. Out of bounds GEP's will trigger and error later.
        if (index < 0 || index >= (int64_t)ty->getArrayNumElements()) {
          SplitAlloca = false;
          Changed = true;
          dxilutil::EmitErrorOnInstruction(gep, "Accessing resource array with out-out-bounds index.");
        }
        ConstIndices[gep] = index;
      }
      else {
        SplitAlloca = false;
        break;
      }
    }

    if (SplitAlloca) {

      IRBuilder<> B(AI);
      ScalarAllocas.resize(ty->getArrayNumElements());

      for (auto it = AI->user_begin(),end = AI->user_end(); it != end;) {
        GetElementPtrInst *gep = cast<GetElementPtrInst>(*(it++));
        assert(ConstIndices.count(gep));
        int64_t idx = ConstIndices[gep];

        AllocaInst *ScalarAI = ScalarAllocas[idx];
        if (!ScalarAI) {
          ScalarAI = B.CreateAlloca(resType);
          ScalarAllocas[idx] = ScalarAI;
        }

        gep->replaceAllUsesWith(ScalarAI);
        gep->eraseFromParent();
      }

      AI->eraseFromParent();

      Changed = true;
    }
  }

  return Changed;
}

static bool LegalizeResources(Module &M, DxilValueCache *DVC) {

  bool Changed = false;

  Changed |= LegalizeResourceArrays(M, DVC);

  // Simple pass to collect resource PHI's
  SmallVector<PHINode *, 8> PHIs;

  for (Function &F : M) {
    for (BasicBlock &BB : F) {
      for (Instruction &I : BB) {
        if (PHINode *PN = dyn_cast<PHINode>(&I)) {
          if (hlsl::dxilutil::IsHLSLResourceType(PN->getType())) {
            PHIs.push_back(PN);
          }
        }
        else {
          break;
        }
      }
    }
  }


  SmallVector<Instruction *, 8> DCEWorklist;

  // Try to simplify those PHI's with DVC and collect them in DCEWorklist
  for (unsigned Attempt = 0, MaxAttempt = PHIs.size(); Attempt < MaxAttempt; Attempt++) {
    bool LocalChanged = false;
    for (unsigned i = 0; i < PHIs.size(); i++) {
      PHINode *PN = PHIs[i];
      if (Value *V = DVC->GetValue(PN)) {
        PN->replaceAllUsesWith(V);
        LocalChanged = true;
        DCEWorklist.push_back(PN);
        PHIs.erase(PHIs.begin() + i);
      }
      else {
        i++;
      }
    }

    Changed |= LocalChanged;
    if (!LocalChanged)
      break;
  }

  // Collect Resource GV loads
  for (GlobalVariable &GV : M.globals()) {
    Type *Ty = GV.getType()->getPointerElementType();
    while (Ty->isArrayTy())
      Ty = Ty->getArrayElementType();
    if (!hlsl::dxilutil::IsHLSLResourceType(Ty))
      continue;

    SmallVector<User *, 4> WorkList(GV.user_begin(), GV.user_end());
    while (WorkList.size()) {
      User *U = WorkList.pop_back_val();
      if (LoadInst *Load = dyn_cast<LoadInst>(U)) {
        DCEWorklist.push_back(Load);
      }
      else if (GEPOperator *GEP = dyn_cast<GEPOperator>(U)) {
        for (User *GepU : GEP->users())
          WorkList.push_back(GepU);
      } 
    }
  }

  // Simple DCE
  while (DCEWorklist.size()) {
    Instruction *I = DCEWorklist.back();
    DCEWorklist.pop_back();
    if (llvm::isInstructionTriviallyDead(I)) {
      for (Use &Op : I->operands())
        if (Instruction *OpI = dyn_cast<Instruction>(Op.get()))
          DCEWorklist.push_back(OpI);
      I->eraseFromParent();
      // Remove the instruction from the worklist if it still exists in it.
      DCEWorklist.erase(std::remove(DCEWorklist.begin(), DCEWorklist.end(), I),
                     DCEWorklist.end());
      Changed = true;
    }
  }

  return Changed;
}

namespace {
class DxilLowerCreateHandleForLib : public ModulePass {
private:
  RemapEntryCollection m_rewrites;
  DxilModule *m_DM;
  bool m_HasDbgInfo;
  bool m_bIsLib;
  bool m_bLegalizationFailed;
public:
  static char ID; // Pass identification, replacement for typeid
  explicit DxilLowerCreateHandleForLib() : ModulePass(ID) {}

  void getAnalysisUsage(AnalysisUsage &AU) const override {
    AU.addRequired<DxilValueCache>();
  }

  const char *getPassName() const override {
    return "DXIL Lower createHandleForLib";
  }

  bool runOnModule(Module &M) override {
    DxilModule &DM = M.GetOrCreateDxilModule();
    m_DM = &DM;
    // Clear llvm used to remove unused resource.
    m_DM->ClearLLVMUsed();
    m_bIsLib = DM.GetShaderModel()->IsLib();
    m_bLegalizationFailed = false;

    FailOnPoisonResources();

    bool bChanged = false;
    unsigned numResources = DM.GetCBuffers().size() + DM.GetUAVs().size() +
                            DM.GetSRVs().size() + DM.GetSamplers().size();

    if (!numResources)
      return false;

    // Switch tbuffers to SRVs, as they have been treated as cbuffers up to this
    // point.
    if (DM.GetCBuffers().size())
      bChanged = PatchTBuffers(DM) || bChanged;

    // Gather reserved resource registers while we still have
    // unused resources that might have explicit register assignments.
    DxilResourceRegisterAllocator ResourceRegisterAllocator;
    ResourceRegisterAllocator.GatherReservedRegisters(DM);

    // Remove unused resources.
    DM.RemoveResourcesWithUnusedSymbols();

    unsigned newResources = DM.GetCBuffers().size() + DM.GetUAVs().size() +
                            DM.GetSRVs().size() + DM.GetSamplers().size();
    bChanged = bChanged || (numResources != newResources);

    if (0 == newResources)
      return bChanged;

    {
      DxilValueCache *DVC = &getAnalysis<DxilValueCache>();
      bool bLocalChanged = LegalizeResources(M, DVC);
      if (bLocalChanged) {
        // Remove unused resources.
        DM.RemoveResourcesWithUnusedSymbols();
      }
      bChanged |= bLocalChanged;
    }

    bChanged |= ResourceRegisterAllocator.AllocateRegisters(DM);

    // Fill in top-level CBuffer variable usage bit
    UpdateCBufferUsage();

    if (m_bIsLib && DM.GetShaderModel()->GetMinor() == ShaderModel::kOfflineMinor)
      return bChanged;

    // Make sure no select on resource.
    bChanged |= RemovePhiOnResource();

    if (m_bIsLib || m_bLegalizationFailed)
      return bChanged;

    bChanged = true;

    // Load up debug information, to cross-reference values and the instructions
    // used to load them.
    m_HasDbgInfo = getDebugMetadataVersionFromModule(M) != 0;

    GenerateDxilResourceHandles();

    // TODO: Update types earlier for libraries and replace users, to
    //       avoid having to preserve HL struct annotation.
    // Note 1: Needs to happen after legalize
    // Note 2: Cannot do this easily/trivially if any functions have
    //         resource arguments (in offline linking target).
    if (DM.GetOP()->UseMinPrecision())
      UpdateStructTypeForLegacyLayout();

    // Change resource symbol into undef.
    UpdateResourceSymbols();

    // Remove unused createHandleForLib functions.
    dxilutil::RemoveUnusedFunctions(M, DM.GetEntryFunction(),
                                    DM.GetPatchConstantFunction(), m_bIsLib);

    return bChanged;
  }

private:
  void FailOnPoisonResources();
  bool RemovePhiOnResource();
  void UpdateResourceSymbols();
  void TranslateDxilResourceUses(DxilResourceBase &res);
  void GenerateDxilResourceHandles();
  void UpdateStructTypeForLegacyLayout();
  // Switch CBuffer for SRV for TBuffers.
  bool PatchTBuffers(DxilModule &DM);
  void PatchTBufferUse(Value *V, DxilModule &DM);
  void UpdateCBufferUsage();
};

} // namespace

// Phi on resource.
namespace {

typedef std::unordered_map<Value*, Value*> ValueToValueMap;
typedef llvm::SetVector<Value*> ValueSetVector;
typedef llvm::SmallVector<Value*, 4> IndexVector;
typedef std::unordered_map<Value*, IndexVector> ValueToIdxMap;

//#define SUPPORT_SELECT_ON_ALLOCA

// Errors:
class ResourceUseErrors
{
  bool m_bErrorsReported;
public:
  ResourceUseErrors() : m_bErrorsReported(false) {}

  enum ErrorCode {
    // Collision between use of one resource GV and another.
    // All uses must be guaranteed to resolve to only one GV.
    // Additionally, when writing resource to alloca, all uses
    // of that alloca are considered resolving to a single GV.
    GVConflicts,

    // static global resources are disallowed for libraries at this time.
    // for non-library targets, they should have been eliminated already.
    StaticGVUsed,

    // user function calls with resource params or return type are
    // are currently disallowed for libraries.
    UserCallsWithResources,

    // When searching up from store pointer looking for alloca,
    // we encountered an unexpted value type
    UnexpectedValuesFromStorePointer,

    // When remapping values to be replaced, we add them to RemappedValues
    // so we don't use dead values stored in other sets/maps.  Circular
    // remaps that should not happen are aadded to RemappingCyclesDetected.
    RemappingCyclesDetected,

    // Without SUPPORT_SELECT_ON_ALLOCA, phi/select on alloca based
    // pointer is disallowed, since this scenario is still untested.
    // This error also covers any other unknown alloca pointer uses.
    // Supported:
    // alloca (-> gep)? -> load -> ...
    // alloca (-> gep)? -> store.
    // Unsupported without SUPPORT_SELECT_ON_ALLOCA:
    // alloca (-> gep)? -> phi/select -> ...
    AllocaUserDisallowed,

#ifdef SUPPORT_SELECT_ON_ALLOCA
    // Conflict in select/phi between GV pointer and alloca pointer.  This
    // algorithm can't handle this case.
    AllocaSelectConflict,
#endif

    ErrorCodeCount
  };

  const StringRef ErrorText[ErrorCodeCount] = {
    "local resource not guaranteed to map to unique global resource.",
    "static global resource use is disallowed for library functions.",
    "exported library functions cannot have resource parameters or return value.",
    "internal error: unexpected instruction type when looking for alloca from store.",
    "internal error: cycles detected in value remapping.",
    "phi/select disallowed on pointers to local resources."
#ifdef SUPPORT_SELECT_ON_ALLOCA
    ,"unable to resolve merge of global and local resource pointers."
#endif
  };

  ValueSetVector ErrorSets[ErrorCodeCount];

  // Ulitimately, the goal of ErrorUsers is to mark all create handles
  // so we don't try to report errors on them again later.
  std::unordered_set<Value*> ErrorUsers;  // users of error values
  bool AddErrorUsers(Value* V) {
    auto it = ErrorUsers.insert(V);
    if (!it.second)
      return false;   // already there
    if (isa<GEPOperator>(V) ||
        isa<LoadInst>(V) ||
        isa<PHINode>(V) ||
        isa<SelectInst>(V) ||
        isa<AllocaInst>(V)) {
      for (auto U : V->users()) {
        AddErrorUsers(U);
      }
    } else if(isa<StoreInst>(V)) {
      AddErrorUsers(cast<StoreInst>(V)->getPointerOperand());
    }
    // create handle will be marked, but users not followed
    return true;
  }
  void ReportError(ErrorCode ec, Value* V) {
    DXASSERT_NOMSG(ec < ErrorCodeCount);
    if (!ErrorSets[ec].insert(V))
      return;   // Error already reported
    AddErrorUsers(V);
    m_bErrorsReported = true;
    if (Instruction *I = dyn_cast<Instruction>(V)) {
      dxilutil::EmitErrorOnInstruction(I, ErrorText[ec]);
    } else {
      StringRef Name = V->getName();
      std::string escName;
      if (isa<Function>(V)) {
        llvm::raw_string_ostream os(escName);
        dxilutil::PrintEscapedString(Name, os);
        os.flush();
        Name = escName;
      }
      V->getContext().emitError(Twine(ErrorText[ec]) + " Value: " + Name);
    }
  }

  bool ErrorsReported() {
    return m_bErrorsReported;
  }
};

unsigned CountArrayDimensions(Type* Ty,
    // Optionally collect dimensions
    SmallVector<unsigned, 4> *dims = nullptr) {
  if (Ty->isPointerTy())
    Ty = Ty->getPointerElementType();
  unsigned dim = 0;
  if (dims)
    dims->clear();
  while (Ty->isArrayTy()) {
    if (dims)
      dims->push_back(Ty->getArrayNumElements());
    dim++;
    Ty = Ty->getArrayElementType();
  }
  return dim;
}

// Helper class for legalizing resource use
// Convert select/phi on resources to select/phi on index to GEP on GV.
// Convert resource alloca to index alloca.
// Assumes createHandleForLib has no select/phi
class LegalizeResourceUseHelper {
  // Change:
  //  gep1 = GEP gRes, i1
  //  res1 = load gep1
  //  gep2 = GEP gRes, i2
  //  gep3 = GEP gRes, i3
  //  gep4 = phi gep2, gep3           <-- handle select/phi on GEP
  //  res4 = load gep4
  //  res5 = phi res1, res4
  //  res6 = load GEP gRes, 23        <-- handle constant GepExpression
  //  res = select cnd2, res5, res6
  //  handle = createHandleForLib(res)
  // To:
  //  i4 = phi i2, i3
  //  i5 = phi i1, i4
  //  i6 = select cnd, i5, 23
  //  gep = GEP gRes, i6
  //  res = load gep
  //  handle = createHandleForLib(res)

  // Also handles alloca
  //  resArray = alloca [2 x Resource]
  //  gep1 = GEP gRes, i1
  //  res1 = load gep1
  //  gep2 = GEP gRes, i2
  //  gep3 = GEP gRes, i3
  //  phi4 = phi gep2, gep3
  //  res4 = load phi4
  //  gep5 = GEP resArray, 0
  //  gep6 = GEP resArray, 1
  //  store gep5, res1
  //  store gep6, res4
  //  gep7 = GEP resArray, i7   <-- dynamically index array
  //  res = load gep7
  //  handle = createHandleForLib(res)
  // Desired result:
  //  idxArray = alloca [2 x i32]
  //  phi4 = phi i2, i3
  //  gep5 = GEP idxArray, 0
  //  gep6 = GEP idxArray, 1
  //  store gep5, i1
  //  store gep6, phi4
  //  gep7 = GEP idxArray, i7
  //  gep8 = GEP gRes, gep7
  //  res = load gep8
  //  handle = createHandleForLib(res)

  // Also handles multi-dim resource index and multi-dim resource array allocas

  // Basic algorithm:
  // - recursively mark each GV user with GV (ValueToResourceGV)
  //  - verify only one GV used for any given value
  // - handle allocas by searching up from store for alloca
  //  - then recursively mark alloca users
  // - ResToIdxReplacement keeps track of vector of indices that
  //   will be used to replace a given resource value or pointer
  // - Next, create selects/phis for indices corresponding to
  //   selects/phis on resource pointers or values.
  //  - leave incoming index values undef for now
  // - Create index allocas to replace resource allocas
  // - Create GEPs on index allocas to replace GEPs on resource allocas
  // - Create index loads on index allocas to replace loads on resource alloca GEP
  // - Fill in replacements for GEPs on resource GVs
  //  - copy replacement index vectors to corresponding loads
  // - Create index stores to replace resource stores to alloca/GEPs
  // - Update selects/phis incoming index values
  // - SimplifyMerges: replace index phis/selects on same value with that value
  //  - RemappedValues[phi/select] set to replacement value
  //  - use LookupValue from now on when reading from ResToIdxReplacement
  // - Update handles by replacing load/GEP chains that go through select/phi
  //   with direct GV GEP + load, with select/phi on GEP indices instead.

public:
  ResourceUseErrors m_Errors;

  ValueToValueMap ValueToResourceGV;
  ValueToIdxMap ResToIdxReplacement;
  // Value sets we can use to iterate
  ValueSetVector Selects, GEPs, Stores, Handles;
  ValueSetVector Allocas, AllocaGEPs, AllocaLoads;
#ifdef SUPPORT_SELECT_ON_ALLOCA
  ValueSetVector AllocaSelects;
#endif

  std::unordered_set<Value *> NonUniformSet;

  // New index selects created by pass, so we can try simplifying later
  ValueSetVector NewSelects;

  // Values that have been replaced with other values need remapping
  ValueToValueMap RemappedValues;

  // Things to clean up if no users:
  std::unordered_set<Instruction*> CleanupInsts;

  GlobalVariable *LookupResourceGV(Value *V) {
    auto itGV = ValueToResourceGV.find(V);
    if (itGV == ValueToResourceGV.end())
      return nullptr;
    return cast<GlobalVariable>(itGV->second);
  }

  // Follow RemappedValues, return input if not remapped
  Value *LookupValue(Value *V) {
    auto it = RemappedValues.find(V);
    SmallPtrSet<Value*, 4> visited;
    while (it != RemappedValues.end()) {
      // Cycles should not happen, but are bad if they do.
      if (visited.count(it->second)) {
        DXASSERT(false, "otherwise, circular remapping");
        m_Errors.ReportError(ResourceUseErrors::RemappingCyclesDetected, V);
        break;
      }
      V = it->second;
      it = RemappedValues.find(V);
      if (it != RemappedValues.end())
        visited.insert(V);
    }
    return V;
  }

  bool AreLoadUsersTrivial(LoadInst *LI) {
    for (auto U : LI->users()) {
      if (CallInst *CI = dyn_cast<CallInst>(U)) {
        Function *F = CI->getCalledFunction();
        DxilModule &DM = F->getParent()->GetDxilModule();
        hlsl::OP *hlslOP = DM.GetOP();
        if (hlslOP->IsDxilOpFunc(F)) {
          hlsl::OP::OpCodeClass opClass;
          if (hlslOP->GetOpCodeClass(F, opClass) &&
            opClass == DXIL::OpCodeClass::CreateHandleForLib) {
            continue;
          }
        }
      }
      return false;
    }
    return true;
  }

  // This is used to quickly skip the common case where no work is needed
  bool AreGEPUsersTrivial(GEPOperator *GEP) {
    if (GlobalVariable *GV = LookupResourceGV(GEP)) {
      if (GEP->getPointerOperand() != LookupResourceGV(GEP))
        return false;
    }
    for (auto U : GEP->users()) {
      if (LoadInst *LI = dyn_cast<LoadInst>(U)) {
        if (AreLoadUsersTrivial(LI))
          continue;
      }
      return false;
    }
    return true;
  }

  // AssignResourceGVFromStore is used on pointer being stored to.
  // Follow GEP/Phi/Select up to Alloca, then CollectResourceGVUsers on Alloca
  void AssignResourceGVFromStore(GlobalVariable *GV, Value *V,
                                 SmallPtrSet<Value*, 4> &visited,
                                 bool bNonUniform) {
    // Prevent cycles as we search up
    if (visited.count(V) != 0)
      return;
    // Verify and skip if already processed
    auto it = ValueToResourceGV.find(V);
    if (it != ValueToResourceGV.end()) {
      if (it->second != GV) {
        m_Errors.ReportError(ResourceUseErrors::GVConflicts, V);
      }
      return;
    }
    if (AllocaInst *AI = dyn_cast<AllocaInst>(V)) {
      CollectResourceGVUsers(GV, AI, /*bAlloca*/true, bNonUniform);
      return;
    } else if (GEPOperator *GEP = dyn_cast<GEPOperator>(V)) {
      // follow the pointer up
      AssignResourceGVFromStore(GV, GEP->getPointerOperand(), visited, bNonUniform);
      return;
    } else if (PHINode *Phi = dyn_cast<PHINode>(V)) {
#ifdef SUPPORT_SELECT_ON_ALLOCA
      // follow all incoming values
      for (auto it : Phi->operand_values())
        AssignResourceGVFromStore(GV, it, visited, bNonUniform);
#else
      m_Errors.ReportError(ResourceUseErrors::AllocaUserDisallowed, V);
#endif
      return;
    } else if (SelectInst *Sel = dyn_cast<SelectInst>(V)) {
#ifdef SUPPORT_SELECT_ON_ALLOCA
      // follow all incoming values
      AssignResourceGVFromStore(GV, Sel->getTrueValue(), visited, bNonUniform);
      AssignResourceGVFromStore(GV, Sel->getFalseValue(), visited, bNonUniform);
#else
      m_Errors.ReportError(ResourceUseErrors::AllocaUserDisallowed, V);
#endif
      return;
    } else if (isa<GlobalVariable>(V) &&
               cast<GlobalVariable>(V)->getLinkage() ==
                    GlobalVariable::LinkageTypes::InternalLinkage) {
      // this is writing to global static, which is disallowed at this point.
      m_Errors.ReportError(ResourceUseErrors::StaticGVUsed, V);
      return;
    } else {
      // Most likely storing to output parameter
      m_Errors.ReportError(ResourceUseErrors::UserCallsWithResources, V);
      return;
    }
    return;
  }

  // Recursively mark values with GV, following users.
  // Starting value V should be GV itself.
  // Returns true if value/uses reference no other GV in map.
  void CollectResourceGVUsers(GlobalVariable *GV, Value *V, bool bAlloca = false, bool bNonUniform = false) {
    // Recursively tag value V and its users as using GV.
    auto it = ValueToResourceGV.find(V);
    if (it != ValueToResourceGV.end()) {
      if (it->second != GV) {
        m_Errors.ReportError(ResourceUseErrors::GVConflicts, V);
#ifdef SUPPORT_SELECT_ON_ALLOCA
      } else {
        // if select/phi, make sure bAlloca is consistent
        if (isa<PHINode>(V) || isa<SelectInst>(V))
          if ((bAlloca && AllocaSelects.count(V) == 0) ||
              (!bAlloca && Selects.count(V) == 0))
            m_Errors.ReportError(ResourceUseErrors::AllocaSelectConflict, V);
#endif
      }
      return;
    }
    ValueToResourceGV[V] = GV;
    if (GV == V) {
      // Just add and recurse users
      // make sure bAlloca is clear for users
      bAlloca = false;
    } else if (GEPOperator *GEP = dyn_cast<GEPOperator>(V)) {
      if (bAlloca)
        AllocaGEPs.insert(GEP);
      else if (!AreGEPUsersTrivial(GEP))
        GEPs.insert(GEP);
      else
        return; // Optimization: skip trivial GV->GEP->load->createHandle
      if (GetElementPtrInst *GEPInst = dyn_cast<GetElementPtrInst>(GEP)) {
        if (DxilMDHelper::IsMarkedNonUniform(GEPInst))
          bNonUniform = true;
      }
    } else if (LoadInst *LI = dyn_cast<LoadInst>(V)) {
      if (bAlloca)
        AllocaLoads.insert(LI);
      // clear bAlloca for users
      bAlloca = false;
      if (bNonUniform)
        NonUniformSet.insert(LI);
    } else if (StoreInst *SI = dyn_cast<StoreInst>(V)) {
      Stores.insert(SI);
      if (!bAlloca) {
        // Find and mark allocas this store could be storing to
        SmallPtrSet<Value*, 4> visited;
        AssignResourceGVFromStore(GV, SI->getPointerOperand(), visited, bNonUniform);
      }
      return;
    } else if (PHINode *Phi = dyn_cast<PHINode>(V)) {
      if (bAlloca) {
#ifdef SUPPORT_SELECT_ON_ALLOCA
        AllocaSelects.insert(Phi);
#else
        m_Errors.ReportError(ResourceUseErrors::AllocaUserDisallowed, V);
#endif
      } else {
        Selects.insert(Phi);
      }
    } else if (SelectInst *Sel = dyn_cast<SelectInst>(V)) {
      if (bAlloca) {
#ifdef SUPPORT_SELECT_ON_ALLOCA
        AllocaSelects.insert(Sel);
#else
        m_Errors.ReportError(ResourceUseErrors::AllocaUserDisallowed, V);
#endif
      } else {
        Selects.insert(Sel);
      }
    } else if (AllocaInst *AI = dyn_cast<AllocaInst>(V)) {
      Allocas.insert(AI);
      // set bAlloca for users
      bAlloca = true;
    } else if (Constant *C = dyn_cast<Constant>(V)) {
      // skip @llvm.used entry
      return;
    } else if (BitCastInst *BCI = dyn_cast<BitCastInst>(V)) {
      DXASSERT(onlyUsedByLifetimeMarkers(BCI),
               "expected bitcast to only be used by lifetime intrinsics");
      return;
    } else if (bAlloca) {
      m_Errors.ReportError(ResourceUseErrors::AllocaUserDisallowed, V);
    } else {
      // Must be createHandleForLib or user function call.
      CallInst *CI = cast<CallInst>(V);
      Function *F = CI->getCalledFunction();
      DxilModule &DM = GV->getParent()->GetDxilModule();
      hlsl::OP *hlslOP = DM.GetOP();
      if (hlslOP->IsDxilOpFunc(F)) {
        hlsl::OP::OpCodeClass opClass;
        if (hlslOP->GetOpCodeClass(F, opClass) &&
            opClass == DXIL::OpCodeClass::CreateHandleForLib) {
          Handles.insert(CI);
          if (bNonUniform)
            NonUniformSet.insert(CI);
          return;
        }
      }
      // This could be user call with resource param, which is disallowed for lib_6_3
      m_Errors.ReportError(ResourceUseErrors::UserCallsWithResources, V);
      return;
    }

    // Recurse users
    for (auto U : V->users())
      CollectResourceGVUsers(GV, U, bAlloca, bNonUniform);
    return;
  }

  // Remove conflicting values from sets before
  // transforming the remainder.
  void RemoveConflictingValue(Value* V) {
    bool bRemoved = false;
    if (isa<GEPOperator>(V)) {
      bRemoved = GEPs.remove(V) || AllocaGEPs.remove(V);
    } else if (isa<LoadInst>(V)) {
      bRemoved = AllocaLoads.remove(V);
    } else if (isa<StoreInst>(V)) {
      bRemoved = Stores.remove(V);
    } else if (isa<PHINode>(V) || isa<SelectInst>(V)) {
      bRemoved = Selects.remove(V);
#ifdef SUPPORT_SELECT_ON_ALLOCA
      bRemoved |= AllocaSelects.remove(V);
#endif
    } else if (isa<AllocaInst>(V)) {
      bRemoved = Allocas.remove(V);
    } else if (isa<CallInst>(V)) {
      bRemoved = Handles.remove(V);
      return; // don't recurse
    }
    if (bRemoved) {
      // Recurse users
      for (auto U : V->users())
        RemoveConflictingValue(U);
    }
  }
  void RemoveConflicts() {
    for (auto V : m_Errors.ErrorSets[ResourceUseErrors::GVConflicts]) {
      RemoveConflictingValue(V);
      ValueToResourceGV.erase(V);
    }
  }

  void CreateSelects() {
    if (Selects.empty()
#ifdef SUPPORT_SELECT_ON_ALLOCA
        && AllocaSelects.empty()
#endif
        )
      return;
    LLVMContext &Ctx =
#ifdef SUPPORT_SELECT_ON_ALLOCA
      Selects.empty() ? AllocaSelects[0]->getContext() :
#endif
      Selects[0]->getContext();
    Type *i32Ty = IntegerType::getInt32Ty(Ctx);
#ifdef SUPPORT_SELECT_ON_ALLOCA
    for (auto &SelectSet : {Selects, AllocaSelects}) {
      bool bAlloca = !(&SelectSet == &Selects);
#else
    for (auto &SelectSet : { Selects }) {
#endif
      for (auto pValue : SelectSet) {
        Type *SelectTy = i32Ty;
#ifdef SUPPORT_SELECT_ON_ALLOCA
        // For alloca case, type needs to match dimensionality of incoming value
        if (bAlloca) {
          // TODO: Not sure if this case will actually work
          //      (or whether it can even be generated from HLSL)
          Type *Ty = pValue->getType();
          SmallVector<unsigned, 4> dims;
          unsigned dim = CountArrayDimensions(Ty, &dims);
          for (unsigned i = 0; i < dim; i++)
            SelectTy = ArrayType::get(SelectTy, (uint64_t)dims[dim - i - 1]);
          if (Ty->isPointerTy())
            SelectTy = PointerType::get(SelectTy, 0);
        }
#endif
        Value *UndefValue = UndefValue::get(SelectTy);
        if (PHINode *Phi = dyn_cast<PHINode>(pValue)) {
          GlobalVariable *GV = LookupResourceGV(Phi);
          if (!GV)
            continue; // skip value removed due to conflict
          IRBuilder<> PhiBuilder(Phi);
          unsigned gvDim = CountArrayDimensions(GV->getType());
          IndexVector &idxVector = ResToIdxReplacement[Phi];
          idxVector.resize(gvDim, nullptr);
          unsigned numIncoming = Phi->getNumIncomingValues();
          for (unsigned i = 0; i < gvDim; i++) {
            PHINode *newPhi = PhiBuilder.CreatePHI(SelectTy, numIncoming);
            NewSelects.insert(newPhi);
            idxVector[i] = newPhi;
            for (unsigned j = 0; j < numIncoming; j++) {
              // Set incoming values to undef until next pass
              newPhi->addIncoming(UndefValue, Phi->getIncomingBlock(j));
            }
          }
        } else if (SelectInst *Sel = dyn_cast<SelectInst>(pValue)) {
          GlobalVariable *GV = LookupResourceGV(Sel);
          if (!GV)
            continue; // skip value removed due to conflict
          IRBuilder<> Builder(Sel);
          unsigned gvDim = CountArrayDimensions(GV->getType());
          IndexVector &idxVector = ResToIdxReplacement[Sel];
          idxVector.resize(gvDim, nullptr);
          for (unsigned i = 0; i < gvDim; i++) {
            Value *newSel = Builder.CreateSelect(Sel->getCondition(), UndefValue, UndefValue);
            NewSelects.insert(newSel);
            idxVector[i] = newSel;
          }
        } else {
          DXASSERT(false, "otherwise, non-select/phi in Selects set");
        }
      }
    }
  }

  // Create index allocas to replace resource allocas
  void CreateIndexAllocas() {
    if (Allocas.empty())
      return;
    Type *i32Ty = IntegerType::getInt32Ty(Allocas[0]->getContext());
    for (auto pValue : Allocas) {
      AllocaInst *pAlloca = cast<AllocaInst>(pValue);
      GlobalVariable *GV = LookupResourceGV(pAlloca);
      if (!GV)
        continue; // skip value removed due to conflict
      IRBuilder<> AllocaBuilder(pAlloca);
      unsigned gvDim = CountArrayDimensions(GV->getType());
      SmallVector<unsigned, 4> dimVector;
      unsigned allocaTyDim = CountArrayDimensions(pAlloca->getType(), &dimVector);
      Type *pIndexType = i32Ty;
      for (unsigned i = 0; i < allocaTyDim; i++) {
        pIndexType = ArrayType::get(pIndexType, dimVector[allocaTyDim - i - 1]);
      }
      Value *arraySize = pAlloca->getArraySize();
      IndexVector &idxVector = ResToIdxReplacement[pAlloca];
      idxVector.resize(gvDim, nullptr);
      for (unsigned i = 0; i < gvDim; i++) {
        AllocaInst *pAlloca = AllocaBuilder.CreateAlloca(pIndexType, arraySize);
        pAlloca->setAlignment(4);
        idxVector[i] = pAlloca;
      }
    }
  }

  // Add corresponding GEPs for index allocas
  IndexVector &ReplaceAllocaGEP(GetElementPtrInst *GEP) {
    IndexVector &idxVector = ResToIdxReplacement[GEP];
    if (!idxVector.empty())
      return idxVector;

    Value *Ptr = GEP->getPointerOperand();

    // Recurse for partial GEPs
    IndexVector &ptrIndices = isa<GetElementPtrInst>(Ptr) ?
      ReplaceAllocaGEP(cast<GetElementPtrInst>(Ptr)) : ResToIdxReplacement[Ptr];

    IRBuilder<> Builder(GEP);
    SmallVector<Value*, 4> gepIndices;
    for (auto it = GEP->idx_begin(), idxEnd = GEP->idx_end(); it != idxEnd; it++)
      gepIndices.push_back(*it);
    idxVector.resize(ptrIndices.size(), nullptr);
    for (unsigned i = 0; i < ptrIndices.size(); i++) {
      idxVector[i] = Builder.CreateInBoundsGEP(ptrIndices[i], gepIndices);
    }
    return idxVector;
  }

  void ReplaceAllocaGEPs() {
    for (auto V : AllocaGEPs) {
      ReplaceAllocaGEP(cast<GetElementPtrInst>(V));
    }
  }

  void ReplaceAllocaLoads() {
    for (auto V : AllocaLoads) {
      LoadInst *LI = cast<LoadInst>(V);
      Value *Ptr = LI->getPointerOperand();
      IRBuilder<> Builder(LI);
      IndexVector &idxVector = ResToIdxReplacement[V];
      IndexVector &ptrIndices = ResToIdxReplacement[Ptr];
      idxVector.resize(ptrIndices.size(), nullptr);
      for (unsigned i = 0; i < ptrIndices.size(); i++) {
        idxVector[i] = Builder.CreateLoad(ptrIndices[i]);
      }
    }
  }

  // Add GEP to ResToIdxReplacement with indices from incoming + GEP
  IndexVector &ReplaceGVGEPs(GEPOperator *GEP) {
    IndexVector &idxVector = ResToIdxReplacement[GEP];
    // Skip if already done
    // (we recurse into partial GEP and iterate all GEPs)
    if (!idxVector.empty())
      return idxVector;

    Type *i32Ty = IntegerType::getInt32Ty(GEP->getContext());
    Constant *Zero = Constant::getIntegerValue(i32Ty, APInt(32, 0));

    Value *Ptr = GEP->getPointerOperand();

    unsigned idx = 0;
    if (GlobalVariable *GV = dyn_cast<GlobalVariable>(Ptr)) {
      unsigned gvDim = CountArrayDimensions(GV->getType());
      idxVector.resize(gvDim, Zero);
    } else if (isa<GEPOperator>(Ptr) || isa<PHINode>(Ptr) || isa<SelectInst>(Ptr)) {
      // Recurse for partial GEPs
      IndexVector &ptrIndices = isa<GEPOperator>(Ptr) ?
        ReplaceGVGEPs(cast<GEPOperator>(Ptr)) : ResToIdxReplacement[Ptr];
      unsigned ptrDim = CountArrayDimensions(Ptr->getType());
      unsigned gvDim = ptrIndices.size();
      DXASSERT(ptrDim <= gvDim, "otherwise incoming pointer has more dimensions than associated GV");
      unsigned gepStart = gvDim - ptrDim;
      // Copy indices and add ours
      idxVector.resize(ptrIndices.size(), Zero);
      for (; idx < gepStart; idx++)
        idxVector[idx] = ptrIndices[idx];
    }
    if (GEP->hasIndices()) {
      auto itIdx = GEP->idx_begin();
      ++itIdx;  // Always skip leading zero (we don't support GV+n pointer arith)
      while (itIdx != GEP->idx_end())
        idxVector[idx++] = *itIdx++;
    }
    return idxVector;
  }

  // Add GEPs to ResToIdxReplacement and update loads
  void ReplaceGVGEPs() {
    if (GEPs.empty())
      return;
    for (auto V : GEPs) {
      GEPOperator *GEP = cast<GEPOperator>(V);
      IndexVector &gepVector = ReplaceGVGEPs(GEP);
      for (auto U : GEP->users()) {
        if (LoadInst *LI = dyn_cast<LoadInst>(U)) {
          // Just copy incoming indices
          ResToIdxReplacement[LI] = gepVector;
        }
      }
    }
  }

  // Create new index stores for incoming indices
  void ReplaceStores() {
    // generate stores of incoming indices to corresponding index pointers
    if (Stores.empty())
      return;
    Type *i32Ty = IntegerType::getInt32Ty(Stores[0]->getContext());
    for (auto V : Stores) {
      StoreInst *SI = cast<StoreInst>(V);
      IRBuilder<> Builder(SI);
      IndexVector &idxVector = ResToIdxReplacement[SI];
      Value *Ptr = SI->getPointerOperand();
      Value *Val = SI->getValueOperand();
      IndexVector &ptrIndices = ResToIdxReplacement[Ptr];
      IndexVector &valIndices = ResToIdxReplacement[Val];
      // If Val is not found, it is treated as an undef value that will translate
      // to an undef index, which may still be valid if it's never used.
      Value *UndefIndex = valIndices.size() > 0 ? nullptr : UndefValue::get(i32Ty);
      DXASSERT_NOMSG(valIndices.size() == 0 || ptrIndices.size() == valIndices.size());
      idxVector.resize(ptrIndices.size(), nullptr);
      for (unsigned i = 0; i < idxVector.size(); i++) {
        idxVector[i] = Builder.CreateStore(
          UndefIndex ? UndefIndex : valIndices[i],
          ptrIndices[i]);
      }
    }
  }

  // For each Phi/Select: update matching incoming values for new phis
  void UpdateSelects() {
    if (Selects.empty())
      return;
    Type *i32Ty = IntegerType::getInt32Ty(Selects[0]->getContext());
    for (auto V : Selects) {
      // update incoming index values corresponding to incoming resource values
      IndexVector &idxVector = ResToIdxReplacement[V];
      Instruction *I = cast<Instruction>(V);
      unsigned numOperands = I->getNumOperands();
      unsigned startOp = isa<PHINode>(V) ? 0 : 1;
      for (unsigned iOp = startOp; iOp < numOperands; iOp++) {
        Value *Val = I->getOperand(iOp);
        IndexVector &incomingIndices = ResToIdxReplacement[Val];
        // If Val is not found, it is treated as an undef value that will translate
        // to an undef index, which may still be valid if it's never used.
        Value *UndefIndex = incomingIndices.size() > 0 ? nullptr : UndefValue::get(i32Ty);
        DXASSERT_NOMSG(incomingIndices.size() == 0 || idxVector.size() == incomingIndices.size());
        for (unsigned i = 0; i < idxVector.size(); i++) {
          // must be instruction (phi/select)
          Instruction *indexI = cast<Instruction>(idxVector[i]);
          indexI->setOperand(iOp,
            UndefIndex ? UndefIndex : incomingIndices[i]);
        }

        // Now clear incoming operand (adding to cleanup) to break cycles
        if (Instruction *OpI = dyn_cast<Instruction>(I->getOperand(iOp)))
          CleanupInsts.insert(OpI);
        I->setOperand(iOp, UndefValue::get(I->getType()));
      }
    }
  }

  // ReplaceHandles
  //  - iterate handles
  //    - insert GEP using new indices associated with resource value
  //    - load resource from new GEP
  //    - replace resource use in createHandleForLib with new load
  // Assumes: no users of handle are phi/select or store
  void ReplaceHandles() {
    if (Handles.empty())
      return;
    Type *i32Ty = IntegerType::getInt32Ty(Handles[0]->getContext());
    Constant *Zero = Constant::getIntegerValue(i32Ty, APInt(32, 0));
    for (auto V : Handles) {
      CallInst *CI = cast<CallInst>(V);
      DxilInst_CreateHandleForLib createHandle(CI);
      Value *res = createHandle.get_Resource();
      // Skip extra work if nothing between load and create handle
      if (LoadInst *LI = dyn_cast<LoadInst>(res)) {
        Value *Ptr = LI->getPointerOperand();
        if (GEPOperator *GEP = dyn_cast<GEPOperator>(Ptr))
          Ptr = GEP->getPointerOperand();
        if (isa<GlobalVariable>(Ptr))
          continue;
      }
      GlobalVariable *GV = LookupResourceGV(res);
      if (!GV)
        continue; // skip value removed due to conflict
      IRBuilder<> Builder(CI);
      IndexVector &idxVector = ResToIdxReplacement[res];
      DXASSERT(idxVector.size() == CountArrayDimensions(GV->getType()), "replacements empty or invalid");
      SmallVector<Value*, 4> gepIndices;
      gepIndices.push_back(Zero);
      for (auto idxVal : idxVector)
        gepIndices.push_back(LookupValue(idxVal));
      Value *GEP = Builder.CreateInBoundsGEP(GV, gepIndices);
      // Mark new GEP instruction non-uniform if necessary
      if (NonUniformSet.count(res) != 0 || NonUniformSet.count(CI) != 0)
        if (GetElementPtrInst *GEPInst = dyn_cast<GetElementPtrInst>(GEP))
          DxilMDHelper::MarkNonUniform(GEPInst);
      LoadInst *LI = Builder.CreateLoad(GEP);
      createHandle.set_Resource(LI);
      if (Instruction *resI = dyn_cast<Instruction>(res))
        CleanupInsts.insert(resI);
    }
  }

  // Delete unused CleanupInsts, restarting when changed
  // Return true if something was deleted
  bool CleanupUnusedValues() {
    //  - delete unused CleanupInsts, restarting when changed
    bool bAnyChanges = false;
    bool bChanged = false;
    do {
      bChanged = false;
      for (auto it = CleanupInsts.begin(); it != CleanupInsts.end();) {
        Instruction *I = *(it++);
        if (I->user_empty()) {
          // Add instructions operands CleanupInsts
          for (unsigned iOp = 0; iOp < I->getNumOperands(); iOp++) {
            if (Instruction *opI = dyn_cast<Instruction>(I->getOperand(iOp)))
              CleanupInsts.insert(opI);
          }
          I->eraseFromParent();
          CleanupInsts.erase(I);
          bChanged = true;
        }
      }
      if (bChanged)
        bAnyChanges = true;
    } while (bChanged);
    return bAnyChanges;
  }

  void SimplifyMerges() {
    // Loop if changed
    bool bChanged = false;
    do {
      bChanged = false;
      for (auto V : NewSelects) {
        if (LookupValue(V) != V)
          continue;
        Instruction *I = cast<Instruction>(V);
        unsigned startOp = isa<PHINode>(I) ? 0 : 1;
        Value *newV = dxilutil::MergeSelectOnSameValue(
          cast<Instruction>(V), startOp, I->getNumOperands());
        if (newV) {
          RemappedValues[V] = newV;
          bChanged = true;
        }
      }
    } while (bChanged);
  }

  void CleanupDeadInsts() {
    // Assuming everything was successful:
    // delete stores to allocas to remove cycles
    for (auto V : Stores) {
      StoreInst *SI = cast<StoreInst>(V);
      if (Instruction *I = dyn_cast<Instruction>(SI->getValueOperand()))
        CleanupInsts.insert(I);
      if (Instruction *I = dyn_cast<Instruction>(SI->getPointerOperand()))
        CleanupInsts.insert(I);
      SI->eraseFromParent();
    }
    CleanupUnusedValues();
  }

  void VerifyComplete(DxilModule &DM) {
    // Check that all handles now resolve to a global variable, otherwise,
    // they are likely loading from resource function parameter, which
    // is disallowed.
    hlsl::OP *hlslOP = DM.GetOP();
    for (Function &F : DM.GetModule()->functions()) {
      if (hlslOP->IsDxilOpFunc(&F)) {
        hlsl::OP::OpCodeClass opClass;
        if (hlslOP->GetOpCodeClass(&F, opClass) &&
          opClass == DXIL::OpCodeClass::CreateHandleForLib) {
          for (auto U : F.users()) {
            CallInst *CI = cast<CallInst>(U);
            if (m_Errors.ErrorUsers.count(CI))
              continue;   // Error already reported
            DxilInst_CreateHandleForLib createHandle(CI);
            Value *res = createHandle.get_Resource();
            LoadInst *LI = dyn_cast<LoadInst>(res);
            if (LI) {
              Value *Ptr = LI->getPointerOperand();
              if (GEPOperator *GEP = dyn_cast<GEPOperator>(Ptr))
                Ptr = GEP->getPointerOperand();
              if (isa<GlobalVariable>(Ptr))
                continue;
            }
            // handle wasn't processed
            // Right now, the most likely cause is user call with resources, but
            // this should be updated if there are other reasons for this to happen.
            m_Errors.ReportError(ResourceUseErrors::UserCallsWithResources, U);
          }
        }
      }
    }
  }

  // Fix resource global variable properties to external constant
  bool SetExternalConstant(GlobalVariable *GV) {
    if (GV->hasInitializer() || !GV->isConstant() ||
        GV->getLinkage() != GlobalVariable::LinkageTypes::ExternalLinkage) {
      GV->setInitializer(nullptr);
      GV->setConstant(true);
      GV->setLinkage(GlobalVariable::LinkageTypes::ExternalLinkage);
      return true;
    }
    return false;
  }

  bool CollectResources(DxilModule &DM) {
    bool bChanged = false;
    for (const auto &res : DM.GetCBuffers()) {
      if (GlobalVariable *GV = dyn_cast<GlobalVariable>(res->GetGlobalSymbol())) {
        bChanged |= SetExternalConstant(GV);
        CollectResourceGVUsers(GV, GV);
      }
    }
    for (const auto &res : DM.GetSRVs()) {
      if (GlobalVariable *GV = dyn_cast<GlobalVariable>(res->GetGlobalSymbol())) {
        bChanged |= SetExternalConstant(GV);
        CollectResourceGVUsers(GV, GV);
      }
    }
    for (const auto &res : DM.GetUAVs()) {
      if (GlobalVariable *GV = dyn_cast<GlobalVariable>(res->GetGlobalSymbol())) {
        bChanged |= SetExternalConstant(GV);
        CollectResourceGVUsers(GV, GV);
      }
    }
    for (const auto &res : DM.GetSamplers()) {
      if (GlobalVariable *GV = dyn_cast<GlobalVariable>(res->GetGlobalSymbol())) {
        bChanged |= SetExternalConstant(GV);
        CollectResourceGVUsers(GV, GV);
      }
    }
    return bChanged;
  }

  void DoTransform() {
    RemoveConflicts();
    CreateSelects();
    CreateIndexAllocas();
    ReplaceAllocaGEPs();
    ReplaceAllocaLoads();
    ReplaceGVGEPs();
    ReplaceStores();
    UpdateSelects();
    SimplifyMerges();
    ReplaceHandles();
    if (!m_Errors.ErrorsReported())
      CleanupDeadInsts();
  }

  bool ErrorsReported() {
    return m_Errors.ErrorsReported();
  }

  bool runOnModule(llvm::Module &M) {
    DxilModule &DM = M.GetOrCreateDxilModule();

    bool bChanged = CollectResources(DM);

    // If no selects or allocas are involved, there isn't anything to do
    if (Selects.empty() && Allocas.empty())
      return bChanged;

    DoTransform();
    VerifyComplete(DM);

    return true;
  }
};

class DxilLegalizeResources : public ModulePass {
public:
  static char ID; // Pass identification, replacement for typeid
  explicit DxilLegalizeResources()
    : ModulePass(ID) {}

  const char *getPassName() const override {
    return "DXIL Legalize Resource Use";
  }

  bool runOnModule(Module &M) override {
    LegalizeResourceUseHelper helper;
    return helper.runOnModule(M);
  }

private:
};

} // namespace

char DxilLegalizeResources::ID = 0;

ModulePass *llvm::createDxilLegalizeResources() {
  return new DxilLegalizeResources();
}

INITIALIZE_PASS(DxilLegalizeResources,
  "hlsl-dxil-legalize-resources",
  "DXIL legalize resource use", false, false)


bool DxilLowerCreateHandleForLib::RemovePhiOnResource() {
  LegalizeResourceUseHelper helper;
  bool bChanged = helper.runOnModule(*m_DM->GetModule());
  if (helper.ErrorsReported())
    m_bLegalizationFailed = true;
  return bChanged;
}


// LegacyLayout.
namespace {

StructType *UpdateStructTypeForLegacyLayout(StructType *ST,
                                            DxilTypeSystem &TypeSys, Module &M);

Type *UpdateFieldTypeForLegacyLayout(Type *Ty,
                                     DxilFieldAnnotation &annotation,
                                     DxilTypeSystem &TypeSys, Module &M) {
  DXASSERT(!Ty->isPointerTy(), "struct field should not be a pointer");

  if (Ty->isArrayTy()) {
    Type *EltTy = Ty->getArrayElementType();
    Type *UpdatedTy =
        UpdateFieldTypeForLegacyLayout(EltTy, annotation, TypeSys, M);
    if (EltTy == UpdatedTy)
      return Ty;
    else
      return ArrayType::get(UpdatedTy, Ty->getArrayNumElements());
  } else if (hlsl::HLMatrixType::isa(Ty)) {
    DXASSERT(annotation.HasMatrixAnnotation(), "must a matrix");
    HLMatrixType MatTy = HLMatrixType::cast(Ty);
    unsigned rows = MatTy.getNumRows();
    unsigned cols = MatTy.getNumColumns();
    Type *EltTy = MatTy.getElementTypeForReg();

    // Get cols and rows from annotation.
    const DxilMatrixAnnotation &matrix = annotation.GetMatrixAnnotation();
    if (matrix.Orientation == MatrixOrientation::RowMajor) {
      rows = matrix.Rows;
      cols = matrix.Cols;
    } else {
      DXASSERT_NOMSG(matrix.Orientation == MatrixOrientation::ColumnMajor);
      cols = matrix.Rows;
      rows = matrix.Cols;
    }

    EltTy =
        UpdateFieldTypeForLegacyLayout(EltTy, annotation, TypeSys, M);
    Type *rowTy = VectorType::get(EltTy, cols);

    // Matrix should be aligned like array if rows > 1,
    // otherwise, it's just like a vector.
    if (rows > 1)
      return ArrayType::get(rowTy, rows);
    else
      return rowTy;
  } else if (StructType *ST = dyn_cast<StructType>(Ty)) {
    return UpdateStructTypeForLegacyLayout(ST, TypeSys, M);
  } else if (Ty->isVectorTy()) {
    Type *EltTy = Ty->getVectorElementType();
    Type *UpdatedTy =
        UpdateFieldTypeForLegacyLayout(EltTy, annotation, TypeSys, M);
    if (EltTy == UpdatedTy)
      return Ty;
    else
      return VectorType::get(UpdatedTy, Ty->getVectorNumElements());
  } else {
    Type *i32Ty = Type::getInt32Ty(Ty->getContext());
    // Basic types.
    if (Ty->isHalfTy()) {
      return Type::getFloatTy(Ty->getContext());
    } else if (IntegerType *ITy = dyn_cast<IntegerType>(Ty)) {
      if (ITy->getBitWidth() < 32)
        return i32Ty;
      else
        return Ty;
    } else
      return Ty;
  }
}

StructType *UpdateStructTypeForLegacyLayout(StructType *ST,
                                            DxilTypeSystem &TypeSys,
                                            Module &M) {
  bool bUpdated = false;
  unsigned fieldsCount = ST->getNumElements();
  std::vector<Type *> fieldTypes(fieldsCount);
  DxilStructAnnotation *SA = TypeSys.GetStructAnnotation(ST);

  // After reflection is stripped from library, this will be null if no update is required.
  if (!SA) {
    return ST;
  }

  if (SA->IsEmptyStruct()) {
    return ST;
  }

  for (unsigned i = 0; i < fieldsCount; i++) {
    Type *EltTy = ST->getElementType(i);
    Type *UpdatedTy = UpdateFieldTypeForLegacyLayout(
        EltTy, SA->GetFieldAnnotation(i), TypeSys, M);
    fieldTypes[i] = UpdatedTy;
    if (EltTy != UpdatedTy)
      bUpdated = true;
  }

  if (!bUpdated) {
    return ST;
  } else {
    std::string legacyName = "dx.alignment.legacy." + ST->getName().str();
    if (StructType *legacyST = M.getTypeByName(legacyName))
      return legacyST;

    StructType *NewST =
        StructType::create(ST->getContext(), fieldTypes, legacyName);
    DxilStructAnnotation *NewSA = TypeSys.AddStructAnnotation(NewST);
    // Clone annotation.
    *NewSA = *SA;
    // Make sure we set the struct type back to the new one, since the
    // clone would have clobbered it with the old one.
    NewSA->SetStructType(NewST);
    return NewST;
  }
}

void UpdateStructTypeForLegacyLayout(DxilResourceBase &Res,
                                     DxilTypeSystem &TypeSys, Module &M) {
  Constant *Symbol = Res.GetGlobalSymbol();
  Type *ElemTy = Symbol->getType()->getPointerElementType();
  // Support Array of ConstantBuffer/StructuredBuffer.
  llvm::SmallVector<unsigned, 4> arrayDims;
  ElemTy = dxilutil::StripArrayTypes(ElemTy, &arrayDims);
  StructType *ST = cast<StructType>(ElemTy);
  if (ST->isOpaque()) {
    DXASSERT(Res.GetClass() == DxilResourceBase::Class::CBuffer,
             "Only cbuffer can have opaque struct.");
    return;
  }

  Type *UpdatedST =
      UpdateStructTypeForLegacyLayout(ST, TypeSys, M);
  if (ST != UpdatedST) {
    // Support Array of ConstantBuffer/StructuredBuffer.
    UpdatedST = dxilutil::WrapInArrayTypes(UpdatedST, arrayDims);
    GlobalVariable *NewGV = cast<GlobalVariable>(
        M.getOrInsertGlobal(Symbol->getName().str() + "_legacy", UpdatedST));
    Res.SetGlobalSymbol(NewGV);
    // Delete old GV.
    for (auto UserIt = Symbol->user_begin(); UserIt != Symbol->user_end();) {
      Value *User = *(UserIt++);
      if (Instruction *I = dyn_cast<Instruction>(User)) {
        if (!User->user_empty())
          I->replaceAllUsesWith(UndefValue::get(I->getType()));

        I->eraseFromParent();
      } else {
        ConstantExpr *CE = cast<ConstantExpr>(User);
        if (!CE->user_empty())
          CE->replaceAllUsesWith(UndefValue::get(CE->getType()));
      }
    }
    Symbol->removeDeadConstantUsers();

    if (GlobalVariable *GV = dyn_cast<GlobalVariable>(Symbol))
      GV->eraseFromParent();
  }
}

void UpdateStructTypeForLegacyLayoutOnDM(DxilModule &DM) {
  DxilTypeSystem &TypeSys = DM.GetTypeSystem();
  Module &M = *DM.GetModule();
  for (auto &CBuf : DM.GetCBuffers()) {
    UpdateStructTypeForLegacyLayout(*CBuf.get(), TypeSys, M);
  }

  for (auto &UAV : DM.GetUAVs()) {
    if (DXIL::IsStructuredBuffer(UAV->GetKind()))
      UpdateStructTypeForLegacyLayout(*UAV.get(), TypeSys, M);
  }

  for (auto &SRV : DM.GetSRVs()) {
    if (SRV->IsStructuredBuffer() || SRV->IsTBuffer())
      UpdateStructTypeForLegacyLayout(*SRV.get(), TypeSys, M);
  }
}

} // namespace

void DxilLowerCreateHandleForLib::FailOnPoisonResources() {
  // A previous pass replaced all undef resources with constant zero resources.
  // If those made it here, the program is malformed.
  for (Function &Func : this->m_DM->GetModule()->functions()) {
    hlsl::OP::OpCodeClass OpcodeClass;
    if (m_DM->GetOP()->GetOpCodeClass(&Func, OpcodeClass)
      && OpcodeClass == OP::OpCodeClass::CreateHandleForLib) {
      Type *ResTy = Func.getFunctionType()->getParamType(
        DXIL::OperandIndex::kCreateHandleForLibResOpIdx);
      Constant *PoisonRes = ConstantAggregateZero::get(ResTy);
      for (User *PoisonUser : PoisonRes->users())
        if (Instruction *PoisonUserInst = dyn_cast<Instruction>(PoisonUser))
          dxilutil::EmitResMappingError(PoisonUserInst);
    }
  }
}

void DxilLowerCreateHandleForLib::UpdateStructTypeForLegacyLayout() {
  UpdateStructTypeForLegacyLayoutOnDM(*m_DM);
}

// Change ResourceSymbol to undef if don't need.
void DxilLowerCreateHandleForLib::UpdateResourceSymbols() {
  auto UpdateResourceSymbol = [](DxilResourceBase *res) {
    if (GlobalVariable *GV = dyn_cast<GlobalVariable>(res->GetGlobalSymbol())) {
      GV->removeDeadConstantUsers();
      DXASSERT(GV->user_empty(), "else resource not lowered");
      res->SetGlobalSymbol(UndefValue::get(GV->getType()));
    }
  };

  for (auto &&C : m_DM->GetCBuffers()) {
    UpdateResourceSymbol(C.get());
  }
  for (auto &&Srv : m_DM->GetSRVs()) {
    UpdateResourceSymbol(Srv.get());
  }
  for (auto &&Uav : m_DM->GetUAVs()) {
    UpdateResourceSymbol(Uav.get());
  }
  for (auto &&S : m_DM->GetSamplers()) {
    UpdateResourceSymbol(S.get());
  }
}

// Lower createHandleForLib
namespace {

void ReplaceResourceUserWithHandle(
    DxilResource &res,
    LoadInst *load, Value *handle)
{
  for (auto resUser = load->user_begin(); resUser != load->user_end();) {
    Value *V = *(resUser++);
    CallInst *CI = dyn_cast<CallInst>(V);
    DxilInst_CreateHandleForLib createHandle(CI);
    DXASSERT(createHandle, "must be createHandle");
    CI->replaceAllUsesWith(handle);
    CI->eraseFromParent();
  }

  if (res.GetClass() == DXIL::ResourceClass::UAV) {
    // Before this pass, the global resources might not have been mapped with all the uses.
    // Now we're 100% sure who uses what resources (otherwise the compilation would have failed),
    // so we do a round on marking UAV's as having counter.
    static auto IsDxilOp = [](Value *V, hlsl::OP::OpCode Op) -> bool {
      Instruction *I = dyn_cast<Instruction>(V);
      if (!I)
        return false;
      return hlsl::OP::IsDxilOpFuncCallInst(I, Op);
    };

    // Search all users for update counter
    for (User *U : handle->users()) {
      if (IsDxilOp(U, hlsl::OP::OpCode::BufferUpdateCounter)) {
        res.SetHasCounter(true);
      }
      else if (IsDxilOp(U, hlsl::OP::OpCode::AnnotateHandle)) {
        for (User *UU : U->users()) {
          if (IsDxilOp(UU, hlsl::OP::OpCode::BufferUpdateCounter))
            res.SetHasCounter(true);
        }
      }
    }
  }

  load->eraseFromParent();
}

} // namespace
void DxilLowerCreateHandleForLib::TranslateDxilResourceUses(
    DxilResourceBase &res) {
  OP *hlslOP = m_DM->GetOP();
  Function *createHandle = hlslOP->GetOpFunc(
      OP::OpCode::CreateHandle, llvm::Type::getVoidTy(m_DM->GetCtx()));
  Value *opArg = hlslOP->GetU32Const((unsigned)OP::OpCode::CreateHandle);
  bool isViewResource = res.GetClass() == DXIL::ResourceClass::SRV ||
                        res.GetClass() == DXIL::ResourceClass::UAV;
  bool isROV = isViewResource && static_cast<DxilResource &>(res).IsROV();
  std::string handleName =
      (res.GetGlobalName() + Twine("_") + Twine(res.GetResClassName())).str();
  if (isViewResource)
    handleName += (Twine("_") + Twine(res.GetResDimName())).str();
  if (isROV)
    handleName += "_ROV";

  Value *resClassArg = hlslOP->GetU8Const(
      static_cast<std::underlying_type<DxilResourceBase::Class>::type>(
          res.GetClass()));
  Value *resIDArg = hlslOP->GetU32Const(res.GetID());
  // resLowerBound will be added after allocation in DxilCondenseResources.
  Value *resLowerBound = hlslOP->GetU32Const(res.GetLowerBound());

  Value *isUniformRes = hlslOP->GetI1Const(0);

  Value *GV = res.GetGlobalSymbol();
  DXASSERT(isa<GlobalValue>(GV), "DxilLowerCreateHandleForLib cannot deal with unused resources.");

  Module *pM = m_DM->GetModule();
  // TODO: add debug info to create handle.
  DIVariable *DIV = nullptr;
  DILocation *DL = nullptr;
  if (m_HasDbgInfo) {
    DebugInfoFinder &Finder = m_DM->GetOrCreateDebugInfoFinder();
    DIV = dxilutil::FindGlobalVariableDebugInfo(cast<GlobalVariable>(GV), Finder);
    if (DIV)
      // TODO: how to get col?
      DL =
          DILocation::get(pM->getContext(), DIV->getLine(), 1, DIV->getScope());
  }

  bool isResArray = res.GetRangeSize() > 1;
  std::unordered_map<Function *, Instruction *> handleMapOnFunction;

  Value *createHandleArgs[] = {opArg, resClassArg, resIDArg, resLowerBound,
                               isUniformRes};

  for (iplist<Function>::iterator F : pM->getFunctionList()) {
    if (!F->isDeclaration()) {
      if (!isResArray) {
        IRBuilder<> Builder(dxilutil::FirstNonAllocaInsertionPt(F));
        if (m_HasDbgInfo) {
          // TODO: set debug info.
          // Builder.SetCurrentDebugLocation(DL);
        }
        handleMapOnFunction[F] =
            Builder.CreateCall(createHandle, createHandleArgs, handleName);
      }
    }
  }

  for (auto U = GV->user_begin(), E = GV->user_end(); U != E;) {
    User *user = *(U++);
    // Skip unused user.
    if (user->user_empty())
      continue;

    if (LoadInst *ldInst = dyn_cast<LoadInst>(user)) {
      Function *userF = ldInst->getParent()->getParent();
      DXASSERT(handleMapOnFunction.count(userF), "must exist");
      Value *handle = handleMapOnFunction[userF];
<<<<<<< HEAD
      ReplaceResourceUserWithHandle(ldInst, handle);
    } else if (GEPOperator *GEP = dyn_cast<GEPOperator>(user)) {
=======
      ReplaceResourceUserWithHandle(static_cast<DxilResource &>(res), ldInst, handle);
    } else {
      DXASSERT(dyn_cast<GEPOperator>(user) != nullptr,
               "else AddOpcodeParamForIntrinsic in CodeGen did not patch uses "
               "to only have ld/st refer to temp object");
      GEPOperator *GEP = cast<GEPOperator>(user);
>>>>>>> b126db95
      Value *idx = nullptr;
      if (GEP->getNumIndices() == 2) {
        // one dim array of resource
        idx = (GEP->idx_begin() + 1)->get();
      } else {
        gep_type_iterator GEPIt = gep_type_begin(GEP), E = gep_type_end(GEP);
        // Must be instruction for multi dim array.
        std::unique_ptr<IRBuilder<> > Builder;
        if (GetElementPtrInst *GEPInst = dyn_cast<GetElementPtrInst>(GEP)) {
          Builder = llvm::make_unique<IRBuilder<> >(GEPInst);
        } else {
          Builder = llvm::make_unique<IRBuilder<> >(GV->getContext());
        }
        for (; GEPIt != E; ++GEPIt) {
          if (GEPIt->isArrayTy()) {
            unsigned arraySize = GEPIt->getArrayNumElements();
            Value * tmpIdx = GEPIt.getOperand();
            if (idx == nullptr)
              idx = tmpIdx;
            else {
              idx = Builder->CreateMul(idx, Builder->getInt32(arraySize));
              idx = Builder->CreateAdd(idx, tmpIdx);
            }
          }
        }
      }

      createHandleArgs[DXIL::OperandIndex::kCreateHandleResIndexOpIdx] = idx;

      createHandleArgs[DXIL::OperandIndex::kCreateHandleIsUniformOpIdx] =
          isUniformRes;

      Value *handle = nullptr;
      if (GetElementPtrInst *GEPInst = dyn_cast<GetElementPtrInst>(GEP)) {
        IRBuilder<> Builder = IRBuilder<>(GEPInst);
        if (DxilMDHelper::IsMarkedNonUniform(GEPInst)) {
          // Mark nonUniform.
          createHandleArgs[DXIL::OperandIndex::kCreateHandleIsUniformOpIdx] =
              hlslOP->GetI1Const(1);
          // Clear nonUniform on GEP.
          GEPInst->setMetadata(DxilMDHelper::kDxilNonUniformAttributeMDName, nullptr);
        }
        createHandleArgs[DXIL::OperandIndex::kCreateHandleResIndexOpIdx] =
            Builder.CreateAdd(idx, resLowerBound);
        handle = Builder.CreateCall(createHandle, createHandleArgs, handleName);
      }

      for (auto GEPU = GEP->user_begin(), GEPE = GEP->user_end();
           GEPU != GEPE;) {
        // Must be load inst.
        LoadInst *ldInst = cast<LoadInst>(*(GEPU++));
        if (handle) {
          ReplaceResourceUserWithHandle(static_cast<DxilResource &>(res), ldInst, handle);
        } else {
          IRBuilder<> Builder = IRBuilder<>(ldInst);
          createHandleArgs[DXIL::OperandIndex::kCreateHandleResIndexOpIdx] =
              Builder.CreateAdd(idx, resLowerBound);
          Value *localHandle =
              Builder.CreateCall(createHandle, createHandleArgs, handleName);
          ReplaceResourceUserWithHandle(static_cast<DxilResource &>(res), ldInst, localHandle);
        }
      }

      if (Instruction *I = dyn_cast<Instruction>(GEP)) {
        I->eraseFromParent();
      }
    } else if (BitCastInst *BCI = dyn_cast<BitCastInst>(user)) {
      DXASSERT(onlyUsedByLifetimeMarkers(BCI),
               "expected bitcast to only be used by lifetime intrinsics");
      for (auto BCIU = BCI->user_begin(), BCIE = BCI->user_end(); BCIU != BCIE;) {
        IntrinsicInst *II = cast<IntrinsicInst>(*(BCIU++));
        II->eraseFromParent();
      }
      BCI->eraseFromParent();
    } else if (ConstantExpr *CE = dyn_cast<ConstantExpr>(user)) {
      // A GEPOperator can also be a ConstantExpr, so it must be checked before
      // this code.
      DXASSERT(CE->getOpcode() == Instruction::BitCast, "expected bitcast");
      DXASSERT(onlyUsedByLifetimeMarkers(CE),
               "expected ConstantExpr to only be used by lifetime intrinsics");
      for (auto CEU = CE->user_begin(), CEE = CE->user_end(); CEU != CEE;) {
        IntrinsicInst *II = cast<IntrinsicInst>(*(CEU++));
        II->eraseFromParent();
      }
    } else {
      DXASSERT(false,
               "AddOpcodeParamForIntrinsic in CodeGen did not patch uses "
               "to only have ld/st refer to temp object");
    }
  }
  // Erase unused handle.
  for (auto It : handleMapOnFunction) {
    Instruction *I = It.second;
    if (I->user_empty())
      I->eraseFromParent();
  }
}

void DxilLowerCreateHandleForLib::GenerateDxilResourceHandles() {
  for (size_t i = 0; i < m_DM->GetCBuffers().size(); i++) {
    DxilCBuffer &C = m_DM->GetCBuffer(i);
    TranslateDxilResourceUses(C);
  }
  // Create sampler handle first, may be used by SRV operations.
  for (size_t i = 0; i < m_DM->GetSamplers().size(); i++) {
    DxilSampler &S = m_DM->GetSampler(i);
    TranslateDxilResourceUses(S);
  }

  for (size_t i = 0; i < m_DM->GetSRVs().size(); i++) {
    DxilResource &SRV = m_DM->GetSRV(i);
    TranslateDxilResourceUses(SRV);
  }

  for (size_t i = 0; i < m_DM->GetUAVs().size(); i++) {
    DxilResource &UAV = m_DM->GetUAV(i);
    TranslateDxilResourceUses(UAV);
  }
}

// TBuffer.
namespace {
void InitTBuffer(const DxilCBuffer *pSource, DxilResource *pDest) {
  pDest->SetKind(pSource->GetKind());
  pDest->SetCompType(DXIL::ComponentType::U32);
  pDest->SetSampleCount(0);
  pDest->SetElementStride(0);
  pDest->SetGloballyCoherent(false);
  pDest->SetHasCounter(false);
  pDest->SetRW(false);
  pDest->SetROV(false);
  pDest->SetID(pSource->GetID());
  pDest->SetSpaceID(pSource->GetSpaceID());
  pDest->SetLowerBound(pSource->GetLowerBound());
  pDest->SetRangeSize(pSource->GetRangeSize());
  pDest->SetGlobalSymbol(pSource->GetGlobalSymbol());
  pDest->SetGlobalName(pSource->GetGlobalName());
  pDest->SetHandle(pSource->GetHandle());
}

void PatchTBufferLoad(CallInst *handle, DxilModule &DM) {
  hlsl::OP *hlslOP = DM.GetOP();
  llvm::LLVMContext &Ctx = DM.GetCtx();
  Type *doubleTy = Type::getDoubleTy(Ctx);
  Type *i64Ty = Type::getInt64Ty(Ctx);

  // Replace corresponding cbuffer loads with typed buffer loads
  for (auto U = handle->user_begin(); U != handle->user_end();) {
    CallInst *I = cast<CallInst>(*(U++));
    DXASSERT(I && OP::IsDxilOpFuncCallInst(I),
             "otherwise unexpected user of CreateHandle value");
    DXIL::OpCode opcode = OP::GetDxilOpFuncCallInst(I);
    if (opcode == DXIL::OpCode::CBufferLoadLegacy) {
      DxilInst_CBufferLoadLegacy cbLoad(I);

      StructType *cbRetTy = cast<StructType>(I->getType());
      // elements will be 4, or 8 for native 16-bit types, which require special handling.
      bool cbRet8Elt = cbRetTy->getNumElements() > 4;

      // Replace with appropriate buffer load instruction
      IRBuilder<> Builder(I);
      opcode = OP::OpCode::BufferLoad;
      Type *Ty = Type::getInt32Ty(Ctx);
      Function *BufLoad = hlslOP->GetOpFunc(opcode, Ty);
      Constant *opArg = hlslOP->GetU32Const((unsigned)opcode);
      Value *undefI = UndefValue::get(Type::getInt32Ty(Ctx));
      Value *offset = cbLoad.get_regIndex();
      CallInst *load =
          Builder.CreateCall(BufLoad, {opArg, handle, offset, undefI});

      // Find extractelement uses of cbuffer load and replace + generate bitcast
      // as necessary
      for (auto LU = I->user_begin(); LU != I->user_end();) {
        ExtractValueInst *evInst = dyn_cast<ExtractValueInst>(*(LU++));
        DXASSERT(evInst && evInst->getNumIndices() == 1,
                 "user of cbuffer load result should be extractvalue");
        uint64_t idx = evInst->getIndices()[0];
        Type *EltTy = evInst->getType();
        IRBuilder<> EEBuilder(evInst);
        Value *result = nullptr;
        if (EltTy != Ty) {
          // extract two values and DXIL::OpCode::MakeDouble or construct i64
          if ((EltTy == doubleTy) || (EltTy == i64Ty)) {
            DXASSERT(idx < 2, "64-bit component index out of range");

            // This assumes big endian order in tbuffer elements (is this
            // correct?)
            Value *low = EEBuilder.CreateExtractValue(load, idx * 2);
            Value *high = EEBuilder.CreateExtractValue(load, idx * 2 + 1);
            if (EltTy == doubleTy) {
              opcode = OP::OpCode::MakeDouble;
              Function *MakeDouble = hlslOP->GetOpFunc(opcode, doubleTy);
              Constant *opArg = hlslOP->GetU32Const((unsigned)opcode);
              result = EEBuilder.CreateCall(MakeDouble, {opArg, low, high});
            } else {
              high = EEBuilder.CreateZExt(high, i64Ty);
              low = EEBuilder.CreateZExt(low, i64Ty);
              high = EEBuilder.CreateShl(high, hlslOP->GetU64Const(32));
              result = EEBuilder.CreateOr(high, low);
            }
          } else {
            if (cbRet8Elt) {
              DXASSERT_NOMSG(cbRetTy->getNumElements() == 8);
              DXASSERT_NOMSG(EltTy->getScalarSizeInBits() == 16);
              // Translate extract from 16bit x 8 to extract and translate from i32 by 4
              result = EEBuilder.CreateExtractValue(load, idx >> 1);
              if (idx & 1)
                result = EEBuilder.CreateLShr(result, 16);
              result = EEBuilder.CreateTrunc(result, Type::getInt16Ty(Ctx));
              if (EltTy->isHalfTy())
                result = EEBuilder.CreateBitCast(result, EltTy);
            } else {
              result = EEBuilder.CreateExtractValue(load, idx);
              if (Ty->getScalarSizeInBits() > EltTy->getScalarSizeInBits()) {
                if (EltTy->isIntegerTy()) {
                  result = EEBuilder.CreateTrunc(result, EltTy);
                } else {
                  result = EEBuilder.CreateBitCast(result, Type::getFloatTy(Ctx));
                  result = EEBuilder.CreateFPTrunc(result, EltTy);
                }
              } else {
                result = EEBuilder.CreateBitCast(result, EltTy);
              }
            }
          }
        } else {
          result = EEBuilder.CreateExtractValue(load, idx);
        }

        evInst->replaceAllUsesWith(result);
        evInst->eraseFromParent();
      }
    } else if (opcode == DXIL::OpCode::CBufferLoad) {
      // TODO: Handle this, or prevent this for tbuffer
      DXASSERT(false, "otherwise CBufferLoad used for tbuffer rather than "
                      "CBufferLoadLegacy");
    } else if (opcode == DXIL::OpCode::AnnotateHandle) {
      DxilInst_AnnotateHandle annotateHandle(I);
      PatchTBufferLoad(cast<CallInst>(annotateHandle.get_res()), DM);
    } else {
      DXASSERT(false, "otherwise unexpected user of CreateHandle value");
    }
    I->eraseFromParent();
  }
}

} // namespace

void DxilLowerCreateHandleForLib::PatchTBufferUse(Value *V, DxilModule &DM) {
  for (User *U : V->users()) {
    if (CallInst *CI = dyn_cast<CallInst>(U)) {
      // Patch dxil call.
      if (hlsl::OP::IsDxilOpFuncCallInst(CI))
        PatchTBufferLoad(CI, DM);
    } else {
      PatchTBufferUse(U, DM);
    }
  }
}

bool DxilLowerCreateHandleForLib::PatchTBuffers(DxilModule &DM) {
  bool bChanged = false;
  // move tbuffer resources to SRVs
  unsigned offset = DM.GetSRVs().size();
  Module &M = *DM.GetModule();
  for (auto it = DM.GetCBuffers().begin(); it != DM.GetCBuffers().end(); it++) {
    DxilCBuffer *CB = it->get();
    if (CB->GetKind() == DXIL::ResourceKind::TBuffer) {
      auto srv = make_unique<DxilResource>();
      InitTBuffer(CB, srv.get());
      srv->SetID(offset++);
      DM.AddSRV(std::move(srv));
      GlobalVariable *GV = dyn_cast<GlobalVariable>(CB->GetGlobalSymbol());
      if (GV == nullptr)
        continue;
      PatchTBufferUse(GV, DM);
      // Set global symbol for cbuffer to an unused value so it can be removed
      // in RemoveUnusedResourceSymbols.
      Type *Ty = GV->getType()->getElementType();
      GlobalVariable *NewGV = new GlobalVariable(
          M, Ty, GV->isConstant(), GV->getLinkage(), /*Initializer*/ nullptr,
          GV->getName(),
          /*InsertBefore*/ nullptr, GV->getThreadLocalMode(),
          GV->getType()->getAddressSpace(), GV->isExternallyInitialized());
      CB->SetGlobalSymbol(NewGV);
      bChanged = true;
    }
  }
  return bChanged;
}

typedef DenseMap<Value*, unsigned> OffsetForValueMap;

// Find the imm offset part from a value.
// It must exist unless offset is 0.
static unsigned GetCBOffset(Value *V, OffsetForValueMap &visited) {
  auto it = visited.find(V);
  if (it != visited.end())
    return it->second;
  visited[V] = 0;
  unsigned result = 0;
  if (ConstantInt *Imm = dyn_cast<ConstantInt>(V)) {
    result = Imm->getLimitedValue();
  } else if (BinaryOperator *BO = dyn_cast<BinaryOperator>(V)) {
    switch (BO->getOpcode()) {
    case Instruction::Add: {
      unsigned left = GetCBOffset(BO->getOperand(0), visited);
      unsigned right = GetCBOffset(BO->getOperand(1), visited);
      result = left + right;
    } break;
    case Instruction::Or: {
      unsigned left = GetCBOffset(BO->getOperand(0), visited);
      unsigned right = GetCBOffset(BO->getOperand(1), visited);
      result = left | right;
    } break;
    default:
      break;
    }
  } else if (SelectInst *SI = dyn_cast<SelectInst>(V)) {
    result = std::min(GetCBOffset(SI->getOperand(1), visited),
                      GetCBOffset(SI->getOperand(2), visited));
  } else if (PHINode *PN = dyn_cast<PHINode>(V)) {
    result = UINT_MAX;
    for (unsigned i = 0, ops = PN->getNumIncomingValues(); i < ops; ++i) {
      result = std::min(result, GetCBOffset(PN->getIncomingValue(i), visited));
    }
  }
  visited[V] = result;
  return result;
}

typedef std::map<unsigned, DxilFieldAnnotation*> FieldAnnotationByOffsetMap;

static void MarkCBUse(unsigned offset, FieldAnnotationByOffsetMap &fieldMap) {
  auto it = fieldMap.upper_bound(offset);
  it--;
  if (it != fieldMap.end())
    it->second->SetCBVarUsed(true);
}

// Detect patterns of lshr v,16 or trunc to 16-bits and return low and high
// word usage.
static const unsigned kLowWordUsed = 1;
static const unsigned kHighWordUsed = 2;
static const unsigned kLowHighWordMask = kLowWordUsed | kHighWordUsed;
static unsigned DetectLowAndHighWordUsage(ExtractValueInst *EV) {
  unsigned result = 0;
  if (EV->getType()->getScalarSizeInBits() == 32) {
    for (auto U : EV->users()) {
      Instruction *I = cast<Instruction>(U);
      if (I->getOpcode() == LLVMLShr) {
        ConstantInt *CShift = dyn_cast<ConstantInt>(I->getOperand(1));
        if (CShift && CShift->getLimitedValue() == 16)
          result |= kHighWordUsed;
      } else if (I->getOpcode() == LLVMTrunc &&
               I->getType()->getPrimitiveSizeInBits() == 16) {
        result |= kLowWordUsed;
      } else {
        // Assume whole dword is used, return 0
        return 0;
      }
      if ((result & kLowHighWordMask) == kLowHighWordMask)
        break;
    }
  }
  return result;
}

static unsigned GetOffsetForCBExtractValue(ExtractValueInst *EV, bool bMinPrecision,
                                           unsigned &lowHighWordUsage) {
  DXASSERT(EV->getNumIndices() == 1, "otherwise, unexpected indices/type for extractvalue");
  unsigned typeSize = 4;
  unsigned bits = EV->getType()->getScalarSizeInBits();
  if (bits == 64)
    typeSize = 8;
  else if (bits == 16 && !bMinPrecision)
    typeSize = 2;
  lowHighWordUsage = DetectLowAndHighWordUsage(EV);
  return (EV->getIndices().front() * typeSize);
}

// Marks up to two CB uses for the case where only 16-bit type(s)
// are being used from lower or upper word of a tbuffer load,
// which is always 4 x 32 instead of 8 x 16, like cbuffer.
static void MarkCBUsesForExtractElement(
    unsigned offset, FieldAnnotationByOffsetMap &fieldMap,
    ExtractValueInst *EV, bool bMinPrecision) {
  unsigned lowHighWordUsage = 0;
  unsigned evOffset = GetOffsetForCBExtractValue(EV, bMinPrecision, lowHighWordUsage);
  if (!lowHighWordUsage || 0 != (lowHighWordUsage & kLowWordUsed))
    MarkCBUse(offset + evOffset, fieldMap);
  if (lowHighWordUsage & kHighWordUsed)
    MarkCBUse(offset + evOffset + 2, fieldMap);
}

static void CollectInPhiChain(PHINode *cbUser, unsigned offset,
                              std::unordered_set<Value *> &userSet,
                              FieldAnnotationByOffsetMap &fieldMap,
                              bool bMinPrecision) {
  if (userSet.count(cbUser) > 0)
    return;

  userSet.insert(cbUser);
  for (User *cbU : cbUser->users()) {
    if (ExtractValueInst *EV = dyn_cast<ExtractValueInst>(cbU)) {
      MarkCBUsesForExtractElement(offset, fieldMap, EV, bMinPrecision);
    } else {
      PHINode *phi = cast<PHINode>(cbU);
      CollectInPhiChain(phi, offset, userSet, fieldMap, bMinPrecision);
    }
  }
}

static void CollectCBufferMemberUsage(Value *V,
                                      FieldAnnotationByOffsetMap &legacyFieldMap,
                                      FieldAnnotationByOffsetMap &newFieldMap,
                                      hlsl::OP *hlslOP, bool bMinPrecision,
                                      OffsetForValueMap &visited) {
  for (auto U : V->users()) {
    if (Constant *C = dyn_cast<Constant>(U)) {
      CollectCBufferMemberUsage(C, legacyFieldMap, newFieldMap, hlslOP, bMinPrecision, visited);
    } else if (LoadInst *LI = dyn_cast<LoadInst>(U)) {
      CollectCBufferMemberUsage(U, legacyFieldMap, newFieldMap, hlslOP, bMinPrecision, visited);
    } else if (CallInst *CI = dyn_cast<CallInst>(U)) {
      if (hlslOP->IsDxilOpFuncCallInst(CI)) {
        hlsl::OP::OpCode op = hlslOP->GetDxilOpFuncCallInst(CI);
        if (op == DXIL::OpCode::CreateHandleForLib) {
          CollectCBufferMemberUsage(U, legacyFieldMap, newFieldMap, hlslOP, bMinPrecision, visited);
        } else if (op == DXIL::OpCode::AnnotateHandle) {
          CollectCBufferMemberUsage(U, legacyFieldMap, newFieldMap, hlslOP,
                                    bMinPrecision, visited);
        } else if (op == DXIL::OpCode::CBufferLoadLegacy ||
                   op == DXIL::OpCode::BufferLoad) {
          Value *resIndex = (op == DXIL::OpCode::CBufferLoadLegacy) ?
            DxilInst_CBufferLoadLegacy(CI).get_regIndex() :
            DxilInst_BufferLoad(CI).get_index();
          unsigned offset = GetCBOffset(resIndex, visited) << 4;
          for (User *cbU : U->users()) {
            if (ExtractValueInst *EV = dyn_cast<ExtractValueInst>(cbU)) {
              MarkCBUsesForExtractElement(offset, legacyFieldMap, EV, bMinPrecision);
            } else {
              PHINode *phi = cast<PHINode>(cbU);
              std::unordered_set<Value *> userSet;
              CollectInPhiChain(phi, offset, userSet, legacyFieldMap, bMinPrecision);
            }
          }
        } else if (op == DXIL::OpCode::CBufferLoad) {
          DxilInst_CBufferLoad cbload(CI);
          Value *byteOffset = cbload.get_byteOffset();
          unsigned offset = GetCBOffset(byteOffset, visited);
          MarkCBUse(offset, newFieldMap);
        }
      }
    }
  }
}

void DxilLowerCreateHandleForLib::UpdateCBufferUsage() {
  DxilTypeSystem &TypeSys = m_DM->GetTypeSystem();
  hlsl::OP *hlslOP = m_DM->GetOP();
  const DataLayout &DL = m_DM->GetModule()->getDataLayout();
  const auto &CBuffers = m_DM->GetCBuffers();
  OffsetForValueMap visited;

  SmallVector<GlobalVariable*, 4> CBufferVars;

  // Collect cbuffers
  for (auto it = CBuffers.begin(); it != CBuffers.end(); it++) {
    DxilCBuffer *CB = it->get();
    GlobalVariable *GV = dyn_cast<GlobalVariable>(CB->GetGlobalSymbol());
    if (GV == nullptr)
      continue;
    CBufferVars.push_back(GV);
  }

  // Collect tbuffers
  for (auto &it : m_DM->GetSRVs()) {
    if (it->GetKind() != DXIL::ResourceKind::TBuffer)
      continue;
    GlobalVariable *GV = dyn_cast<GlobalVariable>(it->GetGlobalSymbol());
    if (GV == nullptr)
      continue;
    CBufferVars.push_back(GV);
  }

  for (auto GV : CBufferVars) {
    Type *ElemTy = GV->getType()->getPointerElementType();
    ElemTy = dxilutil::StripArrayTypes(ElemTy, nullptr);
    StructType *ST = cast<StructType>(ElemTy);
    DxilStructAnnotation *SA = TypeSys.GetStructAnnotation(ST);
    if (SA == nullptr)
      continue;
    // If elements < 2, it's used if it exists.
    // Only old-style cbuffer { ... } will have more than one member, and
    // old-style cbuffers are the only ones that report usage per member.
    if (ST->getStructNumElements() < 2) {
      continue;
    }

    // Create offset maps for legacy layout and new compact layout, while resetting usage flags
    const StructLayout *SL = DL.getStructLayout(ST);
    FieldAnnotationByOffsetMap legacyFieldMap, newFieldMap;
    for (unsigned i = 0; i < SA->GetNumFields(); ++i) {
      DxilFieldAnnotation &FA = SA->GetFieldAnnotation(i);
      FA.SetCBVarUsed(false);
      legacyFieldMap[FA.GetCBufferOffset()] = &FA;
      newFieldMap[(unsigned)SL->getElementOffset(i)] = &FA;
    }
    CollectCBufferMemberUsage(GV, legacyFieldMap, newFieldMap, hlslOP, m_DM->GetUseMinPrecision(), visited);
 }
}


char DxilLowerCreateHandleForLib::ID = 0;

ModulePass *llvm::createDxilLowerCreateHandleForLibPass() {
  return new DxilLowerCreateHandleForLib();
}

INITIALIZE_PASS_BEGIN(DxilLowerCreateHandleForLib, "hlsl-dxil-lower-handle-for-lib", "DXIL Lower createHandleForLib", false, false)
INITIALIZE_PASS_DEPENDENCY(DxilValueCache)
INITIALIZE_PASS_END(DxilLowerCreateHandleForLib, "hlsl-dxil-lower-handle-for-lib", "DXIL Lower createHandleForLib", false, false)


class DxilAllocateResourcesForLib : public ModulePass {
private:
  RemapEntryCollection m_rewrites;

public:
  static char ID; // Pass identification, replacement for typeid
  explicit DxilAllocateResourcesForLib() : ModulePass(ID), m_AutoBindingSpace(UINT_MAX) {}

  void applyOptions(PassOptions O) override {
    GetPassOptionUInt32(O, "auto-binding-space", &m_AutoBindingSpace, UINT_MAX);
  }
  const char *getPassName() const override { return "DXIL Condense Resources"; }

  bool runOnModule(Module &M) override {
    DxilModule &DM = M.GetOrCreateDxilModule();
    // Must specify a default space, and must apply to library.
    // Use DxilCondenseResources instead for shaders.
    if ((m_AutoBindingSpace == UINT_MAX) || !DM.GetShaderModel()->IsLib())
      return false;

    bool hasResource = DM.GetCBuffers().size() ||
      DM.GetUAVs().size() || DM.GetSRVs().size() || DM.GetSamplers().size();

    if (hasResource) {
      DM.SetAutoBindingSpace(m_AutoBindingSpace);

      DxilResourceRegisterAllocator ResourceRegisterAllocator;
      ResourceRegisterAllocator.AllocateRegisters(DM);
    }
    return true;
  }

private:
  uint32_t m_AutoBindingSpace;
};

char DxilAllocateResourcesForLib::ID = 0;

ModulePass *llvm::createDxilAllocateResourcesForLibPass() {
  return new DxilAllocateResourcesForLib();
}

INITIALIZE_PASS(DxilAllocateResourcesForLib, "hlsl-dxil-allocate-resources-for-lib", "DXIL Allocate Resources For Library", false, false)<|MERGE_RESOLUTION|>--- conflicted
+++ resolved
@@ -2103,17 +2103,8 @@
       Function *userF = ldInst->getParent()->getParent();
       DXASSERT(handleMapOnFunction.count(userF), "must exist");
       Value *handle = handleMapOnFunction[userF];
-<<<<<<< HEAD
-      ReplaceResourceUserWithHandle(ldInst, handle);
+      ReplaceResourceUserWithHandle(static_cast<DxilResource &>(res), ldInst, handle);
     } else if (GEPOperator *GEP = dyn_cast<GEPOperator>(user)) {
-=======
-      ReplaceResourceUserWithHandle(static_cast<DxilResource &>(res), ldInst, handle);
-    } else {
-      DXASSERT(dyn_cast<GEPOperator>(user) != nullptr,
-               "else AddOpcodeParamForIntrinsic in CodeGen did not patch uses "
-               "to only have ld/st refer to temp object");
-      GEPOperator *GEP = cast<GEPOperator>(user);
->>>>>>> b126db95
       Value *idx = nullptr;
       if (GEP->getNumIndices() == 2) {
         // one dim array of resource
