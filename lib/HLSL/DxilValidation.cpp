///////////////////////////////////////////////////////////////////////////////
//                                                                           //
// DxilValidation.cpp                                                        //
// Copyright (C) Microsoft Corporation. All rights reserved.                 //
// This file is distributed under the University of Illinois Open Source     //
// License. See LICENSE.TXT for details.                                     //
//                                                                           //
// This file provides support for validating DXIL shaders.                   //
//                                                                           //
///////////////////////////////////////////////////////////////////////////////

#include "dxc/Support/Global.h"
#include "dxc/Support/WinIncludes.h"
#include "dxc/Support/FileIOHelper.h"

#include "dxc/HLSL/DxilValidation.h"
#include "dxc/DxilContainer/DxilContainerAssembler.h"
#include "dxc/DxilContainer/DxilRuntimeReflection.h"
#include "dxc/DxilContainer/DxilPipelineStateValidation.h"
#include "dxc/HLSL/DxilGenerationPass.h"
#include "dxc/DXIL/DxilOperations.h"
#include "dxc/DXIL/DxilModule.h"
#include "dxc/DXIL/DxilShaderModel.h"
#include "dxc/DxilContainer/DxilContainer.h"
#include "dxc/DXIL/DxilFunctionProps.h"
#include "dxc/DXIL/DxilUtil.h"
#include "dxc/DXIL/DxilInstructions.h"
#include "llvm/Analysis/ReducibilityAnalysis.h"
#include "dxc/DXIL/DxilEntryProps.h"
#include "dxc/DXIL/DxilResourceProperties.h"

#include "llvm/ADT/ArrayRef.h"
#include "llvm/Analysis/CallGraph.h"
#include "llvm/IR/LLVMContext.h"
#include "llvm/IR/Module.h"
#include "llvm/IR/Type.h"
#include "llvm/IR/Operator.h"
#include "llvm/IR/Instructions.h"
#include "llvm/IR/InstIterator.h"
#include "llvm/IR/Constants.h"
#include "llvm/IR/DiagnosticInfo.h"
#include "llvm/IR/DiagnosticPrinter.h"
#include "llvm/IR/IntrinsicInst.h"
#include "llvm/IR/Verifier.h"
#include "llvm/IR/ModuleSlotTracker.h"
#include "llvm/ADT/BitVector.h"
#include "llvm/Support/raw_ostream.h"
#include "llvm/Support/MemoryBuffer.h"
#include "llvm/Bitcode/ReaderWriter.h"
#include <unordered_set>
#include "llvm/Analysis/LoopInfo.h"
#include "llvm/Analysis/ValueTracking.h"
#include "llvm/IR/Dominators.h"
#include "llvm/Analysis/PostDominators.h"
#include "dxc/HLSL/DxilSpanAllocator.h"
#include "dxc/HLSL/DxilSignatureAllocator.h"
#include "dxc/HLSL/DxilPackSignatureElement.h"
#include "dxc/DxilRootSignature/DxilRootSignature.h"
#include <algorithm>
#include <deque>

using namespace llvm;
using namespace std;

///////////////////////////////////////////////////////////////////////////////
// Error messages.


#include "DxilValidationImpl.inc"

namespace {

// Utility class for setting and restoring the diagnostic context so we may capture errors/warnings
struct DiagRestore {
  LLVMContext &Ctx;
  void *OrigDiagContext;
  LLVMContext::DiagnosticHandlerTy OrigHandler;

  DiagRestore(llvm::LLVMContext &Ctx, void *DiagContext) : Ctx(Ctx) {
    OrigHandler = Ctx.getDiagnosticHandler();
    OrigDiagContext = Ctx.getDiagnosticContext();
    Ctx.setDiagnosticHandler(
        hlsl::PrintDiagnosticContext::PrintDiagnosticHandler, DiagContext);
  }
  ~DiagRestore() {
    Ctx.setDiagnosticHandler(OrigHandler, OrigDiagContext);
  }
};

static void emitDxilDiag(LLVMContext &Ctx, const char *str) {
  hlsl::dxilutil::EmitErrorOnContext(Ctx, str);
}

} // anon namespace

namespace hlsl {

// PrintDiagnosticContext methods.
PrintDiagnosticContext::PrintDiagnosticContext(DiagnosticPrinter &printer)
    : m_Printer(printer), m_errorsFound(false), m_warningsFound(false) {}

bool PrintDiagnosticContext::HasErrors() const { return m_errorsFound; }
bool PrintDiagnosticContext::HasWarnings() const { return m_warningsFound; }
void PrintDiagnosticContext::Handle(const DiagnosticInfo &DI) {
  DI.print(m_Printer);
  switch (DI.getSeverity()) {
  case llvm::DiagnosticSeverity::DS_Error:
    m_errorsFound = true;
    break;
  case llvm::DiagnosticSeverity::DS_Warning:
    m_warningsFound = true;
    break;
  default:
    break;
  }
  m_Printer << "\n";
}

void PrintDiagnosticContext::PrintDiagnosticHandler(const DiagnosticInfo &DI, void *Context) {
  reinterpret_cast<hlsl::PrintDiagnosticContext *>(Context)->Handle(DI);
}

struct PSExecutionInfo {
  bool SuperSampling = false;
  DXIL::SemanticKind OutputDepthKind = DXIL::SemanticKind::Invalid;
  const InterpolationMode *PositionInterpolationMode = nullptr;
};
// Save status like output write for entries.
struct EntryStatus {
  bool hasOutputPosition[DXIL::kNumOutputStreams];
  unsigned OutputPositionMask[DXIL::kNumOutputStreams];
  std::vector<unsigned> outputCols;
  std::vector<unsigned> patchConstOrPrimCols;
  bool m_bCoverageIn, m_bInnerCoverageIn;
  bool hasViewID;
  unsigned domainLocSize;
  EntryStatus(DxilEntryProps &entryProps)
      : m_bCoverageIn(false), m_bInnerCoverageIn(false), hasViewID(false) {
    for (unsigned i = 0; i < DXIL::kNumOutputStreams; i++) {
      hasOutputPosition[i] = false;
      OutputPositionMask[i] = 0;
    }

    outputCols.resize(entryProps.sig.OutputSignature.GetElements().size(), 0);
    patchConstOrPrimCols.resize(
        entryProps.sig.PatchConstOrPrimSignature.GetElements().size(), 0);
  }
};

struct ValidationContext {
  bool Failed = false;
  Module &M;
  Module *pDebugModule;
  DxilModule &DxilMod;
  const Type *HandleTy;
  const DataLayout &DL;
  DebugLoc LastDebugLocEmit;
  ValidationRule LastRuleEmit;
  std::unordered_set<Function *> entryFuncCallSet;
  std::unordered_set<Function *> patchConstFuncCallSet;
  std::unordered_map<unsigned, bool> UavCounterIncMap;
  std::unordered_map<Value *, unsigned> HandleResIndexMap;
  // TODO: save resource map for each createHandle/createHandleForLib.
  std::unordered_map<Value *, DxilResourceProperties> ResPropMap;
  std::unordered_map<Function *, std::vector<Function*>> PatchConstantFuncMap;
  std::unordered_map<Function *, std::unique_ptr<EntryStatus>> entryStatusMap;
  bool isLibProfile;
  const unsigned kDxilControlFlowHintMDKind;
  const unsigned kDxilPreciseMDKind;
  const unsigned kDxilNonUniformMDKind;
  const unsigned kLLVMLoopMDKind;
  unsigned m_DxilMajor, m_DxilMinor;
  ModuleSlotTracker slotTracker;

  ValidationContext(Module &llvmModule, Module *DebugModule,
                    DxilModule &dxilModule)
      : M(llvmModule), pDebugModule(DebugModule), DxilMod(dxilModule),
        DL(llvmModule.getDataLayout()),
        LastRuleEmit((ValidationRule)-1),
        kDxilControlFlowHintMDKind(llvmModule.getContext().getMDKindID(
            DxilMDHelper::kDxilControlFlowHintMDName)),
        kDxilPreciseMDKind(llvmModule.getContext().getMDKindID(
            DxilMDHelper::kDxilPreciseAttributeMDName)),
        kDxilNonUniformMDKind(llvmModule.getContext().getMDKindID(
            DxilMDHelper::kDxilNonUniformAttributeMDName)),
        kLLVMLoopMDKind(llvmModule.getContext().getMDKindID("llvm.loop")),
        slotTracker(&llvmModule, true) {
    DxilMod.GetDxilVersion(m_DxilMajor, m_DxilMinor);
    HandleTy = DxilMod.GetOP()->GetHandleType();

    for (Function &F : llvmModule.functions()) {
      if (DxilMod.HasDxilEntryProps(&F)) {
        DxilEntryProps &entryProps = DxilMod.GetDxilEntryProps(&F);
        entryStatusMap[&F] = llvm::make_unique<EntryStatus>(entryProps);
      }
    }

    isLibProfile = dxilModule.GetShaderModel()->IsLib();
    BuildResMap();
    // Collect patch constant map.
    if (isLibProfile) {
      for (Function &F : dxilModule.GetModule()->functions()) {
        if (dxilModule.HasDxilEntryProps(&F)) {
          DxilEntryProps &entryProps = dxilModule.GetDxilEntryProps(&F);
          DxilFunctionProps &props = entryProps.props;
          if (props.IsHS()) {
            PatchConstantFuncMap[props.ShaderProps.HS.patchConstantFunc].emplace_back(&F);
          }
        }
      }
    } else {
      Function *Entry = dxilModule.GetEntryFunction();
      if (!dxilModule.HasDxilEntryProps(Entry)) {
        // must have props.
        EmitFnError(Entry, ValidationRule::MetaNoEntryPropsForEntry);
        return;
      }
      DxilEntryProps &entryProps = dxilModule.GetDxilEntryProps(Entry);
      DxilFunctionProps &props = entryProps.props;
      if (props.IsHS()) {
        PatchConstantFuncMap[props.ShaderProps.HS.patchConstantFunc].emplace_back(Entry);
      }
    }
  }

  void PropagateResMap(Value *V, DxilResourceBase *Res) {
    auto it = ResPropMap.find(V);
    if (it != ResPropMap.end()) {
      DxilResourceProperties RP = resource_helper::loadPropsFromResourceBase(Res);
      DxilResourceProperties itRP = it->second;
      if (itRP != RP) {
        EmitResourceError(Res, ValidationRule::InstrResourceMapToSingleEntry);
      }
    } else {
      DxilResourceProperties RP = resource_helper::loadPropsFromResourceBase(Res);
      ResPropMap[V] = RP;
      for (User *U : V->users()) {
        if (GEPOperator *GEP = dyn_cast<GEPOperator>(U)) {
          PropagateResMap(U, Res);
        } else if (CallInst *CI = dyn_cast<CallInst>(U)) {
          // Stop propagate on function call.
          DxilInst_CreateHandleForLib hdl(CI);
          if (hdl) {
            DxilResourceProperties RP =
                resource_helper::loadPropsFromResourceBase(Res);
            ResPropMap[CI] = RP;
          }
        } else if (LoadInst *LI = dyn_cast<LoadInst>(U)) {
          PropagateResMap(U, Res);
        } else if (isa<BitCastOperator>(U) && U->user_empty()) {
          // For hlsl type.
          continue;
        } else {
          EmitResourceError(Res, ValidationRule::InstrResourceUser);
        }
      }
    }
  }

  void BuildResMap() {
    hlsl::OP *hlslOP = DxilMod.GetOP();

    if (isLibProfile) {
      std::unordered_set<Value *> ResSet;
      // Start from all global variable in resTab.
      for (auto &Res : DxilMod.GetCBuffers())
        PropagateResMap(Res->GetGlobalSymbol(), Res.get());
      for (auto &Res : DxilMod.GetUAVs())
        PropagateResMap(Res->GetGlobalSymbol(), Res.get());
      for (auto &Res : DxilMod.GetSRVs())
        PropagateResMap(Res->GetGlobalSymbol(), Res.get());
      for (auto &Res : DxilMod.GetSamplers())
        PropagateResMap(Res->GetGlobalSymbol(), Res.get());
    } else {
      // Scan all createHandle.
      for (auto &it : hlslOP->GetOpFuncList(DXIL::OpCode::CreateHandle)) {
        Function *F = it.second;
        if (!F)
          continue;
        for (User *U : F->users()) {
          CallInst *CI = cast<CallInst>(U);
          DxilInst_CreateHandle hdl(CI);
          // Validate Class/RangeID/Index.
          Value *resClass = hdl.get_resourceClass();
          if (!isa<ConstantInt>(resClass)) {
            EmitInstrError(CI, ValidationRule::InstrOpConstRange);
            continue;
          }
          Value *rangeIndex = hdl.get_rangeId();
          if (!isa<ConstantInt>(rangeIndex)) {
            EmitInstrError(CI, ValidationRule::InstrOpConstRange);
            continue;
          }

          DxilResourceBase *Res = nullptr;
          unsigned rangeId = hdl.get_rangeId_val();
          switch (
              static_cast<DXIL::ResourceClass>(hdl.get_resourceClass_val())) {
          default:
            EmitInstrError(CI, ValidationRule::InstrOpConstRange);
            continue;
            break;
          case DXIL::ResourceClass::CBuffer:
            if (DxilMod.GetCBuffers().size() > rangeId) {
              Res = &DxilMod.GetCBuffer(rangeId);
            } else {
              // Emit Error.
              EmitInstrError(CI, ValidationRule::InstrOpConstRange);
              continue;
            }
            break;
          case DXIL::ResourceClass::Sampler:
            if (DxilMod.GetSamplers().size() > rangeId) {
              Res = &DxilMod.GetSampler(rangeId);
            } else {
              // Emit Error.
              EmitInstrError(CI, ValidationRule::InstrOpConstRange);
              continue;
            }
            break;
          case DXIL::ResourceClass::SRV:
            if (DxilMod.GetSRVs().size() > rangeId) {
              Res = &DxilMod.GetSRV(rangeId);
            } else {
              // Emit Error.
              EmitInstrError(CI, ValidationRule::InstrOpConstRange);
              continue;
            }
            break;
          case DXIL::ResourceClass::UAV:
            if (DxilMod.GetUAVs().size() > rangeId) {
              Res = &DxilMod.GetUAV(rangeId);
            } else {
              // Emit Error.
              EmitInstrError(CI, ValidationRule::InstrOpConstRange);
              continue;
            }
            break;
          }

          ConstantInt *cIndex = dyn_cast<ConstantInt>(hdl.get_index());
          if (!Res->GetHLSLType()
                   ->getPointerElementType()
                   ->isArrayTy()) {
            if (!cIndex) {
              // index must be 0 for none array resource.
              EmitInstrError(CI, ValidationRule::InstrOpConstRange);
              continue;
            }
          }
          if (cIndex) {
            unsigned index = cIndex->getLimitedValue();
            if (index < Res->GetLowerBound() || index > Res->GetUpperBound()) {
              // index out of range.
              EmitInstrError(CI, ValidationRule::InstrOpConstRange);
              continue;
            }
          }
          HandleResIndexMap[CI] = rangeId;
          DxilResourceProperties RP = resource_helper::loadPropsFromResourceBase(Res);
          ResPropMap[CI] = RP;
        }
      }
    }
    const ShaderModel &SM = *DxilMod.GetShaderModel();

    for (auto &it : hlslOP->GetOpFuncList(DXIL::OpCode::AnnotateHandle)) {
      Function *F = it.second;
      if (!F)
        continue;

      for (User *U : F->users()) {
        CallInst *CI = cast<CallInst>(U);
        DxilInst_AnnotateHandle hdl(CI);
        DxilResourceProperties RP =
            resource_helper::loadPropsFromAnnotateHandle(hdl, SM);
        if (RP.getResourceKind() == DXIL::ResourceKind::Invalid) {
          EmitInstrError(CI, ValidationRule::InstrOpConstRange);
          continue;
        }

        ResPropMap[CI] = RP;
      }
    }
  }

  bool HasEntryStatus(Function *F) {
    return entryStatusMap.find(F) != entryStatusMap.end();
  }

  EntryStatus &GetEntryStatus(Function *F) { return *entryStatusMap[F]; }

  DxilResourceProperties GetResourceFromVal(Value *resVal);

  void EmitGlobalVariableFormatError(GlobalVariable *GV, ValidationRule rule,
                                     ArrayRef<StringRef> args) {
    std::string ruleText = GetValidationRuleText(rule);
    FormatRuleText(ruleText, args);
    if (pDebugModule)
      GV = pDebugModule->getGlobalVariable(GV->getName());
    dxilutil::EmitErrorOnGlobalVariable(M.getContext(), GV, ruleText);
    Failed = true;
  }

  // This is the least desirable mechanism, as it has no context.
  void EmitError(ValidationRule rule) {
    dxilutil::EmitErrorOnContext(M.getContext(), GetValidationRuleText(rule));
    Failed = true;
  }

  void FormatRuleText(std::string &ruleText, ArrayRef<StringRef> args) {
    std::string escapedArg;
    // Consider changing const char * to StringRef
    for (unsigned i = 0; i < args.size(); i++) {
      std::string argIdx = "%" + std::to_string(i);
      StringRef pArg = args[i];
      if (pArg == "")
        pArg = "<null>";
      if (pArg[0] == 1) {
        escapedArg = "";
        raw_string_ostream os(escapedArg);
        dxilutil::PrintEscapedString(pArg, os);
        os.flush();
        pArg = escapedArg;
      }

      std::string::size_type offset = ruleText.find(argIdx);
      if (offset == std::string::npos)
        continue;

      unsigned size = argIdx.size();
      ruleText.replace(offset, size, pArg);
    }
  }

  void EmitFormatError(ValidationRule rule, ArrayRef<StringRef> args) {
    std::string ruleText = GetValidationRuleText(rule);
    FormatRuleText(ruleText, args);
    dxilutil::EmitErrorOnContext(M.getContext(), ruleText);
    Failed = true;
  }

  void EmitMetaError(Metadata *Meta, ValidationRule rule) {
    std::string O;
    raw_string_ostream OSS(O);
    Meta->print(OSS, &M);
    dxilutil::EmitErrorOnContext(M.getContext(), GetValidationRuleText(rule) + O);
    Failed = true;
  }

  // Use this instead of DxilResourceBase::GetGlobalName
  std::string GetResourceName(const hlsl::DxilResourceBase *Res) {
    if (!Res)
      return "nullptr";
    std::string resName = Res->GetGlobalName();
    if (!resName.empty())
      return resName;
    if (pDebugModule) {
      DxilModule &DM = pDebugModule->GetOrCreateDxilModule();
      switch (Res->GetClass()) {
      case DXIL::ResourceClass::CBuffer:  return DM.GetCBuffer(Res->GetID()).GetGlobalName();
      case DXIL::ResourceClass::Sampler:  return DM.GetSampler(Res->GetID()).GetGlobalName();
      case DXIL::ResourceClass::SRV:      return DM.GetSRV(Res->GetID()).GetGlobalName();
      case DXIL::ResourceClass::UAV:      return DM.GetUAV(Res->GetID()).GetGlobalName();
      default: return "Invalid Resource";
      }
    }
    // When names have been stripped, use class and binding location to
    // identify the resource.  Format is roughly:
    // Allocated:   (CB|T|U|S)<ID>: <ResourceKind> ((cb|t|u|s)<LB>[<RangeSize>] space<SpaceID>)
    // Unallocated: (CB|T|U|S)<ID>: <ResourceKind> (no bind location)
    // Example: U0: TypedBuffer (u5[2] space1)
    // [<RangeSize>] and space<SpaceID> skipped if 1 and 0 respectively.
    return (Twine(Res->GetResIDPrefix()) + Twine(Res->GetID()) + ": " +
            Twine(Res->GetResKindName()) +
            (Res->IsAllocated()
                 ? (" (" + Twine(Res->GetResBindPrefix()) +
                    Twine(Res->GetLowerBound()) +
                    (Res->IsUnbounded()
                         ? Twine("[unbounded]")
                         : (Res->GetRangeSize() != 1)
                               ? "[" + Twine(Res->GetRangeSize()) + "]"
                               : Twine()) +
                    ((Res->GetSpaceID() != 0)
                         ? " space" + Twine(Res->GetSpaceID())
                         : Twine()) +
                    ")")
                 : Twine(" (no bind location)")))
        .str();
  }

  void EmitResourceError(const hlsl::DxilResourceBase *Res, ValidationRule rule) {
    std::string QuotedRes = " '" + GetResourceName(Res) + "'";
    dxilutil::EmitErrorOnContext(M.getContext(), GetValidationRuleText(rule) + QuotedRes);
    Failed = true;
  }

  void EmitResourceFormatError(const hlsl::DxilResourceBase *Res,
                               ValidationRule rule,
                               ArrayRef<StringRef> args) {
    std::string QuotedRes = " '" + GetResourceName(Res) + "'";
    std::string ruleText = GetValidationRuleText(rule);
    FormatRuleText(ruleText, args);
    dxilutil::EmitErrorOnContext(M.getContext(), ruleText + QuotedRes);
    Failed = true;
  }

  bool IsDebugFunctionCall(Instruction *I) {
    return isa<DbgInfoIntrinsic>(I);
  }

  Instruction *GetDebugInstr(Instruction *I) {
    DXASSERT_NOMSG(I);
    if (pDebugModule) {
      // Look up the matching instruction in the debug module.
      llvm::Function *Fn = I->getParent()->getParent();
      llvm::Function *DbgFn = pDebugModule->getFunction(Fn->getName());
      if (DbgFn) {
        // Linear lookup, but then again, failing validation is rare.
        inst_iterator it = inst_begin(Fn);
        inst_iterator dbg_it = inst_begin(DbgFn);
        while (IsDebugFunctionCall(&*dbg_it)) ++dbg_it;
        while (&*it != I) {
          ++it;
          ++dbg_it;
          while (IsDebugFunctionCall(&*dbg_it)) ++dbg_it;
        }
        return &*dbg_it;
      }
    }
    return I;
  }

  void EmitInstrErrorMsg(Instruction *I, ValidationRule Rule, std::string Msg) {
    Instruction *DbgI = GetDebugInstr(I);
    const DebugLoc L = DbgI->getDebugLoc();
    if (L) {
      // Instructions that get scalarized will likely hit
      // this case. Avoid redundant diagnostic messages.
      if (Rule == LastRuleEmit && L == LastDebugLocEmit) {
        return;
      }
      LastRuleEmit = Rule;
      LastDebugLocEmit = L;
    }

    BasicBlock *BB = I->getParent();
    Function *F = BB->getParent();

    dxilutil::EmitErrorOnInstruction(DbgI, Msg);

    // Add llvm information as a note to instruction string
    std::string InstrStr;
    raw_string_ostream InstrStream(InstrStr);
    I->print(InstrStream, slotTracker);
    InstrStream.flush();
    StringRef InstrStrRef = InstrStr;
    InstrStrRef = InstrStrRef.ltrim(); // Ignore indentation
    Msg = "at '" + InstrStrRef.str() + "'";

    // Print the parent block name
    Msg += " in block '";
    if (!BB->getName().empty()) {
      Msg += BB->getName();
    }
    else {
      unsigned idx = 0;
      for (auto i = F->getBasicBlockList().begin(),
        e = F->getBasicBlockList().end(); i != e; ++i) {
        if (BB == &(*i)) {
          break;
        }
        idx++;
      }
      Msg += "#" + std::to_string(idx);
    }
    Msg += "'";

    // Print the function name
    Msg += " of function '" + F->getName().str() + "'.";

    dxilutil::EmitNoteOnContext(DbgI->getContext(), Msg);

    Failed = true;
  }

  void EmitInstrError(Instruction *I, ValidationRule rule) {
    EmitInstrErrorMsg(I, rule, GetValidationRuleText(rule));
  }

  void EmitInstrFormatError(Instruction *I, ValidationRule rule, ArrayRef<StringRef> args) {
    std::string ruleText = GetValidationRuleText(rule);
    FormatRuleText(ruleText, args);
    EmitInstrErrorMsg(I, rule, ruleText);
  }

  void EmitSignatureError(DxilSignatureElement *SE, ValidationRule rule) {
    EmitFormatError(rule, { SE->GetName() });
  }

  void EmitTypeError(Type *Ty, ValidationRule rule) {
    std::string O;
    raw_string_ostream OSS(O);
    Ty->print(OSS);
    EmitFormatError(rule, { OSS.str() });
  }

  void EmitFnError(Function *F, ValidationRule rule) {
    if (pDebugModule)
      if (Function *dbgF = pDebugModule->getFunction(F->getName()))
        F = dbgF;
    dxilutil::EmitErrorOnFunction(M.getContext(), F, GetValidationRuleText(rule));
    Failed = true;
  }

  void EmitFnFormatError(Function *F, ValidationRule rule, ArrayRef<StringRef> args) {
    std::string ruleText = GetValidationRuleText(rule);
    FormatRuleText(ruleText, args);
    if (pDebugModule)
      if (Function *dbgF = pDebugModule->getFunction(F->getName()))
        F = dbgF;
    dxilutil::EmitErrorOnFunction(M.getContext(), F, ruleText);
    Failed = true;
  }

  void EmitFnAttributeError(Function *F, StringRef Kind, StringRef Value) {
    EmitFnFormatError(F, ValidationRule::DeclFnAttribute, { F->getName(), Kind, Value });
  }
};

<<<<<<< HEAD
static bool ValidateOpcodeInProfile(DXIL::OpCode opcode,
                                    DXIL::ShaderKind SK,
                                    unsigned major,
                                    unsigned minor) {
  unsigned op = (unsigned)opcode;
  /* <py::lines('VALOPCODESM-TEXT')>hctdb_instrhelp.get_valopcode_sm_text()</py>*/
  // VALOPCODESM-TEXT:BEGIN
  // Instructions: ThreadId=93, GroupId=94, ThreadIdInGroup=95,
  // FlattenedThreadIdInGroup=96
  if ((93 <= op && op <= 96))
    return (SK == DXIL::ShaderKind::Compute || SK == DXIL::ShaderKind::Mesh || SK == DXIL::ShaderKind::Amplification);
  // Instructions: DomainLocation=105
  if (op == 105)
    return (SK == DXIL::ShaderKind::Domain);
  // Instructions: LoadOutputControlPoint=103, LoadPatchConstant=104
  if ((103 <= op && op <= 104))
    return (SK == DXIL::ShaderKind::Domain || SK == DXIL::ShaderKind::Hull);
  // Instructions: EmitStream=97, CutStream=98, EmitThenCutStream=99,
  // GSInstanceID=100
  if ((97 <= op && op <= 100))
    return (SK == DXIL::ShaderKind::Geometry);
  // Instructions: PrimitiveID=108
  if (op == 108)
    return (SK == DXIL::ShaderKind::Geometry || SK == DXIL::ShaderKind::Domain || SK == DXIL::ShaderKind::Hull);
  // Instructions: StorePatchConstant=106, OutputControlPointID=107
  if ((106 <= op && op <= 107))
    return (SK == DXIL::ShaderKind::Hull);
  // Instructions: QuadReadLaneAt=122, QuadOp=123
  if ((122 <= op && op <= 123))
    return (SK == DXIL::ShaderKind::Library || SK == DXIL::ShaderKind::Compute || SK == DXIL::ShaderKind::Amplification || SK == DXIL::ShaderKind::Mesh || SK == DXIL::ShaderKind::Pixel);
  // Instructions: WaveIsFirstLane=110, WaveGetLaneIndex=111,
  // WaveGetLaneCount=112, WaveAnyTrue=113, WaveAllTrue=114,
  // WaveActiveAllEqual=115, WaveActiveBallot=116, WaveReadLaneAt=117,
  // WaveReadLaneFirst=118, WaveActiveOp=119, WaveActiveBit=120,
  // WavePrefixOp=121, WaveAllBitCount=135, WavePrefixBitCount=136
  if ((110 <= op && op <= 121) || (135 <= op && op <= 136))
    return (SK == DXIL::ShaderKind::Library || SK == DXIL::ShaderKind::Compute || SK == DXIL::ShaderKind::Amplification || SK == DXIL::ShaderKind::Mesh || SK == DXIL::ShaderKind::Pixel || SK == DXIL::ShaderKind::Vertex || SK == DXIL::ShaderKind::Hull || SK == DXIL::ShaderKind::Domain || SK == DXIL::ShaderKind::Geometry || SK == DXIL::ShaderKind::RayGeneration || SK == DXIL::ShaderKind::Intersection || SK == DXIL::ShaderKind::AnyHit || SK == DXIL::ShaderKind::ClosestHit || SK == DXIL::ShaderKind::Miss || SK == DXIL::ShaderKind::Callable);
  // Instructions: Sample=60, SampleBias=61, SampleCmp=64, CalculateLOD=81,
  // DerivCoarseX=83, DerivCoarseY=84, DerivFineX=85, DerivFineY=86
  if ((60 <= op && op <= 61) || op == 64 || op == 81 || (83 <= op && op <= 86))
    return (SK == DXIL::ShaderKind::Library || SK == DXIL::ShaderKind::Pixel || SK == DXIL::ShaderKind::Compute || SK == DXIL::ShaderKind::Amplification || SK == DXIL::ShaderKind::Mesh);
  // Instructions: RenderTargetGetSamplePosition=76,
  // RenderTargetGetSampleCount=77, Discard=82, EvalSnapped=87,
  // EvalSampleIndex=88, EvalCentroid=89, SampleIndex=90, Coverage=91,
  // InnerCoverage=92
  if ((76 <= op && op <= 77) || op == 82 || (87 <= op && op <= 92))
    return (SK == DXIL::ShaderKind::Pixel);
  // Instructions: AttributeAtVertex=137
  if (op == 137)
    return (major > 6 || (major == 6 && minor >= 1))
        && (SK == DXIL::ShaderKind::Pixel);
  // Instructions: ViewID=138
  if (op == 138)
    return (major > 6 || (major == 6 && minor >= 1))
        && (SK == DXIL::ShaderKind::Vertex || SK == DXIL::ShaderKind::Hull || SK == DXIL::ShaderKind::Domain || SK == DXIL::ShaderKind::Geometry || SK == DXIL::ShaderKind::Pixel || SK == DXIL::ShaderKind::Mesh);
  // Instructions: RawBufferLoad=139, RawBufferStore=140
  if ((139 <= op && op <= 140))
    return (major > 6 || (major == 6 && minor >= 2));
  // Instructions: CreateHandleForLib=160
  if (op == 160)
    return (major > 6 || (major == 6 && minor >= 3));
  // Instructions: IgnoreHit=155, AcceptHitAndEndSearch=156
  if ((155 <= op && op <= 156))
    return (major > 6 || (major == 6 && minor >= 3))
        && (SK == DXIL::ShaderKind::AnyHit);
  // Instructions: CallShader=159
  if (op == 159)
    return (major > 6 || (major == 6 && minor >= 3))
        && (SK == DXIL::ShaderKind::Library || SK == DXIL::ShaderKind::ClosestHit || SK == DXIL::ShaderKind::RayGeneration || SK == DXIL::ShaderKind::Miss || SK == DXIL::ShaderKind::Callable);
  // Instructions: ReportHit=158
  if (op == 158)
    return (major > 6 || (major == 6 && minor >= 3))
        && (SK == DXIL::ShaderKind::Library || SK == DXIL::ShaderKind::Intersection);
  // Instructions: InstanceID=141, InstanceIndex=142, HitKind=143,
  // ObjectRayOrigin=149, ObjectRayDirection=150, ObjectToWorld=151,
  // WorldToObject=152, PrimitiveIndex=161
  if ((141 <= op && op <= 143) || (149 <= op && op <= 152) || op == 161)
    return (major > 6 || (major == 6 && minor >= 3))
        && (SK == DXIL::ShaderKind::Library || SK == DXIL::ShaderKind::Intersection || SK == DXIL::ShaderKind::AnyHit || SK == DXIL::ShaderKind::ClosestHit);
  // Instructions: RayFlags=144, WorldRayOrigin=147, WorldRayDirection=148,
  // RayTMin=153, RayTCurrent=154
  if (op == 144 || (147 <= op && op <= 148) || (153 <= op && op <= 154))
    return (major > 6 || (major == 6 && minor >= 3))
        && (SK == DXIL::ShaderKind::Library || SK == DXIL::ShaderKind::Intersection || SK == DXIL::ShaderKind::AnyHit || SK == DXIL::ShaderKind::ClosestHit || SK == DXIL::ShaderKind::Miss);
  // Instructions: TraceRay=157
  if (op == 157)
    return (major > 6 || (major == 6 && minor >= 3))
        && (SK == DXIL::ShaderKind::Library || SK == DXIL::ShaderKind::RayGeneration || SK == DXIL::ShaderKind::ClosestHit || SK == DXIL::ShaderKind::Miss);
  // Instructions: DispatchRaysIndex=145, DispatchRaysDimensions=146
  if ((145 <= op && op <= 146))
    return (major > 6 || (major == 6 && minor >= 3))
        && (SK == DXIL::ShaderKind::Library || SK == DXIL::ShaderKind::RayGeneration || SK == DXIL::ShaderKind::Intersection || SK == DXIL::ShaderKind::AnyHit || SK == DXIL::ShaderKind::ClosestHit || SK == DXIL::ShaderKind::Miss || SK == DXIL::ShaderKind::Callable);
  // Instructions: Dot2AddHalf=162, Dot4AddI8Packed=163, Dot4AddU8Packed=164
  if ((162 <= op && op <= 164))
    return (major > 6 || (major == 6 && minor >= 4));
  // Instructions: WriteSamplerFeedbackLevel=176, WriteSamplerFeedbackGrad=177,
  // AllocateRayQuery=178, RayQuery_TraceRayInline=179, RayQuery_Proceed=180,
  // RayQuery_Abort=181, RayQuery_CommitNonOpaqueTriangleHit=182,
  // RayQuery_CommitProceduralPrimitiveHit=183, RayQuery_CommittedStatus=184,
  // RayQuery_CandidateType=185, RayQuery_CandidateObjectToWorld3x4=186,
  // RayQuery_CandidateWorldToObject3x4=187,
  // RayQuery_CommittedObjectToWorld3x4=188,
  // RayQuery_CommittedWorldToObject3x4=189,
  // RayQuery_CandidateProceduralPrimitiveNonOpaque=190,
  // RayQuery_CandidateTriangleFrontFace=191,
  // RayQuery_CommittedTriangleFrontFace=192,
  // RayQuery_CandidateTriangleBarycentrics=193,
  // RayQuery_CommittedTriangleBarycentrics=194, RayQuery_RayFlags=195,
  // RayQuery_WorldRayOrigin=196, RayQuery_WorldRayDirection=197,
  // RayQuery_RayTMin=198, RayQuery_CandidateTriangleRayT=199,
  // RayQuery_CommittedRayT=200, RayQuery_CandidateInstanceIndex=201,
  // RayQuery_CandidateInstanceID=202, RayQuery_CandidateGeometryIndex=203,
  // RayQuery_CandidatePrimitiveIndex=204, RayQuery_CandidateObjectRayOrigin=205,
  // RayQuery_CandidateObjectRayDirection=206,
  // RayQuery_CommittedInstanceIndex=207, RayQuery_CommittedInstanceID=208,
  // RayQuery_CommittedGeometryIndex=209, RayQuery_CommittedPrimitiveIndex=210,
  // RayQuery_CommittedObjectRayOrigin=211,
  // RayQuery_CommittedObjectRayDirection=212,
  // RayQuery_CandidateInstanceContributionToHitGroupIndex=214,
  // RayQuery_CommittedInstanceContributionToHitGroupIndex=215
  if ((176 <= op && op <= 212) || (214 <= op && op <= 215))
    return (major > 6 || (major == 6 && minor >= 5));
  // Instructions: DispatchMesh=173
  if (op == 173)
    return (major > 6 || (major == 6 && minor >= 5))
        && (SK == DXIL::ShaderKind::Amplification);
  // Instructions: WaveMatch=165, WaveMultiPrefixOp=166,
  // WaveMultiPrefixBitCount=167
  if ((165 <= op && op <= 167))
    return (major > 6 || (major == 6 && minor >= 5))
        && (SK == DXIL::ShaderKind::Library || SK == DXIL::ShaderKind::Compute || SK == DXIL::ShaderKind::Amplification || SK == DXIL::ShaderKind::Mesh || SK == DXIL::ShaderKind::Pixel || SK == DXIL::ShaderKind::Vertex || SK == DXIL::ShaderKind::Hull || SK == DXIL::ShaderKind::Domain || SK == DXIL::ShaderKind::Geometry || SK == DXIL::ShaderKind::RayGeneration || SK == DXIL::ShaderKind::Intersection || SK == DXIL::ShaderKind::AnyHit || SK == DXIL::ShaderKind::ClosestHit || SK == DXIL::ShaderKind::Miss || SK == DXIL::ShaderKind::Callable);
  // Instructions: GeometryIndex=213
  if (op == 213)
    return (major > 6 || (major == 6 && minor >= 5))
        && (SK == DXIL::ShaderKind::Library || SK == DXIL::ShaderKind::Intersection || SK == DXIL::ShaderKind::AnyHit || SK == DXIL::ShaderKind::ClosestHit);
  // Instructions: WriteSamplerFeedback=174, WriteSamplerFeedbackBias=175
  if ((174 <= op && op <= 175))
    return (major > 6 || (major == 6 && minor >= 5))
        && (SK == DXIL::ShaderKind::Library || SK == DXIL::ShaderKind::Pixel);
  // Instructions: SetMeshOutputCounts=168, EmitIndices=169, GetMeshPayload=170,
  // StoreVertexOutput=171, StorePrimitiveOutput=172
  if ((168 <= op && op <= 172))
    return (major > 6 || (major == 6 && minor >= 5))
        && (SK == DXIL::ShaderKind::Mesh);
  // Instructions: AnnotateHandle=216, CreateHandleFromBinding=217,
  // CreateHandleFromHeap=218, Unpack4x8=219, Pack4x8=220, IsHelperLane=221
  if ((216 <= op && op <= 221))
    return (major > 6 || (major == 6 && minor >= 6));
  // Instructions: TextureGatherRaw=223, SampleCmpLevel=224,
  // TextureStoreSample=225
  if ((223 <= op && op <= 225))
    return (major > 6 || (major == 6 && minor >= 7));
  // Instructions: QuadVote=222
  if (op == 222)
    return (major > 6 || (major == 6 && minor >= 7))
        && (SK == DXIL::ShaderKind::Library || SK == DXIL::ShaderKind::Compute || SK == DXIL::ShaderKind::Amplification || SK == DXIL::ShaderKind::Mesh || SK == DXIL::ShaderKind::Pixel);
  return true;
  // VALOPCODESM-TEXT:END
}

=======
>>>>>>> 6cf0a6f7
static unsigned ValidateSignatureRowCol(Instruction *I,
                                        DxilSignatureElement &SE, Value *rowVal,
                                        Value *colVal, EntryStatus &Status,
                                        ValidationContext &ValCtx) {
  if (ConstantInt *constRow = dyn_cast<ConstantInt>(rowVal)) {
    unsigned row = constRow->getLimitedValue();
    if (row >= SE.GetRows()) {
      ValCtx.EmitInstrError(I, ValidationRule::InstrOperandRange);
    }
  }

  if (!isa<ConstantInt>(colVal)) {
    // col must be const
    ValCtx.EmitInstrFormatError(I, ValidationRule::InstrOpConst,
                                {"Col", "LoadInput/StoreOutput"});
    return 0;
  }

  unsigned col = cast<ConstantInt>(colVal)->getLimitedValue();

  if (col > SE.GetCols()) {
    ValCtx.EmitInstrError(I, ValidationRule::InstrOperandRange);
  } else {
    if (SE.IsOutput())
      Status.outputCols[SE.GetID()] |= 1 << col;
    if (SE.IsPatchConstOrPrim())
      Status.patchConstOrPrimCols[SE.GetID()] |= 1 << col;
  }

  return col;
}

static DxilSignatureElement *
ValidateSignatureAccess(Instruction *I, DxilSignature &sig, Value *sigID,
                        Value *rowVal, Value *colVal, EntryStatus &Status,
                        ValidationContext &ValCtx) {
  if (!isa<ConstantInt>(sigID)) {
    // inputID must be const
    ValCtx.EmitInstrFormatError(I, ValidationRule::InstrOpConst,
                                {"SignatureID", "LoadInput/StoreOutput"});
    return nullptr;
  }

  unsigned SEIdx = cast<ConstantInt>(sigID)->getLimitedValue();
  if (sig.GetElements().size() <= SEIdx) {
    ValCtx.EmitInstrError(I, ValidationRule::InstrOpConstRange);
    return nullptr;
  }

  DxilSignatureElement &SE = sig.GetElement(SEIdx);
  bool isOutput = sig.IsOutput();

  unsigned col = ValidateSignatureRowCol(I, SE, rowVal, colVal, Status, ValCtx);

  if (isOutput && SE.GetSemantic()->GetKind() == DXIL::SemanticKind::Position) {
    unsigned mask = Status.OutputPositionMask[SE.GetOutputStream()];
    mask |= 1 << col;
    if (SE.GetOutputStream() < DXIL::kNumOutputStreams)
      Status.OutputPositionMask[SE.GetOutputStream()] = mask;
  }
  return &SE;
}

static DxilResourceProperties GetResourceFromHandle(Value *Handle,
                                                    ValidationContext &ValCtx) {
  if (!isa<CallInst>(Handle)) {
    if (Instruction *I = dyn_cast<Instruction>(Handle))
      ValCtx.EmitInstrError(I, ValidationRule::InstrHandleNotFromCreateHandle);
    else
      ValCtx.EmitError(ValidationRule::InstrHandleNotFromCreateHandle);
    DxilResourceProperties RP;
    return RP;
  }

  DxilResourceProperties RP = ValCtx.GetResourceFromVal(Handle);
  if (RP.getResourceClass() == DXIL::ResourceClass::Invalid) {
    ValCtx.EmitInstrError(cast<CallInst>(Handle),
                          ValidationRule::InstrHandleNotFromCreateHandle);
  }

  return RP;
}

static DXIL::SamplerKind GetSamplerKind(Value *samplerHandle,
                                        ValidationContext &ValCtx) {
  DxilResourceProperties RP = GetResourceFromHandle(samplerHandle, ValCtx);

  if (RP.getResourceClass() != DXIL::ResourceClass::Sampler) {
    // must be sampler.
    return DXIL::SamplerKind::Invalid;
  }
  if (RP.Basic.SamplerCmpOrHasCounter)
    return DXIL::SamplerKind::Comparison;
  else if (RP.getResourceKind() == DXIL::ResourceKind::Invalid)
    return DXIL::SamplerKind::Invalid;
  else
    return DXIL::SamplerKind::Default;
}

static DXIL::ResourceKind GetResourceKindAndCompTy(Value *handle, DXIL::ComponentType &CompTy, DXIL::ResourceClass &ResClass,
    ValidationContext &ValCtx) {
  CompTy = DXIL::ComponentType::Invalid;
  ResClass = DXIL::ResourceClass::Invalid;
  // TODO: validate ROV is used only in PS.

  DxilResourceProperties RP = GetResourceFromHandle(handle, ValCtx);
  ResClass = RP.getResourceClass();

  switch (ResClass) {
  case DXIL::ResourceClass::SRV:
  case DXIL::ResourceClass::UAV:
    break;
  case DXIL::ResourceClass::CBuffer:
    return DXIL::ResourceKind::CBuffer;
  case DXIL::ResourceClass::Sampler:
    return DXIL::ResourceKind::Sampler;
  default:
    // Emit invalid res class
    return DXIL::ResourceKind::Invalid;
  }
  if (!DXIL::IsStructuredBuffer(RP.getResourceKind()))
    CompTy = static_cast<DXIL::ComponentType>(RP.Typed.CompType);
  else
    CompTy = DXIL::ComponentType::Invalid;

  return RP.getResourceKind();
}

DxilFieldAnnotation *GetFieldAnnotation(Type *Ty,
                                        DxilTypeSystem &typeSys,
                                        std::deque<unsigned> &offsets) {
  unsigned CurIdx = 1;
  unsigned LastIdx = offsets.size() - 1;
  DxilStructAnnotation *StructAnnot = nullptr;

  for (; CurIdx < offsets.size(); ++CurIdx) {
    if (const StructType *EltST = dyn_cast<StructType>(Ty)) {
      if (DxilStructAnnotation *EltAnnot = typeSys.GetStructAnnotation(EltST)) {
        StructAnnot = EltAnnot;
        Ty = EltST->getElementType(offsets[CurIdx]);
        if (CurIdx == LastIdx) {
          return &StructAnnot->GetFieldAnnotation(offsets[CurIdx]);
        }
      } else {
        return nullptr;
      }
    } else if (const ArrayType *AT = dyn_cast<ArrayType>(Ty)) {
      Ty = AT->getElementType();
      StructAnnot = nullptr;
    } else {
      if (StructAnnot)
        return &StructAnnot->GetFieldAnnotation(offsets[CurIdx]);
    }
  }
  return nullptr;
}


DxilResourceProperties ValidationContext::GetResourceFromVal(Value *resVal) {
  auto it = ResPropMap.find(resVal);
  if (it != ResPropMap.end()) {
    return it->second;
  }
  else {
    DxilResourceProperties RP;
    return RP;
  }
}

struct ResRetUsage {
  bool x;
  bool y;
  bool z;
  bool w;
  bool status;
  ResRetUsage() : x(false), y(false), z(false), w(false), status(false) {}
};

static void CollectGetDimResRetUsage(ResRetUsage &usage, Instruction *ResRet,
                                     ValidationContext &ValCtx) {
  for (User *U : ResRet->users()) {
    if (ExtractValueInst *EVI = dyn_cast<ExtractValueInst>(U)) {
      for (unsigned idx : EVI->getIndices()) {
        switch (idx) {
        case 0:
          usage.x = true;
          break;
        case 1:
          usage.y = true;
          break;
        case 2:
          usage.z = true;
          break;
        case 3:
          usage.w = true;
          break;
        case DXIL::kResRetStatusIndex:
          usage.status = true;
          break;
        default:
          // Emit index out of bound.
          ValCtx.EmitInstrError(EVI,
                                ValidationRule::InstrDxilStructUserOutOfBound);
          break;
        }
      }
    } else if (PHINode *PHI = dyn_cast<PHINode>(U)) {
      CollectGetDimResRetUsage(usage, PHI, ValCtx);
    } else {
      Instruction *User = cast<Instruction>(U);
      ValCtx.EmitInstrError(User, ValidationRule::InstrDxilStructUser);
    }
  }
}


static void ValidateResourceCoord(CallInst *CI, DXIL::ResourceKind resKind,
                                  ArrayRef<Value *> coords,
                                  ValidationContext &ValCtx) {
  const unsigned kMaxNumCoords = 4;
  unsigned numCoords = DxilResource::GetNumCoords(resKind);
  for (unsigned i = 0; i < kMaxNumCoords; i++) {
    if (i < numCoords) {
      if (isa<UndefValue>(coords[i])) {
        ValCtx.EmitInstrError(CI, ValidationRule::InstrResourceCoordinateMiss);
      }
    } else {
      if (!isa<UndefValue>(coords[i])) {
        ValCtx.EmitInstrError(CI, ValidationRule::InstrResourceCoordinateTooMany);
      }
    }
  }
}

static void ValidateCalcLODResourceDimensionCoord(CallInst *CI, DXIL::ResourceKind resKind,
                                  ArrayRef<Value *> coords,
                                  ValidationContext &ValCtx) {
  const unsigned kMaxNumDimCoords = 3;
  unsigned numCoords = DxilResource::GetNumDimensionsForCalcLOD(resKind);
  for (unsigned i = 0; i < kMaxNumDimCoords; i++) {
    if (i < numCoords) {
      if (isa<UndefValue>(coords[i])) {
        ValCtx.EmitInstrError(CI, ValidationRule::InstrResourceCoordinateMiss);
      }
    } else {
      if (!isa<UndefValue>(coords[i])) {
        ValCtx.EmitInstrError(CI, ValidationRule::InstrResourceCoordinateTooMany);
      }
    }
  }
}

static void ValidateResourceOffset(CallInst *CI, DXIL::ResourceKind resKind,
                                   ArrayRef<Value *> offsets,
                                   ValidationContext &ValCtx) {
  unsigned numOffsets = DxilResource::GetNumOffsets(resKind);
  bool hasOffset = !isa<UndefValue>(offsets[0]);

  auto validateOffset = [&](Value *offset) {
    if (ConstantInt *cOffset = dyn_cast<ConstantInt>(offset)) {
      int offset = cOffset->getValue().getSExtValue();
      if (offset > 7 || offset < -8) {
        ValCtx.EmitInstrError(CI, ValidationRule::InstrTextureOffset);
      }
    } else {
      ValCtx.EmitInstrError(CI, ValidationRule::InstrTextureOffset);
    }
  };

  if (hasOffset) {
    validateOffset(offsets[0]);
  }

  for (unsigned i = 1; i < offsets.size(); i++) {
    if (i < numOffsets) {
      if (hasOffset) {
        if (isa<UndefValue>(offsets[i]))
          ValCtx.EmitInstrError(CI, ValidationRule::InstrResourceOffsetMiss);
        else
          validateOffset(offsets[i]);
      }
    } else {
      if (!isa<UndefValue>(offsets[i])) {
        ValCtx.EmitInstrError(CI, ValidationRule::InstrResourceOffsetTooMany);
      }
    }
  }
}

// Validate derivative and derivative dependent ops in CS/MS/AS
static void ValidateDerivativeOp(CallInst *CI, ValidationContext &ValCtx) {

  const ShaderModel *pSM = ValCtx.DxilMod.GetShaderModel();
  if (pSM && (pSM->IsMS() || pSM->IsAS() || pSM->IsCS()) && !pSM->IsSM66Plus())
    ValCtx.EmitInstrFormatError(CI, ValidationRule::SmOpcodeInInvalidFunction,
                                {"Derivatives in CS/MS/AS", "Shader Model 6.6+"});
}


static void ValidateSampleInst(CallInst *CI, Value *srvHandle, Value *samplerHandle,
                               ArrayRef<Value *> coords,
                               ArrayRef<Value *> offsets,
                               bool IsSampleC,
                               ValidationContext &ValCtx) {
  if (!IsSampleC) {
    if (GetSamplerKind(samplerHandle, ValCtx) != DXIL::SamplerKind::Default) {
      ValCtx.EmitInstrError(CI, ValidationRule::InstrSamplerModeForSample);
    }
  } else {
    if (GetSamplerKind(samplerHandle, ValCtx) !=
        DXIL::SamplerKind::Comparison) {
      ValCtx.EmitInstrError(CI, ValidationRule::InstrSamplerModeForSampleC);
    }
  }

  DXIL::ComponentType compTy;
  DXIL::ResourceClass resClass;
  DXIL::ResourceKind resKind =
      GetResourceKindAndCompTy(srvHandle, compTy, resClass, ValCtx);
  bool isSampleCompTy = compTy == DXIL::ComponentType::F32;
  isSampleCompTy |= compTy == DXIL::ComponentType::SNormF32;
  isSampleCompTy |= compTy == DXIL::ComponentType::UNormF32;
  isSampleCompTy |= compTy == DXIL::ComponentType::F16;
  isSampleCompTy |= compTy == DXIL::ComponentType::SNormF16;
  isSampleCompTy |= compTy == DXIL::ComponentType::UNormF16;
  if (!isSampleCompTy) {
    ValCtx.EmitInstrError(CI, ValidationRule::InstrSampleCompType);
  }

  if (resClass != DXIL::ResourceClass::SRV) {
    ValCtx.EmitInstrError(CI, ValidationRule::InstrResourceClassForSamplerGather);
  }

  ValidationRule rule = ValidationRule::InstrResourceKindForSample;
  if (IsSampleC) {
    rule =  ValidationRule::InstrResourceKindForSampleC;
  }

  switch (resKind) {
  case DXIL::ResourceKind::Texture1D:
  case DXIL::ResourceKind::Texture1DArray:
  case DXIL::ResourceKind::Texture2D:
  case DXIL::ResourceKind::Texture2DArray:
  case DXIL::ResourceKind::TextureCube:
  case DXIL::ResourceKind::TextureCubeArray:
    break;
  case DXIL::ResourceKind::Texture3D:
    if (IsSampleC) {
      ValCtx.EmitInstrError(CI, rule);
    }
    break;
  default:
    ValCtx.EmitInstrError(CI, rule);
    return;
  }

  // Coord match resource kind.
  ValidateResourceCoord(CI, resKind, coords, ValCtx);
  // Offset match resource kind.
  ValidateResourceOffset(CI, resKind, offsets, ValCtx);
}

static void ValidateGather(CallInst *CI, Value *srvHandle, Value *samplerHandle,
                               ArrayRef<Value *> coords,
                               ArrayRef<Value *> offsets,
                               bool IsSampleC,
                               ValidationContext &ValCtx) {
  if (!IsSampleC) {
    if (GetSamplerKind(samplerHandle, ValCtx) != DXIL::SamplerKind::Default) {
      ValCtx.EmitInstrError(CI, ValidationRule::InstrSamplerModeForSample);
    }
  } else {
    if (GetSamplerKind(samplerHandle, ValCtx) !=
        DXIL::SamplerKind::Comparison) {
      ValCtx.EmitInstrError(CI, ValidationRule::InstrSamplerModeForSampleC);
    }
  }

  DXIL::ComponentType compTy;
  DXIL::ResourceClass resClass;
  DXIL::ResourceKind resKind =
      GetResourceKindAndCompTy(srvHandle, compTy, resClass, ValCtx);

  if (resClass != DXIL::ResourceClass::SRV) {
    ValCtx.EmitInstrError(CI, ValidationRule::InstrResourceClassForSamplerGather);
    return;
  }

  // Coord match resource kind.
  ValidateResourceCoord(CI, resKind, coords, ValCtx);
  // Offset match resource kind.
  switch (resKind) {
  case DXIL::ResourceKind::Texture2D:
  case DXIL::ResourceKind::Texture2DArray: {
    bool hasOffset = !isa<UndefValue>(offsets[0]);
    if (hasOffset) {
      if (isa<UndefValue>(offsets[1])) {
        ValCtx.EmitInstrError(CI, ValidationRule::InstrResourceOffsetMiss);
      }
    }
  } break;
  case DXIL::ResourceKind::TextureCube:
  case DXIL::ResourceKind::TextureCubeArray: {
    if (!isa<UndefValue>(offsets[0])) {
      ValCtx.EmitInstrError(CI, ValidationRule::InstrResourceOffsetTooMany);
    }
    if (!isa<UndefValue>(offsets[1])) {
      ValCtx.EmitInstrError(CI, ValidationRule::InstrResourceOffsetTooMany);
    }
  } break;
  default:
    // Invalid resource type for gather.
    ValCtx.EmitInstrError(CI, ValidationRule::InstrResourceKindForGather);
    return;
  }
}

static unsigned StoreValueToMask(ArrayRef<Value *> vals) {
  unsigned mask = 0;
  for (unsigned i = 0; i < 4; i++) {
    if (!isa<UndefValue>(vals[i])) {
      mask |= 1<<i;
    }
  }
  return mask;
}

static int GetCBufSize(Value *cbHandle, ValidationContext &ValCtx) {
  DxilResourceProperties RP = GetResourceFromHandle(cbHandle, ValCtx);

  if (RP.getResourceClass() != DXIL::ResourceClass::CBuffer) {
    ValCtx.EmitInstrError(cast<CallInst>(cbHandle),
                          ValidationRule::InstrCBufferClassForCBufferHandle);
    return -1;
  }

  return RP.CBufferSizeInBytes;
}

static unsigned GetNumVertices(DXIL::InputPrimitive inputPrimitive) {
  const unsigned InputPrimitiveVertexTab[] = {
    0, // Undefined = 0,
    1, // Point = 1,
    2, // Line = 2,
    3, // Triangle = 3,
    0, // Reserved4 = 4,
    0, // Reserved5 = 5,
    4, // LineWithAdjacency = 6,
    6, // TriangleWithAdjacency = 7,
    1, // ControlPointPatch1 = 8,
    2, // ControlPointPatch2 = 9,
    3, // ControlPointPatch3 = 10,
    4, // ControlPointPatch4 = 11,
    5, // ControlPointPatch5 = 12,
    6, // ControlPointPatch6 = 13,
    7, // ControlPointPatch7 = 14,
    8, // ControlPointPatch8 = 15,
    9, // ControlPointPatch9 = 16,
    10, // ControlPointPatch10 = 17,
    11, // ControlPointPatch11 = 18,
    12, // ControlPointPatch12 = 19,
    13, // ControlPointPatch13 = 20,
    14, // ControlPointPatch14 = 21,
    15, // ControlPointPatch15 = 22,
    16, // ControlPointPatch16 = 23,
    17, // ControlPointPatch17 = 24,
    18, // ControlPointPatch18 = 25,
    19, // ControlPointPatch19 = 26,
    20, // ControlPointPatch20 = 27,
    21, // ControlPointPatch21 = 28,
    22, // ControlPointPatch22 = 29,
    23, // ControlPointPatch23 = 30,
    24, // ControlPointPatch24 = 31,
    25, // ControlPointPatch25 = 32,
    26, // ControlPointPatch26 = 33,
    27, // ControlPointPatch27 = 34,
    28, // ControlPointPatch28 = 35,
    29, // ControlPointPatch29 = 36,
    30, // ControlPointPatch30 = 37,
    31, // ControlPointPatch31 = 38,
    32, // ControlPointPatch32 = 39,
    0, // LastEntry,
  };

  unsigned primitiveIdx = static_cast<unsigned>(inputPrimitive);
  return InputPrimitiveVertexTab[primitiveIdx];
}

static void ValidateSignatureDxilOp(CallInst *CI, DXIL::OpCode opcode,
                                    ValidationContext &ValCtx) {
  Function *F = CI->getParent()->getParent();
  DxilModule &DM = ValCtx.DxilMod;
  bool bIsPatchConstantFunc = false;
  if (!DM.HasDxilEntryProps(F)) {
    auto it = ValCtx.PatchConstantFuncMap.find(F);
    if (it == ValCtx.PatchConstantFuncMap.end()) {
      // Missing entry props.
      ValCtx.EmitInstrError(CI,
                            ValidationRule::InstrSignatureOperationNotInEntry);
      return;
    }
    // Use hull entry instead of patch constant function.
    F = it->second.front();
    bIsPatchConstantFunc = true;
  }
  if (!ValCtx.HasEntryStatus(F)) {
    return;
  }

  EntryStatus &Status = ValCtx.GetEntryStatus(F);
  DxilEntryProps &EntryProps = DM.GetDxilEntryProps(F);
  DxilFunctionProps &props = EntryProps.props;
  DxilEntrySignature &S = EntryProps.sig;

  switch (opcode) {
  case DXIL::OpCode::LoadInput: {
    Value *inputID = CI->getArgOperand(DXIL::OperandIndex::kLoadInputIDOpIdx);
    DxilSignature &inputSig = S.InputSignature;
    Value *row = CI->getArgOperand(DXIL::OperandIndex::kLoadInputRowOpIdx);
    Value *col = CI->getArgOperand(DXIL::OperandIndex::kLoadInputColOpIdx);
    ValidateSignatureAccess(CI, inputSig, inputID, row, col, Status, ValCtx);

    // Check vertexID in ps/vs. and none array input.
    Value *vertexID =
        CI->getArgOperand(DXIL::OperandIndex::kLoadInputVertexIDOpIdx);
    bool usedVertexID = vertexID && !isa<UndefValue>(vertexID);
    if (props.IsVS() || props.IsPS()) {
      if (usedVertexID) {
        // use vertexID in VS/PS input.
        ValCtx.EmitInstrError(CI, ValidationRule::SmOperand);
        return;
      }
    } else {
      if (ConstantInt *cVertexID = dyn_cast<ConstantInt>(vertexID)) {
        int immVertexID = cVertexID->getValue().getLimitedValue();
        if (cVertexID->getValue().isNegative()) {
          immVertexID = cVertexID->getValue().getSExtValue();
        }
        const int low = 0;
        int high = 0;
        if (props.IsGS()) {
          DXIL::InputPrimitive inputPrimitive =
              props.ShaderProps.GS.inputPrimitive;
          high = GetNumVertices(inputPrimitive);
        } else if (props.IsDS()) {
          high = props.ShaderProps.DS.inputControlPoints;
        } else if (props.IsHS()) {
          high = props.ShaderProps.HS.inputControlPoints;
        } else {
          ValCtx.EmitInstrFormatError(CI, ValidationRule::SmOpcodeInInvalidFunction,
                                      {"LoadInput", "VS/HS/DS/GS/PS"});
        }
        if (immVertexID < low || immVertexID >= high) {
          std::string range = std::to_string(low) + "~" + std::to_string(high);
          ValCtx.EmitInstrFormatError(CI, ValidationRule::InstrOperandRange,
                                      {"VertexID", range, std::to_string(immVertexID)});
        }
      }
    }
  } break;
  case DXIL::OpCode::DomainLocation: {
    Value *colValue =
        CI->getArgOperand(DXIL::OperandIndex::kDomainLocationColOpIdx);
    if (!isa<ConstantInt>(colValue)) {
      // col must be const
      ValCtx.EmitInstrFormatError(CI, ValidationRule::InstrOpConst,
                                  {"Col", "DomainLocation"});
    } else {
      unsigned col = cast<ConstantInt>(colValue)->getLimitedValue();
      if (col >= Status.domainLocSize) {
        ValCtx.EmitInstrError(CI, ValidationRule::SmDomainLocationIdxOOB);
      }
    }
  } break;
  case DXIL::OpCode::StoreOutput:
  case DXIL::OpCode::StoreVertexOutput: 
  case DXIL::OpCode::StorePrimitiveOutput: {
    Value *outputID =
        CI->getArgOperand(DXIL::OperandIndex::kStoreOutputIDOpIdx);
    DxilSignature &outputSig = opcode == DXIL::OpCode::StorePrimitiveOutput ?
      S.PatchConstOrPrimSignature : S.OutputSignature;
    Value *row = CI->getArgOperand(DXIL::OperandIndex::kStoreOutputRowOpIdx);
    Value *col = CI->getArgOperand(DXIL::OperandIndex::kStoreOutputColOpIdx);
    ValidateSignatureAccess(CI, outputSig, outputID, row, col, Status, ValCtx);
  } break;
  case DXIL::OpCode::OutputControlPointID: {
    // Only used in hull shader.
    Function *func = CI->getParent()->getParent();
    // Make sure this is inside hs shader entry function.
    if (!(props.IsHS() &&  F == func)) {
      ValCtx.EmitInstrFormatError(CI, ValidationRule::SmOpcodeInInvalidFunction,
                                  {"OutputControlPointID", "hull function"});
    }
  } break;
  case DXIL::OpCode::LoadOutputControlPoint: {
    // Only used in patch constant function.
    Function *func = CI->getParent()->getParent();
    if (ValCtx.entryFuncCallSet.count(func) > 0) {
      ValCtx.EmitInstrFormatError(CI,
          ValidationRule::SmOpcodeInInvalidFunction,
          {"LoadOutputControlPoint", "PatchConstant function"});
    }
    Value *outputID =
        CI->getArgOperand(DXIL::OperandIndex::kStoreOutputIDOpIdx);
    DxilSignature &outputSig = S.OutputSignature;
    Value *row = CI->getArgOperand(DXIL::OperandIndex::kStoreOutputRowOpIdx);
    Value *col = CI->getArgOperand(DXIL::OperandIndex::kStoreOutputColOpIdx);
    ValidateSignatureAccess(CI, outputSig, outputID, row, col, Status, ValCtx);
  } break;
  case DXIL::OpCode::StorePatchConstant: {
    // Only used in patch constant function.
    Function *func = CI->getParent()->getParent();
    if (!bIsPatchConstantFunc) {
      ValCtx.EmitInstrFormatError(CI, ValidationRule::SmOpcodeInInvalidFunction,
                                  {"StorePatchConstant", "PatchConstant function"});
    } else {
      auto &hullShaders = ValCtx.PatchConstantFuncMap[func];
      for (Function *F : hullShaders) {
        EntryStatus &Status = ValCtx.GetEntryStatus(F);
        DxilEntryProps &EntryProps = DM.GetDxilEntryProps(F);
        DxilEntrySignature &S = EntryProps.sig;
        Value *outputID =
            CI->getArgOperand(DXIL::OperandIndex::kStoreOutputIDOpIdx);
        DxilSignature &outputSig = S.PatchConstOrPrimSignature;
        Value *row =
            CI->getArgOperand(DXIL::OperandIndex::kStoreOutputRowOpIdx);
        Value *col =
            CI->getArgOperand(DXIL::OperandIndex::kStoreOutputColOpIdx);
        ValidateSignatureAccess(CI, outputSig, outputID, row, col, Status,
                                ValCtx);
      }
    }
  } break;
  case DXIL::OpCode::Coverage:
    Status.m_bCoverageIn = true;
    break;
  case DXIL::OpCode::InnerCoverage:
    Status.m_bInnerCoverageIn = true;
    break;
  case DXIL::OpCode::ViewID:
    Status.hasViewID = true;
    break;
  case DXIL::OpCode::EvalCentroid:
  case DXIL::OpCode::EvalSampleIndex:
  case DXIL::OpCode::EvalSnapped: {
    // Eval* share same operand index with load input.
    Value *inputID = CI->getArgOperand(DXIL::OperandIndex::kLoadInputIDOpIdx);
    DxilSignature &inputSig = S.InputSignature;
    Value *row = CI->getArgOperand(DXIL::OperandIndex::kLoadInputRowOpIdx);
    Value *col = CI->getArgOperand(DXIL::OperandIndex::kLoadInputColOpIdx);
    DxilSignatureElement *pSE =
        ValidateSignatureAccess(CI, inputSig, inputID, row, col, Status, ValCtx);
    if (pSE) {
      switch (pSE->GetInterpolationMode()->GetKind()) {
      case DXIL::InterpolationMode::Linear:
      case DXIL::InterpolationMode::LinearNoperspective:
      case DXIL::InterpolationMode::LinearCentroid:
      case DXIL::InterpolationMode::LinearNoperspectiveCentroid:
      case DXIL::InterpolationMode::LinearSample:
      case DXIL::InterpolationMode::LinearNoperspectiveSample:
        break;
      default:
        ValCtx.EmitInstrFormatError(
            CI, ValidationRule::InstrEvalInterpolationMode, {pSE->GetName()});
        break;
      }
      if (pSE->GetSemantic()->GetKind() == DXIL::SemanticKind::Position) {
        ValCtx.EmitInstrFormatError(
            CI, ValidationRule::InstrCannotPullPosition,
            {ValCtx.DxilMod.GetShaderModel()->GetName()});
      }
    }
  } break;
  case DXIL::OpCode::AttributeAtVertex: {
    Value *Attribute = CI->getArgOperand(DXIL::OperandIndex::kBinarySrc0OpIdx);
    DxilSignature &inputSig = S.InputSignature;
    Value *row = CI->getArgOperand(DXIL::OperandIndex::kLoadInputRowOpIdx);
    Value *col = CI->getArgOperand(DXIL::OperandIndex::kLoadInputColOpIdx);
    DxilSignatureElement *pSE =
        ValidateSignatureAccess(CI, inputSig, Attribute, row, col, Status, ValCtx);
    if (pSE && pSE->GetInterpolationMode()->GetKind() !=
                   hlsl::InterpolationMode::Kind::Constant) {
      ValCtx.EmitInstrFormatError(
          CI, ValidationRule::InstrAttributeAtVertexNoInterpolation,
          {pSE->GetName()});
    }
  } break;
  case DXIL::OpCode::CutStream:
  case DXIL::OpCode::EmitThenCutStream:
  case DXIL::OpCode::EmitStream: {
    if (props.IsGS()) {
      auto &GS = props.ShaderProps.GS;
      unsigned streamMask = 0;
      for (size_t i = 0; i < _countof(GS.streamPrimitiveTopologies); ++i) {
        if (GS.streamPrimitiveTopologies[i] !=
            DXIL::PrimitiveTopology::Undefined) {
          streamMask |= 1 << i;
        }
      }
      Value *streamID =
          CI->getArgOperand(DXIL::OperandIndex::kStreamEmitCutIDOpIdx);
      if (ConstantInt *cStreamID = dyn_cast<ConstantInt>(streamID)) {
        int immStreamID = cStreamID->getValue().getLimitedValue();
        if (cStreamID->getValue().isNegative() || immStreamID >= 4) {
          ValCtx.EmitInstrFormatError(CI, ValidationRule::InstrOperandRange,
                                      {"StreamID", "0~4", std::to_string(immStreamID)});
        } else {
          unsigned immMask = 1 << immStreamID;
          if ((streamMask & immMask) == 0) {
            std::string range;
            for (unsigned i = 0; i < 4; i++) {
              if (streamMask & (1 << i)) {
                range += std::to_string(i) + " ";
              }
            }
            ValCtx.EmitInstrFormatError(CI, ValidationRule::InstrOperandRange,
                                        {"StreamID", range, std::to_string(immStreamID)});
          }
        }

      } else {
        ValCtx.EmitInstrFormatError(CI, ValidationRule::InstrOpConst,
                                    {"StreamID", "Emit/CutStream"});
      }
    } else {
      ValCtx.EmitInstrFormatError(CI, ValidationRule::SmOpcodeInInvalidFunction,
                                  {"Emit/CutStream", "Geometry shader"});
    }
  } break;
  case DXIL::OpCode::EmitIndices: {
    if (!props.IsMS()) {
      ValCtx.EmitInstrFormatError(CI, ValidationRule::SmOpcodeInInvalidFunction,
                                  {"EmitIndices", "Mesh shader"});
    }
  } break;
  case DXIL::OpCode::SetMeshOutputCounts: {
    if (!props.IsMS()) {
      ValCtx.EmitInstrFormatError(CI, ValidationRule::SmOpcodeInInvalidFunction,
                                  {"SetMeshOutputCounts", "Mesh shader"});
    }
  } break;
  case DXIL::OpCode::GetMeshPayload: {
    if (!props.IsMS()) {
      ValCtx.EmitInstrFormatError(CI, ValidationRule::SmOpcodeInInvalidFunction,
                                  {"GetMeshPayload", "Mesh shader"});
    }
  } break;
  case DXIL::OpCode::DispatchMesh: {
    if (!props.IsAS()) {
      ValCtx.EmitInstrFormatError(CI, ValidationRule::SmOpcodeInInvalidFunction,
                                  {"DispatchMesh", "Amplification shader"});
    }
  } break;
  default:
    break;
  }

  if (Status.m_bCoverageIn && Status.m_bInnerCoverageIn) {
    ValCtx.EmitInstrError(CI, ValidationRule::SmPSCoverageAndInnerCoverage);
  }
}

static void ValidateImmOperandForMathDxilOp(CallInst *CI, DXIL::OpCode opcode,
                                    ValidationContext &ValCtx) {
  switch (opcode) {
  // Imm input value validation.
  case DXIL::OpCode::Asin: {
    DxilInst_Asin I(CI);
    if (ConstantFP *imm = dyn_cast<ConstantFP>(I.get_value())) {
      if (imm->getValueAPF().isInfinity()) {
        ValCtx.EmitInstrError(CI, ValidationRule::InstrNoIndefiniteAsin);
      }
    }
  } break;
  case DXIL::OpCode::Acos: {
    DxilInst_Acos I(CI);
    if (ConstantFP *imm = dyn_cast<ConstantFP>(I.get_value())) {
      if (imm->getValueAPF().isInfinity()) {
        ValCtx.EmitInstrError(CI, ValidationRule::InstrNoIndefiniteAcos);
      }
    }
  } break;
  case DXIL::OpCode::Log: {
    DxilInst_Log I(CI);
    if (ConstantFP *imm = dyn_cast<ConstantFP>(I.get_value())) {
      if (imm->getValueAPF().isInfinity()) {
        ValCtx.EmitInstrError(CI, ValidationRule::InstrNoIndefiniteLog);
      }
    }
  } break;
  case DXIL::OpCode::DerivFineX:
  case DXIL::OpCode::DerivFineY:
  case DXIL::OpCode::DerivCoarseX:
  case DXIL::OpCode::DerivCoarseY: {
    Value *V = CI->getArgOperand(DXIL::OperandIndex::kUnarySrc0OpIdx);
    if (ConstantFP *imm = dyn_cast<ConstantFP>(V)) {
      if (imm->getValueAPF().isInfinity()) {
        ValCtx.EmitInstrError(CI, ValidationRule::InstrNoIndefiniteDsxy);
      }
    }
    ValidateDerivativeOp(CI, ValCtx);
  } break;
  default:
    break;
  }
}

// Validate the type-defined mask compared to the store value mask which indicates which parts were defined
// returns true if caller should continue validation
static bool ValidateStorageMasks(Instruction *I, DXIL::OpCode opcode, ConstantInt *mask,
                                 unsigned stValMask, bool isTyped, ValidationContext &ValCtx) {
  if (!mask) {
    // Mask for buffer store should be immediate.
    ValCtx.EmitInstrFormatError(I, ValidationRule::InstrOpConst,
                                {"Mask", hlsl::OP::GetOpCodeName(opcode)});
    return false;
  }

  unsigned uMask = mask->getLimitedValue();
  if (isTyped && uMask != 0xf) {
    ValCtx.EmitInstrError(I, ValidationRule::InstrWriteMaskForTypedUAVStore);
  }

  // If a bit is set in the uMask (expected values) that isn't set in stValMask (user provided values)
  // then the user failed to define some of the output values.
  if (uMask & ~stValMask)
    ValCtx.EmitInstrError(I, ValidationRule::InstrUndefinedValueForUAVStore);
  else if (uMask != stValMask)
    ValCtx.EmitInstrFormatError(I, ValidationRule::InstrWriteMaskMatchValueForUAVStore,
                                {std::to_string(uMask), std::to_string(stValMask)});

  return true;
}

static void ValidateResourceDxilOp(CallInst *CI, DXIL::OpCode opcode,
                                   ValidationContext &ValCtx) {
  switch (opcode) {
  case DXIL::OpCode::GetDimensions: {
    DxilInst_GetDimensions getDim(CI);
    Value *handle = getDim.get_handle();
    DXIL::ComponentType compTy;
    DXIL::ResourceClass resClass;
    DXIL::ResourceKind resKind =
        GetResourceKindAndCompTy(handle, compTy, resClass, ValCtx);

    // Check the result component use.
    ResRetUsage usage;
    CollectGetDimResRetUsage(usage, CI, ValCtx);

    // Mip level only for texture.
    switch (resKind) {
    case DXIL::ResourceKind::Texture1D:
      if (usage.y) {
        ValCtx.EmitInstrFormatError(
            CI, ValidationRule::InstrUndefResultForGetDimension,
            {"y", "Texture1D"});
      }
      if (usage.z) {
        ValCtx.EmitInstrFormatError(
            CI, ValidationRule::InstrUndefResultForGetDimension,
            {"z", "Texture1D"});
      }
      break;
    case DXIL::ResourceKind::Texture1DArray:
      if (usage.z) {
        ValCtx.EmitInstrFormatError(
            CI, ValidationRule::InstrUndefResultForGetDimension,
            {"z", "Texture1DArray"});
      }
      break;
    case DXIL::ResourceKind::Texture2D:
      if (usage.z) {
        ValCtx.EmitInstrFormatError(
            CI, ValidationRule::InstrUndefResultForGetDimension,
            {"z", "Texture2D"});
      }
      break;
    case DXIL::ResourceKind::Texture2DArray:
      break;
    case DXIL::ResourceKind::Texture2DMS:
      if (usage.z) {
        ValCtx.EmitInstrFormatError(
            CI, ValidationRule::InstrUndefResultForGetDimension,
            {"z", "Texture2DMS"});
      }
      break;
    case DXIL::ResourceKind::Texture2DMSArray:
      break;
    case DXIL::ResourceKind::Texture3D:
      break;
    case DXIL::ResourceKind::TextureCube:
      if (usage.z) {
        ValCtx.EmitInstrFormatError(
            CI, ValidationRule::InstrUndefResultForGetDimension,
            {"z", "TextureCube"});
      }
      break;
    case DXIL::ResourceKind::TextureCubeArray:
      break;
    case DXIL::ResourceKind::StructuredBuffer:
    case DXIL::ResourceKind::RawBuffer:
    case DXIL::ResourceKind::TypedBuffer:
    case DXIL::ResourceKind::TBuffer: {
      Value *mip = getDim.get_mipLevel();
      if (!isa<UndefValue>(mip)) {
        ValCtx.EmitInstrError(CI, ValidationRule::InstrMipLevelForGetDimension);
      }
      if (resKind != DXIL::ResourceKind::Invalid) {
        if (usage.y || usage.z || usage.w) {
          ValCtx.EmitInstrFormatError(
              CI, ValidationRule::InstrUndefResultForGetDimension,
              {"invalid", "resource"});
        }
      }
    } break;
    default: {
      ValCtx.EmitInstrError(CI, ValidationRule::InstrResourceKindForGetDim);
    } break;
    }

    if (usage.status) {
      ValCtx.EmitInstrFormatError(
          CI, ValidationRule::InstrUndefResultForGetDimension,
          {"invalid", "resource"});
    }
  } break;
  case DXIL::OpCode::CalculateLOD: {
    DxilInst_CalculateLOD lod(CI);
    Value *samplerHandle = lod.get_sampler();
    if (GetSamplerKind(samplerHandle, ValCtx) != DXIL::SamplerKind::Default) {
      ValCtx.EmitInstrError(CI, ValidationRule::InstrSamplerModeForLOD);
    }
    Value *handle = lod.get_handle();
    DXIL::ComponentType compTy;
    DXIL::ResourceClass resClass;
    DXIL::ResourceKind resKind =
        GetResourceKindAndCompTy(handle, compTy, resClass,  ValCtx);
    if (resClass != DXIL::ResourceClass::SRV) {
      ValCtx.EmitInstrError(CI,
                            ValidationRule::InstrResourceClassForSamplerGather);
      return;
    }
    // Coord match resource.
    ValidateCalcLODResourceDimensionCoord(
        CI, resKind, {lod.get_coord0(), lod.get_coord1(), lod.get_coord2()},
        ValCtx);

    switch (resKind) {
    case DXIL::ResourceKind::Texture1D:
    case DXIL::ResourceKind::Texture1DArray:
    case DXIL::ResourceKind::Texture2D:
    case DXIL::ResourceKind::Texture2DArray:
    case DXIL::ResourceKind::Texture3D:
    case DXIL::ResourceKind::TextureCube:
    case DXIL::ResourceKind::TextureCubeArray:
      break;
    default:
      ValCtx.EmitInstrError(CI, ValidationRule::InstrResourceKindForCalcLOD);
      break;
    }

    ValidateDerivativeOp(CI, ValCtx);
  } break;
  case DXIL::OpCode::TextureGather: {
    DxilInst_TextureGather gather(CI);
    ValidateGather(CI, gather.get_srv(), gather.get_sampler(),
                   {gather.get_coord0(), gather.get_coord1(),
                    gather.get_coord2(), gather.get_coord3()},
                   {gather.get_offset0(), gather.get_offset1()},
                   /*IsSampleC*/ false, ValCtx);
  } break;
  case DXIL::OpCode::TextureGatherCmp: {
    DxilInst_TextureGatherCmp gather(CI);
    ValidateGather(CI, gather.get_srv(), gather.get_sampler(),
                   {gather.get_coord0(), gather.get_coord1(),
                    gather.get_coord2(), gather.get_coord3()},
                   {gather.get_offset0(), gather.get_offset1()},
                   /*IsSampleC*/ true, ValCtx);
  } break;
  case DXIL::OpCode::Sample: {
    DxilInst_Sample sample(CI);
    ValidateSampleInst(
        CI, sample.get_srv(), sample.get_sampler(),
        {sample.get_coord0(), sample.get_coord1(), sample.get_coord2(),
         sample.get_coord3()},
        {sample.get_offset0(), sample.get_offset1(), sample.get_offset2()},
        /*IsSampleC*/ false, ValCtx);
    ValidateDerivativeOp(CI, ValCtx);
  } break;
  case DXIL::OpCode::SampleCmp: {
    DxilInst_SampleCmp sample(CI);
    ValidateSampleInst(
        CI, sample.get_srv(), sample.get_sampler(),
        {sample.get_coord0(), sample.get_coord1(), sample.get_coord2(),
         sample.get_coord3()},
        {sample.get_offset0(), sample.get_offset1(), sample.get_offset2()},
        /*IsSampleC*/ true, ValCtx);
    ValidateDerivativeOp(CI, ValCtx);
  } break;
  case DXIL::OpCode::SampleCmpLevelZero: {
    // sampler must be comparison mode.
    DxilInst_SampleCmpLevelZero sample(CI);
    ValidateSampleInst(
        CI, sample.get_srv(), sample.get_sampler(),
        {sample.get_coord0(), sample.get_coord1(), sample.get_coord2(),
         sample.get_coord3()},
        {sample.get_offset0(), sample.get_offset1(), sample.get_offset2()},
        /*IsSampleC*/ true, ValCtx);
  } break;
  case DXIL::OpCode::SampleBias: {
    DxilInst_SampleBias sample(CI);
    Value *bias = sample.get_bias();
    if (ConstantFP *cBias = dyn_cast<ConstantFP>(bias)) {
      float fBias = cBias->getValueAPF().convertToFloat();
      if (fBias < DXIL::kMinMipLodBias || fBias > DXIL::kMaxMipLodBias) {
        ValCtx.EmitInstrFormatError(
            CI, ValidationRule::InstrImmBiasForSampleB,
            {std::to_string(DXIL::kMinMipLodBias),
             std::to_string(DXIL::kMaxMipLodBias),
             std::to_string(cBias->getValueAPF().convertToFloat())});
      }
    }

    ValidateSampleInst(
        CI, sample.get_srv(), sample.get_sampler(),
        {sample.get_coord0(), sample.get_coord1(), sample.get_coord2(),
         sample.get_coord3()},
        {sample.get_offset0(), sample.get_offset1(), sample.get_offset2()},
        /*IsSampleC*/ false, ValCtx);
    ValidateDerivativeOp(CI, ValCtx);
  } break;
  case DXIL::OpCode::SampleGrad: {
    DxilInst_SampleGrad sample(CI);
    ValidateSampleInst(
        CI, sample.get_srv(), sample.get_sampler(),
        {sample.get_coord0(), sample.get_coord1(), sample.get_coord2(),
         sample.get_coord3()},
        {sample.get_offset0(), sample.get_offset1(), sample.get_offset2()},
        /*IsSampleC*/ false, ValCtx);
  } break;
  case DXIL::OpCode::SampleLevel: {
    DxilInst_SampleLevel sample(CI);
    ValidateSampleInst(
        CI, sample.get_srv(), sample.get_sampler(),
        {sample.get_coord0(), sample.get_coord1(), sample.get_coord2(),
         sample.get_coord3()},
        {sample.get_offset0(), sample.get_offset1(), sample.get_offset2()},
        /*IsSampleC*/ false, ValCtx);
  } break;
  case DXIL::OpCode::CheckAccessFullyMapped: {
    Value *Src = CI->getArgOperand(DXIL::OperandIndex::kUnarySrc0OpIdx);
    ExtractValueInst *EVI = dyn_cast<ExtractValueInst>(Src);
    if (!EVI) {
      ValCtx.EmitInstrError(CI, ValidationRule::InstrCheckAccessFullyMapped);
    } else {
      Value *V = EVI->getOperand(0);
      bool isLegal = EVI->getNumIndices() == 1 &&
                     EVI->getIndices()[0] == DXIL::kResRetStatusIndex &&
                     ValCtx.DxilMod.GetOP()->IsResRetType(V->getType());
      if (!isLegal) {
        ValCtx.EmitInstrError(CI, ValidationRule::InstrCheckAccessFullyMapped);
      }
    }
  } break;
  case DXIL::OpCode::BufferStore: {
    DxilInst_BufferStore bufSt(CI);
    DXIL::ComponentType compTy;
    DXIL::ResourceClass resClass;
    DXIL::ResourceKind resKind = GetResourceKindAndCompTy(
        bufSt.get_uav(), compTy, resClass,  ValCtx);

    if (resClass != DXIL::ResourceClass::UAV) {
      ValCtx.EmitInstrError(CI, ValidationRule::InstrResourceClassForUAVStore);
    }

    ConstantInt *mask = dyn_cast<ConstantInt>(bufSt.get_mask());
    unsigned stValMask =
        StoreValueToMask({bufSt.get_value0(), bufSt.get_value1(),
                          bufSt.get_value2(), bufSt.get_value3()});

    if (!ValidateStorageMasks(CI, opcode, mask, stValMask,
                         resKind == DXIL::ResourceKind::TypedBuffer || resKind == DXIL::ResourceKind::TBuffer,
                             ValCtx))
      return;
    Value *offset = bufSt.get_coord1();

    switch (resKind) {
    case DXIL::ResourceKind::RawBuffer:
      if (!isa<UndefValue>(offset)) {
        ValCtx.EmitInstrError(
            CI, ValidationRule::InstrCoordinateCountForRawTypedBuf);
      }
      break;
    case DXIL::ResourceKind::TypedBuffer:
    case DXIL::ResourceKind::TBuffer:
      if (!isa<UndefValue>(offset)) {
        ValCtx.EmitInstrError(
            CI, ValidationRule::InstrCoordinateCountForRawTypedBuf);
      }
      break;
    case DXIL::ResourceKind::StructuredBuffer:
      if (isa<UndefValue>(offset)) {
        ValCtx.EmitInstrError(CI,
                              ValidationRule::InstrCoordinateCountForStructBuf);
      }
      break;
    default:
      ValCtx.EmitInstrError(
          CI, ValidationRule::InstrResourceKindForBufferLoadStore);
      break;
    }

  } break;
  case DXIL::OpCode::TextureStore: {
    DxilInst_TextureStore texSt(CI);
    DXIL::ComponentType compTy;
    DXIL::ResourceClass resClass;
    DXIL::ResourceKind resKind = GetResourceKindAndCompTy(
        texSt.get_srv(), compTy, resClass,  ValCtx);

    if (resClass != DXIL::ResourceClass::UAV) {
      ValCtx.EmitInstrError(CI, ValidationRule::InstrResourceClassForUAVStore);
    }

    ConstantInt *mask = dyn_cast<ConstantInt>(texSt.get_mask());
    unsigned stValMask =
        StoreValueToMask({texSt.get_value0(), texSt.get_value1(),
                          texSt.get_value2(), texSt.get_value3()});

    if (!ValidateStorageMasks(CI, opcode, mask, stValMask, true /*isTyped*/, ValCtx))
      return;

    switch (resKind) {
    case DXIL::ResourceKind::Texture1D:
    case DXIL::ResourceKind::Texture1DArray:
    case DXIL::ResourceKind::Texture2D:
    case DXIL::ResourceKind::Texture2DArray:
    case DXIL::ResourceKind::Texture3D:
      break;
    default:
      ValCtx.EmitInstrError(CI,
                            ValidationRule::InstrResourceKindForTextureStore);
      break;
    }
  } break;
  case DXIL::OpCode::BufferLoad: {
    DxilInst_BufferLoad bufLd(CI);
    DXIL::ComponentType compTy;
    DXIL::ResourceClass resClass;
    DXIL::ResourceKind resKind = GetResourceKindAndCompTy(
        bufLd.get_srv(), compTy, resClass,  ValCtx);

    if (resClass != DXIL::ResourceClass::SRV &&
        resClass != DXIL::ResourceClass::UAV) {
      ValCtx.EmitInstrError(CI, ValidationRule::InstrResourceClassForLoad);
    }

    Value *offset = bufLd.get_wot();

    switch (resKind) {
    case DXIL::ResourceKind::RawBuffer:
    case DXIL::ResourceKind::TypedBuffer:
    case DXIL::ResourceKind::TBuffer:
      if (!isa<UndefValue>(offset)) {
        ValCtx.EmitInstrError(
            CI, ValidationRule::InstrCoordinateCountForRawTypedBuf);
      }
      break;
    case DXIL::ResourceKind::StructuredBuffer:
      if (isa<UndefValue>(offset)) {
        ValCtx.EmitInstrError(CI,
                              ValidationRule::InstrCoordinateCountForStructBuf);
      }
      break;
    default:
      ValCtx.EmitInstrError(
          CI, ValidationRule::InstrResourceKindForBufferLoadStore);
      break;
    }

  } break;
  case DXIL::OpCode::TextureLoad: {
    DxilInst_TextureLoad texLd(CI);
    DXIL::ComponentType compTy;
    DXIL::ResourceClass resClass;
    DXIL::ResourceKind resKind = GetResourceKindAndCompTy(
        texLd.get_srv(), compTy, resClass,  ValCtx);

    Value *mipLevel = texLd.get_mipLevelOrSampleCount();

    if (resClass == DXIL::ResourceClass::UAV) {
      bool noOffset = isa<UndefValue>(texLd.get_offset0());
      noOffset &= isa<UndefValue>(texLd.get_offset1());
      noOffset &= isa<UndefValue>(texLd.get_offset2());
      if (!noOffset) {
        ValCtx.EmitInstrError(CI, ValidationRule::InstrOffsetOnUAVLoad);
      }
      if (!isa<UndefValue>(mipLevel)) {
        ValCtx.EmitInstrError(CI, ValidationRule::InstrMipOnUAVLoad);
      }
    } else {
      if (resClass != DXIL::ResourceClass::SRV) {
        ValCtx.EmitInstrError(CI, ValidationRule::InstrResourceClassForLoad);
      }
    }

    switch (resKind) {
    case DXIL::ResourceKind::Texture1D:
    case DXIL::ResourceKind::Texture1DArray:
    case DXIL::ResourceKind::Texture2D:
    case DXIL::ResourceKind::Texture2DArray:
    case DXIL::ResourceKind::Texture3D:
      break;
    case DXIL::ResourceKind::Texture2DMS:
    case DXIL::ResourceKind::Texture2DMSArray: {
      if (isa<UndefValue>(mipLevel)) {
        ValCtx.EmitInstrError(CI, ValidationRule::InstrSampleIndexForLoad2DMS);
      }
    } break;
    default:
      ValCtx.EmitInstrError(CI,
                            ValidationRule::InstrResourceKindForTextureLoad);
      return;
    }

    ValidateResourceOffset(CI, resKind, {texLd.get_offset0(), texLd.get_offset1(),
                                         texLd.get_offset2()}, ValCtx);
  } break;
  case DXIL::OpCode::CBufferLoad: {
    DxilInst_CBufferLoad CBLoad(CI);
    Value *regIndex = CBLoad.get_byteOffset();
    if (ConstantInt *cIndex = dyn_cast<ConstantInt>(regIndex)) {
      int offset = cIndex->getLimitedValue();
      int size = GetCBufSize(CBLoad.get_handle(), ValCtx);
      if (size > 0 && offset >= size) {
        ValCtx.EmitInstrError(CI, ValidationRule::InstrCBufferOutOfBound);
      }
    }
  } break;
  case DXIL::OpCode::CBufferLoadLegacy: {
    DxilInst_CBufferLoadLegacy CBLoad(CI);
    Value *regIndex = CBLoad.get_regIndex();
    if (ConstantInt *cIndex = dyn_cast<ConstantInt>(regIndex)) {
      int offset = cIndex->getLimitedValue() * 16; // 16 bytes align
      int size = GetCBufSize(CBLoad.get_handle(), ValCtx);
      if (size > 0 && offset >= size) {
        ValCtx.EmitInstrError(CI, ValidationRule::InstrCBufferOutOfBound);
      }
    }
  } break;
  case DXIL::OpCode::RawBufferLoad: {
    if (!ValCtx.DxilMod.GetShaderModel()->IsSM63Plus()) {
      Type *Ty = OP::GetOverloadType(DXIL::OpCode::RawBufferLoad,
                                 CI->getCalledFunction());
      if (ValCtx.DL.getTypeAllocSizeInBits(Ty) > 32) {
        ValCtx.EmitInstrError(CI, ValidationRule::Sm64bitRawBufferLoadStore);
      }
    }
    DxilInst_RawBufferLoad bufLd(CI);
    DXIL::ComponentType compTy;
    DXIL::ResourceClass resClass;
    DXIL::ResourceKind resKind = GetResourceKindAndCompTy(
        bufLd.get_srv(), compTy, resClass,  ValCtx);

    if (resClass != DXIL::ResourceClass::SRV &&
        resClass != DXIL::ResourceClass::UAV) {
      ValCtx.EmitInstrError(CI, ValidationRule::InstrResourceClassForLoad);
    }

    Value *offset = bufLd.get_elementOffset();
    Value *align = bufLd.get_alignment();
    unsigned alignSize = 0;
    if (!isa<ConstantInt>(align)) {
      ValCtx.EmitInstrError(CI,
                            ValidationRule::InstrCoordinateCountForRawTypedBuf);
    } else {
      alignSize = bufLd.get_alignment_val();
    }
    switch (resKind) {
    case DXIL::ResourceKind::RawBuffer:
      if (!isa<UndefValue>(offset)) {
        ValCtx.EmitInstrError(
            CI, ValidationRule::InstrCoordinateCountForRawTypedBuf);
      }
      break;
    case DXIL::ResourceKind::StructuredBuffer:
      if (isa<UndefValue>(offset)) {
        ValCtx.EmitInstrError(CI,
                              ValidationRule::InstrCoordinateCountForStructBuf);
      }
      break;
    default:
      ValCtx.EmitInstrError(
          CI, ValidationRule::InstrResourceKindForBufferLoadStore);
      break;
    }
  } break;
  case DXIL::OpCode::RawBufferStore: {
    if (!ValCtx.DxilMod.GetShaderModel()->IsSM63Plus()) {
      Type *Ty = OP::GetOverloadType(DXIL::OpCode::RawBufferStore,
                                 CI->getCalledFunction());
      if (ValCtx.DL.getTypeAllocSizeInBits(Ty) > 32) {
        ValCtx.EmitInstrError(CI, ValidationRule::Sm64bitRawBufferLoadStore);
      }
    }
    DxilInst_RawBufferStore bufSt(CI);
    DXIL::ComponentType compTy;
    DXIL::ResourceClass resClass;
    DXIL::ResourceKind resKind = GetResourceKindAndCompTy(
        bufSt.get_uav(), compTy, resClass,  ValCtx);

    if (resClass != DXIL::ResourceClass::UAV) {
      ValCtx.EmitInstrError(CI, ValidationRule::InstrResourceClassForUAVStore);
    }

    ConstantInt *mask = dyn_cast<ConstantInt>(bufSt.get_mask());
    unsigned stValMask =
        StoreValueToMask({bufSt.get_value0(), bufSt.get_value1(),
                          bufSt.get_value2(), bufSt.get_value3()});

    if (!ValidateStorageMasks(CI, opcode, mask, stValMask, false /*isTyped*/, ValCtx))
      return;

    Value *offset = bufSt.get_elementOffset();
    Value *align = bufSt.get_alignment();
    unsigned alignSize = 0;
    if (!isa<ConstantInt>(align)) {
      ValCtx.EmitInstrError(CI,
                            ValidationRule::InstrCoordinateCountForRawTypedBuf);
    } else {
      alignSize = bufSt.get_alignment_val();
    }
    switch (resKind) {
    case DXIL::ResourceKind::RawBuffer:
      if (!isa<UndefValue>(offset)) {
        ValCtx.EmitInstrError(
            CI, ValidationRule::InstrCoordinateCountForRawTypedBuf);
      }
      break;
    case DXIL::ResourceKind::StructuredBuffer:
      if (isa<UndefValue>(offset)) {
        ValCtx.EmitInstrError(CI,
                              ValidationRule::InstrCoordinateCountForStructBuf);
      }
      break;
    default:
      ValCtx.EmitInstrError(
          CI, ValidationRule::InstrResourceKindForBufferLoadStore);
      break;
    }
  } break;
  case DXIL::OpCode::TraceRay: {
    DxilInst_TraceRay traceRay(CI);
    Value *hdl = traceRay.get_AccelerationStructure();
    DxilResourceProperties RP = ValCtx.GetResourceFromVal(hdl);
    if (RP.getResourceClass() == DXIL::ResourceClass::Invalid) {
      ValCtx.EmitInstrError(CI, ValidationRule::InstrResourceKindForTraceRay);
      return;
    }
    if (RP.getResourceKind() != DXIL::ResourceKind::RTAccelerationStructure) {
      ValCtx.EmitInstrError(CI, ValidationRule::InstrResourceKindForTraceRay);
    }
  } break;
  default:
    break;
  }
}

static void ValidateDxilOperationCallInProfile(CallInst *CI,
                                               DXIL::OpCode opcode,
                                               const ShaderModel *pSM,
                                               ValidationContext &ValCtx) {
  DXIL::ShaderKind shaderKind = pSM ? pSM->GetKind() : DXIL::ShaderKind::Invalid;
  llvm::Function *F = CI->getParent()->getParent();
  if (DXIL::ShaderKind::Library == shaderKind) {
    if (ValCtx.DxilMod.HasDxilFunctionProps(F))
      shaderKind = ValCtx.DxilMod.GetDxilFunctionProps(F).shaderKind;
    else if (ValCtx.DxilMod.IsPatchConstantShader(F))
      shaderKind = DXIL::ShaderKind::Hull;
  }

  // These shader models are treted like compute
  bool isCSLike = shaderKind == DXIL::ShaderKind::Compute ||
                  shaderKind == DXIL::ShaderKind::Mesh ||
                  shaderKind == DXIL::ShaderKind::Amplification;
  // Is called from a library function
  bool isLibFunc = shaderKind == DXIL::ShaderKind::Library;

  switch (opcode) {
  // Imm input value validation.
  case DXIL::OpCode::Asin:
  case DXIL::OpCode::Acos:
  case DXIL::OpCode::Log:
  case DXIL::OpCode::DerivFineX:
  case DXIL::OpCode::DerivFineY:
  case DXIL::OpCode::DerivCoarseX:
  case DXIL::OpCode::DerivCoarseY:
    ValidateImmOperandForMathDxilOp(CI, opcode, ValCtx);
    break;
  // Resource validation.
  case DXIL::OpCode::GetDimensions:
  case DXIL::OpCode::CalculateLOD:
  case DXIL::OpCode::TextureGather:
  case DXIL::OpCode::TextureGatherCmp:
  case DXIL::OpCode::Sample:
  case DXIL::OpCode::SampleCmp:
  case DXIL::OpCode::SampleCmpLevelZero:
  case DXIL::OpCode::SampleBias:
  case DXIL::OpCode::SampleGrad:
  case DXIL::OpCode::SampleLevel:
  case DXIL::OpCode::CheckAccessFullyMapped:
  case DXIL::OpCode::BufferStore:
  case DXIL::OpCode::TextureStore:
  case DXIL::OpCode::BufferLoad:
  case DXIL::OpCode::TextureLoad:
  case DXIL::OpCode::CBufferLoad:
  case DXIL::OpCode::CBufferLoadLegacy:
  case DXIL::OpCode::RawBufferLoad:
  case DXIL::OpCode::RawBufferStore:
    ValidateResourceDxilOp(CI, opcode, ValCtx);
    break;
  // Input output.
  case DXIL::OpCode::LoadInput:
  case DXIL::OpCode::DomainLocation:
  case DXIL::OpCode::StoreOutput:
  case DXIL::OpCode::StoreVertexOutput:
  case DXIL::OpCode::StorePrimitiveOutput:
  case DXIL::OpCode::OutputControlPointID:
  case DXIL::OpCode::LoadOutputControlPoint:
  case DXIL::OpCode::StorePatchConstant:
  case DXIL::OpCode::Coverage:
  case DXIL::OpCode::InnerCoverage:
  case DXIL::OpCode::ViewID:
  case DXIL::OpCode::EvalCentroid:
  case DXIL::OpCode::EvalSampleIndex:
  case DXIL::OpCode::EvalSnapped:
  case DXIL::OpCode::AttributeAtVertex:
  case DXIL::OpCode::EmitStream:
  case DXIL::OpCode::EmitThenCutStream:
  case DXIL::OpCode::CutStream:
    ValidateSignatureDxilOp(CI, opcode, ValCtx);
    break;
  // Special.
  case DXIL::OpCode::BufferUpdateCounter: {
    DxilInst_BufferUpdateCounter updateCounter(CI);
    Value *handle = updateCounter.get_uav();
    DxilResourceProperties RP = ValCtx.GetResourceFromVal(handle);

    if (!RP.isUAV()) {
      ValCtx.EmitInstrError(CI,
                               ValidationRule::InstrBufferUpdateCounterOnUAV);
    }

    if (!DXIL::IsStructuredBuffer(RP.getResourceKind())) {
      ValCtx.EmitInstrError(CI, ValidationRule::SmCounterOnlyOnStructBuf);
    }

    if (!RP.Basic.SamplerCmpOrHasCounter) {
      ValCtx.EmitInstrError(
          CI, ValidationRule::InstrBufferUpdateCounterOnResHasCounter);
    }

    Value *inc = updateCounter.get_inc();
    if (ConstantInt *cInc = dyn_cast<ConstantInt>(inc)) {
      bool isInc = cInc->getLimitedValue() == 1;
      if (!ValCtx.isLibProfile) {
        auto it = ValCtx.HandleResIndexMap.find(handle);
        if (it != ValCtx.HandleResIndexMap.end()) {
          unsigned resIndex = it->second;
          if (ValCtx.UavCounterIncMap.count(resIndex)) {
            if (isInc != ValCtx.UavCounterIncMap[resIndex]) {
              ValCtx.EmitInstrError(CI,
                                    ValidationRule::InstrOnlyOneAllocConsume);
            }
          } else {
            ValCtx.UavCounterIncMap[resIndex] = isInc;
          }
        }

      } else {
        // TODO: validate ValidationRule::InstrOnlyOneAllocConsume for lib
        // profile.
      }
    } else {
        ValCtx.EmitInstrFormatError(CI, ValidationRule::InstrOpConst, {"inc", "BufferUpdateCounter"});
    }

  } break;
  case DXIL::OpCode::Barrier: {
    DxilInst_Barrier barrier(CI);
    Value *mode = barrier.get_barrierMode();
    ConstantInt *cMode = dyn_cast<ConstantInt>(mode);
    if (!cMode) {
      ValCtx.EmitInstrFormatError(CI, ValidationRule::InstrOpConst,
                                  {"Mode", "Barrier"});
      return;
    }

    const unsigned uglobal =
        static_cast<unsigned>(DXIL::BarrierMode::UAVFenceGlobal);
    const unsigned g = static_cast<unsigned>(DXIL::BarrierMode::TGSMFence);
    const unsigned ut =
        static_cast<unsigned>(DXIL::BarrierMode::UAVFenceThreadGroup);
    unsigned barrierMode = cMode->getLimitedValue();

    if (isCSLike || isLibFunc) {
      bool bHasUGlobal = barrierMode & uglobal;
      bool bHasGroup = barrierMode & g;
      bool bHasUGroup = barrierMode & ut;
      if (bHasUGlobal && bHasUGroup) {
        ValCtx.EmitInstrError(CI,
                              ValidationRule::InstrBarrierModeUselessUGroup);
      }

      if (!bHasUGlobal && !bHasGroup && !bHasUGroup) {
        ValCtx.EmitInstrError(CI, ValidationRule::InstrBarrierModeNoMemory);
      }
    } else {
      if (uglobal != barrierMode) {
        ValCtx.EmitInstrError(CI, ValidationRule::InstrBarrierModeForNonCS);
      }
    }
  } break;
  case DXIL::OpCode::CreateHandleForLib:
    if (!ValCtx.isLibProfile) {
      ValCtx.EmitInstrFormatError(CI, ValidationRule::SmOpcodeInInvalidFunction,
                                  {"CreateHandleForLib", "Library"});
    }
    break;
  case DXIL::OpCode::AtomicBinOp:
  case DXIL::OpCode::AtomicCompareExchange: {
    Type *pOverloadType = OP::GetOverloadType(opcode, CI->getCalledFunction());
    if ((pOverloadType->isIntegerTy(64)) && !pSM->IsSM66Plus())
      ValCtx.EmitInstrFormatError(CI, ValidationRule::SmOpcodeInInvalidFunction,
                                  {"64-bit atomic operations", "Shader Model 6.6+"});
  } break;
  case DXIL::OpCode::CreateHandle:
    if (ValCtx.isLibProfile) {
      ValCtx.EmitInstrFormatError(CI, ValidationRule::SmOpcodeInInvalidFunction,
                                  {"CreateHandle", "non-library targets"});
    }
    // CreateHandle should not be used in SM 6.6 and above:
    if (DXIL::CompareVersions(ValCtx.m_DxilMajor, ValCtx.m_DxilMinor, 1, 5) > 0) {
      ValCtx.EmitInstrFormatError(CI, ValidationRule::SmOpcodeInInvalidFunction,
                                  {"CreateHandle", "Shader model 6.5 and below"});
    }
    break;
  default:
    // TODO: make sure every opcode is checked.
    // Skip opcodes don't need special check.
    break;
  }
}

static bool IsDxilFunction(llvm::Function *F) {
  unsigned argSize = F->arg_size();
  if (argSize < 1) {
    // Cannot be a DXIL operation.
    return false;
  }

  return OP::IsDxilOpFunc(F);
}

static bool IsLifetimeIntrinsic(llvm::Function *F) {
  return (F->isIntrinsic() &&
          (F->getIntrinsicID() == Intrinsic::lifetime_start ||
           F->getIntrinsicID() == Intrinsic::lifetime_end));
}

static void ValidateExternalFunction(Function *F, ValidationContext &ValCtx) {
  if (DXIL::CompareVersions(ValCtx.m_DxilMajor, ValCtx.m_DxilMinor, 1, 6) >= 0 &&
      IsLifetimeIntrinsic(F)) {
    // TODO: validate lifetime intrinsic users
    return;
  }

  if (!IsDxilFunction(F) && !ValCtx.isLibProfile) {
    ValCtx.EmitFnFormatError(F, ValidationRule::DeclDxilFnExtern, {F->getName()});
    return;
  }

  if (F->use_empty()) {
    ValCtx.EmitFnFormatError(F, ValidationRule::DeclUsedExternalFunction, {F->getName()});
    return;
  }

  const ShaderModel *pSM = ValCtx.DxilMod.GetShaderModel();
  OP *hlslOP = ValCtx.DxilMod.GetOP();
  bool isDxilOp = OP::IsDxilOpFunc(F);
  Type *voidTy = Type::getVoidTy(F->getContext());
  for (User *user : F->users()) {
    CallInst *CI = dyn_cast<CallInst>(user);
    if (!CI) {
      ValCtx.EmitFnFormatError(F, ValidationRule::DeclFnIsCalled, {F->getName()});
      continue;
    }

    // Skip call to external user defined function
    if (!isDxilOp)
      continue;

    Value *argOpcode = CI->getArgOperand(0);
    ConstantInt *constOpcode = dyn_cast<ConstantInt>(argOpcode);
    if (!constOpcode) {
      // opcode not immediate; function body will validate this error.
      continue;
    }

    unsigned opcode = constOpcode->getLimitedValue();
    if (opcode >= (unsigned)DXIL::OpCode::NumOpCodes) {
      // invalid opcode; function body will validate this error.
      continue;
    }

    DXIL::OpCode dxilOpcode = (DXIL::OpCode)opcode;

    // In some cases, no overloads are provided (void is exclusive to others)
    Function *dxilFunc;
    if (hlslOP->IsOverloadLegal(dxilOpcode, voidTy)) {
      dxilFunc = hlslOP->GetOpFunc(dxilOpcode, voidTy);
    }
    else {
      Type *Ty = OP::GetOverloadType(dxilOpcode, CI->getCalledFunction());
      try {
        if (!hlslOP->IsOverloadLegal(dxilOpcode, Ty)) {
          ValCtx.EmitInstrError(CI, ValidationRule::InstrOload);
          continue;
        }
      }
      catch (...) {
        ValCtx.EmitInstrError(CI, ValidationRule::InstrOload);
        continue;
      }
      dxilFunc = hlslOP->GetOpFunc(dxilOpcode, Ty->getScalarType());
    }

    if (!dxilFunc) {
      // Cannot find dxilFunction based on opcode and type.
      ValCtx.EmitInstrError(CI, ValidationRule::InstrOload);
      continue;
    }

    if (dxilFunc->getFunctionType() != F->getFunctionType()) {
      ValCtx.EmitInstrFormatError(CI, ValidationRule::InstrCallOload, {dxilFunc->getName()});
      continue;
    }

    unsigned major = pSM->GetMajor();
    unsigned minor = pSM->GetMinor();
    if (ValCtx.isLibProfile) {
      Function *callingFunction = CI->getParent()->getParent();
      DXIL::ShaderKind SK = DXIL::ShaderKind::Library;
      if (ValCtx.DxilMod.HasDxilFunctionProps(callingFunction))
        SK = ValCtx.DxilMod.GetDxilFunctionProps(callingFunction).shaderKind;
      else if (ValCtx.DxilMod.IsPatchConstantShader(callingFunction))
        SK = DXIL::ShaderKind::Hull;
      if (!ValidateOpcodeInProfile(dxilOpcode, SK, major, minor)) {
        // Opcode not available in profile.
        // produces: "lib_6_3(ps)", or "lib_6_3(anyhit)" for shader types
        // Or: "lib_6_3(lib)" for library function
        std::string shaderModel = pSM->GetName();
        shaderModel += std::string("(") + ShaderModel::GetKindName(SK) + ")";
        ValCtx.EmitInstrFormatError(CI, ValidationRule::SmOpcode,
          { hlslOP->GetOpCodeName(dxilOpcode), shaderModel });
        continue;
      }
    } else {
      if (!ValidateOpcodeInProfile(dxilOpcode, pSM->GetKind(), major, minor)) {
        // Opcode not available in profile.
        ValCtx.EmitInstrFormatError(CI, ValidationRule::SmOpcode,
          { hlslOP->GetOpCodeName(dxilOpcode), pSM->GetName() });
        continue;
      }
    }

    // Check more detail.
    ValidateDxilOperationCallInProfile(CI, dxilOpcode, pSM, ValCtx);
  }
}

///////////////////////////////////////////////////////////////////////////////
// Instruction validation functions.                                         //

static bool IsDxilBuiltinStructType(StructType *ST, hlsl::OP *hlslOP) {
  if (ST == hlslOP->GetBinaryWithCarryType())
    return true;
  if (ST == hlslOP->GetBinaryWithTwoOutputsType())
    return true;
  if (ST == hlslOP->GetFourI32Type())
    return true;
  if (ST == hlslOP->GetFourI16Type())
    return true;
  if (ST == hlslOP->GetDimensionsType())
    return true;
  if (ST == hlslOP->GetHandleType())
    return true;
  if (ST == hlslOP->GetSamplePosType())
    return true;
  if (ST == hlslOP->GetSplitDoubleType())
    return true;

  unsigned EltNum = ST->getNumElements();
  switch (EltNum) {
  case 2:
  case 4:
  case 8: { // 2 for doubles, 8 for halfs.
    Type *EltTy = ST->getElementType(0);
    return ST == hlslOP->GetCBufferRetType(EltTy);
  } break;
  case 5: {
    Type *EltTy = ST->getElementType(0);
    return ST == hlslOP->GetResRetType(EltTy);
  } break;
  default:
    return false;
  }
}

// outer type may be: [ptr to][1 dim array of]( UDT struct | scalar )
// inner type (UDT struct member) may be: [N dim array of]( UDT struct | scalar )
// scalar type may be: ( float(16|32|64) | int(16|32|64) )
static bool ValidateType(Type *Ty, ValidationContext &ValCtx, bool bInner = false) {
  DXASSERT_NOMSG(Ty != nullptr);
  if (Ty->isPointerTy()) {
    Type *EltTy = Ty->getPointerElementType();
    if (bInner || EltTy->isPointerTy()) {
      ValCtx.EmitTypeError(Ty, ValidationRule::TypesNoPtrToPtr);
      return false;
    }
    Ty = EltTy;
  }
  if (Ty->isArrayTy()) {
    Type *EltTy = Ty->getArrayElementType();
    if (!bInner && isa<ArrayType>(EltTy)) {
      // Outermost array should be converted to single-dim,
      // but arrays inside struct are allowed to be multi-dim
      ValCtx.EmitTypeError(Ty, ValidationRule::TypesNoMultiDim);
      return false;
    }
    while (EltTy->isArrayTy())
      EltTy = EltTy->getArrayElementType();
    Ty = EltTy;
  }
  if (Ty->isStructTy()) {
    bool result = true;
    StructType *ST = cast<StructType>(Ty);

    StringRef Name = ST->getName();
    if (Name.startswith("dx.")) {
      // Allow handle type.
      if (ValCtx.HandleTy == Ty)
        return true;
      hlsl::OP *hlslOP = ValCtx.DxilMod.GetOP();
      if (IsDxilBuiltinStructType(ST, hlslOP)) {
        ValCtx.EmitTypeError(Ty, ValidationRule::InstrDxilStructUser);
        result = false;
      }

      ValCtx.EmitTypeError(Ty, ValidationRule::DeclDxilNsReserved);
      result = false;
    }
    for (auto e : ST->elements()) {
      if (!ValidateType(e, ValCtx, /*bInner*/true)) {
        result = false;
      }
    }
    return result;
  }
  if (Ty->isFloatTy() || Ty->isHalfTy() || Ty->isDoubleTy()) {
    return true;
  }
  if (Ty->isIntegerTy()) {
    unsigned width = Ty->getIntegerBitWidth();
    if (width != 1 && width != 8 && width != 16 && width != 32 && width != 64) {
      ValCtx.EmitTypeError(Ty, ValidationRule::TypesIntWidth);
      return false;
    }
    return true;
  }
  // Lib profile allow all types except those hit ValidationRule::InstrDxilStructUser.
  if (ValCtx.isLibProfile)
    return true;

  if (Ty->isVectorTy()) {
    ValCtx.EmitTypeError(Ty, ValidationRule::TypesNoVector);
    return false;
  }
  ValCtx.EmitTypeError(Ty, ValidationRule::TypesDefined);
  return false;
}

static bool GetNodeOperandAsInt(ValidationContext &ValCtx, MDNode *pMD, unsigned index, uint64_t *pValue) {
  *pValue = 0;
  if (pMD->getNumOperands() < index) {
    ValCtx.EmitMetaError(pMD, ValidationRule::MetaWellFormed);
    return false;
  }
  ConstantAsMetadata *C = dyn_cast<ConstantAsMetadata>(pMD->getOperand(index));
  if (C == nullptr) {
    ValCtx.EmitMetaError(pMD, ValidationRule::MetaWellFormed);
    return false;
  }
  ConstantInt *CI = dyn_cast<ConstantInt>(C->getValue());
  if (CI == nullptr) {
    ValCtx.EmitMetaError(pMD, ValidationRule::MetaWellFormed);
    return false;
  }
  *pValue = CI->getValue().getZExtValue();
  return true;
}

static bool IsPrecise(Instruction &I, ValidationContext &ValCtx) {
  MDNode *pMD = I.getMetadata(DxilMDHelper::kDxilPreciseAttributeMDName);
  if (pMD == nullptr) {
    return false;
  }
  if (pMD->getNumOperands() != 1) {
    ValCtx.EmitMetaError(pMD, ValidationRule::MetaWellFormed);
    return false;
  }

  uint64_t val;
  if (!GetNodeOperandAsInt(ValCtx, pMD, 0, &val)) {
    return false;
  }
  if (val == 1) {
    return true;
  }
  if (val != 0) {
    ValCtx.EmitMetaError(pMD, ValidationRule::MetaValueRange);
  }
  return false;
}

static bool IsValueMinPrec(DxilModule &DxilMod, Value *V) {
  DXASSERT(DxilMod.GetGlobalFlags() & DXIL::kEnableMinPrecision,
           "else caller didn't check - currently this path should never be hit "
           "otherwise");
  (void)(DxilMod);
  Type *Ty = V->getType();
  if (Ty->isIntegerTy()) {
    return 16 == Ty->getIntegerBitWidth();
  }
  return Ty->isHalfTy();
}

static void ValidateMsIntrinsics(Function *F,
                                 ValidationContext &ValCtx,
                                 CallInst *setMeshOutputCounts,
                                 CallInst *getMeshPayload) {
  if (ValCtx.DxilMod.HasDxilFunctionProps(F)) {
    DXIL::ShaderKind shaderKind = ValCtx.DxilMod.GetDxilFunctionProps(F).shaderKind;
    if (shaderKind != DXIL::ShaderKind::Mesh)
      return;
  } else {
    return;
  }

  DominatorTreeAnalysis DTA;
  DominatorTree DT = DTA.run(*F);

  for (auto b = F->begin(), bend = F->end(); b != bend; ++b) {
    bool foundSetMeshOutputCountsInCurrentBB = false;
    for (auto i = b->begin(), iend = b->end(); i != iend; ++i) {
      llvm::Instruction &I = *i;

      // Calls to external functions.
      CallInst *CI = dyn_cast<CallInst>(&I);
      if (CI) {
        Function *FCalled = CI->getCalledFunction();
        if (!FCalled) {
          ValCtx.EmitInstrError(&I, ValidationRule::InstrAllowed);
          continue;
        }
        if (FCalled->isDeclaration()) {
          // External function validation will diagnose.
          if (!IsDxilFunction(FCalled)) {
            continue;
          }

          if (CI == setMeshOutputCounts) {
            foundSetMeshOutputCountsInCurrentBB = true;
          }
          Value *opcodeVal = CI->getOperand(0);
          ConstantInt *OpcodeConst = dyn_cast<ConstantInt>(opcodeVal);
          unsigned opcode = OpcodeConst->getLimitedValue();
          DXIL::OpCode dxilOpcode = (DXIL::OpCode)opcode;

          if (dxilOpcode == DXIL::OpCode::StoreVertexOutput ||
              dxilOpcode == DXIL::OpCode::StorePrimitiveOutput ||
              dxilOpcode == DXIL::OpCode::EmitIndices) {
            if (setMeshOutputCounts == nullptr) {
              ValCtx.EmitInstrError(&I, ValidationRule::InstrMissingSetMeshOutputCounts);
            } else if (!foundSetMeshOutputCountsInCurrentBB &&
                       !DT.dominates(setMeshOutputCounts->getParent(), I.getParent())) {
              ValCtx.EmitInstrError(&I, ValidationRule::InstrNonDominatingSetMeshOutputCounts);
            }
          }
        }
      }
    }
  }

  if (getMeshPayload) {
    PointerType *payloadPTy = cast<PointerType>(getMeshPayload->getType());
    StructType *payloadTy = cast<StructType>(payloadPTy->getPointerElementType());
    const DataLayout &DL = F->getParent()->getDataLayout();
    unsigned payloadSize = DL.getTypeAllocSize(payloadTy);

    DxilFunctionProps &prop = ValCtx.DxilMod.GetDxilFunctionProps(F);

    if (prop.ShaderProps.MS.payloadSizeInBytes < payloadSize) {
      ValCtx.EmitFnFormatError(F, ValidationRule::SmMeshShaderPayloadSizeDeclared,
        { F->getName(), std::to_string(payloadSize),
          std::to_string(prop.ShaderProps.MS.payloadSizeInBytes) });
    }

    if (prop.ShaderProps.MS.payloadSizeInBytes > DXIL::kMaxMSASPayloadBytes) {
      ValCtx.EmitFnFormatError(F, ValidationRule::SmMeshShaderPayloadSize,
        { F->getName(), std::to_string(prop.ShaderProps.MS.payloadSizeInBytes),
          std::to_string(DXIL::kMaxMSASPayloadBytes) });
    }
  }
}

static void ValidateAsIntrinsics(Function *F, ValidationContext &ValCtx, CallInst *dispatchMesh) {
  if (ValCtx.DxilMod.HasDxilFunctionProps(F)) {
    DXIL::ShaderKind shaderKind = ValCtx.DxilMod.GetDxilFunctionProps(F).shaderKind;
    if (shaderKind != DXIL::ShaderKind::Amplification)
      return;

    if (dispatchMesh) {
      DxilInst_DispatchMesh dispatchMeshCall(dispatchMesh);
      Value *operandVal = dispatchMeshCall.get_payload();
      Type *payloadTy = operandVal->getType();
      const DataLayout &DL = F->getParent()->getDataLayout();
      unsigned payloadSize = DL.getTypeAllocSize(payloadTy);

      DxilFunctionProps &prop = ValCtx.DxilMod.GetDxilFunctionProps(F);

      if (prop.ShaderProps.AS.payloadSizeInBytes < payloadSize) {
        ValCtx.EmitInstrFormatError(dispatchMesh,
          ValidationRule::SmAmplificationShaderPayloadSizeDeclared,
          { F->getName(), std::to_string(payloadSize),
            std::to_string(prop.ShaderProps.AS.payloadSizeInBytes) });
      }

      if (prop.ShaderProps.AS.payloadSizeInBytes > DXIL::kMaxMSASPayloadBytes) {
        ValCtx.EmitInstrFormatError(dispatchMesh,
            ValidationRule::SmAmplificationShaderPayloadSize,
            {F->getName(), std::to_string(prop.ShaderProps.AS.payloadSizeInBytes),
             std::to_string(DXIL::kMaxMSASPayloadBytes) });
      }
    }

  }
  else {
    return;
  }

  if (dispatchMesh == nullptr) {
    ValCtx.EmitFnError(F, ValidationRule::InstrNotOnceDispatchMesh);
    return;
  }

  PostDominatorTree PDT;
  PDT.runOnFunction(*F);

  if (!PDT.dominates(dispatchMesh->getParent(), &F->getEntryBlock())) {
    ValCtx.EmitInstrError(dispatchMesh, ValidationRule::InstrNonDominatingDispatchMesh);
  }

  Function *dispatchMeshFunc = dispatchMesh->getCalledFunction();
  FunctionType *dispatchMeshFuncTy = dispatchMeshFunc->getFunctionType();
  PointerType *payloadPTy = cast<PointerType>(dispatchMeshFuncTy->getParamType(4));
  StructType *payloadTy = cast<StructType>(payloadPTy->getPointerElementType());
  const DataLayout &DL = F->getParent()->getDataLayout();
  unsigned payloadSize = DL.getTypeAllocSize(payloadTy);

  if (payloadSize > DXIL::kMaxMSASPayloadBytes) {
    ValCtx.EmitInstrFormatError(dispatchMesh, ValidationRule::SmAmplificationShaderPayloadSize,
                           {F->getName(), std::to_string(payloadSize),
                            std::to_string(DXIL::kMaxMSASPayloadBytes)});
  }
}

static void ValidateControlFlowHint(BasicBlock &bb, ValidationContext &ValCtx) {
  // Validate controlflow hint.
  TerminatorInst *TI = bb.getTerminator();
  if (!TI)
    return;

  MDNode *pNode = TI->getMetadata(DxilMDHelper::kDxilControlFlowHintMDName);
  if (!pNode)
    return;

  if (pNode->getNumOperands() < 3)
    return;

  bool bHasBranch = false;
  bool bHasFlatten = false;
  bool bForceCase = false;

  for (unsigned i = 2; i < pNode->getNumOperands(); i++) {
    uint64_t value = 0;
    if (GetNodeOperandAsInt(ValCtx, pNode, i, &value)) {
      DXIL::ControlFlowHint hint = static_cast<DXIL::ControlFlowHint>(value);
      switch (hint) {
      case DXIL::ControlFlowHint::Flatten:
        bHasFlatten = true;
        break;
      case DXIL::ControlFlowHint::Branch:
        bHasBranch = true;
        break;
      case DXIL::ControlFlowHint::ForceCase:
        bForceCase = true;
        break;
      default:
        ValCtx.EmitMetaError(pNode,
                               ValidationRule::MetaInvalidControlFlowHint);
      }
    }
  }
  if (bHasBranch && bHasFlatten) {
    ValCtx.EmitMetaError(pNode, ValidationRule::MetaBranchFlatten);
  }
  if (bForceCase && !isa<SwitchInst>(TI)) {
    ValCtx.EmitMetaError(pNode, ValidationRule::MetaForceCaseOnSwitch);
  }
}

static void ValidateTBAAMetadata(MDNode *Node, ValidationContext &ValCtx) {
  switch (Node->getNumOperands()) {
  case 1: {
    if (Node->getOperand(0)->getMetadataID() != Metadata::MDStringKind) {
      ValCtx.EmitMetaError(Node, ValidationRule::MetaWellFormed);
    }
  } break;
  case 2: {
    MDNode *rootNode = dyn_cast<MDNode>(Node->getOperand(1));
    if (!rootNode) {
      ValCtx.EmitMetaError(Node, ValidationRule::MetaWellFormed);
    } else {
      ValidateTBAAMetadata(rootNode, ValCtx);
    }
  } break;
  case 3: {
    MDNode *rootNode = dyn_cast<MDNode>(Node->getOperand(1));
    if (!rootNode) {
      ValCtx.EmitMetaError(Node, ValidationRule::MetaWellFormed);
    } else {
      ValidateTBAAMetadata(rootNode, ValCtx);
    }
    ConstantAsMetadata *pointsToConstMem = dyn_cast<ConstantAsMetadata>(Node->getOperand(2));
    if (!pointsToConstMem) {
      ValCtx.EmitMetaError(Node, ValidationRule::MetaWellFormed);
    } else {
      ConstantInt *isConst = dyn_cast<ConstantInt>(pointsToConstMem->getValue());
      if (!isConst) {
        ValCtx.EmitMetaError(Node, ValidationRule::MetaWellFormed);
      } else if (isConst->getValue().getLimitedValue() > 1) {
        ValCtx.EmitMetaError(Node, ValidationRule::MetaWellFormed);
      }
    }
  } break;
  default:
    ValCtx.EmitMetaError(Node, ValidationRule::MetaWellFormed);
  }
}

static void ValidateLoopMetadata(MDNode *Node, ValidationContext &ValCtx) {
  if (Node->getNumOperands() == 0 || Node->getNumOperands() > 2) {
    ValCtx.EmitMetaError(Node, ValidationRule::MetaWellFormed);
    return;
  }
  if (Node != Node->getOperand(0).get()) {
    ValCtx.EmitMetaError(Node, ValidationRule::MetaWellFormed);
    return;
  }
  if (Node->getNumOperands() == 1) {
    return;
  }

  MDNode *LoopNode = dyn_cast<MDNode>(Node->getOperand(1).get());
  if (!LoopNode) {
    ValCtx.EmitMetaError(Node, ValidationRule::MetaWellFormed);
    return;
  }

  if (LoopNode->getNumOperands() < 1 || LoopNode->getNumOperands() > 2) {
    ValCtx.EmitMetaError(LoopNode, ValidationRule::MetaWellFormed);
    return;
  }

  if (LoopNode->getOperand(0) == LoopNode) {
    ValidateLoopMetadata(LoopNode, ValCtx);
    return;
  }

  MDString *LoopStr = dyn_cast<MDString>(LoopNode->getOperand(0));
  if (!LoopStr) {
    ValCtx.EmitMetaError(LoopNode, ValidationRule::MetaWellFormed);
    return;
  }

  StringRef Name = LoopStr->getString();
  if (Name != "llvm.loop.unroll.full" && Name != "llvm.loop.unroll.disable" &&
      Name != "llvm.loop.unroll.count") {
    ValCtx.EmitMetaError(LoopNode, ValidationRule::MetaWellFormed);
    return;
  }

  if (Name == "llvm.loop.unroll.count") {
    if (LoopNode->getNumOperands() != 2) {
      ValCtx.EmitMetaError(LoopNode, ValidationRule::MetaWellFormed);
      return;
    }
    ConstantAsMetadata *CountNode =
        dyn_cast<ConstantAsMetadata>(LoopNode->getOperand(1));
    if (!CountNode) {
      ValCtx.EmitMetaError(LoopNode, ValidationRule::MetaWellFormed);
    } else {
      ConstantInt *Count = dyn_cast<ConstantInt>(CountNode->getValue());
      if (!Count) {
        ValCtx.EmitMetaError(CountNode, ValidationRule::MetaWellFormed);
      }
    }
  }
}

static void ValidateNonUniformMetadata(Instruction &I, MDNode *pMD,
                                       ValidationContext &ValCtx) {
  if (!ValCtx.isLibProfile) {
    ValCtx.EmitMetaError(pMD, ValidationRule::MetaUsed);
  }
  if (!isa<GetElementPtrInst>(I)) {
    ValCtx.EmitMetaError(pMD, ValidationRule::MetaWellFormed);
  }
  if (pMD->getNumOperands() != 1) {
    ValCtx.EmitMetaError(pMD, ValidationRule::MetaWellFormed);
  }
  uint64_t val;
  if (!GetNodeOperandAsInt(ValCtx, pMD, 0, &val)) {
    ValCtx.EmitMetaError(pMD, ValidationRule::MetaWellFormed);
  }
  if (val != 1) {
    ValCtx.EmitMetaError(pMD, ValidationRule::MetaValueRange);
  }
}

static void ValidateInstructionMetadata(Instruction *I,
                                        ValidationContext &ValCtx) {
  SmallVector<std::pair<unsigned, MDNode *>, 2> MDNodes;
  I->getAllMetadataOtherThanDebugLoc(MDNodes);
  for (auto &MD : MDNodes) {
    if (MD.first == ValCtx.kDxilControlFlowHintMDKind) {
      if (!isa<TerminatorInst>(I)) {
        ValCtx.EmitInstrError(
            I, ValidationRule::MetaControlFlowHintNotOnControlFlow);
      }
    } else if (MD.first == ValCtx.kDxilPreciseMDKind) {
      // Validated in IsPrecise.
    } else if (MD.first == ValCtx.kLLVMLoopMDKind) {
      ValidateLoopMetadata(MD.second, ValCtx);
    } else if (MD.first == LLVMContext::MD_tbaa) {
      ValidateTBAAMetadata(MD.second, ValCtx);
    } else if (MD.first == LLVMContext::MD_range) {
      // Validated in Verifier.cpp.
    } else if (MD.first == LLVMContext::MD_noalias ||
               MD.first == LLVMContext::MD_alias_scope) {
      // noalias for DXIL validator >= 1.2
    } else if (MD.first == ValCtx.kDxilNonUniformMDKind) {
      ValidateNonUniformMetadata(*I, MD.second, ValCtx);
    } else {
      ValCtx.EmitMetaError(MD.second, ValidationRule::MetaUsed);
    }
  }
}

static void ValidateFunctionAttribute(Function *F, ValidationContext &ValCtx) {
  AttributeSet attrSet = F->getAttributes().getFnAttributes();
  // fp32-denorm-mode
  if (attrSet.hasAttribute(AttributeSet::FunctionIndex,
                           DXIL::kFP32DenormKindString)) {
    Attribute attr = attrSet.getAttribute(AttributeSet::FunctionIndex,
                                          DXIL::kFP32DenormKindString);
    StringRef value = attr.getValueAsString();
    if (!value.equals(DXIL::kFP32DenormValueAnyString) &&
        !value.equals(DXIL::kFP32DenormValueFtzString) &&
        !value.equals(DXIL::kFP32DenormValuePreserveString)) {
      ValCtx.EmitFnAttributeError(F, attr.getKindAsString(),
                                  attr.getValueAsString());
    }
  }
  // TODO: If validating libraries, we should remove all unknown function attributes.
  // For each attribute, check if it is a known attribute
  for (unsigned I = 0, E = attrSet.getNumSlots(); I != E; ++I) {
    for (auto AttrIter = attrSet.begin(I), AttrEnd = attrSet.end(I);
         AttrIter != AttrEnd; ++AttrIter) {
      if (!AttrIter->isStringAttribute()) {
        continue;
      }
      StringRef kind = AttrIter->getKindAsString();
      if (!kind.equals(DXIL::kFP32DenormKindString)) {
        ValCtx.EmitFnAttributeError(F, AttrIter->getKindAsString(),
                                    AttrIter->getValueAsString());
      }
    }
  }
}

static void ValidateFunctionMetadata(Function *F, ValidationContext &ValCtx) {
  SmallVector<std::pair<unsigned, MDNode *>, 2> MDNodes;
  F->getAllMetadata(MDNodes);
  for (auto &MD : MDNodes) {
    ValCtx.EmitMetaError(MD.second, ValidationRule::MetaUsed);
  }
}

static bool IsLLVMInstructionAllowedForLib(Instruction &I, ValidationContext &ValCtx) {
  if (!(ValCtx.isLibProfile ||
        ValCtx.DxilMod.GetShaderModel()->IsMS() ||
        ValCtx.DxilMod.GetShaderModel()->IsAS()))
    return false;
  switch (I.getOpcode()) {
  case Instruction::InsertElement:
  case Instruction::ExtractElement:
  case Instruction::ShuffleVector:
    return true;
  case Instruction::Unreachable:
    if (Instruction *Prev = I.getPrevNode()) {
      if (CallInst *CI = dyn_cast<CallInst>(Prev)) {
        Function *F = CI->getCalledFunction();
        if (IsDxilFunction(F) &&
            F->hasFnAttribute(Attribute::AttrKind::NoReturn)) {
          return true;
        }
      }
    }
    return false;
  default:
    return false;
  }
}

static void ValidateFunctionBody(Function *F, ValidationContext &ValCtx) {
  bool SupportsMinPrecision =
      ValCtx.DxilMod.GetGlobalFlags() & DXIL::kEnableMinPrecision;
  bool SupportsLifetimeIntrinsics =
      ValCtx.DxilMod.GetShaderModel()->IsSM66Plus();
  SmallVector<CallInst *, 16> gradientOps;
  SmallVector<CallInst *, 16> barriers;
  CallInst *setMeshOutputCounts = nullptr;
  CallInst *getMeshPayload = nullptr;
  CallInst *dispatchMesh = nullptr;
  for (auto b = F->begin(), bend = F->end(); b != bend; ++b) {
    for (auto i = b->begin(), iend = b->end(); i != iend; ++i) {
      llvm::Instruction &I = *i;

      if (I.hasMetadata()) {

        ValidateInstructionMetadata(&I, ValCtx);
      }

      // Instructions must be allowed.
      if (!IsLLVMInstructionAllowed(I)) {
        if (!IsLLVMInstructionAllowedForLib(I, ValCtx)) {
          ValCtx.EmitInstrError(&I, ValidationRule::InstrAllowed);
          continue;
        }
      }

      // Instructions marked precise may not have minprecision arguments.
      if (SupportsMinPrecision) {
        if (IsPrecise(I, ValCtx)) {
          for (auto &O : I.operands()) {
            if (IsValueMinPrec(ValCtx.DxilMod, O)) {
              ValCtx.EmitInstrError(
                  &I, ValidationRule::InstrMinPrecisionNotPrecise);
              break;
            }
          }
        }
      }

      // Calls to external functions.
      CallInst *CI = dyn_cast<CallInst>(&I);
      if (CI) {
        Function *FCalled = CI->getCalledFunction();
        if (FCalled->isDeclaration()) {
          // External function validation will diagnose.
          if (!IsDxilFunction(FCalled)) {
            continue;
          }

          Value *opcodeVal = CI->getOperand(0);
          ConstantInt *OpcodeConst = dyn_cast<ConstantInt>(opcodeVal);
          if (OpcodeConst == nullptr) {
            ValCtx.EmitInstrFormatError(&I, ValidationRule::InstrOpConst,
                                        {"Opcode", "DXIL operation"});
            continue;
          }

          unsigned opcode = OpcodeConst->getLimitedValue();
          DXIL::OpCode dxilOpcode = (DXIL::OpCode)opcode;

          if (OP::IsDxilOpGradient(dxilOpcode)) {
            gradientOps.push_back(CI);
          }

          if (dxilOpcode == DXIL::OpCode::Barrier) {
            barriers.push_back(CI);
          }
          // External function validation will check the parameter
          // list. This function will check that the call does not
          // violate any rules.

          if (dxilOpcode == DXIL::OpCode::SetMeshOutputCounts) {
            // validate the call count of SetMeshOutputCounts
            if (setMeshOutputCounts != nullptr) {
              ValCtx.EmitInstrError(&I, ValidationRule::InstrMultipleSetMeshOutputCounts);
            }
            setMeshOutputCounts = CI;
          }

          if (dxilOpcode == DXIL::OpCode::GetMeshPayload) {
            // validate the call count of GetMeshPayload
            if (getMeshPayload != nullptr) {
              ValCtx.EmitInstrError(&I, ValidationRule::InstrMultipleGetMeshPayload);
            }
            getMeshPayload = CI;
          }

          if (dxilOpcode == DXIL::OpCode::DispatchMesh) {
            // validate the call count of DispatchMesh
            if (dispatchMesh != nullptr) {
              ValCtx.EmitInstrError(&I, ValidationRule::InstrNotOnceDispatchMesh);
            }
            dispatchMesh = CI;
          }
        }
        continue;
      }

      for (Value *op : I.operands()) {
        if (isa<UndefValue>(op)) {
          bool legalUndef = isa<PHINode>(&I);
          if (InsertElementInst *InsertInst = dyn_cast<InsertElementInst>(&I)) {
            legalUndef = op == I.getOperand(0);
          }
          if (ShuffleVectorInst *Shuf = dyn_cast<ShuffleVectorInst>(&I)) {
            legalUndef = op == I.getOperand(1);
          }
          if (StoreInst *Store = dyn_cast<StoreInst>(&I)) {
            legalUndef = op == I.getOperand(0);
          }

          if (!legalUndef)
            ValCtx.EmitInstrError(&I,
                                  ValidationRule::InstrNoReadingUninitialized);
        } else if (ConstantExpr *CE = dyn_cast<ConstantExpr>(op)) {
          for (Value *opCE : CE->operands()) {
            if (isa<UndefValue>(opCE)) {
              ValCtx.EmitInstrError(
                  &I, ValidationRule::InstrNoReadingUninitialized);
            }
          }
        }
        if (IntegerType *IT = dyn_cast<IntegerType>(op->getType())) {
          if (IT->getBitWidth() == 8) {
            // We always fail if we see i8 as operand type of a non-lifetime instruction.
            ValCtx.EmitInstrError(&I, ValidationRule::TypesI8);
          }
        }
      }

      Type *Ty = I.getType();
      if (isa<PointerType>(Ty))
        Ty = Ty->getPointerElementType();
      while (isa<ArrayType>(Ty))
        Ty = Ty->getArrayElementType();
      if (IntegerType *IT = dyn_cast<IntegerType>(Ty)) {
        if (IT->getBitWidth() == 8) {
          // Allow i8* cast for llvm.lifetime.* intrinsics.
          if (!SupportsLifetimeIntrinsics || !isa<BitCastInst>(I) || !onlyUsedByLifetimeMarkers(&I)) {
            ValCtx.EmitInstrError(&I, ValidationRule::TypesI8);
          }
        }
      }

      unsigned opcode = I.getOpcode();
      switch (opcode) {
      case Instruction::Alloca: {
        AllocaInst *AI = cast<AllocaInst>(&I);
        // TODO: validate address space and alignment
        Type *Ty = AI->getAllocatedType();
        if (!ValidateType(Ty, ValCtx)) {
          continue;
        }
      } break;
      case Instruction::ExtractValue: {
        ExtractValueInst *EV = cast<ExtractValueInst>(&I);
        Type *Ty = EV->getAggregateOperand()->getType();
        if (StructType *ST = dyn_cast<StructType>(Ty)) {
          Value *Agg = EV->getAggregateOperand();
          if (!isa<AtomicCmpXchgInst>(Agg) &&
              !IsDxilBuiltinStructType(ST, ValCtx.DxilMod.GetOP())) {
            ValCtx.EmitInstrError(EV, ValidationRule::InstrExtractValue);
          }
        } else {
          ValCtx.EmitInstrError(EV, ValidationRule::InstrExtractValue);
        }
      } break;
      case Instruction::Load: {
        Type *Ty = I.getType();
        if (!ValidateType(Ty, ValCtx)) {
          continue;
        }
      } break;
      case Instruction::Store: {
        StoreInst *SI = cast<StoreInst>(&I);
        Type *Ty = SI->getValueOperand()->getType();
        if (!ValidateType(Ty, ValCtx)) {
          continue;
        }
      } break;
      case Instruction::GetElementPtr: {
        Type *Ty = I.getType()->getPointerElementType();
        if (!ValidateType(Ty, ValCtx)) {
          continue;
        }
        GetElementPtrInst *GEP = cast<GetElementPtrInst>(&I);
        bool allImmIndex = true;
        for (auto Idx = GEP->idx_begin(), E = GEP->idx_end(); Idx != E; Idx++) {
          if (!isa<ConstantInt>(Idx)) {
            allImmIndex = false;
            break;
          }
        }
        if (allImmIndex) {
          const DataLayout &DL = ValCtx.DL;

          Value *Ptr = GEP->getPointerOperand();
          unsigned size =
              DL.getTypeAllocSize(Ptr->getType()->getPointerElementType());
          unsigned valSize = DL.getTypeAllocSize(GEP->getType()->getPointerElementType());

          SmallVector<Value *, 8> Indices(GEP->idx_begin(), GEP->idx_end());
          unsigned offset =
              DL.getIndexedOffset(GEP->getPointerOperandType(), Indices);
          if ((offset + valSize) > size) {
            ValCtx.EmitInstrError(GEP, ValidationRule::InstrInBoundsAccess);
          }
        }
      } break;
      case Instruction::SDiv: {
        BinaryOperator *BO = cast<BinaryOperator>(&I);
        Value *V = BO->getOperand(1);
        if (ConstantInt *imm = dyn_cast<ConstantInt>(V)) {
          if (imm->getValue().getLimitedValue() == 0) {
            ValCtx.EmitInstrError(BO, ValidationRule::InstrNoIDivByZero);
          }
        }
      } break;
      case Instruction::UDiv: {
        BinaryOperator *BO = cast<BinaryOperator>(&I);
        Value *V = BO->getOperand(1);
        if (ConstantInt *imm = dyn_cast<ConstantInt>(V)) {
          if (imm->getValue().getLimitedValue() == 0) {
            ValCtx.EmitInstrError(BO, ValidationRule::InstrNoUDivByZero);
          }
        }
      } break;
      case Instruction::AddrSpaceCast: {
        AddrSpaceCastInst *Cast = cast<AddrSpaceCastInst>(&I);
        unsigned ToAddrSpace = Cast->getType()->getPointerAddressSpace();
        unsigned FromAddrSpace = Cast->getOperand(0)->getType()->getPointerAddressSpace();
        if (ToAddrSpace != DXIL::kGenericPointerAddrSpace &&
            FromAddrSpace != DXIL::kGenericPointerAddrSpace) {
          ValCtx.EmitInstrError(Cast, ValidationRule::InstrNoGenericPtrAddrSpaceCast);
        }
      } break;
      case Instruction::BitCast: {
        BitCastInst *Cast = cast<BitCastInst>(&I);
        Type *FromTy = Cast->getOperand(0)->getType();
        Type *ToTy = Cast->getType();
        // Allow i8* cast for llvm.lifetime.* intrinsics.
        if (SupportsLifetimeIntrinsics &&
            ToTy == Type::getInt8PtrTy(ToTy->getContext()))
            continue;
        if (isa<PointerType>(FromTy)) {
          FromTy = FromTy->getPointerElementType();
          ToTy = ToTy->getPointerElementType();
          unsigned FromSize = ValCtx.DL.getTypeAllocSize(FromTy);
          unsigned ToSize = ValCtx.DL.getTypeAllocSize(ToTy);
          if (FromSize != ToSize) {
            ValCtx.EmitInstrError(Cast, ValidationRule::InstrPtrBitCast);
            continue;
          }
          while (isa<ArrayType>(FromTy)) {
            FromTy = FromTy->getArrayElementType();
          }
          while (isa<ArrayType>(ToTy)) {
            ToTy = ToTy->getArrayElementType();
          }
        }
        if ((isa<StructType>(FromTy) || isa<StructType>(ToTy)) && !ValCtx.isLibProfile) {
          ValCtx.EmitInstrError(Cast, ValidationRule::InstrStructBitCast);
          continue;
        }

        bool IsMinPrecisionTy =
            (ValCtx.DL.getTypeStoreSize(FromTy) < 4 ||
             ValCtx.DL.getTypeStoreSize(ToTy) < 4) &&
            ValCtx.DxilMod.GetUseMinPrecision();
        if (IsMinPrecisionTy) {
          ValCtx.EmitInstrError(Cast, ValidationRule::InstrMinPrecisonBitCast);
        }
      } break;
      case Instruction::AtomicCmpXchg:
      case Instruction::AtomicRMW: {
        Type *T = cast<PointerType>(I.getOperand(AtomicRMWInst::getPointerOperandIndex())->getType())->getElementType();
        const ShaderModel *pSM = ValCtx.DxilMod.GetShaderModel();
        if ((T->isIntegerTy(64)) && !pSM->IsSM66Plus())
          ValCtx.EmitInstrFormatError(&I, ValidationRule::SmOpcodeInInvalidFunction,
                                      {"64-bit atomic operations", "Shader Model 6.6+"});
      } break;

      }

      if (PointerType *PT = dyn_cast<PointerType>(I.getType())) {
        if (PT->getAddressSpace() == DXIL::kTGSMAddrSpace) {
          if (GetElementPtrInst *GEP = dyn_cast<GetElementPtrInst>(&I)) {
            Value *Ptr = GEP->getPointerOperand();
            // Allow inner constant GEP
            if (isa<ConstantExpr>(Ptr) && isa<GEPOperator>(Ptr))
              Ptr = cast<GEPOperator>(Ptr)->getPointerOperand();
            if (!isa<GlobalVariable>(Ptr)) {
              ValCtx.EmitInstrError(
                  &I, ValidationRule::InstrFailToResloveTGSMPointer);
            }
          } else if (BitCastInst *BCI = dyn_cast<BitCastInst>(&I)) {
            Value *Ptr = BCI->getOperand(0);
            // Allow inner constant GEP
            if (isa<ConstantExpr>(Ptr) && isa<GEPOperator>(Ptr))
              Ptr = cast<GEPOperator>(Ptr)->getPointerOperand();
            if (!isa<GetElementPtrInst>(Ptr) && !isa<GlobalVariable>(Ptr)) {
              ValCtx.EmitInstrError(
                  &I, ValidationRule::InstrFailToResloveTGSMPointer);
            }
          } else {
            ValCtx.EmitInstrError(
                &I, ValidationRule::InstrFailToResloveTGSMPointer);
          }
        }
      }
    }
    ValidateControlFlowHint(*b, ValCtx);
  }

  ValidateMsIntrinsics(F, ValCtx, setMeshOutputCounts, getMeshPayload);

  ValidateAsIntrinsics(F, ValCtx, dispatchMesh);
}

static void ValidateFunction(Function &F, ValidationContext &ValCtx) {
  if (F.isDeclaration()) {
    ValidateExternalFunction(&F, ValCtx);
    if (F.isIntrinsic() || IsDxilFunction(&F))
      return;
  } else {
    DXIL::ShaderKind shaderKind = DXIL::ShaderKind::Library;
    bool isShader = ValCtx.DxilMod.HasDxilFunctionProps(&F);
    unsigned numUDTShaderArgs = 0;
    if (isShader) {
      shaderKind = ValCtx.DxilMod.GetDxilFunctionProps(&F).shaderKind;
      switch (shaderKind) {
      case DXIL::ShaderKind::AnyHit:
      case DXIL::ShaderKind::ClosestHit:
        numUDTShaderArgs = 2;
        break;
      case DXIL::ShaderKind::Miss:
      case DXIL::ShaderKind::Callable:
        numUDTShaderArgs = 1;
        break;
      default:
        break;
      }
    } else {
      isShader = ValCtx.DxilMod.IsPatchConstantShader(&F);
    }

    // Entry function should not have parameter.
    if (isShader && 0 == numUDTShaderArgs && !F.arg_empty())
      ValCtx.EmitFnFormatError(&F, ValidationRule::FlowFunctionCall, { F.getName() });

    // Shader functions should return void.
    if (isShader && !F.getReturnType()->isVoidTy())
      ValCtx.EmitFnFormatError(&F, ValidationRule::DeclShaderReturnVoid, { F.getName() });

    auto ArgFormatError = [&](Function &F, Argument &arg, ValidationRule rule) {
      if (arg.hasName())
        ValCtx.EmitFnFormatError(&F, rule, { arg.getName().str(), F.getName() });
      else
        ValCtx.EmitFnFormatError(&F, rule, { std::to_string(arg.getArgNo()), F.getName() });
    };

    // Validate parameter type.
    unsigned numArgs = 0;
    for (auto &arg : F.args()) {
      Type *argTy = arg.getType();
      if (argTy->isPointerTy())
        argTy = argTy->getPointerElementType();

      numArgs++;
      if (numUDTShaderArgs) {
        if (arg.getArgNo() >= numUDTShaderArgs) {
          ArgFormatError(F, arg, ValidationRule::DeclExtraArgs);
        } else if (!argTy->isStructTy()) {
          ArgFormatError(F, arg,
            shaderKind == DXIL::ShaderKind::Callable
              ? ValidationRule::DeclParamStruct
              : arg.getArgNo() == 0 ? ValidationRule::DeclPayloadStruct
                                    : ValidationRule::DeclAttrStruct);
        }
        continue;
      }

      while (argTy->isArrayTy()) {
        argTy = argTy->getArrayElementType();
      }

      if (argTy->isStructTy() && !ValCtx.isLibProfile) {
        ArgFormatError(F, arg, ValidationRule::DeclFnFlattenParam);
        break;
      }
    }

    if (numArgs < numUDTShaderArgs) {
      StringRef argType[2] = { shaderKind == DXIL::ShaderKind::Callable ?
                                  "params" : "payload", "attributes" };
      for (unsigned i = numArgs; i < numUDTShaderArgs; i++) {
        ValCtx.EmitFnFormatError(&F, ValidationRule::DeclShaderMissingArg,
          { ShaderModel::GetKindName(shaderKind), F.getName(), argType[i] });
      }
    }

    ValidateFunctionBody(&F, ValCtx);
  }

  // function params & return type must not contain resources
  if (dxilutil::ContainsHLSLObjectType(F.getReturnType())) {
    ValCtx.EmitFnFormatError(&F, ValidationRule::DeclResourceInFnSig, {F.getName()});
    return;
  }
  for (auto &Arg : F.args()) {
    if (dxilutil::ContainsHLSLObjectType(Arg.getType())) {
      ValCtx.EmitFnFormatError(&F, ValidationRule::DeclResourceInFnSig, {F.getName()});
      return;
    }
  }

  // TODO: Remove attribute for lib?
  if (!ValCtx.isLibProfile)
    ValidateFunctionAttribute(&F, ValCtx);

  if (F.hasMetadata()) {
    ValidateFunctionMetadata(&F, ValCtx);
  }
}

static void ValidateGlobalVariable(GlobalVariable &GV,
                                   ValidationContext &ValCtx) {
  bool isInternalGV =
      dxilutil::IsStaticGlobal(&GV) || dxilutil::IsSharedMemoryGlobal(&GV);

  if (ValCtx.isLibProfile) {
    auto isCBufferGlobal = [&](const std::vector<std::unique_ptr<DxilCBuffer>> &ResTab) -> bool {
      for (auto &Res : ResTab)
        if (Res->GetGlobalSymbol() == &GV)
          return true;
      return false;
    };
    auto isResourceGlobal = [&](const std::vector<std::unique_ptr<DxilResource>> &ResTab) -> bool {
      for (auto &Res : ResTab)
        if (Res->GetGlobalSymbol() == &GV)
          return true;
      return false;
    };
    auto isSamplerGlobal = [&](const std::vector<std::unique_ptr<DxilSampler>> &ResTab) -> bool {
      for (auto &Res : ResTab)
        if (Res->GetGlobalSymbol() == &GV)
          return true;
      return false;
    };

    bool isRes = isCBufferGlobal(ValCtx.DxilMod.GetCBuffers());
    isRes |= isResourceGlobal(ValCtx.DxilMod.GetUAVs());
    isRes |= isResourceGlobal(ValCtx.DxilMod.GetSRVs());
    isRes |= isSamplerGlobal(ValCtx.DxilMod.GetSamplers());
    isInternalGV |= isRes;

    // Allow special dx.ishelper for library target
    if (GV.getName().compare(DXIL::kDxIsHelperGlobalName) == 0) {
      Type *Ty = GV.getType()->getPointerElementType();
      if (Ty->isIntegerTy() && Ty->getScalarSizeInBits() == 32) {
        isInternalGV = true;
      }
    }
  }

  if (!isInternalGV) {
    if (!GV.user_empty()) {
      bool hasInstructionUser = false;
      for (User *U : GV.users()) {
        if (isa<Instruction>(U)) {
          hasInstructionUser = true;
          break;
        }
      }
      // External GV should not have instruction user.
      if (hasInstructionUser) {
        ValCtx.EmitGlobalVariableFormatError(&GV, ValidationRule::DeclNotUsedExternal,
                                             {GV.getName()});
      }
    }
    // Must have metadata description for each variable.

  } else {
    // Internal GV must have user.
    if (GV.user_empty()) {
      ValCtx.EmitGlobalVariableFormatError(&GV, ValidationRule::DeclUsedInternal,
                                           {GV.getName()});
    }

    // Validate type for internal globals.
    if (dxilutil::IsStaticGlobal(&GV) || dxilutil::IsSharedMemoryGlobal(&GV)) {
      Type *Ty = GV.getType()->getPointerElementType();
      ValidateType(Ty, ValCtx);
    }
  }
}

static void CollectFixAddressAccess(Value *V,
                                    std::vector<StoreInst *> &fixAddrTGSMList) {
  for (User *U : V->users()) {
    if (GEPOperator *GEP = dyn_cast<GEPOperator>(U)) {
      if (isa<ConstantExpr>(GEP) || GEP->hasAllConstantIndices()) {
        CollectFixAddressAccess(GEP, fixAddrTGSMList);
      }
    } else if (StoreInst *SI = dyn_cast<StoreInst>(U)) {
      fixAddrTGSMList.emplace_back(SI);
    }
  }
}

static bool IsDivergent(Value *V) {
  // TODO: return correct result.
  return false;
}

static void ValidateTGSMRaceCondition(std::vector<StoreInst *> &fixAddrTGSMList,
                                      ValidationContext &ValCtx) {
  std::unordered_set<Function *> fixAddrTGSMFuncSet;
  for (StoreInst *I : fixAddrTGSMList) {
    BasicBlock *BB = I->getParent();
    fixAddrTGSMFuncSet.insert(BB->getParent());
  }

  for (auto &F : ValCtx.DxilMod.GetModule()->functions()) {
    if (F.isDeclaration() || !fixAddrTGSMFuncSet.count(&F))
      continue;

    PostDominatorTree PDT;
    PDT.runOnFunction(F);

    BasicBlock *Entry = &F.getEntryBlock();

    for (StoreInst *SI : fixAddrTGSMList) {
      BasicBlock *BB = SI->getParent();
      if (BB->getParent() == &F) {
        if (PDT.dominates(BB, Entry)) {
          if (IsDivergent(SI->getValueOperand()))
            ValCtx.EmitInstrError(SI, ValidationRule::InstrTGSMRaceCond);
        }
      }
    }
  }
}

static void ValidateGlobalVariables(ValidationContext &ValCtx) {
  DxilModule &M = ValCtx.DxilMod;

  const ShaderModel *pSM = ValCtx.DxilMod.GetShaderModel();
  bool TGSMAllowed = pSM->IsCS() || pSM->IsAS() || pSM->IsMS() || pSM->IsLib();

  unsigned TGSMSize = 0;
  std::vector<StoreInst*> fixAddrTGSMList;
  const DataLayout &DL = M.GetModule()->getDataLayout();
  for (GlobalVariable &GV : M.GetModule()->globals()) {
    ValidateGlobalVariable(GV, ValCtx);
    if (GV.getType()->getAddressSpace() == DXIL::kTGSMAddrSpace) {
      if (!TGSMAllowed)
        ValCtx.EmitGlobalVariableFormatError(&GV, ValidationRule::SmTGSMUnsupported,
                                             { std::string("in Shader Model ") + M.GetShaderModel()->GetName() });
      // Lib targets need to check the usage to know if it's allowed
      if (pSM->IsLib()) {
        for (User *U : GV.users()) {
          if (Instruction *I = dyn_cast<Instruction>(U)) {
            llvm::Function *F = I->getParent()->getParent();
            if (M.HasDxilEntryProps(F)) {
              DxilFunctionProps &props = M.GetDxilEntryProps(F).props;
              if (!props.IsCS() && !props.IsAS() && !props.IsMS()) {
                ValCtx.EmitInstrFormatError(I, ValidationRule::SmTGSMUnsupported,
                                            { "from non-compute entry points" });
              }
            }
          }
        }
      }
      TGSMSize += DL.getTypeAllocSize(GV.getType()->getElementType());
      CollectFixAddressAccess(&GV, fixAddrTGSMList);
    }
  }

  ValidationRule Rule = ValidationRule::SmMaxTGSMSize;
  unsigned MaxSize = DXIL::kMaxTGSMSize;

  if (M.GetShaderModel()->IsMS()) {
    Rule = ValidationRule::SmMaxMSSMSize;
    MaxSize = DXIL::kMaxMSSMSize;
  }
  if (TGSMSize > MaxSize) {
    Module::global_iterator GI = M.GetModule()->global_end();
    GlobalVariable *GV = &*GI;
    do {
      GI--;
      GV = &*GI;
      if (GV->getType()->getAddressSpace() == hlsl::DXIL::kTGSMAddrSpace)
        break;
    } while (GI != M.GetModule()->global_begin());
    ValCtx.EmitGlobalVariableFormatError(GV, Rule,
                                         { std::to_string(TGSMSize),
                                           std::to_string(MaxSize) });
  }

  if (!fixAddrTGSMList.empty()) {
    ValidateTGSMRaceCondition(fixAddrTGSMList, ValCtx);
  }
}

static void ValidateValidatorVersion(ValidationContext &ValCtx) {
  Module *pModule = &ValCtx.M;
  NamedMDNode *pNode = pModule->getNamedMetadata("dx.valver");
  if (pNode == nullptr) {
    return;
  }
  if (pNode->getNumOperands() == 1) {
    MDTuple *pVerValues = dyn_cast<MDTuple>(pNode->getOperand(0));
    if (pVerValues != nullptr && pVerValues->getNumOperands() == 2) {
      uint64_t majorVer, minorVer;
      if (GetNodeOperandAsInt(ValCtx, pVerValues, 0, &majorVer) &&
          GetNodeOperandAsInt(ValCtx, pVerValues, 1, &minorVer)) {
        unsigned curMajor, curMinor;
        GetValidationVersion(&curMajor, &curMinor);
        // This will need to be updated as major/minor versions evolve,
        // depending on the degree of compat across versions.
        if (majorVer == curMajor && minorVer <= curMinor) {
          return;
        } else {
          ValCtx.EmitFormatError(
              ValidationRule::MetaVersionSupported,
              {"Validator", std::to_string(majorVer), std::to_string(minorVer),
               std::to_string(curMajor), std::to_string(curMinor)});
          return;
        }
      }
    }
  }
  ValCtx.EmitError(ValidationRule::MetaWellFormed);
}

static void ValidateDxilVersion(ValidationContext &ValCtx) {
  Module *pModule = &ValCtx.M;
  NamedMDNode *pNode = pModule->getNamedMetadata("dx.version");
  if (pNode == nullptr) {
    return;
  }
  if (pNode->getNumOperands() == 1) {
    MDTuple *pVerValues = dyn_cast<MDTuple>(pNode->getOperand(0));
    if (pVerValues != nullptr && pVerValues->getNumOperands() == 2) {
      uint64_t majorVer, minorVer;
      if (GetNodeOperandAsInt(ValCtx, pVerValues, 0, &majorVer) &&
          GetNodeOperandAsInt(ValCtx, pVerValues, 1, &minorVer)) {
        // This will need to be updated as dxil major/minor versions evolve,
        // depending on the degree of compat across versions.
        if ((majorVer == DXIL::kDxilMajor && minorVer <= DXIL::kDxilMinor) &&
            (majorVer == ValCtx.m_DxilMajor && minorVer == ValCtx.m_DxilMinor)) {
          return;
        } else {
          ValCtx.EmitFormatError(
              ValidationRule::MetaVersionSupported,
              {"Dxil", std::to_string(majorVer), std::to_string(minorVer),
               std::to_string(DXIL::kDxilMajor), std::to_string(DXIL::kDxilMinor)});
          return;
        }
      }
    }
  }
  //ValCtx.EmitMetaError(pNode, ValidationRule::MetaWellFormed);
  ValCtx.EmitError(ValidationRule::MetaWellFormed);
}

static void ValidateTypeAnnotation(ValidationContext &ValCtx) {
  if (ValCtx.m_DxilMajor == 1 && ValCtx.m_DxilMinor >= 2) {
    Module *pModule = &ValCtx.M;
    NamedMDNode *TA = pModule->getNamedMetadata("dx.typeAnnotations");
    if (TA == nullptr)
      return;
    for (unsigned i = 0, end = TA->getNumOperands(); i < end; ++i) {
      MDTuple *TANode = dyn_cast<MDTuple>(TA->getOperand(i));
      if (TANode->getNumOperands() < 3) {
        ValCtx.EmitMetaError(TANode, ValidationRule::MetaWellFormed);
        return;
      }
      ConstantInt *tag = mdconst::extract<ConstantInt>(TANode->getOperand(0));
      uint64_t tagValue = tag->getZExtValue();
      if (tagValue != DxilMDHelper::kDxilTypeSystemStructTag &&
          tagValue != DxilMDHelper::kDxilTypeSystemFunctionTag) {
          ValCtx.EmitMetaError(TANode, ValidationRule::MetaWellFormed);
          return;
      }
    }
  }
}

static void ValidateBitcode(ValidationContext &ValCtx) {
  std::string diagStr;
  raw_string_ostream diagStream(diagStr);
  if (llvm::verifyModule(ValCtx.M, &diagStream)) {
    ValCtx.EmitError(ValidationRule::BitcodeValid);
    dxilutil::EmitErrorOnContext(ValCtx.M.getContext(), diagStream.str());
  }
}

static void ValidateMetadata(ValidationContext &ValCtx) {
  ValidateValidatorVersion(ValCtx);
  ValidateDxilVersion(ValCtx);

  Module *pModule = &ValCtx.M;
  const std::string &target = pModule->getTargetTriple();
  if (target != "dxil-ms-dx") {
    ValCtx.EmitFormatError(ValidationRule::MetaTarget, {target});
  }

  // The llvm.dbg.(cu/contents/defines/mainFileName/arg) named metadata nodes
  // are only available in debug modules, not in the validated ones.
  // llvm.bitsets is also disallowed.
  //
  // These are verified in lib/IR/Verifier.cpp.
  StringMap<bool> llvmNamedMeta;
  llvmNamedMeta["llvm.ident"];
  llvmNamedMeta["llvm.module.flags"];

  for (auto &NamedMetaNode : pModule->named_metadata()) {
    if (!DxilModule::IsKnownNamedMetaData(NamedMetaNode)) {
      StringRef name = NamedMetaNode.getName();
      if (!name.startswith_lower("llvm.")) {
        ValCtx.EmitFormatError(ValidationRule::MetaKnown, {name.str()});
      }
      else {
        if (llvmNamedMeta.count(name) == 0) {
          ValCtx.EmitFormatError(ValidationRule::MetaKnown,
                                 {name.str()});
        }
      }
    }
  }

  const hlsl::ShaderModel *SM = ValCtx.DxilMod.GetShaderModel();
  if (!SM->IsValidForDxil()) {
    ValCtx.EmitFormatError(ValidationRule::SmName,
                           {ValCtx.DxilMod.GetShaderModel()->GetName()});
  }

  if (SM->GetMajor() == 6) {
    // Make sure DxilVersion matches the shader model.
    unsigned SMDxilMajor, SMDxilMinor;
    SM->GetDxilVersion(SMDxilMajor, SMDxilMinor);
    if (ValCtx.m_DxilMajor != SMDxilMajor || ValCtx.m_DxilMinor != SMDxilMinor) {
      ValCtx.EmitFormatError(ValidationRule::SmDxilVersion,
                             {std::to_string(SMDxilMajor),
                              std::to_string(SMDxilMinor)});
    }
  }

  ValidateTypeAnnotation(ValCtx);
}

static void ValidateResourceOverlap(
    hlsl::DxilResourceBase &res,
    SpacesAllocator<unsigned, DxilResourceBase> &spaceAllocator,
    ValidationContext &ValCtx) {
  unsigned base = res.GetLowerBound();
  if (ValCtx.isLibProfile && !res.IsAllocated()) {
    // Skip unallocated resource for library.
    return;
  }
  unsigned size = res.GetRangeSize();
  unsigned space = res.GetSpaceID();

  auto &allocator = spaceAllocator.Get(space);
  unsigned end = base + size - 1;
  // unbounded
  if (end < base)
    end = size;
  const DxilResourceBase *conflictRes = allocator.Insert(&res, base, end);
  if (conflictRes) {
    ValCtx.EmitFormatError(
        ValidationRule::SmResourceRangeOverlap,
        {ValCtx.GetResourceName(&res), std::to_string(base),
         std::to_string(size),
         std::to_string(conflictRes->GetLowerBound()),
         std::to_string(conflictRes->GetRangeSize()),
         std::to_string(space)});
  }
}

static void ValidateResource(hlsl::DxilResource &res,
                             ValidationContext &ValCtx) {
  switch (res.GetKind()) {
  case DXIL::ResourceKind::RawBuffer:
  case DXIL::ResourceKind::TypedBuffer:
  case DXIL::ResourceKind::TBuffer:
  case DXIL::ResourceKind::StructuredBuffer:
  case DXIL::ResourceKind::Texture1D:
  case DXIL::ResourceKind::Texture1DArray:
  case DXIL::ResourceKind::Texture2D:
  case DXIL::ResourceKind::Texture2DArray:
  case DXIL::ResourceKind::Texture3D:
  case DXIL::ResourceKind::TextureCube:
  case DXIL::ResourceKind::TextureCubeArray:
    if (res.GetSampleCount() > 0) {
      ValCtx.EmitResourceError(&res, ValidationRule::SmSampleCountOnlyOn2DMS);
    }
    break;
  case DXIL::ResourceKind::Texture2DMS:
  case DXIL::ResourceKind::Texture2DMSArray:
    break;
  case DXIL::ResourceKind::RTAccelerationStructure:
    // TODO: check profile.
    break;
  case DXIL::ResourceKind::FeedbackTexture2D:
  case DXIL::ResourceKind::FeedbackTexture2DArray:
    if (res.GetSamplerFeedbackType() >= DXIL::SamplerFeedbackType::LastEntry)
      ValCtx.EmitResourceError(&res, ValidationRule::SmInvalidSamplerFeedbackType);
    break;
  default:
    ValCtx.EmitResourceError(&res, ValidationRule::SmInvalidResourceKind);
    break;
  }

  switch (res.GetCompType().GetKind()) {
  case DXIL::ComponentType::F32:
  case DXIL::ComponentType::SNormF32:
  case DXIL::ComponentType::UNormF32:
  case DXIL::ComponentType::F64:
  case DXIL::ComponentType::I32:
  case DXIL::ComponentType::I64:
  case DXIL::ComponentType::U32:
  case DXIL::ComponentType::U64:
  case DXIL::ComponentType::F16:
  case DXIL::ComponentType::I16:
  case DXIL::ComponentType::U16:
    break;
  default:
    if (!res.IsStructuredBuffer() && !res.IsRawBuffer() && !res.IsFeedbackTexture())
      ValCtx.EmitResourceError(&res, ValidationRule::SmInvalidResourceCompType);
    break;
  }

  if (res.IsStructuredBuffer()) {
    unsigned stride = res.GetElementStride();
    bool alignedTo4Bytes = (stride & 3) == 0;
    if (!alignedTo4Bytes && ValCtx.M.GetDxilModule().GetUseMinPrecision()) {
      ValCtx.EmitResourceFormatError(
          &res, ValidationRule::MetaStructBufAlignment,
          {std::to_string(4), std::to_string(stride)});
    }
    if (stride > DXIL::kMaxStructBufferStride) {
      ValCtx.EmitResourceFormatError(
          &res, ValidationRule::MetaStructBufAlignmentOutOfBound,
          {std::to_string(DXIL::kMaxStructBufferStride),
           std::to_string(stride)});
    }
  }

  if (res.IsAnyTexture() || res.IsTypedBuffer()) {
    Type *RetTy = res.GetRetType();
    unsigned size = ValCtx.DxilMod.GetModule()->getDataLayout().getTypeAllocSize(RetTy);
    if (size > 4*4) {
      ValCtx.EmitResourceError(&res, ValidationRule::MetaTextureType);
    }
  }
}

static void
CollectCBufferRanges(DxilStructAnnotation *annotation,
                     SpanAllocator<unsigned, DxilFieldAnnotation> &constAllocator,
                     unsigned base, DxilTypeSystem &typeSys, StringRef cbName,
                     ValidationContext &ValCtx) {
  DXASSERT(((base + 15) & ~(0xf)) == base, "otherwise, base for struct is not aligned");
  unsigned cbSize = annotation->GetCBufferSize();

  const StructType *ST = annotation->GetStructType();

  for (int i = annotation->GetNumFields() - 1; i >= 0; i--) {
    DxilFieldAnnotation &fieldAnnotation = annotation->GetFieldAnnotation(i);
    Type *EltTy = ST->getElementType(i);

    unsigned offset = fieldAnnotation.GetCBufferOffset();

    unsigned EltSize = dxilutil::GetLegacyCBufferFieldElementSize(
        fieldAnnotation, EltTy, typeSys);

    bool bOutOfBound = false;
    if (!EltTy->isAggregateType()) {
      bOutOfBound = (offset + EltSize) > cbSize;
      if (!bOutOfBound) {
        if (constAllocator.Insert(&fieldAnnotation, base + offset,
                                  base + offset + EltSize - 1)) {
          ValCtx.EmitFormatError(
              ValidationRule::SmCBufferOffsetOverlap,
              {cbName, std::to_string(base + offset)});
        }
      }
    } else if (isa<ArrayType>(EltTy)) {
      if (((offset + 15) & ~(0xf)) != offset) {
        ValCtx.EmitFormatError(
            ValidationRule::SmCBufferArrayOffsetAlignment,
            {cbName, std::to_string(offset)});
        continue;
      }
      unsigned arrayCount = 1;
      while (isa<ArrayType>(EltTy)) {
        arrayCount *= EltTy->getArrayNumElements();
        EltTy = EltTy->getArrayElementType();
      }

      DxilStructAnnotation *EltAnnotation = nullptr;
      if (StructType *EltST = dyn_cast<StructType>(EltTy))
        EltAnnotation = typeSys.GetStructAnnotation(EltST);

      unsigned alignedEltSize = ((EltSize + 15) & ~(0xf));
      unsigned arraySize = ((arrayCount - 1) * alignedEltSize) + EltSize;
      bOutOfBound = (offset + arraySize) > cbSize;

      if (!bOutOfBound) {
        // If we didn't care about gaps where elements could be placed with user offsets,
        // we could: recurse once if EltAnnotation, then allocate the rest if arrayCount > 1

        unsigned arrayBase = base + offset;
        if (!EltAnnotation) {
          if (EltSize > 0 && nullptr != constAllocator.Insert(
                &fieldAnnotation, arrayBase, arrayBase + arraySize - 1)) {
            ValCtx.EmitFormatError(
                ValidationRule::SmCBufferOffsetOverlap,
                {cbName, std::to_string(arrayBase)});
          }
        } else {
          for (unsigned idx = 0; idx < arrayCount; idx++) {
            CollectCBufferRanges(EltAnnotation, constAllocator,
                                 arrayBase, typeSys, cbName, ValCtx);
            arrayBase += alignedEltSize;
          }
        }
      }
    } else {
      StructType *EltST = cast<StructType>(EltTy);
      unsigned structBase = base + offset;
      bOutOfBound = (offset + EltSize) > cbSize;
      if (!bOutOfBound) {
        if (DxilStructAnnotation *EltAnnotation = typeSys.GetStructAnnotation(EltST)) {
          CollectCBufferRanges(EltAnnotation, constAllocator,
                               structBase, typeSys, cbName, ValCtx);
        } else {
          if (EltSize > 0 && nullptr != constAllocator.Insert(
                &fieldAnnotation, structBase, structBase + EltSize - 1)) {
            ValCtx.EmitFormatError(
                ValidationRule::SmCBufferOffsetOverlap,
                {cbName, std::to_string(structBase)});
          }
        }
      }
    }

    if (bOutOfBound) {
      ValCtx.EmitFormatError(ValidationRule::SmCBufferElementOverflow,
                             {cbName, std::to_string(base + offset)});
    }
  }
}

static void ValidateCBuffer(DxilCBuffer &cb, ValidationContext &ValCtx) {
  Type *Ty = cb.GetHLSLType()->getPointerElementType();
  if (cb.GetRangeSize() != 1 || Ty->isArrayTy()) {
    Ty = Ty->getArrayElementType();
  }
  if (!isa<StructType>(Ty)) {
    ValCtx.EmitResourceError(&cb,
                             ValidationRule::SmCBufferTemplateTypeMustBeStruct);
    return;
  }
  if (cb.GetSize() > (DXIL::kMaxCBufferSize << 4)) {
    ValCtx.EmitResourceFormatError(&cb,
                             ValidationRule::SmCBufferSize,
                             {std::to_string(cb.GetSize())});
    return;
  }
  StructType *ST = cast<StructType>(Ty);
  DxilTypeSystem &typeSys = ValCtx.DxilMod.GetTypeSystem();
  DxilStructAnnotation *annotation = typeSys.GetStructAnnotation(ST);
  if (!annotation)
    return;

  // Collect constant ranges.
  std::vector<std::pair<unsigned, unsigned>> constRanges;
  SpanAllocator<unsigned, DxilFieldAnnotation> constAllocator(0,
      // 4096 * 16 bytes.
      DXIL::kMaxCBufferSize << 4);
  CollectCBufferRanges(annotation, constAllocator,
                       0, typeSys,
                       ValCtx.GetResourceName(&cb), ValCtx);
}

static void ValidateResources(ValidationContext &ValCtx) {
  const vector<unique_ptr<DxilResource>> &uavs = ValCtx.DxilMod.GetUAVs();
  SpacesAllocator<unsigned, DxilResourceBase> uavAllocator;

  for (auto &uav : uavs) {
    if (uav->IsROV()) {
      if (!ValCtx.DxilMod.GetShaderModel()->IsPS() && !ValCtx.isLibProfile) {
        ValCtx.EmitResourceError(uav.get(), ValidationRule::SmROVOnlyInPS);
      }
    }
    switch (uav->GetKind()) {
    case DXIL::ResourceKind::Texture2DMS:
    case DXIL::ResourceKind::Texture2DMSArray:
    case DXIL::ResourceKind::TextureCube:
    case DXIL::ResourceKind::TextureCubeArray:
      ValCtx.EmitResourceError(uav.get(),
                               ValidationRule::SmInvalidTextureKindOnUAV);
      break;
    default:
      break;
    }

    if (uav->HasCounter() && !uav->IsStructuredBuffer()) {
      ValCtx.EmitResourceError(uav.get(),
                               ValidationRule::SmCounterOnlyOnStructBuf);
    }
    if (uav->HasCounter() && uav->IsGloballyCoherent())
      ValCtx.EmitResourceFormatError(uav.get(),
                                     ValidationRule::MetaGlcNotOnAppendConsume,
                                     {ValCtx.GetResourceName(uav.get())});

    ValidateResource(*uav, ValCtx);
    ValidateResourceOverlap(*uav, uavAllocator, ValCtx);
  }

  SpacesAllocator<unsigned, DxilResourceBase> srvAllocator;
  const vector<unique_ptr<DxilResource>> &srvs = ValCtx.DxilMod.GetSRVs();
  for (auto &srv : srvs) {
    ValidateResource(*srv, ValCtx);
    ValidateResourceOverlap(*srv, srvAllocator, ValCtx);
  }

  hlsl::DxilResourceBase *pNonDense;
  if (!AreDxilResourcesDense(&ValCtx.M, &pNonDense)) {
    ValCtx.EmitResourceError(pNonDense, ValidationRule::MetaDenseResIDs);
  }

  SpacesAllocator<unsigned, DxilResourceBase> samplerAllocator;
  for (auto &sampler : ValCtx.DxilMod.GetSamplers()) {
    if (sampler->GetSamplerKind() == DXIL::SamplerKind::Invalid) {
      ValCtx.EmitResourceError(sampler.get(),
                               ValidationRule::MetaValidSamplerMode);
    }
    ValidateResourceOverlap(*sampler, samplerAllocator, ValCtx);
  }

  SpacesAllocator<unsigned, DxilResourceBase> cbufferAllocator;
  for (auto &cbuffer : ValCtx.DxilMod.GetCBuffers()) {
    ValidateCBuffer(*cbuffer, ValCtx);
    ValidateResourceOverlap(*cbuffer, cbufferAllocator, ValCtx);
  }
}

static void ValidateShaderFlags(ValidationContext &ValCtx) {
  // TODO: validate flags foreach entry.
  if (ValCtx.isLibProfile)
    return;

  ShaderFlags calcFlags;
  ValCtx.DxilMod.CollectShaderFlagsForModule(calcFlags);
  const uint64_t mask = ShaderFlags::GetShaderFlagsRawForCollection();
  uint64_t declaredFlagsRaw = ValCtx.DxilMod.m_ShaderFlags.GetShaderFlagsRaw();
  uint64_t calcFlagsRaw = calcFlags.GetShaderFlagsRaw();

  declaredFlagsRaw &= mask;
  calcFlagsRaw &= mask;

  if (declaredFlagsRaw == calcFlagsRaw) {
    return;
  }
  ValCtx.EmitError(ValidationRule::MetaFlagsUsage);

  dxilutil::EmitNoteOnContext(ValCtx.M.getContext(),
                              Twine("Flags declared=") + Twine(declaredFlagsRaw) +
                              Twine(", actual=") + Twine(calcFlagsRaw));
}

static void ValidateSignatureElement(DxilSignatureElement &SE,
                                     ValidationContext &ValCtx) {
  DXIL::SemanticKind semanticKind = SE.GetSemantic()->GetKind();
  CompType::Kind compKind = SE.GetCompType().GetKind();
  DXIL::InterpolationMode Mode = SE.GetInterpolationMode()->GetKind();

  StringRef Name = SE.GetName();
  if (Name.size() < 1 || Name.size() > 64) {
    ValCtx.EmitSignatureError(&SE, ValidationRule::MetaSemanticLen);
  }

  if (semanticKind > DXIL::SemanticKind::Arbitrary && semanticKind < DXIL::SemanticKind::Invalid) {
    if (semanticKind != Semantic::GetByName(SE.GetName())->GetKind()) {
      ValCtx.EmitFormatError(ValidationRule::MetaSemaKindMatchesName,
                             {SE.GetName(), SE.GetSemantic()->GetName()});
    }
  }

  unsigned compWidth = 0;
  bool compFloat = false;
  bool compInt = false;
  bool compBool = false;

  switch (compKind) {
  case CompType::Kind::U64: compWidth = 64; compInt = true; break;
  case CompType::Kind::I64: compWidth = 64; compInt = true; break;
  // These should be translated for signatures:
  //case CompType::Kind::PackedS8x32:
  //case CompType::Kind::PackedU8x32:
  case CompType::Kind::U32: compWidth = 32; compInt = true; break;
  case CompType::Kind::I32: compWidth = 32; compInt = true; break;
  case CompType::Kind::U16: compWidth = 16; compInt = true; break;
  case CompType::Kind::I16: compWidth = 16; compInt = true; break;
  case CompType::Kind::I1: compWidth = 1; compBool = true; break;
  case CompType::Kind::F64: compWidth = 64; compFloat = true; break;
  case CompType::Kind::F32: compWidth = 32; compFloat = true; break;
  case CompType::Kind::F16: compWidth = 16; compFloat = true; break;
  case CompType::Kind::SNormF64: compWidth = 64; compFloat = true; break;
  case CompType::Kind::SNormF32: compWidth = 32; compFloat = true; break;
  case CompType::Kind::SNormF16: compWidth = 16; compFloat = true; break;
  case CompType::Kind::UNormF64: compWidth = 64; compFloat = true; break;
  case CompType::Kind::UNormF32: compWidth = 32; compFloat = true; break;
  case CompType::Kind::UNormF16: compWidth = 16; compFloat = true; break;
  case CompType::Kind::Invalid:
  default:
    ValCtx.EmitFormatError(ValidationRule::MetaSignatureCompType, { SE.GetName() });
    break;
  }

  if (compInt || compBool) {
    switch (Mode) {
    case DXIL::InterpolationMode::Linear:
    case DXIL::InterpolationMode::LinearCentroid:
    case DXIL::InterpolationMode::LinearNoperspective:
    case DXIL::InterpolationMode::LinearNoperspectiveCentroid:
    case DXIL::InterpolationMode::LinearSample:
    case DXIL::InterpolationMode::LinearNoperspectiveSample: {
      ValCtx.EmitFormatError(ValidationRule::MetaIntegerInterpMode, {SE.GetName()});
    } break;
    default:
      break;
    }
  }

  // Elements that should not appear in the Dxil signature:
  bool bAllowedInSig = true;
  bool bShouldBeAllocated = true;
  switch (SE.GetInterpretation()) {
  case DXIL::SemanticInterpretationKind::NA:
  case DXIL::SemanticInterpretationKind::NotInSig:
  case DXIL::SemanticInterpretationKind::Invalid:
    bAllowedInSig = false;
    __fallthrough;
  case DXIL::SemanticInterpretationKind::NotPacked:
  case DXIL::SemanticInterpretationKind::Shadow:
    bShouldBeAllocated = false;
    break;
  default:
    break;
  }

  const char *inputOutput = nullptr;
  if (SE.IsInput())
    inputOutput = "Input";
  else if (SE.IsOutput())
    inputOutput = "Output";
  else
    inputOutput = "PatchConstant";

  if (!bAllowedInSig) {
    ValCtx.EmitFormatError(
        ValidationRule::SmSemantic,
        {SE.GetName(), ValCtx.DxilMod.GetShaderModel()->GetKindName(), inputOutput});
  } else if (bShouldBeAllocated && !SE.IsAllocated()) {
    ValCtx.EmitFormatError(ValidationRule::MetaSemanticShouldBeAllocated,
      {inputOutput, SE.GetName()});
  } else if (!bShouldBeAllocated && SE.IsAllocated()) {
    ValCtx.EmitFormatError(ValidationRule::MetaSemanticShouldNotBeAllocated,
      {inputOutput, SE.GetName()});
  }

  bool bIsClipCull = false;
  bool bIsTessfactor = false;
  bool bIsBarycentric = false;

  switch (semanticKind) {
  case DXIL::SemanticKind::Depth:
  case DXIL::SemanticKind::DepthGreaterEqual:
  case DXIL::SemanticKind::DepthLessEqual:
    if (!compFloat || compWidth > 32 || SE.GetCols() != 1) {
      ValCtx.EmitFormatError(ValidationRule::MetaSemanticCompType,
                             {SE.GetSemantic()->GetName(), "float"});
    }
    break;
  case DXIL::SemanticKind::Coverage:
    DXASSERT(!SE.IsInput() || !bAllowedInSig, "else internal inconsistency between semantic interpretation table and validation code");
    __fallthrough;
  case DXIL::SemanticKind::InnerCoverage:
  case DXIL::SemanticKind::OutputControlPointID:
    if (compKind != CompType::Kind::U32 || SE.GetCols() != 1) {
      ValCtx.EmitFormatError(ValidationRule::MetaSemanticCompType,
                             {SE.GetSemantic()->GetName(), "uint"});
    }
    break;
  case DXIL::SemanticKind::Position:
    if (!compFloat || compWidth > 32 || SE.GetCols() != 4) {
      ValCtx.EmitFormatError(ValidationRule::MetaSemanticCompType,
                             {SE.GetSemantic()->GetName(), "float4"});
    }
    break;
  case DXIL::SemanticKind::Target:
    if (compWidth > 32) {
      ValCtx.EmitFormatError(ValidationRule::MetaSemanticCompType,
                             {SE.GetSemantic()->GetName(), "float/int/uint"});
    }
    break;
  case DXIL::SemanticKind::ClipDistance:
  case DXIL::SemanticKind::CullDistance:
    bIsClipCull = true;
    if (!compFloat || compWidth > 32) {
      ValCtx.EmitFormatError(ValidationRule::MetaSemanticCompType,
                             {SE.GetSemantic()->GetName(), "float"});
    }
    // NOTE: clip cull distance size is checked at ValidateSignature.
    break;
  case DXIL::SemanticKind::IsFrontFace: {
    if (!(compInt && compWidth == 32) || SE.GetCols() != 1) {
      ValCtx.EmitFormatError(ValidationRule::MetaSemanticCompType,
                             {SE.GetSemantic()->GetName(), "uint"});
    }
  } break;
  case DXIL::SemanticKind::RenderTargetArrayIndex:
  case DXIL::SemanticKind::ViewPortArrayIndex:
  case DXIL::SemanticKind::VertexID:
  case DXIL::SemanticKind::PrimitiveID:
  case DXIL::SemanticKind::InstanceID:
  case DXIL::SemanticKind::GSInstanceID:
  case DXIL::SemanticKind::SampleIndex:
  case DXIL::SemanticKind::StencilRef:
  case DXIL::SemanticKind::ShadingRate:
    if ((compKind != CompType::Kind::U32 && compKind != CompType::Kind::U16) || SE.GetCols() != 1) {
      ValCtx.EmitFormatError(ValidationRule::MetaSemanticCompType,
                             {SE.GetSemantic()->GetName(), "uint"});
    }
    break;
  case DXIL::SemanticKind::CullPrimitive: {
    if (!(compBool && compWidth == 1) || SE.GetCols() != 1) {
      ValCtx.EmitFormatError(ValidationRule::MetaSemanticCompType,
                             {SE.GetSemantic()->GetName(), "bool"});
    }
  } break;
  case DXIL::SemanticKind::TessFactor:
  case DXIL::SemanticKind::InsideTessFactor:
    // NOTE: the size check is at CheckPatchConstantSemantic.
    bIsTessfactor = true;
    if (!compFloat || compWidth > 32) {
      ValCtx.EmitFormatError(ValidationRule::MetaSemanticCompType,
                             {SE.GetSemantic()->GetName(), "float"});
    }
    break;
  case DXIL::SemanticKind::Arbitrary:
    break;
  case DXIL::SemanticKind::DomainLocation:
  case DXIL::SemanticKind::Invalid:
    DXASSERT(!bAllowedInSig, "else internal inconsistency between semantic interpretation table and validation code");
    break;
  case DXIL::SemanticKind::Barycentrics:
    bIsBarycentric = true;
    if (!compFloat || compWidth > 32) {
      ValCtx.EmitFormatError(ValidationRule::MetaSemanticCompType, {SE.GetSemantic()->GetName(), "float"});
    }
    if (Mode != InterpolationMode::Kind::Linear &&
        Mode != InterpolationMode::Kind::LinearCentroid &&
        Mode != InterpolationMode::Kind::LinearNoperspective &&
        Mode != InterpolationMode::Kind::LinearNoperspectiveCentroid &&
        Mode != InterpolationMode::Kind::LinearNoperspectiveSample &&
        Mode != InterpolationMode::Kind::LinearSample) {
      ValCtx.EmitSignatureError(&SE, ValidationRule::MetaBarycentricsInterpolation);
    }
    if (SE.GetCols() != 3) {
      ValCtx.EmitSignatureError(&SE, ValidationRule::MetaBarycentricsFloat3);
    }
    break;
  default:
    ValCtx.EmitSignatureError(&SE, ValidationRule::MetaSemaKindValid);
    break;
  }

  if (ValCtx.DxilMod.GetShaderModel()->IsGS() && SE.IsOutput()) {
    if (SE.GetOutputStream() >= DXIL::kNumOutputStreams) {
      ValCtx.EmitFormatError(ValidationRule::SmStreamIndexRange,
                             {std::to_string(SE.GetOutputStream()),
                              std::to_string(DXIL::kNumOutputStreams - 1)});
    }
  } else {
    if (SE.GetOutputStream() > 0) {
      ValCtx.EmitFormatError(ValidationRule::SmStreamIndexRange,
                             {std::to_string(SE.GetOutputStream()),
                              "0"});
    }
  }

  if (ValCtx.DxilMod.GetShaderModel()->IsGS()) {
    if (SE.GetOutputStream() != 0) {
      if (ValCtx.DxilMod.GetStreamPrimitiveTopology() !=
          DXIL::PrimitiveTopology::PointList) {
        ValCtx.EmitSignatureError(&SE,
                                  ValidationRule::SmMultiStreamMustBePoint);
      }
    }
  }

  if (semanticKind == DXIL::SemanticKind::Target) {
    // Verify packed row == semantic index
    unsigned row = SE.GetStartRow();
    for (unsigned i : SE.GetSemanticIndexVec()) {
      if (row != i) {
        ValCtx.EmitSignatureError(&SE, ValidationRule::SmPSTargetIndexMatchesRow);
      }
      ++row;
    }
    // Verify packed col is 0
    if (SE.GetStartCol() != 0) {
      ValCtx.EmitSignatureError(&SE, ValidationRule::SmPSTargetCol0);
    }
    // Verify max row used < 8
    if (SE.GetStartRow() + SE.GetRows() > 8) {
      ValCtx.EmitFormatError(ValidationRule::MetaSemanticIndexMax, {"SV_Target", "7"});
    }
  } else if (bAllowedInSig && semanticKind != DXIL::SemanticKind::Arbitrary) {
    if (bIsBarycentric) {
      if (SE.GetSemanticStartIndex() > 1) {
        ValCtx.EmitFormatError(ValidationRule::MetaSemanticIndexMax, { SE.GetSemantic()->GetName(), "1" });
      }
    }
    else if (!bIsClipCull && SE.GetSemanticStartIndex() > 0) {
      ValCtx.EmitFormatError(ValidationRule::MetaSemanticIndexMax, {SE.GetSemantic()->GetName(), "0"});
    }
    // Maximum rows is 1 for system values other than Target
    // with the exception of tessfactors, which are validated in CheckPatchConstantSemantic
    // and ClipDistance/CullDistance, which have other custom constraints.
    if (!bIsTessfactor && !bIsClipCull && SE.GetRows() > 1) {
      ValCtx.EmitSignatureError(&SE, ValidationRule::MetaSystemValueRows);
    }
  }

  if (SE.GetCols() + (SE.IsAllocated() ? SE.GetStartCol() : 0) > 4) {
    unsigned size = (SE.GetRows() - 1) * 4 + SE.GetCols();
    ValCtx.EmitFormatError(ValidationRule::MetaSignatureOutOfRange,
                            {SE.GetName(),
                            std::to_string(SE.GetStartRow()),
                            std::to_string(SE.GetStartCol()),
                            std::to_string(size)});
  }

  if (!SE.GetInterpolationMode()->IsValid()) {
    ValCtx.EmitSignatureError(&SE, ValidationRule::MetaInterpModeValid);
  }
}

static void ValidateSignatureOverlap(
    DxilSignatureElement &E, unsigned maxScalars,
    DxilSignatureAllocator &allocator,
    ValidationContext &ValCtx) {

  // Skip entries that are not or should not be allocated.  Validation occurs in ValidateSignatureElement.
  if (!E.IsAllocated())
    return;
  switch (E.GetInterpretation()) {
  case DXIL::SemanticInterpretationKind::NA:
  case DXIL::SemanticInterpretationKind::NotInSig:
  case DXIL::SemanticInterpretationKind::Invalid:
  case DXIL::SemanticInterpretationKind::NotPacked:
  case DXIL::SemanticInterpretationKind::Shadow:
    return;
  default:
    break;
  }

  DxilPackElement PE(&E, allocator.UseMinPrecision());
  DxilSignatureAllocator::ConflictType conflict = allocator.DetectRowConflict(&PE, E.GetStartRow());
  if (conflict == DxilSignatureAllocator::kNoConflict || conflict == DxilSignatureAllocator::kInsufficientFreeComponents)
    conflict = allocator.DetectColConflict(&PE, E.GetStartRow(), E.GetStartCol());
  switch (conflict) {
  case DxilSignatureAllocator::kNoConflict:
    allocator.PlaceElement(&PE, E.GetStartRow(), E.GetStartCol());
    break;
  case DxilSignatureAllocator::kConflictsWithIndexed:
    ValCtx.EmitFormatError(ValidationRule::MetaSignatureIndexConflict,
                            {E.GetName(),
                            std::to_string(E.GetStartRow()),
                            std::to_string(E.GetStartCol()),
                            std::to_string(E.GetRows()),
                            std::to_string(E.GetCols())});
    break;
  case DxilSignatureAllocator::kConflictsWithIndexedTessFactor:
    ValCtx.EmitFormatError(ValidationRule::MetaSignatureIndexConflict,
                            {E.GetName(),
                            std::to_string(E.GetStartRow()),
                            std::to_string(E.GetStartCol()),
                            std::to_string(E.GetRows()),
                            std::to_string(E.GetCols())});
    break;
  case DxilSignatureAllocator::kConflictsWithInterpolationMode:
    ValCtx.EmitFormatError(ValidationRule::MetaInterpModeInOneRow,
                            {E.GetName(),
                            std::to_string(E.GetStartRow()),
                            std::to_string(E.GetStartCol()),
                            std::to_string(E.GetRows()),
                            std::to_string(E.GetCols())});
    break;
  case DxilSignatureAllocator::kInsufficientFreeComponents:
    DXASSERT(false, "otherwise, conflict not translated");
    break;
  case DxilSignatureAllocator::kOverlapElement:
    ValCtx.EmitFormatError(ValidationRule::MetaSignatureOverlap,
                            {E.GetName(),
                            std::to_string(E.GetStartRow()),
                            std::to_string(E.GetStartCol()),
                            std::to_string(E.GetRows()),
                            std::to_string(E.GetCols())});
    break;
  case DxilSignatureAllocator::kIllegalComponentOrder:
    ValCtx.EmitFormatError(ValidationRule::MetaSignatureIllegalComponentOrder,
                            {E.GetName(),
                            std::to_string(E.GetStartRow()),
                            std::to_string(E.GetStartCol()),
                            std::to_string(E.GetRows()),
                            std::to_string(E.GetCols())});
    break;
  case DxilSignatureAllocator::kConflictFit:
    ValCtx.EmitFormatError(ValidationRule::MetaSignatureOutOfRange,
                            {E.GetName(),
                            std::to_string(E.GetStartRow()),
                            std::to_string(E.GetStartCol()),
                            std::to_string(E.GetRows()),
                            std::to_string(E.GetCols())});
    break;
  case DxilSignatureAllocator::kConflictDataWidth:
    ValCtx.EmitFormatError(ValidationRule::MetaSignatureDataWidth,
                            {E.GetName(),
                            std::to_string(E.GetStartRow()),
                            std::to_string(E.GetStartCol()),
                            std::to_string(E.GetRows()),
                            std::to_string(E.GetCols())});
    break;
  default:
    DXASSERT(false, "otherwise, unrecognized conflict type from DxilSignatureAllocator");
  }
}

static void ValidateSignature(ValidationContext &ValCtx, const DxilSignature &S,
                              EntryStatus &Status,
                              unsigned maxScalars) {
  DxilSignatureAllocator allocator[DXIL::kNumOutputStreams] = {
      {32, ValCtx.DxilMod.GetUseMinPrecision()},
      {32, ValCtx.DxilMod.GetUseMinPrecision()},
      {32, ValCtx.DxilMod.GetUseMinPrecision()},
      {32, ValCtx.DxilMod.GetUseMinPrecision()}};
  unordered_set<unsigned> semanticUsageSet[DXIL::kNumOutputStreams];
  StringMap<unordered_set<unsigned>> semanticIndexMap[DXIL::kNumOutputStreams];
  unordered_set<unsigned> clipcullRowSet[DXIL::kNumOutputStreams];
  unsigned clipcullComponents[DXIL::kNumOutputStreams] = {0, 0, 0, 0};

  bool isOutput = S.IsOutput();
  unsigned TargetMask = 0;
  DXIL::SemanticKind DepthKind = DXIL::SemanticKind::Invalid;

  const InterpolationMode *prevBaryInterpMode = nullptr;
  unsigned numBarycentrics = 0;


  for (auto &E : S.GetElements()) {
    DXIL::SemanticKind semanticKind = E->GetSemantic()->GetKind();
    ValidateSignatureElement(*E, ValCtx);
    // Avoid OOB indexing on streamId.
    unsigned streamId = E->GetOutputStream();
    if (streamId >= DXIL::kNumOutputStreams ||
        !isOutput ||
        !ValCtx.DxilMod.GetShaderModel()->IsGS()) {
      streamId = 0;
    }

    // Semantic index overlap check, keyed by name.
    std::string nameUpper(E->GetName());
    std::transform(nameUpper.begin(), nameUpper.end(), nameUpper.begin(), ::toupper);
    unordered_set<unsigned> &semIdxSet = semanticIndexMap[streamId][nameUpper];
    for (unsigned semIdx : E->GetSemanticIndexVec()) {
      if (semIdxSet.count(semIdx) > 0) {
        ValCtx.EmitFormatError(ValidationRule::MetaNoSemanticOverlap,
                               {E->GetName(), std::to_string(semIdx)});
        return;
      } else
        semIdxSet.insert(semIdx);
    }

    // SV_Target has special rules
    if (semanticKind == DXIL::SemanticKind::Target) {
      // Validate target overlap
      if (E->GetStartRow() + E->GetRows() <= 8) {
        unsigned mask = ((1 << E->GetRows()) - 1) << E->GetStartRow();
        if (TargetMask & mask) {
          ValCtx.EmitFormatError(ValidationRule::MetaNoSemanticOverlap,
                                 {"SV_Target", std::to_string(E->GetStartRow())});
        }
        TargetMask = TargetMask | mask;
      }
      if (E->GetRows() > 1) {
        ValCtx.EmitSignatureError(E.get(), ValidationRule::SmNoPSOutputIdx);
      }
      continue;
    }

    if (E->GetSemantic()->IsInvalid())
      continue;

    // validate system value semantic rules
    switch (semanticKind) {
    case DXIL::SemanticKind::Arbitrary:
      break;
    case DXIL::SemanticKind::ClipDistance:
    case DXIL::SemanticKind::CullDistance:
      // Validate max 8 components across 2 rows (registers)
      for (unsigned rowIdx = 0; rowIdx < E->GetRows(); rowIdx++)
        clipcullRowSet[streamId].insert(E->GetStartRow() + rowIdx);
      if (clipcullRowSet[streamId].size() > 2) {
        ValCtx.EmitSignatureError(E.get(), ValidationRule::MetaClipCullMaxRows);
      }
      clipcullComponents[streamId] += E->GetCols();
      if (clipcullComponents[streamId] > 8) {
        ValCtx.EmitSignatureError(E.get(), ValidationRule::MetaClipCullMaxComponents);
      }
      break;
    case DXIL::SemanticKind::Depth:
    case DXIL::SemanticKind::DepthGreaterEqual:
    case DXIL::SemanticKind::DepthLessEqual:
      if (DepthKind != DXIL::SemanticKind::Invalid) {
        ValCtx.EmitSignatureError(E.get(), ValidationRule::SmPSMultipleDepthSemantic);
      }
      DepthKind = semanticKind;
      break;
    case DXIL::SemanticKind::Barycentrics: {
      // There can only be up to two SV_Barycentrics
      // with differeent perspective interpolation modes.
      if (numBarycentrics++ > 1) {
        ValCtx.EmitSignatureError(E.get(), ValidationRule::MetaBarycentricsTwoPerspectives);
        break;
      }
      const InterpolationMode *mode = E->GetInterpolationMode();
      if (prevBaryInterpMode) {
        if ((mode->IsAnyNoPerspective() && prevBaryInterpMode->IsAnyNoPerspective())
          || (!mode->IsAnyNoPerspective() && !prevBaryInterpMode->IsAnyNoPerspective())) {
          ValCtx.EmitSignatureError(E.get(), ValidationRule::MetaBarycentricsTwoPerspectives);
        }
      }
      prevBaryInterpMode = mode;
      break;
    }
    default:
      if (semanticUsageSet[streamId].count(static_cast<unsigned>(semanticKind)) > 0) {
        ValCtx.EmitFormatError(ValidationRule::MetaDuplicateSysValue,
                               {E->GetSemantic()->GetName()});
      }
      semanticUsageSet[streamId].insert(static_cast<unsigned>(semanticKind));
      break;
    }

    // Packed element overlap check.
    ValidateSignatureOverlap(*E.get(), maxScalars, allocator[streamId], ValCtx);

    if (isOutput && semanticKind == DXIL::SemanticKind::Position) {
      Status.hasOutputPosition[E->GetOutputStream()] = true;
    }
  }

  if (Status.hasViewID && S.IsInput() && ValCtx.DxilMod.GetShaderModel()->GetKind() == DXIL::ShaderKind::Pixel) {
    // Ensure sufficient space for ViewID:
    DxilSignatureAllocator::DummyElement viewID;
    viewID.rows = 1;
    viewID.cols = 1;
    viewID.kind = DXIL::SemanticKind::Arbitrary;
    viewID.interpolation = DXIL::InterpolationMode::Constant;
    viewID.interpretation = DXIL::SemanticInterpretationKind::SGV;
    allocator[0].PackNext(&viewID, 0, 32);
    if (!viewID.IsAllocated()) {
      ValCtx.EmitError(ValidationRule::SmViewIDNeedsSlot);
    }
  }
}

static void ValidateNoInterpModeSignature(ValidationContext &ValCtx, const DxilSignature &S) {
  for (auto &E : S.GetElements()) {
    if (!E->GetInterpolationMode()->IsUndefined()) {
      ValCtx.EmitSignatureError(E.get(), ValidationRule::SmNoInterpMode);
    }
  }
}

static void ValidateConstantInterpModeSignature(ValidationContext &ValCtx, const DxilSignature &S) {
  for (auto &E : S.GetElements()) {
    if (!E->GetInterpolationMode()->IsConstant()) {
      ValCtx.EmitSignatureError(E.get(), ValidationRule::SmConstantInterpMode);
    }
  }
}

static void ValidateEntrySignatures(ValidationContext &ValCtx,
                                    const DxilEntryProps &entryProps,
                                    EntryStatus &Status,
                                    Function &F) {
  const DxilFunctionProps &props = entryProps.props;
  const DxilEntrySignature &S = entryProps.sig;

  if (props.IsRay()) {
    // No signatures allowed
    if (!S.InputSignature.GetElements().empty() ||
        !S.OutputSignature.GetElements().empty() ||
        !S.PatchConstOrPrimSignature.GetElements().empty()) {
      ValCtx.EmitFnFormatError(&F, ValidationRule::SmRayShaderSignatures, { F.getName() });
    }

    // Validate payload/attribute/params sizes
    unsigned payloadSize = 0;
    unsigned attrSize = 0;
    auto itPayload = F.arg_begin();
    auto itAttr = itPayload;
    if (itAttr != F.arg_end())
      itAttr++;
    DataLayout DL(F.getParent());
    switch (props.shaderKind) {
    case DXIL::ShaderKind::AnyHit:
    case DXIL::ShaderKind::ClosestHit:
      if (itAttr != F.arg_end()) {
        Type *Ty = itAttr->getType();
        if (Ty->isPointerTy())
          Ty = Ty->getPointerElementType();
        attrSize = (unsigned)std::min(DL.getTypeAllocSize(Ty), (uint64_t)UINT_MAX);
      }
    case DXIL::ShaderKind::Miss:
    case DXIL::ShaderKind::Callable:
      if (itPayload != F.arg_end()) {
        Type *Ty = itPayload->getType();
        if (Ty->isPointerTy())
          Ty = Ty->getPointerElementType();
        payloadSize = (unsigned)std::min(DL.getTypeAllocSize(Ty), (uint64_t)UINT_MAX);
      }
      break;
    }
    if (props.ShaderProps.Ray.payloadSizeInBytes < payloadSize) {
      ValCtx.EmitFnFormatError(&F, ValidationRule::SmRayShaderPayloadSize,
        { F.getName(), props.IsCallable() ? "params" : "payload" });
    }
    if (props.ShaderProps.Ray.attributeSizeInBytes < attrSize) {
      ValCtx.EmitFnFormatError(&F, ValidationRule::SmRayShaderPayloadSize,
        { F.getName(), "attribute" });
    }
    return;
  }

  bool isPS = props.IsPS();
  bool isVS = props.IsVS();
  bool isGS = props.IsGS();
  bool isCS = props.IsCS();
  bool isMS = props.IsMS();

  if (isPS) {
    // PS output no interp mode.
    ValidateNoInterpModeSignature(ValCtx, S.OutputSignature);
  } else if (isVS) {
    // VS input no interp mode.
    ValidateNoInterpModeSignature(ValCtx, S.InputSignature);
  }

  if (isMS) {
    // primitive output constant interp mode.
    ValidateConstantInterpModeSignature(ValCtx, S.PatchConstOrPrimSignature);
  } else {
    // patch constant no interp mode.
    ValidateNoInterpModeSignature(ValCtx, S.PatchConstOrPrimSignature);
  }

  unsigned maxInputScalars = DXIL::kMaxInputTotalScalars;
  unsigned maxOutputScalars = 0;
  unsigned maxPatchConstantScalars = 0;

  switch (props.shaderKind) {
  case DXIL::ShaderKind::Compute:
    break;
  case DXIL::ShaderKind::Vertex:
  case DXIL::ShaderKind::Geometry:
  case DXIL::ShaderKind::Pixel:
      maxOutputScalars = DXIL::kMaxOutputTotalScalars;
    break;
  case DXIL::ShaderKind::Hull:
  case DXIL::ShaderKind::Domain:
      maxOutputScalars = DXIL::kMaxOutputTotalScalars;
      maxPatchConstantScalars = DXIL::kMaxHSOutputPatchConstantTotalScalars;
    break;
  case DXIL::ShaderKind::Mesh:
    maxOutputScalars = DXIL::kMaxOutputTotalScalars;
    maxPatchConstantScalars = DXIL::kMaxOutputTotalScalars;
    break;
  case DXIL::ShaderKind::Amplification:
  default:
    break;
  }

  ValidateSignature(ValCtx, S.InputSignature, Status, maxInputScalars);
  ValidateSignature(ValCtx, S.OutputSignature, Status, maxOutputScalars);
  ValidateSignature(ValCtx, S.PatchConstOrPrimSignature, Status,
                    maxPatchConstantScalars);

  if (isPS) {
    // Gather execution information.
    hlsl::PSExecutionInfo PSExec;
    DxilSignatureElement *PosInterpSE = nullptr;
    for (auto &E :S.InputSignature.GetElements()) {
      if (E->GetKind() == DXIL::SemanticKind::SampleIndex) {
        PSExec.SuperSampling = true;
        continue;
      }

      const InterpolationMode *IM = E->GetInterpolationMode();
      if (IM->IsLinearSample() || IM->IsLinearNoperspectiveSample()) {
        PSExec.SuperSampling = true;
      }
      if (E->GetKind() == DXIL::SemanticKind::Position) {
        PSExec.PositionInterpolationMode = IM;
        PosInterpSE = E.get();
      }
    }

    for (auto &E : S.OutputSignature.GetElements()) {
      if (E->IsAnyDepth()) {
        PSExec.OutputDepthKind = E->GetKind();
        break;
      }
    }

    if (!PSExec.SuperSampling &&
        PSExec.OutputDepthKind != DXIL::SemanticKind::Invalid &&
        PSExec.OutputDepthKind != DXIL::SemanticKind::Depth) {
      if (PSExec.PositionInterpolationMode != nullptr) {
        if (!PSExec.PositionInterpolationMode->IsUndefined() &&
            !PSExec.PositionInterpolationMode->IsLinearNoperspectiveCentroid() &&
            !PSExec.PositionInterpolationMode->IsLinearNoperspectiveSample()) {
          ValCtx.EmitFnFormatError(&F, ValidationRule::SmPSConsistentInterp,
                                   {PosInterpSE->GetName()});
        }
      }
    }

    // Validate PS output semantic.
    const DxilSignature &outputSig = S.OutputSignature;
    for (auto &SE : outputSig.GetElements()) {
      Semantic::Kind semanticKind = SE->GetSemantic()->GetKind();
      switch (semanticKind) {
      case Semantic::Kind::Target:
      case Semantic::Kind::Coverage:
      case Semantic::Kind::Depth:
      case Semantic::Kind::DepthGreaterEqual:
      case Semantic::Kind::DepthLessEqual:
      case Semantic::Kind::StencilRef:
        break;
      default: {
        ValCtx.EmitFnFormatError(&F, ValidationRule::SmPSOutputSemantic, {SE->GetName()});
      } break;
      }
    }
  }

  if (isGS) {
    unsigned maxVertexCount = props.ShaderProps.GS.maxVertexCount;
    unsigned outputScalarCount = 0;
    const DxilSignature &outSig = S.OutputSignature;
    for (auto &SE : outSig.GetElements()) {
      outputScalarCount += SE->GetRows() * SE->GetCols();
    }
    unsigned totalOutputScalars = maxVertexCount * outputScalarCount;
    if (totalOutputScalars > DXIL::kMaxGSOutputTotalScalars) {
      ValCtx.EmitFnFormatError(&F,
          ValidationRule::SmGSTotalOutputVertexDataRange,
          {std::to_string(maxVertexCount),
           std::to_string(outputScalarCount),
           std::to_string(totalOutputScalars),
           std::to_string(DXIL::kMaxGSOutputTotalScalars)});
    }
  }

  if (isCS) {
      if (!S.InputSignature.GetElements().empty() ||
          !S.OutputSignature.GetElements().empty() ||
          !S.PatchConstOrPrimSignature.GetElements().empty()) {
        ValCtx.EmitFnError(&F, ValidationRule::SmCSNoSignatures);
      }
  }

  if (isMS) {
    unsigned VertexSignatureRows = S.OutputSignature.GetRowCount();
    if (VertexSignatureRows > DXIL::kMaxMSVSigRows) {
      ValCtx.EmitFnFormatError(&F,
        ValidationRule::SmMeshVSigRowCount,
        { F.getName(), std::to_string(DXIL::kMaxMSVSigRows) });
    }
    unsigned PrimitiveSignatureRows = S.PatchConstOrPrimSignature.GetRowCount();
    if (PrimitiveSignatureRows > DXIL::kMaxMSPSigRows) {
      ValCtx.EmitFnFormatError(&F,
        ValidationRule::SmMeshPSigRowCount,
        { F.getName(), std::to_string(DXIL::kMaxMSPSigRows) });
    }
    if (VertexSignatureRows + PrimitiveSignatureRows > DXIL::kMaxMSTotalSigRows) {
      ValCtx.EmitFnFormatError(&F,
        ValidationRule::SmMeshTotalSigRowCount,
        { F.getName(), std::to_string(DXIL::kMaxMSTotalSigRows) });
    }

    const unsigned kScalarSizeForMSAttributes = 4;
    #define ALIGN32(n) (((n) + 31) & ~31)
    unsigned maxAlign32VertexCount = ALIGN32(props.ShaderProps.MS.maxVertexCount);
    unsigned maxAlign32PrimitiveCount = ALIGN32(props.ShaderProps.MS.maxPrimitiveCount);
    unsigned totalOutputScalars = 0;
    for (auto &SE : S.OutputSignature.GetElements()) {
      totalOutputScalars += SE->GetRows() * SE->GetCols() * maxAlign32VertexCount;
    }
    for (auto &SE : S.PatchConstOrPrimSignature.GetElements()) {
      totalOutputScalars += SE->GetRows() * SE->GetCols() * maxAlign32PrimitiveCount;
    }

    if (totalOutputScalars*kScalarSizeForMSAttributes > DXIL::kMaxMSOutputTotalBytes) {
      ValCtx.EmitFnFormatError(&F,
        ValidationRule::SmMeshShaderOutputSize,
        { F.getName(), std::to_string(DXIL::kMaxMSOutputTotalBytes) });
    }

    unsigned totalInputOutputBytes = totalOutputScalars*kScalarSizeForMSAttributes + props.ShaderProps.MS.payloadSizeInBytes;
    if (totalInputOutputBytes > DXIL::kMaxMSInputOutputTotalBytes) {
      ValCtx.EmitFnFormatError(&F,
        ValidationRule::SmMeshShaderInOutSize,
        { F.getName(), std::to_string(DXIL::kMaxMSInputOutputTotalBytes) });
    }
  }
}

static void ValidateEntrySignatures(ValidationContext &ValCtx) {
  DxilModule &DM = ValCtx.DxilMod;
  if (ValCtx.isLibProfile) {
    for (Function &F : DM.GetModule()->functions()) {
      if (DM.HasDxilEntryProps(&F)) {
        DxilEntryProps &entryProps = DM.GetDxilEntryProps(&F);
        EntryStatus &Status = ValCtx.GetEntryStatus(&F);
        ValidateEntrySignatures(ValCtx, entryProps, Status, F);
      }
    }
  } else {
    Function *Entry = DM.GetEntryFunction();
    if (!DM.HasDxilEntryProps(Entry)) {
      // must have props.
      ValCtx.EmitFnError(Entry, ValidationRule::MetaNoEntryPropsForEntry);
      return;
    }
    EntryStatus &Status = ValCtx.GetEntryStatus(Entry);
    DxilEntryProps &entryProps = DM.GetDxilEntryProps(Entry);
    ValidateEntrySignatures(ValCtx, entryProps, Status, *Entry);
  }
}

static void CheckPatchConstantSemantic(ValidationContext &ValCtx,
                                       const DxilEntryProps &EntryProps,
                                       EntryStatus &Status,
                                       Function *F) {
  const DxilFunctionProps &props = EntryProps.props;
  bool isHS = props.IsHS();

  DXIL::TessellatorDomain domain =
      isHS ? props.ShaderProps.HS.domain : props.ShaderProps.DS.domain;

  const DxilSignature &patchConstantSig = EntryProps.sig.PatchConstOrPrimSignature;

  const unsigned kQuadEdgeSize = 4;
  const unsigned kQuadInsideSize = 2;
  const unsigned kQuadDomainLocSize = 2;

  const unsigned kTriEdgeSize = 3;
  const unsigned kTriInsideSize = 1;
  const unsigned kTriDomainLocSize = 3;

  const unsigned kIsolineEdgeSize = 2;
  const unsigned kIsolineInsideSize = 0;
  const unsigned kIsolineDomainLocSize = 3;

  const char *domainName = "";

  DXIL::SemanticKind kEdgeSemantic = DXIL::SemanticKind::TessFactor;
  unsigned edgeSize = 0;

  DXIL::SemanticKind kInsideSemantic = DXIL::SemanticKind::InsideTessFactor;
  unsigned insideSize = 0;

  Status.domainLocSize = 0;

  switch (domain) {
  case DXIL::TessellatorDomain::IsoLine:
    domainName = "IsoLine";
    edgeSize = kIsolineEdgeSize;
    insideSize = kIsolineInsideSize;
    Status.domainLocSize = kIsolineDomainLocSize;
    break;
  case DXIL::TessellatorDomain::Tri:
    domainName = "Tri";
    edgeSize = kTriEdgeSize;
    insideSize = kTriInsideSize;
    Status.domainLocSize = kTriDomainLocSize;
    break;
  case DXIL::TessellatorDomain::Quad:
    domainName = "Quad";
    edgeSize = kQuadEdgeSize;
    insideSize = kQuadInsideSize;
    Status.domainLocSize = kQuadDomainLocSize;
    break;
  default:
    // Don't bother with other tests if domain is invalid
    return;
  }

  bool bFoundEdgeSemantic = false;
  bool bFoundInsideSemantic = false;
  for (auto &SE : patchConstantSig.GetElements()) {
    Semantic::Kind kind = SE->GetSemantic()->GetKind();
    if (kind == kEdgeSemantic) {
      bFoundEdgeSemantic = true;
      if (SE->GetRows() != edgeSize || SE->GetCols() > 1) {
        ValCtx.EmitFnFormatError(F, ValidationRule::SmTessFactorSizeMatchDomain,
                               {std::to_string(SE->GetRows()),
                                std::to_string(SE->GetCols()), domainName,
                                std::to_string(edgeSize)});
      }
    } else if (kind == kInsideSemantic) {
      bFoundInsideSemantic = true;
      if (SE->GetRows() != insideSize || SE->GetCols() > 1) {
        ValCtx.EmitFnFormatError(F,
            ValidationRule::SmInsideTessFactorSizeMatchDomain,
            {std::to_string(SE->GetRows()), std::to_string(SE->GetCols()),
             domainName, std::to_string(insideSize)});
      }
    }
  }

  if (isHS) {
    if (!bFoundEdgeSemantic) {
      ValCtx.EmitFnError(F, ValidationRule::SmTessFactorForDomain);
    }
    if (!bFoundInsideSemantic && domain != DXIL::TessellatorDomain::IsoLine) {
      ValCtx.EmitFnError(F, ValidationRule::SmTessFactorForDomain);
    }
  }
}

static void ValidatePassThruHS(ValidationContext &ValCtx,
                               const DxilEntryProps &entryProps, Function *F) {
  // Check pass thru HS.
  if (F->isDeclaration()) {
    const auto &props = entryProps.props;
    if (props.IsHS()) {
      const auto &HS = props.ShaderProps.HS;
      if (HS.inputControlPoints < HS.outputControlPoints) {
        ValCtx.EmitFnError(F, ValidationRule::SmHullPassThruControlPointCountMatch);
      }

      // Check declared control point outputs storage amounts are ok to pass
      // through (less output storage than input for control points).
      const DxilSignature &outSig = entryProps.sig.OutputSignature;
      unsigned totalOutputCPScalars = 0;
      for (auto &SE : outSig.GetElements()) {
        totalOutputCPScalars += SE->GetRows() * SE->GetCols();
      }
      if (totalOutputCPScalars * HS.outputControlPoints >
          DXIL::kMaxHSOutputControlPointsTotalScalars) {
        ValCtx.EmitFnError(F, ValidationRule::SmOutputControlPointsTotalScalars);
        // TODO: add number at end. need format fn error?
      }
    } else {
      ValCtx.EmitFnError(F, ValidationRule::MetaEntryFunction);
    }
  }
}

static void ValidateEntryProps(ValidationContext &ValCtx,
                               const DxilEntryProps &entryProps,
                               EntryStatus &Status,
                               Function *F) {
  const DxilFunctionProps &props = entryProps.props;
  DXIL::ShaderKind ShaderType = props.shaderKind;

  // validate wave size (currently allowed only on CS but might be supported on other shader types in the future)
  if (props.waveSize != 0) {
    if (DXIL::CompareVersions(ValCtx.m_DxilMajor, ValCtx.m_DxilMinor, 1, 6) < 0) {
      ValCtx.EmitFnFormatError(F, ValidationRule::SmWaveSizeNeedsDxil16Plus, {});
    }
    if (!DXIL::IsValidWaveSizeValue(props.waveSize)) {
      ValCtx.EmitFnFormatError(F, ValidationRule::SmWaveSizeValue,
        {std::to_string(props.waveSize),
         std::to_string(DXIL::kMinWaveSize),
         std::to_string(DXIL::kMaxWaveSize) });
    }
  }

  if (ShaderType == DXIL::ShaderKind::Compute) {
    const auto &CS = props.ShaderProps.CS;
    unsigned x = CS.numThreads[0];
    unsigned y = CS.numThreads[1];
    unsigned z = CS.numThreads[2];

    unsigned threadsInGroup = x * y * z;

    if ((x < DXIL::kMinCSThreadGroupX) || (x > DXIL::kMaxCSThreadGroupX)) {
      ValCtx.EmitFnFormatError(F, ValidationRule::SmThreadGroupChannelRange,
                             {"X", std::to_string(x),
                              std::to_string(DXIL::kMinCSThreadGroupX),
                              std::to_string(DXIL::kMaxCSThreadGroupX)});
    }
    if ((y < DXIL::kMinCSThreadGroupY) || (y > DXIL::kMaxCSThreadGroupY)) {
      ValCtx.EmitFnFormatError(F, ValidationRule::SmThreadGroupChannelRange,
                             {"Y", std::to_string(y),
                              std::to_string(DXIL::kMinCSThreadGroupY),
                              std::to_string(DXIL::kMaxCSThreadGroupY)});
    }
    if ((z < DXIL::kMinCSThreadGroupZ) || (z > DXIL::kMaxCSThreadGroupZ)) {
      ValCtx.EmitFnFormatError(F, ValidationRule::SmThreadGroupChannelRange,
                             {"Z", std::to_string(z),
                              std::to_string(DXIL::kMinCSThreadGroupZ),
                              std::to_string(DXIL::kMaxCSThreadGroupZ)});
    }

    if (threadsInGroup > DXIL::kMaxCSThreadsPerGroup) {
      ValCtx.EmitFnFormatError(F, ValidationRule::SmMaxTheadGroup,
                             {std::to_string(threadsInGroup),
                              std::to_string(DXIL::kMaxCSThreadsPerGroup)});
    }

    // type of threadID, thread group ID take care by DXIL operation overload
    // check.
  } else if (ShaderType == DXIL::ShaderKind::Mesh) {
    const auto &MS = props.ShaderProps.MS;
    unsigned x = MS.numThreads[0];
    unsigned y = MS.numThreads[1];
    unsigned z = MS.numThreads[2];

    unsigned threadsInGroup = x * y * z;

    if ((x < DXIL::kMinMSASThreadGroupX) || (x > DXIL::kMaxMSASThreadGroupX)) {
      ValCtx.EmitFnFormatError(F, ValidationRule::SmThreadGroupChannelRange,
                             {"X", std::to_string(x),
                              std::to_string(DXIL::kMinMSASThreadGroupX),
                              std::to_string(DXIL::kMaxMSASThreadGroupX)});
    }
    if ((y < DXIL::kMinMSASThreadGroupY) || (y > DXIL::kMaxMSASThreadGroupY)) {
      ValCtx.EmitFnFormatError(F, ValidationRule::SmThreadGroupChannelRange,
                             {"Y", std::to_string(y),
                              std::to_string(DXIL::kMinMSASThreadGroupY),
                              std::to_string(DXIL::kMaxMSASThreadGroupY)});
    }
    if ((z < DXIL::kMinMSASThreadGroupZ) || (z > DXIL::kMaxMSASThreadGroupZ)) {
      ValCtx.EmitFnFormatError(F, ValidationRule::SmThreadGroupChannelRange,
                             {"Z", std::to_string(z),
                              std::to_string(DXIL::kMinMSASThreadGroupZ),
                              std::to_string(DXIL::kMaxMSASThreadGroupZ)});
    }

    if (threadsInGroup > DXIL::kMaxMSASThreadsPerGroup) {
      ValCtx.EmitFnFormatError(F, ValidationRule::SmMaxTheadGroup,
                             {std::to_string(threadsInGroup),
                              std::to_string(DXIL::kMaxMSASThreadsPerGroup)});
    }

    // type of threadID, thread group ID take care by DXIL operation overload
    // check.

    unsigned maxVertexCount = MS.maxVertexCount;
    if (maxVertexCount > DXIL::kMaxMSOutputVertexCount) {
      ValCtx.EmitFnFormatError(F,
        ValidationRule::SmMeshShaderMaxVertexCount,
          { std::to_string(DXIL::kMaxMSOutputVertexCount),
            std::to_string(maxVertexCount) });
    }

    unsigned maxPrimitiveCount = MS.maxPrimitiveCount;
    if (maxPrimitiveCount > DXIL::kMaxMSOutputPrimitiveCount) {
      ValCtx.EmitFnFormatError(F,
        ValidationRule::SmMeshShaderMaxPrimitiveCount,
          { std::to_string(DXIL::kMaxMSOutputPrimitiveCount),
            std::to_string(maxPrimitiveCount) });
    }
  } else if (ShaderType == DXIL::ShaderKind::Amplification) {
    const auto &AS = props.ShaderProps.AS;
    unsigned x = AS.numThreads[0];
    unsigned y = AS.numThreads[1];
    unsigned z = AS.numThreads[2];

    unsigned threadsInGroup = x * y * z;

    if ((x < DXIL::kMinMSASThreadGroupX) || (x > DXIL::kMaxMSASThreadGroupX)) {
      ValCtx.EmitFnFormatError(F, ValidationRule::SmThreadGroupChannelRange,
                             {"X", std::to_string(x),
                              std::to_string(DXIL::kMinMSASThreadGroupX),
                              std::to_string(DXIL::kMaxMSASThreadGroupX)});
    }
    if ((y < DXIL::kMinMSASThreadGroupY) || (y > DXIL::kMaxMSASThreadGroupY)) {
      ValCtx.EmitFnFormatError(F, ValidationRule::SmThreadGroupChannelRange,
                             {"Y", std::to_string(y),
                              std::to_string(DXIL::kMinMSASThreadGroupY),
                              std::to_string(DXIL::kMaxMSASThreadGroupY)});
    }
    if ((z < DXIL::kMinMSASThreadGroupZ) || (z > DXIL::kMaxMSASThreadGroupZ)) {
      ValCtx.EmitFnFormatError(F, ValidationRule::SmThreadGroupChannelRange,
                             {"Z", std::to_string(z),
                              std::to_string(DXIL::kMinMSASThreadGroupZ),
                              std::to_string(DXIL::kMaxMSASThreadGroupZ)});
    }

    if (threadsInGroup > DXIL::kMaxMSASThreadsPerGroup) {
      ValCtx.EmitFnFormatError(F, ValidationRule::SmMaxTheadGroup,
                             {std::to_string(threadsInGroup),
                              std::to_string(DXIL::kMaxMSASThreadsPerGroup)});
    }

    // type of threadID, thread group ID take care by DXIL operation overload
    // check.
  } else if (ShaderType == DXIL::ShaderKind::Domain) {
    const auto &DS = props.ShaderProps.DS;
    DXIL::TessellatorDomain domain = DS.domain;
    if (domain >= DXIL::TessellatorDomain::LastEntry)
      domain = DXIL::TessellatorDomain::Undefined;
    unsigned inputControlPointCount = DS.inputControlPoints;

    if (inputControlPointCount > DXIL::kMaxIAPatchControlPointCount) {
      ValCtx.EmitFnFormatError(F,
          ValidationRule::SmDSInputControlPointCountRange,
          {std::to_string(DXIL::kMaxIAPatchControlPointCount),
           std::to_string(inputControlPointCount)});
    }
    if (domain == DXIL::TessellatorDomain::Undefined) {
      ValCtx.EmitFnError(F, ValidationRule::SmValidDomain);
    }
    CheckPatchConstantSemantic(ValCtx, entryProps, Status, F);
  } else if (ShaderType == DXIL::ShaderKind::Hull) {
    const auto &HS = props.ShaderProps.HS;
    DXIL::TessellatorDomain domain = HS.domain;
    if (domain >= DXIL::TessellatorDomain::LastEntry)
      domain = DXIL::TessellatorDomain::Undefined;
    unsigned inputControlPointCount = HS.inputControlPoints;
    if (inputControlPointCount == 0) {
      const DxilSignature &inputSig = entryProps.sig.InputSignature;
      if (!inputSig.GetElements().empty()) {
        ValCtx.EmitFnError(F, ValidationRule::SmZeroHSInputControlPointWithInput);
      }
    } else if (inputControlPointCount > DXIL::kMaxIAPatchControlPointCount) {
      ValCtx.EmitFnFormatError(F,
          ValidationRule::SmHSInputControlPointCountRange,
          {std::to_string(DXIL::kMaxIAPatchControlPointCount),
           std::to_string(inputControlPointCount)});
    }

    unsigned outputControlPointCount = HS.outputControlPoints;
    if (outputControlPointCount > DXIL::kMaxIAPatchControlPointCount) {
      ValCtx.EmitFnFormatError(F,
          ValidationRule::SmOutputControlPointCountRange,
          {std::to_string(DXIL::kMaxIAPatchControlPointCount),
           std::to_string(outputControlPointCount)});
    }
    if (domain == DXIL::TessellatorDomain::Undefined) {
      ValCtx.EmitFnError(F, ValidationRule::SmValidDomain);
    }
    DXIL::TessellatorPartitioning partition = HS.partition;
    if (partition == DXIL::TessellatorPartitioning::Undefined) {
      ValCtx.EmitFnError(F, ValidationRule::MetaTessellatorPartition);
    }

    DXIL::TessellatorOutputPrimitive tessOutputPrimitive = HS.outputPrimitive;
    if (tessOutputPrimitive == DXIL::TessellatorOutputPrimitive::Undefined ||
        tessOutputPrimitive == DXIL::TessellatorOutputPrimitive::LastEntry) {
      ValCtx.EmitFnError(F, ValidationRule::MetaTessellatorOutputPrimitive);
    }

    float maxTessFactor = HS.maxTessFactor;
    if (maxTessFactor < DXIL::kHSMaxTessFactorLowerBound ||
        maxTessFactor > DXIL::kHSMaxTessFactorUpperBound) {
      ValCtx.EmitFnFormatError(F, ValidationRule::MetaMaxTessFactor,
                             {std::to_string(DXIL::kHSMaxTessFactorLowerBound),
                              std::to_string(DXIL::kHSMaxTessFactorUpperBound),
                              std::to_string(maxTessFactor)});
    }
    // Domain and OutPrimivtive match.
    switch (domain) {
    case DXIL::TessellatorDomain::IsoLine:
      switch (tessOutputPrimitive) {
      case DXIL::TessellatorOutputPrimitive::TriangleCW:
      case DXIL::TessellatorOutputPrimitive::TriangleCCW:
        ValCtx.EmitFnError(F, ValidationRule::SmIsoLineOutputPrimitiveMismatch);
        break;
      default:
        break;
      }
      break;
    case DXIL::TessellatorDomain::Tri:
      switch (tessOutputPrimitive) {
      case DXIL::TessellatorOutputPrimitive::Line:
        ValCtx.EmitFnError(F, ValidationRule::SmTriOutputPrimitiveMismatch);
        break;
      default:
        break;
      }
      break;
    case DXIL::TessellatorDomain::Quad:
      switch (tessOutputPrimitive) {
      case DXIL::TessellatorOutputPrimitive::Line:
        ValCtx.EmitFnError(F, ValidationRule::SmTriOutputPrimitiveMismatch);
        break;
      default:
        break;
      }
      break;
    default:
      ValCtx.EmitFnError(F, ValidationRule::SmValidDomain);
      break;
    }

    CheckPatchConstantSemantic(ValCtx, entryProps, Status, F);
  } else if (ShaderType == DXIL::ShaderKind::Geometry) {
    const auto &GS = props.ShaderProps.GS;
    unsigned maxVertexCount = GS.maxVertexCount;
    if (maxVertexCount > DXIL::kMaxGSOutputVertexCount) {
      ValCtx.EmitFnFormatError(F, ValidationRule::SmGSOutputVertexCountRange,
                             {std::to_string(DXIL::kMaxGSOutputVertexCount),
                              std::to_string(maxVertexCount)});
    }

    unsigned instanceCount = GS.instanceCount;
    if (instanceCount > DXIL::kMaxGSInstanceCount || instanceCount < 1) {
      ValCtx.EmitFnFormatError(F, ValidationRule::SmGSInstanceCountRange,
                             {std::to_string(DXIL::kMaxGSInstanceCount),
                              std::to_string(instanceCount)});
    }

    DXIL::PrimitiveTopology topo = DXIL::PrimitiveTopology::Undefined;
    bool bTopoMismatch = false;
    for (size_t i = 0; i < _countof(GS.streamPrimitiveTopologies); ++i) {
      if (GS.streamPrimitiveTopologies[i] !=
          DXIL::PrimitiveTopology::Undefined) {
        if (topo == DXIL::PrimitiveTopology::Undefined)
          topo = GS.streamPrimitiveTopologies[i];
        else if (topo != GS.streamPrimitiveTopologies[i]) {
          bTopoMismatch = true;
          break;
        }
      }
    }
    if (bTopoMismatch)
      topo = DXIL::PrimitiveTopology::Undefined;
    switch (topo) {
    case DXIL::PrimitiveTopology::PointList:
    case DXIL::PrimitiveTopology::LineStrip:
    case DXIL::PrimitiveTopology::TriangleStrip:
      break;
    default: {
      ValCtx.EmitFnError(F, ValidationRule::SmGSValidOutputPrimitiveTopology);
    } break;
    }

    DXIL::InputPrimitive inputPrimitive = GS.inputPrimitive;
    unsigned VertexCount = GetNumVertices(inputPrimitive);
    if (VertexCount == 0 && inputPrimitive != DXIL::InputPrimitive::Undefined) {
      ValCtx.EmitFnError(F, ValidationRule::SmGSValidInputPrimitive);
    }
  }
}

static void ValidateShaderState(ValidationContext &ValCtx) {
  DxilModule &DM = ValCtx.DxilMod;
  if (ValCtx.isLibProfile) {
    for (Function &F : DM.GetModule()->functions()) {
      if (DM.HasDxilEntryProps(&F)) {
        DxilEntryProps &entryProps = DM.GetDxilEntryProps(&F);
        EntryStatus &Status = ValCtx.GetEntryStatus(&F);
        ValidateEntryProps(ValCtx, entryProps, Status, &F);
        ValidatePassThruHS(ValCtx, entryProps, &F);
      }
    }
  } else {
    Function *Entry = DM.GetEntryFunction();
    if (!DM.HasDxilEntryProps(Entry)) {
      // must have props.
      ValCtx.EmitFnError(Entry, ValidationRule::MetaNoEntryPropsForEntry);
      return;
    }
    EntryStatus &Status = ValCtx.GetEntryStatus(Entry);
    DxilEntryProps &entryProps = DM.GetDxilEntryProps(Entry);
    ValidateEntryProps(ValCtx, entryProps, Status, Entry);
    ValidatePassThruHS(ValCtx, entryProps, Entry);
  }
}

static CallGraphNode *
CalculateCallDepth(CallGraphNode *node,
                   std::unordered_map<CallGraphNode *, unsigned> &depthMap,
                   std::unordered_set<CallGraphNode *> &callStack,
                   std::unordered_set<Function *> &funcSet) {
  unsigned depth = callStack.size();
  funcSet.insert(node->getFunction());
  for (auto it = node->begin(), ei = node->end(); it != ei; it++) {
    CallGraphNode *toNode = it->second;
    if (callStack.insert(toNode).second == false) {
      // Recursive.
      return toNode;
    }
    if (depthMap[toNode] < depth)
      depthMap[toNode] = depth;
    if (CallGraphNode *N = CalculateCallDepth(toNode, depthMap, callStack, funcSet)) {
      // Recursive
      return N;
    }
    callStack.erase(toNode);
  }

  return nullptr;
}

static void ValidateCallGraph(ValidationContext &ValCtx) {
  // Build CallGraph.
  CallGraph CG(*ValCtx.DxilMod.GetModule());

  std::unordered_map<CallGraphNode*, unsigned> depthMap;
  std::unordered_set<CallGraphNode*> callStack;
  CallGraphNode *entryNode = CG[ValCtx.DxilMod.GetEntryFunction()];
  depthMap[entryNode] = 0;
  if (CallGraphNode *N = CalculateCallDepth(entryNode, depthMap, callStack, ValCtx.entryFuncCallSet))
    ValCtx.EmitFnError(N->getFunction(), ValidationRule::FlowNoRecusion);
  if (ValCtx.DxilMod.GetShaderModel()->IsHS()) {
    CallGraphNode *patchConstantNode = CG[ValCtx.DxilMod.GetPatchConstantFunction()];
    depthMap[patchConstantNode] = 0;
    callStack.clear();
    if (CallGraphNode *N = CalculateCallDepth(patchConstantNode, depthMap, callStack, ValCtx.patchConstFuncCallSet))
      ValCtx.EmitFnError(N->getFunction(), ValidationRule::FlowNoRecusion);
  }
}

static void ValidateFlowControl(ValidationContext &ValCtx) {
  bool reducible =
      IsReducible(*ValCtx.DxilMod.GetModule(), IrreducibilityAction::Ignore);
  if (!reducible) {
    ValCtx.EmitError(ValidationRule::FlowReducible);
    return;
  }

  ValidateCallGraph(ValCtx);

  for (auto &F : ValCtx.DxilMod.GetModule()->functions()) {
    if (F.isDeclaration())
      continue;

    DominatorTreeAnalysis DTA;
    DominatorTree DT = DTA.run(F);
    LoopInfo LI;
    LI.Analyze(DT);
    for (auto loopIt = LI.begin(); loopIt != LI.end(); loopIt++) {
      Loop *loop = *loopIt;
      SmallVector<BasicBlock *, 4> exitBlocks;
      loop->getExitBlocks(exitBlocks);
      if (exitBlocks.empty())
        ValCtx.EmitFnError(&F, ValidationRule::FlowDeadLoop);
    }
  }
  // fxc has ERR_CONTINUE_INSIDE_SWITCH to disallow continue in switch.
  // Not do it for now.
}

static void ValidateUninitializedOutput(ValidationContext &ValCtx,
                                        Function *F) {
  DxilModule &DM = ValCtx.DxilMod;
  DxilEntryProps &entryProps = DM.GetDxilEntryProps(F);
  EntryStatus &Status = ValCtx.GetEntryStatus(F);
  const DxilFunctionProps &props = entryProps.props;
  // For HS only need to check Tessfactor which is in patch constant sig.
  if (props.IsHS()) {
    std::vector<unsigned> &patchConstOrPrimCols = Status.patchConstOrPrimCols;
    const DxilSignature &patchConstSig = entryProps.sig.PatchConstOrPrimSignature;
    for (auto &E : patchConstSig.GetElements()) {
      unsigned mask = patchConstOrPrimCols[E->GetID()];
      unsigned requireMask = (1 << E->GetCols()) - 1;
      // TODO: check other case uninitialized output is allowed.
      if (mask != requireMask && !E->GetSemantic()->IsArbitrary()) {
        ValCtx.EmitFnFormatError(F, ValidationRule::SmUndefinedOutput,
                               {E->GetName()});
      }
    }
    return;
  }
  const DxilSignature &outSig = entryProps.sig.OutputSignature;
  std::vector<unsigned> &outputCols = Status.outputCols;
  for (auto &E : outSig.GetElements()) {
    unsigned mask = outputCols[E->GetID()];
    unsigned requireMask = (1 << E->GetCols()) - 1;
    // TODO: check other case uninitialized output is allowed.
    if (mask != requireMask && !E->GetSemantic()->IsArbitrary() &&
        E->GetSemantic()->GetKind() != Semantic::Kind::Target) {
      ValCtx.EmitFnFormatError(F, ValidationRule::SmUndefinedOutput, {E->GetName()});
    }
  }


  if (!props.IsGS()) {
    unsigned posMask = Status.OutputPositionMask[0];
    if (posMask != 0xf && Status.hasOutputPosition[0]) {
      ValCtx.EmitFnError(F, ValidationRule::SmCompletePosition);
    }
  } else {
    const auto &GS = props.ShaderProps.GS;
    unsigned streamMask = 0;
    for (size_t i = 0; i < _countof(GS.streamPrimitiveTopologies); ++i) {
      if (GS.streamPrimitiveTopologies[i] !=
          DXIL::PrimitiveTopology::Undefined) {
        streamMask |= 1<<i;
      }
    }

    for (unsigned i = 0; i < DXIL::kNumOutputStreams; i++) {
      if (streamMask & (1 << i)) {
        unsigned posMask = Status.OutputPositionMask[i];
        if (posMask != 0xf && Status.hasOutputPosition[i]) {
          ValCtx.EmitFnError(F, ValidationRule::SmCompletePosition);
        }
      }
    }
  }
}

static void ValidateUninitializedOutput(ValidationContext &ValCtx) {
  DxilModule &DM = ValCtx.DxilMod;
  if (ValCtx.isLibProfile) {
    for (Function &F : DM.GetModule()->functions()) {
      if (DM.HasDxilEntryProps(&F)) {
        ValidateUninitializedOutput(ValCtx, &F);
      }
    }
  } else {
    Function *Entry = DM.GetEntryFunction();
    if (!DM.HasDxilEntryProps(Entry)) {
      // must have props.
      ValCtx.EmitFnError(Entry, ValidationRule::MetaNoEntryPropsForEntry);
      return;
    }
    ValidateUninitializedOutput(ValCtx, Entry);
  }
}

void GetValidationVersion(_Out_ unsigned *pMajor, _Out_ unsigned *pMinor) {
  /* <py::lines('VALRULE-TEXT')>hctdb_instrhelp.get_validation_version()</py>*/
  // VALRULE-TEXT:BEGIN
  // 1.0 is the first validator.
  // 1.1 adds:
  // - ILDN container part support
  // 1.2 adds:
  // - Metadata for floating point denorm mode
  // 1.3 adds:
  // - Library support
  // - Raytracing support
  // - i64/f64 overloads for rawBufferLoad/Store
  // 1.4 adds:
  // - packed u8x4/i8x4 dot with accumulate to i32
  // - half dot2 with accumulate to float
  // 1.5 adds:
  // - WaveMatch, WaveMultiPrefixOp, WaveMultiPrefixBitCount
  // - HASH container part support
  // - Mesh and Amplification shaders
  // - DXR 1.1 & RayQuery support
  *pMajor = 1;
  *pMinor = 7;
  // VALRULE-TEXT:END
}

_Use_decl_annotations_ HRESULT ValidateDxilModule(
    llvm::Module *pModule,
    llvm::Module *pDebugModule) {
  DxilModule *pDxilModule = DxilModule::TryGetDxilModule(pModule);
  if (!pDxilModule) {
    return DXC_E_IR_VERIFICATION_FAILED;
  }
  if (pDxilModule->HasMetadataErrors()) {
    dxilutil::EmitErrorOnContext(pModule->getContext(), "Metadata error encountered in non-critical metadata (such as Type Annotations).");
    return DXC_E_IR_VERIFICATION_FAILED;
  }

  ValidationContext ValCtx(*pModule, pDebugModule, *pDxilModule);

  ValidateBitcode(ValCtx);

  ValidateMetadata(ValCtx);

  ValidateShaderState(ValCtx);

  ValidateGlobalVariables(ValCtx);

  ValidateResources(ValCtx);

  // Validate control flow and collect function call info.
  // If has recursive call, call info collection will not finish.
  ValidateFlowControl(ValCtx);

  // Validate functions.
  for (Function &F : pModule->functions()) {
    ValidateFunction(F, ValCtx);
  }

  ValidateShaderFlags(ValCtx);

  ValidateEntrySignatures(ValCtx);

  ValidateUninitializedOutput(ValCtx);
  // Ensure error messages are flushed out on error.
  if (ValCtx.Failed) {
    return DXC_E_IR_VERIFICATION_FAILED;
  }
  return S_OK;
}

// DXIL Container Verification Functions

static void VerifyBlobPartMatches(_In_ ValidationContext &ValCtx,
                                  _In_ LPCSTR pName,
                                  DxilPartWriter *pWriter,
                                  _In_reads_bytes_opt_(Size) const void *pData,
                                  _In_ uint32_t Size) {
  if (!pData && pWriter->size()) {
    // No blob part, but writer says non-zero size is expected.
    ValCtx.EmitFormatError(ValidationRule::ContainerPartMissing, {pName});
    return;
  }

  // Compare sizes
  if (pWriter->size() != Size) {
    ValCtx.EmitFormatError(ValidationRule::ContainerPartMatches, {pName});
    return;
  }

  if (Size == 0) {
    return;
  }

  CComPtr<AbstractMemoryStream> pOutputStream;
  IFT(CreateMemoryStream(DxcGetThreadMallocNoRef(), &pOutputStream));
  pOutputStream->Reserve(Size);

  pWriter->write(pOutputStream);
  DXASSERT(pOutputStream->GetPtrSize() == Size, "otherwise, DxilPartWriter misreported size");

  if (memcmp(pData, pOutputStream->GetPtr(), Size)) {
    ValCtx.EmitFormatError(ValidationRule::ContainerPartMatches, {pName});
    return;
  }

  return;
}

static void VerifySignatureMatches(_In_ ValidationContext &ValCtx,
                                   DXIL::SignatureKind SigKind,
                                   _In_reads_bytes_opt_(SigSize) const void *pSigData,
                                   _In_ uint32_t SigSize) {
  // Generate corresponding signature from module and memcmp

  const char *pName = nullptr;
  switch (SigKind)
  {
  case hlsl::DXIL::SignatureKind::Input:
    pName = "Program Input Signature";
    break;
  case hlsl::DXIL::SignatureKind::Output:
    pName = "Program Output Signature";
    break;
  case hlsl::DXIL::SignatureKind::PatchConstOrPrim:
    if (ValCtx.DxilMod.GetShaderModel()->GetKind() == DXIL::ShaderKind::Mesh)
      pName = "Program Primitive Signature";
    else
      pName = "Program Patch Constant Signature";
    break;
  default:
    break;
  }

  unique_ptr<DxilPartWriter> pWriter(NewProgramSignatureWriter(ValCtx.DxilMod, SigKind));
  VerifyBlobPartMatches(ValCtx, pName, pWriter.get(), pSigData, SigSize);
}

_Use_decl_annotations_
bool VerifySignatureMatches(llvm::Module *pModule,
                            DXIL::SignatureKind SigKind,
                            const void *pSigData,
                            uint32_t SigSize) {
  ValidationContext ValCtx(*pModule, nullptr, pModule->GetOrCreateDxilModule());
  VerifySignatureMatches(ValCtx, SigKind, pSigData, SigSize);
  return !ValCtx.Failed;
}

static void VerifyPSVMatches(_In_ ValidationContext &ValCtx,
                             _In_reads_bytes_(PSVSize) const void *pPSVData,
                             _In_ uint32_t PSVSize) {
  uint32_t PSVVersion = MAX_PSV_VERSION;  // This should be set to the newest version
  unique_ptr<DxilPartWriter> pWriter(NewPSVWriter(ValCtx.DxilMod, PSVVersion));
  // Try each version in case an earlier version matches module
  while (PSVVersion && pWriter->size() != PSVSize) {
    PSVVersion --;
    pWriter.reset(NewPSVWriter(ValCtx.DxilMod, PSVVersion));
  }
  // generate PSV data from module and memcmp
  VerifyBlobPartMatches(ValCtx, "Pipeline State Validation", pWriter.get(), pPSVData, PSVSize);
}

_Use_decl_annotations_
bool VerifyPSVMatches(llvm::Module *pModule,
                      const void *pPSVData,
                      uint32_t PSVSize) {
  ValidationContext ValCtx(*pModule, nullptr, pModule->GetOrCreateDxilModule());
  VerifyPSVMatches(ValCtx, pPSVData, PSVSize);
  return !ValCtx.Failed;
}

static void VerifyFeatureInfoMatches(_In_ ValidationContext &ValCtx,
                                     _In_reads_bytes_(FeatureInfoSize) const void *pFeatureInfoData,
                                     _In_ uint32_t FeatureInfoSize) {
  // generate Feature Info data from module and memcmp
  unique_ptr<DxilPartWriter> pWriter(NewFeatureInfoWriter(ValCtx.DxilMod));
  VerifyBlobPartMatches(ValCtx, "Feature Info", pWriter.get(), pFeatureInfoData, FeatureInfoSize);
}


static void VerifyRDATMatches(_In_ ValidationContext &ValCtx,
                              _In_reads_bytes_(RDATSize) const void *pRDATData,
                              _In_ uint32_t RDATSize) {
  const char *PartName = "Runtime Data (RDAT)";
  // If DxilModule subobjects already loaded, validate these against the RDAT blob,
  // otherwise, load subobject into DxilModule to generate reference RDAT.
  if (!ValCtx.DxilMod.GetSubobjects()) {
    RDAT::DxilRuntimeData rdat(pRDATData, RDATSize);
    auto table = rdat.GetSubobjectTable();
    if (table && table.Count() > 0) {
      ValCtx.DxilMod.ResetSubobjects(new DxilSubobjects());
      if (!LoadSubobjectsFromRDAT(*ValCtx.DxilMod.GetSubobjects(), rdat)) {
        ValCtx.EmitFormatError(ValidationRule::ContainerPartMatches, { PartName });
        return;
      }
    }
  }

  // TODO: Implement deep validation, instead of binary comparison before 1.7 release.
  unique_ptr<DxilPartWriter> pWriter(NewRDATWriter(ValCtx.DxilMod));
  VerifyBlobPartMatches(ValCtx, PartName, pWriter.get(), pRDATData, RDATSize);

  // Verify no errors when runtime reflection from RDAT:
  RDAT::DxilRuntimeReflection *pReflection = RDAT::CreateDxilRuntimeReflection();
  if (!pReflection->InitFromRDAT(pRDATData, RDATSize)) {
    ValCtx.EmitFormatError(ValidationRule::ContainerPartMatches, { PartName });
    return;
  }
}

_Use_decl_annotations_
bool VerifyRDATMatches(llvm::Module *pModule,
                       const void *pRDATData,
                       uint32_t RDATSize) {
  ValidationContext ValCtx(*pModule, nullptr, pModule->GetOrCreateDxilModule());
  VerifyRDATMatches(ValCtx, pRDATData, RDATSize);
  return !ValCtx.Failed;
}

_Use_decl_annotations_
bool VerifyFeatureInfoMatches(llvm::Module *pModule,
                              const void *pFeatureInfoData,
                              uint32_t FeatureInfoSize) {
  ValidationContext ValCtx(*pModule, nullptr, pModule->GetOrCreateDxilModule());
  VerifyFeatureInfoMatches(ValCtx, pFeatureInfoData, FeatureInfoSize);
  return !ValCtx.Failed;
}

_Use_decl_annotations_
HRESULT ValidateDxilContainerParts(llvm::Module *pModule,
                                   llvm::Module *pDebugModule,
                                   const DxilContainerHeader *pContainer,
                                   uint32_t ContainerSize) {

  DXASSERT_NOMSG(pModule);
  if (!pContainer || !IsValidDxilContainer(pContainer, ContainerSize)) {
    return DXC_E_CONTAINER_INVALID;
  }

  DxilModule *pDxilModule = DxilModule::TryGetDxilModule(pModule);
  if (!pDxilModule) {
    return DXC_E_IR_VERIFICATION_FAILED;
  }

  ValidationContext ValCtx(*pModule, pDebugModule, *pDxilModule);

  DXIL::ShaderKind ShaderKind = pDxilModule->GetShaderModel()->GetKind();
  bool bTessOrMesh = ShaderKind == DXIL::ShaderKind::Hull ||
                     ShaderKind == DXIL::ShaderKind::Domain ||
                     ShaderKind == DXIL::ShaderKind::Mesh;

  std::unordered_set<uint32_t> FourCCFound;
  const DxilPartHeader *pRootSignaturePart = nullptr;
  const DxilPartHeader *pPSVPart = nullptr;

  for (auto it = begin(pContainer), itEnd = end(pContainer); it != itEnd; ++it) {
    const DxilPartHeader *pPart = *it;

    char szFourCC[5];
    PartKindToCharArray(pPart->PartFourCC, szFourCC);
    if (FourCCFound.find(pPart->PartFourCC) != FourCCFound.end()) {
      // Two parts with same FourCC found
      ValCtx.EmitFormatError(ValidationRule::ContainerPartRepeated, {szFourCC});
      continue;
    }
    FourCCFound.insert(pPart->PartFourCC);

    switch (pPart->PartFourCC)
    {
    case DFCC_InputSignature:
      if (ValCtx.isLibProfile) {
        ValCtx.EmitFormatError(ValidationRule::ContainerPartInvalid, { szFourCC });
      } else {
        VerifySignatureMatches(ValCtx, DXIL::SignatureKind::Input, GetDxilPartData(pPart), pPart->PartSize);
      }
      break;
    case DFCC_OutputSignature:
      if (ValCtx.isLibProfile) {
        ValCtx.EmitFormatError(ValidationRule::ContainerPartInvalid, { szFourCC });
      } else {
        VerifySignatureMatches(ValCtx, DXIL::SignatureKind::Output, GetDxilPartData(pPart), pPart->PartSize);
      }
      break;
    case DFCC_PatchConstantSignature:
      if (ValCtx.isLibProfile) {
        ValCtx.EmitFormatError(ValidationRule::ContainerPartInvalid, { szFourCC });
      } else {
        if (bTessOrMesh) {
          VerifySignatureMatches(ValCtx, DXIL::SignatureKind::PatchConstOrPrim, GetDxilPartData(pPart), pPart->PartSize);
        } else {
          ValCtx.EmitFormatError(ValidationRule::ContainerPartMatches, {"Program Patch Constant Signature"});
        }
      }
      break;
    case DFCC_FeatureInfo:
      VerifyFeatureInfoMatches(ValCtx, GetDxilPartData(pPart), pPart->PartSize);
      break;
    case DFCC_RootSignature:
      pRootSignaturePart = pPart;
      if (ValCtx.isLibProfile) {
        ValCtx.EmitFormatError(ValidationRule::ContainerPartInvalid, { szFourCC });
      }
      break;
    case DFCC_PipelineStateValidation:
      pPSVPart = pPart;
      if (ValCtx.isLibProfile) {
        ValCtx.EmitFormatError(ValidationRule::ContainerPartInvalid, { szFourCC });
      } else {
        VerifyPSVMatches(ValCtx, GetDxilPartData(pPart), pPart->PartSize);
      }
      break;

    // Skip these
    case DFCC_ResourceDef:
    case DFCC_ShaderStatistics:
    case DFCC_PrivateData:
    case DFCC_DXIL:
    case DFCC_ShaderDebugInfoDXIL:
    case DFCC_ShaderDebugName:
      continue;

    case DFCC_ShaderHash:
      if (pPart->PartSize != sizeof(DxilShaderHash)) {
        ValCtx.EmitFormatError(ValidationRule::ContainerPartInvalid, { szFourCC });
      }
      break;

    // Runtime Data (RDAT) for libraries
    case DFCC_RuntimeData:
      if (ValCtx.isLibProfile) {
        // TODO: validate without exact binary comparison of serialized data
        //  - support earlier versions
        //  - verify no newer record versions than known here (size no larger than newest version)
        //  - verify all data makes sense and matches expectations based on module
        VerifyRDATMatches(ValCtx, GetDxilPartData(pPart), pPart->PartSize);
      } else {
        ValCtx.EmitFormatError(ValidationRule::ContainerPartInvalid, { szFourCC });
      }
      break;

    case DFCC_Container:
    default:
      ValCtx.EmitFormatError(ValidationRule::ContainerPartInvalid, {szFourCC});
      break;
    }
  }

  // Verify required parts found
  if (ValCtx.isLibProfile) {
    if (FourCCFound.find(DFCC_RuntimeData) == FourCCFound.end()) {
      ValCtx.EmitFormatError(ValidationRule::ContainerPartMissing, { "Runtime Data (RDAT)" });
    }
  } else {
    if (FourCCFound.find(DFCC_InputSignature) == FourCCFound.end()) {
      VerifySignatureMatches(ValCtx, DXIL::SignatureKind::Input, nullptr, 0);
    }
    if (FourCCFound.find(DFCC_OutputSignature) == FourCCFound.end()) {
      VerifySignatureMatches(ValCtx, DXIL::SignatureKind::Output, nullptr, 0);
    }
    if (bTessOrMesh && FourCCFound.find(DFCC_PatchConstantSignature) == FourCCFound.end() &&
        pDxilModule->GetPatchConstOrPrimSignature().GetElements().size())
    {
      ValCtx.EmitFormatError(ValidationRule::ContainerPartMissing, { "Program Patch Constant Signature" });
    }
    if (FourCCFound.find(DFCC_FeatureInfo) == FourCCFound.end()) {
      // Could be optional, but RS1 runtime doesn't handle this case properly.
      ValCtx.EmitFormatError(ValidationRule::ContainerPartMissing, { "Feature Info" });
    }

    // Validate Root Signature
    if (pPSVPart) {
      if (pRootSignaturePart) {
        std::string diagStr;
        raw_string_ostream DiagStream(diagStr);
        try {
          RootSignatureHandle RS;
          RS.LoadSerialized((const uint8_t*)GetDxilPartData(pRootSignaturePart), pRootSignaturePart->PartSize);
          RS.Deserialize();
          IFTBOOL(VerifyRootSignatureWithShaderPSV(RS.GetDesc(),
                                                   pDxilModule->GetShaderModel()->GetKind(),
                                                   GetDxilPartData(pPSVPart), pPSVPart->PartSize,
                                                   DiagStream),
                  DXC_E_INCORRECT_ROOT_SIGNATURE);
        } catch (...) {
          ValCtx.EmitError(ValidationRule::ContainerRootSignatureIncompatible);
          emitDxilDiag(pModule->getContext(), DiagStream.str().c_str());
        }
      }
    } else {
      ValCtx.EmitFormatError(ValidationRule::ContainerPartMissing, {"Pipeline State Validation"});
    }
  }

  if (ValCtx.Failed) {
    return DXC_E_MALFORMED_CONTAINER;
  }
  return S_OK;
}

static HRESULT FindDxilPart(_In_reads_bytes_(ContainerSize) const void *pContainerBytes,
                            _In_ uint32_t ContainerSize,
                            _In_ DxilFourCC FourCC,
                            _In_ const DxilPartHeader **ppPart) {

  const DxilContainerHeader *pContainer =
    IsDxilContainerLike(pContainerBytes, ContainerSize);

  if (!pContainer) {
    IFR(DXC_E_CONTAINER_INVALID);
  }
  if (!IsValidDxilContainer(pContainer, ContainerSize)) {
    IFR(DXC_E_CONTAINER_INVALID);
  }

  DxilPartIterator it = std::find_if(begin(pContainer), end(pContainer),
    DxilPartIsType(FourCC));
  if (it == end(pContainer)) {
    IFR(DXC_E_CONTAINER_MISSING_DXIL);
  }

  const DxilProgramHeader *pProgramHeader =
    reinterpret_cast<const DxilProgramHeader *>(GetDxilPartData(*it));
  if (!IsValidDxilProgramHeader(pProgramHeader, (*it)->PartSize)) {
    IFR(DXC_E_CONTAINER_INVALID);
  }

  *ppPart = *it;
  return S_OK;
}

_Use_decl_annotations_
HRESULT ValidateLoadModule(const char *pIL,
                           uint32_t ILLength,
                           unique_ptr<llvm::Module> &pModule,
                           LLVMContext &Ctx,
                           llvm::raw_ostream &DiagStream,
                           unsigned bLazyLoad) {

  llvm::DiagnosticPrinterRawOStream DiagPrinter(DiagStream);
  PrintDiagnosticContext DiagContext(DiagPrinter);
  DiagRestore DR(Ctx, &DiagContext);

  std::unique_ptr<llvm::MemoryBuffer> pBitcodeBuf;
  pBitcodeBuf.reset(llvm::MemoryBuffer::getMemBuffer(
      llvm::StringRef(pIL, ILLength), "", false).release());

  ErrorOr<std::unique_ptr<Module>> loadedModuleResult =
      bLazyLoad == 0?
      llvm::parseBitcodeFile(pBitcodeBuf->getMemBufferRef(), Ctx, nullptr, true /*Track Bitstream*/) :
      llvm::getLazyBitcodeModule(std::move(pBitcodeBuf), Ctx, nullptr, false, true /*Track Bitstream*/);

  // DXIL disallows some LLVM bitcode constructs, like unaccounted-for sub-blocks.
  // These appear as warnings, which the validator should reject.
  if (DiagContext.HasErrors() || DiagContext.HasWarnings() || loadedModuleResult.getError())
    return DXC_E_IR_VERIFICATION_FAILED;

  pModule = std::move(loadedModuleResult.get());
  return S_OK;
}

HRESULT ValidateDxilBitcode(
  _In_reads_bytes_(ILLength) const char *pIL,
  _In_ uint32_t ILLength,
  _In_ llvm::raw_ostream &DiagStream) {

  LLVMContext Ctx;
  std::unique_ptr<llvm::Module> pModule;

  llvm::DiagnosticPrinterRawOStream DiagPrinter(DiagStream);
  PrintDiagnosticContext DiagContext(DiagPrinter);
  Ctx.setDiagnosticHandler(PrintDiagnosticContext::PrintDiagnosticHandler,
                           &DiagContext, true);

  HRESULT hr;
  if (FAILED(hr = ValidateLoadModule(pIL, ILLength, pModule, Ctx, DiagStream,
                                     /*bLazyLoad*/ false)))
    return hr;

  if (FAILED(hr = ValidateDxilModule(pModule.get(), nullptr)))
    return hr;

  DxilModule &dxilModule = pModule->GetDxilModule();
  auto &SerializedRootSig = dxilModule.GetSerializedRootSignature();
  if (!SerializedRootSig.empty()) {
    unique_ptr<DxilPartWriter> pWriter(NewPSVWriter(dxilModule));
    DXASSERT_NOMSG(pWriter->size());
    CComPtr<AbstractMemoryStream> pOutputStream;
    IFT(CreateMemoryStream(DxcGetThreadMallocNoRef(), &pOutputStream));
    pOutputStream->Reserve(pWriter->size());
    pWriter->write(pOutputStream);
    try {
      const DxilVersionedRootSignatureDesc* pDesc = nullptr;
      DeserializeRootSignature(SerializedRootSig.data(), SerializedRootSig.size(), &pDesc);
      if (!pDesc) {
        return DXC_E_INCORRECT_ROOT_SIGNATURE;
      }
      IFTBOOL(VerifyRootSignatureWithShaderPSV(pDesc,
                                               dxilModule.GetShaderModel()->GetKind(),
                                               pOutputStream->GetPtr(), pWriter->size(),
                                               DiagStream), DXC_E_INCORRECT_ROOT_SIGNATURE);
    } catch (...) {
      return DXC_E_INCORRECT_ROOT_SIGNATURE;
    }
  }

  if (DiagContext.HasErrors() || DiagContext.HasWarnings()) {
    return DXC_E_IR_VERIFICATION_FAILED;
  }

  return S_OK;
}

static HRESULT ValidateLoadModuleFromContainer(
    _In_reads_bytes_(ILLength) const void *pContainer,
    _In_ uint32_t ContainerSize, _In_ std::unique_ptr<llvm::Module> &pModule,
    _In_ std::unique_ptr<llvm::Module> &pDebugModule,
    _In_ llvm::LLVMContext &Ctx, LLVMContext &DbgCtx,
    _In_ llvm::raw_ostream &DiagStream, _In_ unsigned bLazyLoad) {
  llvm::DiagnosticPrinterRawOStream DiagPrinter(DiagStream);
  PrintDiagnosticContext DiagContext(DiagPrinter);
  DiagRestore DR(Ctx, &DiagContext);
  DiagRestore DR2(DbgCtx, &DiagContext);

  const DxilPartHeader *pPart = nullptr;
  IFR(FindDxilPart(pContainer, ContainerSize, DFCC_DXIL, &pPart));

  const char *pIL = nullptr;
  uint32_t ILLength = 0;
  GetDxilProgramBitcode(
      reinterpret_cast<const DxilProgramHeader *>(GetDxilPartData(pPart)), &pIL,
      &ILLength);

  IFR(ValidateLoadModule(pIL, ILLength, pModule, Ctx, DiagStream, bLazyLoad));

  HRESULT hr;
  const DxilPartHeader *pDbgPart = nullptr;
  if (FAILED(hr = FindDxilPart(pContainer, ContainerSize,
                               DFCC_ShaderDebugInfoDXIL, &pDbgPart)) &&
      hr != DXC_E_CONTAINER_MISSING_DXIL) {
    return hr;
  }

  if (pDbgPart) {
    GetDxilProgramBitcode(
        reinterpret_cast<const DxilProgramHeader *>(GetDxilPartData(pDbgPart)),
        &pIL, &ILLength);
    if (FAILED(hr = ValidateLoadModule(pIL, ILLength, pDebugModule, DbgCtx,
                                       DiagStream, bLazyLoad))) {
      return hr;
    }
  }

  return S_OK;
}

_Use_decl_annotations_ HRESULT ValidateLoadModuleFromContainer(
    _In_reads_bytes_(ContainerSize) const void *pContainer,
    _In_ uint32_t ContainerSize, _In_ std::unique_ptr<llvm::Module> &pModule,
    _In_ std::unique_ptr<llvm::Module> &pDebugModule,
    _In_ llvm::LLVMContext &Ctx, llvm::LLVMContext &DbgCtx,
    _In_ llvm::raw_ostream &DiagStream) {
  return ValidateLoadModuleFromContainer(pContainer, ContainerSize, pModule,
                                         pDebugModule, Ctx, DbgCtx, DiagStream,
                                         /*bLazyLoad*/ false);
}
// Lazy loads module from container, validating load, but not module.
_Use_decl_annotations_ HRESULT ValidateLoadModuleFromContainerLazy(
    _In_reads_bytes_(ContainerSize) const void *pContainer,
    _In_ uint32_t ContainerSize, _In_ std::unique_ptr<llvm::Module> &pModule,
    _In_ std::unique_ptr<llvm::Module> &pDebugModule,
    _In_ llvm::LLVMContext &Ctx, llvm::LLVMContext &DbgCtx,
    _In_ llvm::raw_ostream &DiagStream) {
  return ValidateLoadModuleFromContainer(pContainer, ContainerSize, pModule,
                                         pDebugModule, Ctx, DbgCtx, DiagStream,
                                         /*bLazyLoad*/ true);
}

_Use_decl_annotations_
HRESULT ValidateDxilContainer(const void *pContainer,
                              uint32_t ContainerSize,
                              const void *pOptDebugBitcode,
                              uint32_t OptDebugBitcodeSize,
                              llvm::raw_ostream &DiagStream) {
  LLVMContext Ctx, DbgCtx;
  std::unique_ptr<llvm::Module> pModule, pDebugModule;

  llvm::DiagnosticPrinterRawOStream DiagPrinter(DiagStream);
  PrintDiagnosticContext DiagContext(DiagPrinter);
  Ctx.setDiagnosticHandler(PrintDiagnosticContext::PrintDiagnosticHandler,
                           &DiagContext, true);
  DbgCtx.setDiagnosticHandler(PrintDiagnosticContext::PrintDiagnosticHandler,
                              &DiagContext, true);

  IFR(ValidateLoadModuleFromContainer(pContainer, ContainerSize, pModule, pDebugModule,
      Ctx, DbgCtx, DiagStream));

  if (!pDebugModule && pOptDebugBitcode) {
    // TODO: lazy load for perf
    IFR(ValidateLoadModule((const char *)pOptDebugBitcode, OptDebugBitcodeSize,
                           pDebugModule, DbgCtx, DiagStream, /*bLazyLoad*/false));
  }

  // Validate DXIL Module
  IFR(ValidateDxilModule(pModule.get(), pDebugModule.get()));

  if (DiagContext.HasErrors() || DiagContext.HasWarnings()) {
    return DXC_E_IR_VERIFICATION_FAILED;
  }

  return ValidateDxilContainerParts(pModule.get(), pDebugModule.get(),
    IsDxilContainerLike(pContainer, ContainerSize), ContainerSize);
}

_Use_decl_annotations_
HRESULT ValidateDxilContainer(const void *pContainer,
                              uint32_t ContainerSize,
                              llvm::raw_ostream &DiagStream) {
  return ValidateDxilContainer(pContainer, ContainerSize, nullptr, 0, DiagStream);
}
} // namespace hlsl<|MERGE_RESOLUTION|>--- conflicted
+++ resolved
@@ -628,169 +628,6 @@
   }
 };
 
-<<<<<<< HEAD
-static bool ValidateOpcodeInProfile(DXIL::OpCode opcode,
-                                    DXIL::ShaderKind SK,
-                                    unsigned major,
-                                    unsigned minor) {
-  unsigned op = (unsigned)opcode;
-  /* <py::lines('VALOPCODESM-TEXT')>hctdb_instrhelp.get_valopcode_sm_text()</py>*/
-  // VALOPCODESM-TEXT:BEGIN
-  // Instructions: ThreadId=93, GroupId=94, ThreadIdInGroup=95,
-  // FlattenedThreadIdInGroup=96
-  if ((93 <= op && op <= 96))
-    return (SK == DXIL::ShaderKind::Compute || SK == DXIL::ShaderKind::Mesh || SK == DXIL::ShaderKind::Amplification);
-  // Instructions: DomainLocation=105
-  if (op == 105)
-    return (SK == DXIL::ShaderKind::Domain);
-  // Instructions: LoadOutputControlPoint=103, LoadPatchConstant=104
-  if ((103 <= op && op <= 104))
-    return (SK == DXIL::ShaderKind::Domain || SK == DXIL::ShaderKind::Hull);
-  // Instructions: EmitStream=97, CutStream=98, EmitThenCutStream=99,
-  // GSInstanceID=100
-  if ((97 <= op && op <= 100))
-    return (SK == DXIL::ShaderKind::Geometry);
-  // Instructions: PrimitiveID=108
-  if (op == 108)
-    return (SK == DXIL::ShaderKind::Geometry || SK == DXIL::ShaderKind::Domain || SK == DXIL::ShaderKind::Hull);
-  // Instructions: StorePatchConstant=106, OutputControlPointID=107
-  if ((106 <= op && op <= 107))
-    return (SK == DXIL::ShaderKind::Hull);
-  // Instructions: QuadReadLaneAt=122, QuadOp=123
-  if ((122 <= op && op <= 123))
-    return (SK == DXIL::ShaderKind::Library || SK == DXIL::ShaderKind::Compute || SK == DXIL::ShaderKind::Amplification || SK == DXIL::ShaderKind::Mesh || SK == DXIL::ShaderKind::Pixel);
-  // Instructions: WaveIsFirstLane=110, WaveGetLaneIndex=111,
-  // WaveGetLaneCount=112, WaveAnyTrue=113, WaveAllTrue=114,
-  // WaveActiveAllEqual=115, WaveActiveBallot=116, WaveReadLaneAt=117,
-  // WaveReadLaneFirst=118, WaveActiveOp=119, WaveActiveBit=120,
-  // WavePrefixOp=121, WaveAllBitCount=135, WavePrefixBitCount=136
-  if ((110 <= op && op <= 121) || (135 <= op && op <= 136))
-    return (SK == DXIL::ShaderKind::Library || SK == DXIL::ShaderKind::Compute || SK == DXIL::ShaderKind::Amplification || SK == DXIL::ShaderKind::Mesh || SK == DXIL::ShaderKind::Pixel || SK == DXIL::ShaderKind::Vertex || SK == DXIL::ShaderKind::Hull || SK == DXIL::ShaderKind::Domain || SK == DXIL::ShaderKind::Geometry || SK == DXIL::ShaderKind::RayGeneration || SK == DXIL::ShaderKind::Intersection || SK == DXIL::ShaderKind::AnyHit || SK == DXIL::ShaderKind::ClosestHit || SK == DXIL::ShaderKind::Miss || SK == DXIL::ShaderKind::Callable);
-  // Instructions: Sample=60, SampleBias=61, SampleCmp=64, CalculateLOD=81,
-  // DerivCoarseX=83, DerivCoarseY=84, DerivFineX=85, DerivFineY=86
-  if ((60 <= op && op <= 61) || op == 64 || op == 81 || (83 <= op && op <= 86))
-    return (SK == DXIL::ShaderKind::Library || SK == DXIL::ShaderKind::Pixel || SK == DXIL::ShaderKind::Compute || SK == DXIL::ShaderKind::Amplification || SK == DXIL::ShaderKind::Mesh);
-  // Instructions: RenderTargetGetSamplePosition=76,
-  // RenderTargetGetSampleCount=77, Discard=82, EvalSnapped=87,
-  // EvalSampleIndex=88, EvalCentroid=89, SampleIndex=90, Coverage=91,
-  // InnerCoverage=92
-  if ((76 <= op && op <= 77) || op == 82 || (87 <= op && op <= 92))
-    return (SK == DXIL::ShaderKind::Pixel);
-  // Instructions: AttributeAtVertex=137
-  if (op == 137)
-    return (major > 6 || (major == 6 && minor >= 1))
-        && (SK == DXIL::ShaderKind::Pixel);
-  // Instructions: ViewID=138
-  if (op == 138)
-    return (major > 6 || (major == 6 && minor >= 1))
-        && (SK == DXIL::ShaderKind::Vertex || SK == DXIL::ShaderKind::Hull || SK == DXIL::ShaderKind::Domain || SK == DXIL::ShaderKind::Geometry || SK == DXIL::ShaderKind::Pixel || SK == DXIL::ShaderKind::Mesh);
-  // Instructions: RawBufferLoad=139, RawBufferStore=140
-  if ((139 <= op && op <= 140))
-    return (major > 6 || (major == 6 && minor >= 2));
-  // Instructions: CreateHandleForLib=160
-  if (op == 160)
-    return (major > 6 || (major == 6 && minor >= 3));
-  // Instructions: IgnoreHit=155, AcceptHitAndEndSearch=156
-  if ((155 <= op && op <= 156))
-    return (major > 6 || (major == 6 && minor >= 3))
-        && (SK == DXIL::ShaderKind::AnyHit);
-  // Instructions: CallShader=159
-  if (op == 159)
-    return (major > 6 || (major == 6 && minor >= 3))
-        && (SK == DXIL::ShaderKind::Library || SK == DXIL::ShaderKind::ClosestHit || SK == DXIL::ShaderKind::RayGeneration || SK == DXIL::ShaderKind::Miss || SK == DXIL::ShaderKind::Callable);
-  // Instructions: ReportHit=158
-  if (op == 158)
-    return (major > 6 || (major == 6 && minor >= 3))
-        && (SK == DXIL::ShaderKind::Library || SK == DXIL::ShaderKind::Intersection);
-  // Instructions: InstanceID=141, InstanceIndex=142, HitKind=143,
-  // ObjectRayOrigin=149, ObjectRayDirection=150, ObjectToWorld=151,
-  // WorldToObject=152, PrimitiveIndex=161
-  if ((141 <= op && op <= 143) || (149 <= op && op <= 152) || op == 161)
-    return (major > 6 || (major == 6 && minor >= 3))
-        && (SK == DXIL::ShaderKind::Library || SK == DXIL::ShaderKind::Intersection || SK == DXIL::ShaderKind::AnyHit || SK == DXIL::ShaderKind::ClosestHit);
-  // Instructions: RayFlags=144, WorldRayOrigin=147, WorldRayDirection=148,
-  // RayTMin=153, RayTCurrent=154
-  if (op == 144 || (147 <= op && op <= 148) || (153 <= op && op <= 154))
-    return (major > 6 || (major == 6 && minor >= 3))
-        && (SK == DXIL::ShaderKind::Library || SK == DXIL::ShaderKind::Intersection || SK == DXIL::ShaderKind::AnyHit || SK == DXIL::ShaderKind::ClosestHit || SK == DXIL::ShaderKind::Miss);
-  // Instructions: TraceRay=157
-  if (op == 157)
-    return (major > 6 || (major == 6 && minor >= 3))
-        && (SK == DXIL::ShaderKind::Library || SK == DXIL::ShaderKind::RayGeneration || SK == DXIL::ShaderKind::ClosestHit || SK == DXIL::ShaderKind::Miss);
-  // Instructions: DispatchRaysIndex=145, DispatchRaysDimensions=146
-  if ((145 <= op && op <= 146))
-    return (major > 6 || (major == 6 && minor >= 3))
-        && (SK == DXIL::ShaderKind::Library || SK == DXIL::ShaderKind::RayGeneration || SK == DXIL::ShaderKind::Intersection || SK == DXIL::ShaderKind::AnyHit || SK == DXIL::ShaderKind::ClosestHit || SK == DXIL::ShaderKind::Miss || SK == DXIL::ShaderKind::Callable);
-  // Instructions: Dot2AddHalf=162, Dot4AddI8Packed=163, Dot4AddU8Packed=164
-  if ((162 <= op && op <= 164))
-    return (major > 6 || (major == 6 && minor >= 4));
-  // Instructions: WriteSamplerFeedbackLevel=176, WriteSamplerFeedbackGrad=177,
-  // AllocateRayQuery=178, RayQuery_TraceRayInline=179, RayQuery_Proceed=180,
-  // RayQuery_Abort=181, RayQuery_CommitNonOpaqueTriangleHit=182,
-  // RayQuery_CommitProceduralPrimitiveHit=183, RayQuery_CommittedStatus=184,
-  // RayQuery_CandidateType=185, RayQuery_CandidateObjectToWorld3x4=186,
-  // RayQuery_CandidateWorldToObject3x4=187,
-  // RayQuery_CommittedObjectToWorld3x4=188,
-  // RayQuery_CommittedWorldToObject3x4=189,
-  // RayQuery_CandidateProceduralPrimitiveNonOpaque=190,
-  // RayQuery_CandidateTriangleFrontFace=191,
-  // RayQuery_CommittedTriangleFrontFace=192,
-  // RayQuery_CandidateTriangleBarycentrics=193,
-  // RayQuery_CommittedTriangleBarycentrics=194, RayQuery_RayFlags=195,
-  // RayQuery_WorldRayOrigin=196, RayQuery_WorldRayDirection=197,
-  // RayQuery_RayTMin=198, RayQuery_CandidateTriangleRayT=199,
-  // RayQuery_CommittedRayT=200, RayQuery_CandidateInstanceIndex=201,
-  // RayQuery_CandidateInstanceID=202, RayQuery_CandidateGeometryIndex=203,
-  // RayQuery_CandidatePrimitiveIndex=204, RayQuery_CandidateObjectRayOrigin=205,
-  // RayQuery_CandidateObjectRayDirection=206,
-  // RayQuery_CommittedInstanceIndex=207, RayQuery_CommittedInstanceID=208,
-  // RayQuery_CommittedGeometryIndex=209, RayQuery_CommittedPrimitiveIndex=210,
-  // RayQuery_CommittedObjectRayOrigin=211,
-  // RayQuery_CommittedObjectRayDirection=212,
-  // RayQuery_CandidateInstanceContributionToHitGroupIndex=214,
-  // RayQuery_CommittedInstanceContributionToHitGroupIndex=215
-  if ((176 <= op && op <= 212) || (214 <= op && op <= 215))
-    return (major > 6 || (major == 6 && minor >= 5));
-  // Instructions: DispatchMesh=173
-  if (op == 173)
-    return (major > 6 || (major == 6 && minor >= 5))
-        && (SK == DXIL::ShaderKind::Amplification);
-  // Instructions: WaveMatch=165, WaveMultiPrefixOp=166,
-  // WaveMultiPrefixBitCount=167
-  if ((165 <= op && op <= 167))
-    return (major > 6 || (major == 6 && minor >= 5))
-        && (SK == DXIL::ShaderKind::Library || SK == DXIL::ShaderKind::Compute || SK == DXIL::ShaderKind::Amplification || SK == DXIL::ShaderKind::Mesh || SK == DXIL::ShaderKind::Pixel || SK == DXIL::ShaderKind::Vertex || SK == DXIL::ShaderKind::Hull || SK == DXIL::ShaderKind::Domain || SK == DXIL::ShaderKind::Geometry || SK == DXIL::ShaderKind::RayGeneration || SK == DXIL::ShaderKind::Intersection || SK == DXIL::ShaderKind::AnyHit || SK == DXIL::ShaderKind::ClosestHit || SK == DXIL::ShaderKind::Miss || SK == DXIL::ShaderKind::Callable);
-  // Instructions: GeometryIndex=213
-  if (op == 213)
-    return (major > 6 || (major == 6 && minor >= 5))
-        && (SK == DXIL::ShaderKind::Library || SK == DXIL::ShaderKind::Intersection || SK == DXIL::ShaderKind::AnyHit || SK == DXIL::ShaderKind::ClosestHit);
-  // Instructions: WriteSamplerFeedback=174, WriteSamplerFeedbackBias=175
-  if ((174 <= op && op <= 175))
-    return (major > 6 || (major == 6 && minor >= 5))
-        && (SK == DXIL::ShaderKind::Library || SK == DXIL::ShaderKind::Pixel);
-  // Instructions: SetMeshOutputCounts=168, EmitIndices=169, GetMeshPayload=170,
-  // StoreVertexOutput=171, StorePrimitiveOutput=172
-  if ((168 <= op && op <= 172))
-    return (major > 6 || (major == 6 && minor >= 5))
-        && (SK == DXIL::ShaderKind::Mesh);
-  // Instructions: AnnotateHandle=216, CreateHandleFromBinding=217,
-  // CreateHandleFromHeap=218, Unpack4x8=219, Pack4x8=220, IsHelperLane=221
-  if ((216 <= op && op <= 221))
-    return (major > 6 || (major == 6 && minor >= 6));
-  // Instructions: TextureGatherRaw=223, SampleCmpLevel=224,
-  // TextureStoreSample=225
-  if ((223 <= op && op <= 225))
-    return (major > 6 || (major == 6 && minor >= 7));
-  // Instructions: QuadVote=222
-  if (op == 222)
-    return (major > 6 || (major == 6 && minor >= 7))
-        && (SK == DXIL::ShaderKind::Library || SK == DXIL::ShaderKind::Compute || SK == DXIL::ShaderKind::Amplification || SK == DXIL::ShaderKind::Mesh || SK == DXIL::ShaderKind::Pixel);
-  return true;
-  // VALOPCODESM-TEXT:END
-}
-
-=======
->>>>>>> 6cf0a6f7
 static unsigned ValidateSignatureRowCol(Instruction *I,
                                         DxilSignatureElement &SE, Value *rowVal,
                                         Value *colVal, EntryStatus &Status,
