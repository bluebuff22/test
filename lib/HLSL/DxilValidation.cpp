--- conflicted
+++ resolved
@@ -3986,7 +3986,6 @@
       }
     }
   }
-<<<<<<< HEAD
   
   const hlsl::ShaderModel *SM = ValCtx.DxilMod.GetShaderModel();
   // validate that any wavesize tags don't appear outside their expected shader models
@@ -4008,38 +4007,6 @@
         // the final operand to the entry points tuple should be a constant int.
         if (mOp == nullptr ||
             (mOp.get())->getMetadataID() != Metadata::MDTupleKind) {
-=======
-
-  const ShaderModel *pSM = ValCtx.DxilMod.GetShaderModel();
-
-  NamedMDNode *TA = pModule->getNamedMetadata("dx.entryPoints");
-  if (TA != nullptr) {
-    for (unsigned i = 0, end = TA->getNumOperands(); i < end; ++i) {
-      MDTuple *TANode = dyn_cast<MDTuple>(TA->getOperand(i));
-      if (TANode->getNumOperands() < 5) {
-        ValCtx.EmitMetaError(TANode, ValidationRule::MetaWellFormed);
-        return;
-      }
-      // get access to the digit that represents the metadata number that would
-      // store entry properties
-      const llvm::MDOperand &mOp =
-          TANode->getOperand(TANode->getNumOperands() - 1);
-      // the final operand to the entry points tuple should be a constant int.
-      if (mOp == nullptr ||
-          (mOp.get())->getMetadataID() != Metadata::MDTupleKind) {
-        continue;
-      }
-
-      // get access to the node that stores entry properties
-      MDTuple *TANode2 =
-          dyn_cast<MDTuple>(TANode->getOperand(TANode->getNumOperands() - 1));
-      // find any incompatible tags inside the entry properties
-      for (unsigned j = 0, end2 = TANode2->getNumOperands(); j < end2; ++j) {
-        const MDOperand &mOp2 = TANode2->getOperand(j);
-        // note, we are only looking for tags, which will be a constant integer
-        if (mOp2 == nullptr ||
-            (mOp2.get())->getMetadataID() != Metadata::ConstantAsMetadataKind) {
->>>>>>> 7aac6867
           continue;
         }
 
@@ -4080,11 +4047,6 @@
     }
   }
 
-<<<<<<< HEAD
-
-=======
-  const hlsl::ShaderModel *SM = ValCtx.DxilMod.GetShaderModel();
->>>>>>> 7aac6867
   if (!SM->IsValidForDxil()) {
     ValCtx.EmitFormatError(ValidationRule::SmName,
                            {ValCtx.DxilMod.GetShaderModel()->GetName()});
