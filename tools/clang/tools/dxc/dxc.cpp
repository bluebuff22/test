--- conflicted
+++ resolved
@@ -272,12 +272,6 @@
   if (!needDisassembly)
     return retVal;
 
-<<<<<<< HEAD
-  CComPtr<IDxcCompiler> pCompiler;
-  IFT(CreateInstance(CLSID_DxcCompiler, &pCompiler));
-
-=======
->>>>>>> be2910df
   CComPtr<IDxcBlobEncoding> pDisassembleResult;
 
   if (m_Opts.IsRootSignatureProfile()) {
@@ -288,7 +282,7 @@
       IFT(pLibrary->CreateBlobWithEncodingOnHeapCopy((LPBYTE)&Message[0], Message.size(), CP_ACP, &pDisassembleResult));
   } else {
       CComPtr<IDxcCompiler> pCompiler;
-      IFT(m_dxcSupport.CreateInstance(CLSID_DxcCompiler, &pCompiler));
+      IFT(CreateInstance(CLSID_DxcCompiler, &pCompiler));
       IFT(pCompiler->Disassemble(pBlob, &pDisassembleResult));
   }
   
