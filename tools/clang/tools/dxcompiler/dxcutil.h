///////////////////////////////////////////////////////////////////////////////
//                                                                           //
// dxcutil.h                                                                 //
// Copyright (C) Microsoft Corporation. All rights reserved.                 //
// This file is distributed under the University of Illinois Open Source     //
// License. See LICENSE.TXT for details.                                     //
//                                                                           //
// Provides helper code for dxcompiler.                                      //
//                                                                           //
///////////////////////////////////////////////////////////////////////////////

#pragma once

#include "dxc/DXIL/DxilModule.h"
#include "dxc/DxilContainer/DxilContainer.h"
#include "dxc/Support/microcom.h"
#include "dxc/dxcapi.h"
#include "llvm/ADT/StringRef.h"
#include "dxc/Support/HLSLOptions.h"

#include <memory>

namespace clang {
class DiagnosticsEngine;
}

namespace llvm {
class LLVMContext;
class MemoryBuffer;
class Module;
class raw_string_ostream;
class Twine;
} // namespace llvm

namespace hlsl {
struct DxilShaderHash;
class AbstractMemoryStream;
namespace options {
class MainArgs;
class DxcOpts;
} // namespace options
} // namespace hlsl

namespace dxcutil {
struct AssembleInputs {
  AssembleInputs(std::unique_ptr<llvm::Module> &&pM,
                 CComPtr<IDxcBlob> &pOutputContainerBlob, IMalloc *pMalloc,
                 hlsl::SerializeDxilFlags SerializeFlags,
                 CComPtr<hlsl::AbstractMemoryStream> &pModuleBitcode,
                 llvm::StringRef DebugName = llvm::StringRef(),
                 clang::DiagnosticsEngine *pDiag = nullptr,
                 hlsl::DxilShaderHash *pShaderHashOut = nullptr,
                 hlsl::AbstractMemoryStream *pReflectionOut = nullptr,
                 hlsl::AbstractMemoryStream *pRootSigOut = nullptr,
                 CComPtr<IDxcBlob> pRootSigBlob = nullptr,
                 CComPtr<IDxcBlob> pPrivateBlob = nullptr,
                 hlsl::options::ValidatorSelection SelectValidator =
                     hlsl::options::ValidatorSelection::Auto);
  std::unique_ptr<llvm::Module> pM;
  CComPtr<IDxcBlob> &pOutputContainerBlob;
  IDxcVersionInfo *pVersionInfo = nullptr;
  IMalloc *pMalloc;
  hlsl::SerializeDxilFlags SerializeFlags;
  CComPtr<hlsl::AbstractMemoryStream> &pModuleBitcode;
  llvm::StringRef DebugName = llvm::StringRef();
  clang::DiagnosticsEngine *pDiag;
  hlsl::DxilShaderHash *pShaderHashOut = nullptr;
  hlsl::AbstractMemoryStream *pReflectionOut = nullptr;
  hlsl::AbstractMemoryStream *pRootSigOut = nullptr;
  CComPtr<IDxcBlob> pRootSigBlob = nullptr;
  CComPtr<IDxcBlob> pPrivateBlob = nullptr;
  hlsl::options::ValidatorSelection SelectValidator =
      hlsl::options::ValidatorSelection::Auto;
};
HRESULT ValidateAndAssembleToContainer(AssembleInputs &inputs);
<<<<<<< HEAD
HRESULT ValidateRootSignatureInContainer(
    IDxcBlob *pRootSigContainer, clang::DiagnosticsEngine *pDiag = nullptr,
    hlsl::options::ValidatorSelection SelectValidator =
        hlsl::options::ValidatorSelection::Auto);
=======
HRESULT
ValidateRootSignatureInContainer(IDxcBlob *pRootSigContainer,
                                 clang::DiagnosticsEngine *pDiag = nullptr);
>>>>>>> 37ed6138
HRESULT SetRootSignature(hlsl::DxilModule *pModule, CComPtr<IDxcBlob> pSource);
void GetValidatorVersion(unsigned *pMajor, unsigned *pMinor,
                         hlsl::options::ValidatorSelection SelectValidator =
                             hlsl::options::ValidatorSelection::Auto);
void AssembleToContainer(AssembleInputs &inputs);
HRESULT Disassemble(IDxcBlob *pProgram, llvm::raw_string_ostream &Stream);
void ReadOptsAndValidate(hlsl::options::MainArgs &mainArgs,
                         hlsl::options::DxcOpts &opts,
                         hlsl::AbstractMemoryStream *pOutputStream,
                         IDxcOperationResult **ppResult, bool &finished);
void CreateOperationResultFromOutputs(
    DXC_OUT_KIND resultKind, UINT32 textEncoding, IDxcBlob *pResultBlob,
    CComPtr<IStream> &pErrorStream, const std::string &warnings,
    bool hasErrorOccurred, IDxcOperationResult **ppResult);
void CreateOperationResultFromOutputs(IDxcBlob *pResultBlob,
                                      CComPtr<IStream> &pErrorStream,
                                      const std::string &warnings,
                                      bool hasErrorOccurred,
                                      IDxcOperationResult **ppResult);

bool IsAbsoluteOrCurDirRelative(const llvm::Twine &T);

} // namespace dxcutil<|MERGE_RESOLUTION|>--- conflicted
+++ resolved
@@ -13,10 +13,10 @@
 
 #include "dxc/DXIL/DxilModule.h"
 #include "dxc/DxilContainer/DxilContainer.h"
+#include "dxc/Support/HLSLOptions.h"
 #include "dxc/Support/microcom.h"
 #include "dxc/dxcapi.h"
 #include "llvm/ADT/StringRef.h"
-#include "dxc/Support/HLSLOptions.h"
 
 #include <memory>
 
@@ -73,16 +73,10 @@
       hlsl::options::ValidatorSelection::Auto;
 };
 HRESULT ValidateAndAssembleToContainer(AssembleInputs &inputs);
-<<<<<<< HEAD
 HRESULT ValidateRootSignatureInContainer(
     IDxcBlob *pRootSigContainer, clang::DiagnosticsEngine *pDiag = nullptr,
     hlsl::options::ValidatorSelection SelectValidator =
         hlsl::options::ValidatorSelection::Auto);
-=======
-HRESULT
-ValidateRootSignatureInContainer(IDxcBlob *pRootSigContainer,
-                                 clang::DiagnosticsEngine *pDiag = nullptr);
->>>>>>> 37ed6138
 HRESULT SetRootSignature(hlsl::DxilModule *pModule, CComPtr<IDxcBlob> pSource);
 void GetValidatorVersion(unsigned *pMajor, unsigned *pMinor,
                          hlsl::options::ValidatorSelection SelectValidator =
