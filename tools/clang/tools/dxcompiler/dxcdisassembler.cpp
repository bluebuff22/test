///////////////////////////////////////////////////////////////////////////////
//                                                                           //
// dxcdisassembler.cpp                                                       //
// Copyright (C) Microsoft Corporation. All rights reserved.                 //
// This file is distributed under the University of Illinois Open Source     //
// License. See LICENSE.TXT for details.                                     //
//                                                                           //
// Implements Disassembler.                                                  //
//                                                                           //
///////////////////////////////////////////////////////////////////////////////

#include "dxc/Support/WinIncludes.h"
#include "dxc/Support/WinFunctions.h"
#include "dxc/dxcapi.h"
#include "dxc/Support/Global.h"

#include "dxc/DXIL/DxilShaderModel.h"
#include "dxc/DXIL/DxilModule.h"
#include "dxc/DXIL/DxilPDB.h"
#include "dxc/DXIL/DxilResource.h"
#include "dxc/HLSL/HLMatrixType.h"
#include "dxc/DXIL/DxilConstants.h"
#include "dxc/DXIL/DxilOperations.h"
#include "llvm/IR/DiagnosticInfo.h"
#include "llvm/IR/DiagnosticPrinter.h"
#include "llvm/IR/IntrinsicInst.h"
#include "llvm/IR/AssemblyAnnotationWriter.h"
#include "llvm/IR/DebugInfoMetadata.h"
#include "llvm/Support/FormattedStream.h"
#include "llvm/Support/Format.h"
#include <assert.h> // Needed for DxilPipelineStateValidation.h
#include "dxc/DxilContainer/DxilPipelineStateValidation.h"
#include "dxc/DxilContainer/DxilContainer.h"
#include "dxc/DxilContainer/DxilRuntimeReflection.h"
#include "dxc/HLSL/ComputeViewIdState.h"
#include "dxc/Support/FileIOHelper.h"
#include "dxc/DXIL/DxilUtil.h"
#include "dxcutil.h"
#include "dxc/DXIL/DxilInstructions.h"
#include "dxc/DXIL/DxilResourceProperties.h"

using namespace llvm;
using namespace hlsl;
using namespace hlsl::DXIL;

namespace {
// Disassemble helper functions.

template <typename T>
const T *ByteOffset(LPCVOID p, uint32_t byteOffset) {
  return reinterpret_cast<const T *>((const uint8_t *)p + byteOffset);
}
bool SigElementHasStream(const DxilProgramSignatureElement &pSignature) {
  return pSignature.Stream != 0;
}

void PrintSignature(LPCSTR pName, const DxilProgramSignature *pSignature,
                           bool bIsInput, raw_string_ostream &OS,
                           StringRef comment) {
  OS << comment << "\n"
     << comment << " " << pName << " signature:\n"
     << comment << "\n"
     << comment
     << " Name                 Index   Mask Register SysValue  Format   Used\n"
     << comment
     << " -------------------- ----- ------ -------- -------- ------- ------\n";

  if (pSignature->ParamCount == 0) {
    OS << comment << " no parameters\n";
    return;
  }

  const DxilProgramSignatureElement *pSigBegin =
      ByteOffset<DxilProgramSignatureElement>(pSignature,
                                              pSignature->ParamOffset);
  const DxilProgramSignatureElement *pSigEnd =
      pSigBegin + pSignature->ParamCount;

  bool bHasStreams = std::any_of(pSigBegin, pSigEnd, SigElementHasStream);
  for (const DxilProgramSignatureElement *pSig = pSigBegin; pSig != pSigEnd;
       ++pSig) {
    OS << comment << " ";
    const char *pSemanticName =
        ByteOffset<char>(pSignature, pSig->SemanticName);
    if (bHasStreams) {
      OS << "m" << pSig->Stream << ":";
      OS << left_justify(pSemanticName, 17);
    } else {
      OS << left_justify(pSemanticName, 20);
    }

    OS << ' ' << format("%5u", pSig->SemanticIndex);

    char Mask[4];
    memset(Mask, ' ', sizeof(Mask));

    if (pSig->Mask & DxilProgramSigMaskX)
      Mask[0] = 'x';
    if (pSig->Mask & DxilProgramSigMaskY)
      Mask[1] = 'y';
    if (pSig->Mask & DxilProgramSigMaskZ)
      Mask[2] = 'z';
    if (pSig->Mask & DxilProgramSigMaskW)
      Mask[3] = 'w';

    if (pSig->Register == (unsigned)-1) {
      OS << "    N/A";
      if (!_stricmp(pSemanticName, "SV_Depth"))
        OS << "   oDepth";
      else if (0 == _stricmp(pSemanticName, "SV_DepthGreaterEqual"))
        OS << " oDepthGE";
      else if (0 == _stricmp(pSemanticName, "SV_DepthLessEqual"))
        OS << " oDepthLE";
      else if (0 == _stricmp(pSemanticName, "SV_Coverage"))
        OS << "    oMask";
      else if (0 == _stricmp(pSemanticName, "SV_StencilRef"))
        OS << "    oStencilRef";
      else if (pSig->SystemValue == DxilProgramSigSemantic::PrimitiveID)
        OS << "   primID";
      else
        OS << "  special";
    } else {
      OS << "   " << Mask[0] << Mask[1] << Mask[2] << Mask[3];
      OS << ' ' << format("%8u", pSig->Register);
    }

    LPCSTR pSysValue = "NONE";
    switch (pSig->SystemValue) {
    case DxilProgramSigSemantic::ClipDistance:
      pSysValue = "CLIPDST";
      break;
    case DxilProgramSigSemantic::CullDistance:
      pSysValue = "CULLDST";
      break;
    case DxilProgramSigSemantic::Position:
      pSysValue = "POS";
      break;
    case DxilProgramSigSemantic::RenderTargetArrayIndex:
      pSysValue = "RTINDEX";
      break;
    case DxilProgramSigSemantic::ViewPortArrayIndex:
      pSysValue = "VPINDEX";
      break;
    case DxilProgramSigSemantic::VertexID:
      pSysValue = "VERTID";
      break;
    case DxilProgramSigSemantic::PrimitiveID:
      pSysValue = "PRIMID";
      break;
    case DxilProgramSigSemantic::InstanceID:
      pSysValue = "INSTID";
      break;
    case DxilProgramSigSemantic::IsFrontFace:
      pSysValue = "FFACE";
      break;
    case DxilProgramSigSemantic::SampleIndex:
      pSysValue = "SAMPLE";
      break;
    case DxilProgramSigSemantic::Target:
      pSysValue = "TARGET";
      break;
    case DxilProgramSigSemantic::Depth:
      pSysValue = "DEPTH";
      break;
    case DxilProgramSigSemantic::DepthGE:
      pSysValue = "DEPTHGE";
      break;
    case DxilProgramSigSemantic::DepthLE:
      pSysValue = "DEPTHLE";
      break;
    case DxilProgramSigSemantic::Coverage:
      pSysValue = "COVERAGE";
      break;
    case DxilProgramSigSemantic::InnerCoverage:
      pSysValue = "INNERCOV";
      break;
    case DxilProgramSigSemantic::StencilRef:
      pSysValue = "STENCILREF";
      break;
    case DxilProgramSigSemantic::FinalQuadEdgeTessfactor:
      pSysValue = "QUADEDGE";
      break;
    case DxilProgramSigSemantic::FinalQuadInsideTessfactor:
      pSysValue = "QUADINT";
      break;
    case DxilProgramSigSemantic::FinalTriEdgeTessfactor:
      pSysValue = "TRIEDGE";
      break;
    case DxilProgramSigSemantic::FinalTriInsideTessfactor:
      pSysValue = "TRIINT";
      break;
    case DxilProgramSigSemantic::FinalLineDetailTessfactor:
      pSysValue = "LINEDET";
      break;
    case DxilProgramSigSemantic::FinalLineDensityTessfactor:
      pSysValue = "LINEDEN";
      break;
    case DxilProgramSigSemantic::Barycentrics:
      pSysValue = "BARYCEN";
      break;
    case DxilProgramSigSemantic::ShadingRate:
      pSysValue = "SHDINGRATE";
      break;
    case DxilProgramSigSemantic::CullPrimitive:
      pSysValue = "CULLPRIM";
      break;
    case DxilProgramSigSemantic::Undefined:
      break;
    }
    OS << right_justify(pSysValue, 9);

    LPCSTR pFormat = "unknown";
    switch (pSig->CompType) {
    case DxilProgramSigCompType::Float32:
      pFormat = "float";
      break;
    case DxilProgramSigCompType::SInt32:
      pFormat = "int";
      break;
    case DxilProgramSigCompType::UInt32:
      pFormat = "uint";
      break;
    case DxilProgramSigCompType::UInt16:
      pFormat = "uint16";
      break;
    case DxilProgramSigCompType::SInt16:
      pFormat = "int16";
      break;
    case DxilProgramSigCompType::Float16:
      pFormat = "fp16";
      break;
    case DxilProgramSigCompType::UInt64:
      pFormat = "uint64";
      break;
    case DxilProgramSigCompType::SInt64:
      pFormat = "int64";
      break;
    case DxilProgramSigCompType::Float64:
      pFormat = "double";
      break;
    case DxilProgramSigCompType::Unknown:
      break;
    }

    OS << right_justify(pFormat, 8);

    memset(Mask, ' ', sizeof(Mask));

    BYTE rwMask = pSig->AlwaysReads_Mask;
    if (!bIsInput)
      rwMask = ~rwMask;

    if (rwMask & DxilProgramSigMaskX)
      Mask[0] = 'x';
    if (rwMask & DxilProgramSigMaskY)
      Mask[1] = 'y';
    if (rwMask & DxilProgramSigMaskZ)
      Mask[2] = 'z';
    if (rwMask & DxilProgramSigMaskW)
      Mask[3] = 'w';

    if (pSig->Register == (unsigned)-1)
      OS << (rwMask ? "    YES" : "     NO");
    else
      OS << "   " << Mask[0] << Mask[1] << Mask[2] << Mask[3];

    OS << "\n";
  }
  OS << comment << "\n";
}

void PintCompMaskNameCompact(raw_string_ostream &OS, unsigned CompMask) {
  char Mask[5];
  memset(Mask, '\0', sizeof(Mask));
  unsigned idx = 0;
  if (CompMask & DxilProgramSigMaskX)
    Mask[idx++] = 'x';
  if (CompMask & DxilProgramSigMaskY)
    Mask[idx++] = 'y';
  if (CompMask & DxilProgramSigMaskZ)
    Mask[idx++] = 'z';
  if (CompMask & DxilProgramSigMaskW)
    Mask[idx++] = 'w';
  OS << right_justify(Mask, 4);
}

void PrintDxilSignature(LPCSTR pName, const DxilSignature &Signature,
                               raw_string_ostream &OS, StringRef comment) {
  const std::vector<std::unique_ptr<DxilSignatureElement>> &sigElts =
      Signature.GetElements();
  if (sigElts.size() == 0)
    return;
  // TODO: Print all the data in DxilSignature.
  OS << comment << "\n"
     << comment << " " << pName << " signature:\n"
     << comment << "\n"
     << comment << " Name                 Index             InterpMode DynIdx\n"
     << comment
     << " -------------------- ----- ---------------------- ------\n";

  for (auto &sigElt : sigElts) {
    OS << comment << " ";

    OS << left_justify(sigElt->GetName(), 20);
    auto &indexVec = sigElt->GetSemanticIndexVec();
    unsigned index = 0;
    if (!indexVec.empty()) {
      index = sigElt->GetSemanticIndexVec()[0];
    }
    OS << ' ' << format("%5u", index);
    sigElt->GetInterpolationMode()->GetName();
    OS << ' ' << right_justify(sigElt->GetInterpolationMode()->GetName(), 22);
    OS << "   ";
    PintCompMaskNameCompact(OS, sigElt->GetDynIdxCompMask());
    OS << "\n";
  }
}

PCSTR g_pFeatureInfoNames[] = {
    "Double-precision floating point",
    "Raw and Structured buffers",
    "UAVs at every shader stage",
    "64 UAV slots",
    "Minimum-precision data types",
    "Double-precision extensions for 11.1",
    "Shader extensions for 11.1",
    "Comparison filtering for feature level 9",
    "Tiled resources",
    "PS Output Stencil Ref",
    "PS Inner Coverage",
    "Typed UAV Load Additional Formats",
    "Raster Ordered UAVs",
    ("SV_RenderTargetArrayIndex or SV_ViewportArrayIndex from any shader "
    "feeding rasterizer"),
    "Wave level operations",
    "64-Bit integer",
    "View Instancing",
    "Barycentrics",
    "Use native low precision",
    "Shading Rate",
    "Raytracing tier 1.1 features",
    "Sampler feedback",
    "64-bit Atomics on Typed Resources",
    "64-bit Atomics on Group Shared",
    "Derivatives in mesh and amplification shaders",
    "Resource descriptor heap indexing",
    "Sampler descriptor heap indexing",
    "<RESERVED>",
    "64-bit Atomics on Heap Resources",
};
static_assert(_countof(g_pFeatureInfoNames) == ShaderFeatureInfoCount, "g_pFeatureInfoNames needs to be updated");

void PrintFeatureInfo(const DxilShaderFeatureInfo *pFeatureInfo,
                             raw_string_ostream &OS, StringRef comment) {
  uint64_t featureFlags = pFeatureInfo->FeatureFlags;
  if (!featureFlags)
    return;
  OS << comment << "\n";
  OS << comment << " Note: shader requires additional functionality:\n";
  for (unsigned i = 0; i < ShaderFeatureInfoCount; i++) {
    if (featureFlags & (((uint64_t)1) << i))
      OS << comment << "       " << g_pFeatureInfoNames[i] << "\n";
  }
  OS << comment << "\n";
}

void PrintResourceFormat(DxilResourceBase &res, unsigned alignment,
                                raw_string_ostream &OS) {
  switch (res.GetClass()) {
  case DxilResourceBase::Class::CBuffer:
  case DxilResourceBase::Class::Sampler:
    OS << right_justify("NA", alignment);
    break;
  case DxilResourceBase::Class::UAV:
  case DxilResourceBase::Class::SRV:
    switch (res.GetKind()) {
    case DxilResource::Kind::RawBuffer:
      OS << right_justify("byte", alignment);
      break;
    case DxilResource::Kind::StructuredBuffer:
      OS << right_justify("struct", alignment);
      break;
    default:
      DxilResource *pRes = static_cast<DxilResource *>(&res);
      CompType &&compType = pRes->GetCompType();
      const char *compName = compType.GetName();
      // TODO: add vector size.
      OS << right_justify(compName, alignment);
      break;
    }
  case DxilResource::Class::Invalid:
    break;
  }
}

void PrintResourceDim(DxilResourceBase &res, unsigned alignment,
                             raw_string_ostream &OS) {
  switch (res.GetClass()) {
  case DxilResourceBase::Class::CBuffer:
  case DxilResourceBase::Class::Sampler:
    OS << right_justify("NA", alignment);
    break;
  case DxilResourceBase::Class::UAV:
  case DxilResourceBase::Class::SRV:
    switch (res.GetKind()) {
    case DxilResource::Kind::RawBuffer:
    case DxilResource::Kind::StructuredBuffer:
      if (res.GetClass() == DxilResourceBase::Class::SRV)
        OS << right_justify("r/o", alignment);
      else {
        DxilResource &dxilRes = static_cast<DxilResource &>(res);
        if (!dxilRes.HasCounter())
          OS << right_justify("r/w", alignment);
        else
          OS << right_justify("r/w+cnt", alignment);
      }
      break;
    case DxilResource::Kind::TypedBuffer:
      OS << right_justify("buf", alignment);
      break;
    case DxilResource::Kind::Texture2DMS:
    case DxilResource::Kind::Texture2DMSArray: {
      DxilResource *pRes = static_cast<DxilResource *>(&res);
      std::string dimName = res.GetResDimName();
      if (pRes->GetSampleCount())
        dimName += std::to_string(pRes->GetSampleCount());
      OS << right_justify(dimName, alignment);
    } break;
    default:
      OS << right_justify(res.GetResDimName(), alignment);
      break;
    }
    break;
  case DxilResourceBase::Class::Invalid:
    break;
  }
}

void PrintResourceBinding(DxilResourceBase &res, raw_string_ostream &OS,
                                 StringRef comment) {
  OS << comment << " " << left_justify(res.GetGlobalName(), 31);

  OS << right_justify(res.GetResClassName(), 10);

  PrintResourceFormat(res, 8, OS);

  PrintResourceDim(res, 12, OS);

  std::string ID = res.GetResIDPrefix();
  ID += std::to_string(res.GetID());
  OS << right_justify(ID, 8);

  std::string bind = res.GetResBindPrefix();
  bind += std::to_string(res.GetLowerBound());
  if (res.GetSpaceID())
    bind += ",space" + std::to_string(res.GetSpaceID());

  OS << right_justify(bind, 15);
  if (res.GetRangeSize() != UINT_MAX)
    OS << right_justify(std::to_string(res.GetRangeSize()), 6) << "\n";
  else
    OS << right_justify("unbounded", 6) << "\n";
}

void PrintResourceBindings(DxilModule &M, raw_string_ostream &OS,
                                  StringRef comment) {
  OS << comment << "\n"
     << comment << " Resource Bindings:\n"
     << comment << "\n"
     << comment
     << " Name                                 Type  Format         Dim      "
        "ID      HLSL Bind  Count\n"
     << comment
     << " ------------------------------ ---------- ------- ----------- "
        "------- -------------- ------\n";

  for (auto &res : M.GetCBuffers()) {
    PrintResourceBinding(*res.get(), OS, comment);
  }
  for (auto &res : M.GetSamplers()) {
    PrintResourceBinding(*res.get(), OS, comment);
  }
  for (auto &res : M.GetSRVs()) {
    PrintResourceBinding(*res.get(), OS, comment);
  }
  for (auto &res : M.GetUAVs()) {
    PrintResourceBinding(*res.get(), OS, comment);
  }
  OS << comment << "\n";
}

void PrintOutputsDependentOnViewId(
    llvm::raw_ostream &OS, llvm::StringRef comment, llvm::StringRef SetName,
    unsigned NumOutputs,
    const DxilViewIdState::OutputsDependentOnViewIdType
        &OutputsDependentOnViewId) {
  OS << comment << " " << SetName << " dependent on ViewId: { ";
  bool bFirst = true;
  for (unsigned i = 0; i < NumOutputs; i++) {
    if (OutputsDependentOnViewId[i]) {
      if (!bFirst)
        OS << ", ";
      OS << i;
      bFirst = false;
    }
  }
  OS << " }\n";
}

void PrintInputsContributingToOutputs(
    llvm::raw_ostream &OS, llvm::StringRef comment,
    llvm::StringRef InputSetName, llvm::StringRef OutputSetName,
    const DxilViewIdState::InputsContributingToOutputType
        &InputsContributingToOutputs) {
  OS << comment << " " << InputSetName << " contributing to computation of "
     << OutputSetName << ":\n";
  for (auto &it : InputsContributingToOutputs) {
    unsigned outIdx = it.first;
    auto &Inputs = it.second;
    OS << comment << "   output " << outIdx << " depends on inputs: { ";
    bool bFirst = true;
    for (unsigned i : Inputs) {
      if (!bFirst)
        OS << ", ";
      OS << i;
      bFirst = false;
    }
    OS << " }\n";
  }
}

void PrintViewIdState(DxilModule &M, raw_string_ostream &OS,
                             StringRef comment) {
  if (!M.GetModule()->getNamedMetadata("dx.viewIdState"))
    return;

  const ShaderModel *pSM = M.GetShaderModel();

  DxilViewIdState VID(&M);
  auto &SerializedVID = M.GetSerializedViewIdState();
  VID.Deserialize(SerializedVID.data(), SerializedVID.size());
  OS << comment << "\n";
  OS << comment << " ViewId state:\n";
  OS << comment << "\n";
  OS << comment << " Number of inputs: " << VID.getNumInputSigScalars();
  if (!pSM->IsGS()) {
    OS << ", outputs: " << VID.getNumOutputSigScalars(0);
  } else {
    OS << ", outputs per stream: { " << VID.getNumOutputSigScalars(0) << ", "
       << VID.getNumOutputSigScalars(1) << ", " << VID.getNumOutputSigScalars(2)
       << ", " << VID.getNumOutputSigScalars(3) << " }";
  }
  if (pSM->IsHS() || pSM->IsDS()) {
    OS << ", patchconst: " << VID.getNumPCSigScalars();
  } else if (pSM->IsMS()) {
    OS << ", primitive outputs: " << VID.getNumPCSigScalars();
  }
  OS << "\n";

  if (!pSM->IsGS()) {
    PrintOutputsDependentOnViewId(OS, comment, "Outputs",
                                  VID.getNumOutputSigScalars(0),
                                  VID.getOutputsDependentOnViewId(0));
  } else {
    for (unsigned i = 0; i < 4; i++) {
      if (VID.getNumOutputSigScalars(i) > 0) {
        std::string OutputsName =
            std::string("Outputs for Stream ") + std::to_string(i);
        PrintOutputsDependentOnViewId(OS, comment, OutputsName,
                                      VID.getNumOutputSigScalars(i),
                                      VID.getOutputsDependentOnViewId(i));
      }
    }
  }
  if (pSM->IsHS()) {
    PrintOutputsDependentOnViewId(OS, comment, "PCOutputs",
                                  VID.getNumPCSigScalars(),
                                  VID.getPCOutputsDependentOnViewId());
  } else if (pSM->IsMS()) {
    PrintOutputsDependentOnViewId(OS, comment, "Primitive Outputs",
                                  VID.getNumPCSigScalars(),
                                  VID.getPCOutputsDependentOnViewId());
  }

  if (!pSM->IsGS()) {
    PrintInputsContributingToOutputs(OS, comment, "Inputs", "Outputs",
                                     VID.getInputsContributingToOutputs(0));
  } else {
    for (unsigned i = 0; i < 4; i++) {
      if (VID.getNumOutputSigScalars(i) > 0) {
        std::string OutputsName =
            std::string("Outputs for Stream ") + std::to_string(i);
        PrintInputsContributingToOutputs(OS, comment, "Inputs", OutputsName,
                                         VID.getInputsContributingToOutputs(i));
      }
    }
  }
  if (pSM->IsHS()) {
    PrintInputsContributingToOutputs(OS, comment, "Inputs", "PCOutputs",
                                     VID.getInputsContributingToPCOutputs());
  } else if (pSM->IsMS()) {
    PrintInputsContributingToOutputs(OS, comment, "Inputs", "Primitive Outputs",
                                     VID.getInputsContributingToPCOutputs());
  } else if (pSM->IsDS()) {
    PrintInputsContributingToOutputs(OS, comment, "PCInputs", "Outputs",
                                     VID.getPCInputsContributingToOutputs());
  }
  OS << comment << "\n";
}

static const char *SubobjectKindToString(DXIL::SubobjectKind kind) {
  switch (kind) {
  case DXIL::SubobjectKind::StateObjectConfig: return "StateObjectConfig";
  case DXIL::SubobjectKind::GlobalRootSignature: return "GlobalRootSignature";
  case DXIL::SubobjectKind::LocalRootSignature: return "LocalRootSignature";
  case DXIL::SubobjectKind::SubobjectToExportsAssociation: return "SubobjectToExportsAssociation";
  case DXIL::SubobjectKind::RaytracingShaderConfig: return "RaytracingShaderConfig";
  case DXIL::SubobjectKind::RaytracingPipelineConfig: return "RaytracingPipelineConfig";
  case DXIL::SubobjectKind::HitGroup: return "HitGroup";
  case DXIL::SubobjectKind::RaytracingPipelineConfig1: return "RaytracingPipelineConfig1";
  }
  return "<invalid kind>";
}

static const char *FlagToString(DXIL::StateObjectFlags Flag) {
  switch (Flag) {
  case DXIL::StateObjectFlags::AllowLocalDependenciesOnExternalDefinitions:
    return "STATE_OBJECT_FLAG_ALLOW_LOCAL_DEPENDENCIES_ON_EXTERNAL_DEFINITIONS";
  case DXIL::StateObjectFlags::AllowExternalDependenciesOnLocalDefinitions:
    return "STATE_OBJECT_FLAG_ALLOW_EXTERNAL_DEPENDENCIES_ON_LOCAL_DEFINITIONS";
  case DXIL::StateObjectFlags::AllowStateObjectAdditions:
    return "STATE_OBJECT_FLAG_ALLOW_STATE_OBJECT_ADDITIONS";
  }
  return "<invalid StateObjectFlag>";
}

static const char *FlagToString(DXIL::RaytracingPipelineFlags Flag) {
  switch (Flag) {
  case DXIL::RaytracingPipelineFlags::None:
    return "RAYTRACING_PIPELINE_FLAG_NONE";
  case DXIL::RaytracingPipelineFlags::SkipTriangles:
    return "RAYTRACING_PIPELINE_FLAG_SKIP_TRIANGLES";
  case DXIL::RaytracingPipelineFlags::SkipProceduralPrimitives:
    return "RAYTRACING_PIPELINE_FLAG_SKIP_PROCEDURAL_PRIMITIVES";
  }
  return "<invalid RaytracingPipelineFlags>";
}

static const char *HitGroupTypeToString(DXIL::HitGroupType type) {
  switch (type) {
  case DXIL::HitGroupType::Triangle:
    return "Triangle";
  case DXIL::HitGroupType::ProceduralPrimitive:
    return "ProceduralPrimitive";
  }
  return "<invalid HitGroupType>";
}

template <typename _T>
void PrintFlags(raw_string_ostream &OS, uint32_t Flags) {
  if (!Flags) {
    OS << "0";
    return;
  }
  uint32_t flag = 0;
  while (Flags) {
    if (flag)
      OS << " | ";
    flag = (Flags & ~(Flags - 1));
    Flags ^= flag;
    OS << FlagToString((_T)flag);
  }
}

void PrintSubobjects(const DxilSubobjects &subobjects,
                     raw_string_ostream &OS,
                     StringRef comment) {
  if (subobjects.GetSubobjects().empty())
    return;

  OS << comment << "\n";
  OS << comment << " Subobjects:\n";
  OS << comment << "\n";

  for (auto &it : subobjects.GetSubobjects()) {
    StringRef name = it.first;
    if (!it.second) {
      OS << comment << "  " << name << " = <null>" << "\n";
      continue;
    }
    const DxilSubobject &obj = *it.second.get();
    OS << comment << "  " << SubobjectKindToString(obj.GetKind()) << " " << name << " = " << "{ ";
    bool bLocalRS = false;
    switch (obj.GetKind()) {
    case DXIL::SubobjectKind::StateObjectConfig: {
      uint32_t Flags = 0;
      if (!obj.GetStateObjectConfig(Flags)) {
        OS << "<error getting subobject>";
        break;
      }
      PrintFlags<DXIL::StateObjectFlags>(OS, Flags);
      break;
    }
    case DXIL::SubobjectKind::LocalRootSignature:
      bLocalRS = true;
      __fallthrough;
    case DXIL::SubobjectKind::GlobalRootSignature: {
      const char *Text = nullptr;
      const void *Data = nullptr;
      uint32_t Size = 0;
      if (!obj.GetRootSignature(bLocalRS, Data, Size, &Text)) {
        OS << "<error getting subobject>";
        break;
      }
      OS << "<" << Size << " bytes>";
      if (Text && Text[0]) {
        OS << ", \"" << Text << "\"";
      }
      break;
    }
    case DXIL::SubobjectKind::SubobjectToExportsAssociation: {
      llvm::StringRef Subobject;
      const char * const * Exports = nullptr;
      uint32_t NumExports;
      if (!obj.GetSubobjectToExportsAssociation(Subobject, Exports, NumExports)) {
        OS << "<error getting subobject>";
        break;
      }
      OS << "\"" << Subobject << "\", { ";
      if (Exports) {
        for (unsigned i = 0; i < NumExports; ++i) {
          OS << (i ? ", " : "") << "\"" << Exports[i] << "\"";
        }
      }
      OS << " } ";
      break;
    }
    case DXIL::SubobjectKind::RaytracingShaderConfig: {
      uint32_t MaxPayloadSizeInBytes;
      uint32_t MaxAttributeSizeInBytes;
      if (!obj.GetRaytracingShaderConfig(MaxPayloadSizeInBytes,
                                         MaxAttributeSizeInBytes)) {
        OS << "<error getting subobject>";
        break;
      }
      OS << "MaxPayloadSizeInBytes = " << MaxPayloadSizeInBytes
         << ", MaxAttributeSizeInBytes = " << MaxAttributeSizeInBytes;
      break;
    }
    case DXIL::SubobjectKind::RaytracingPipelineConfig: {
      uint32_t MaxTraceRecursionDepth;
      if (!obj.GetRaytracingPipelineConfig(MaxTraceRecursionDepth)) {
        OS << "<error getting subobject>";
        break;
      }
      OS << "MaxTraceRecursionDepth = " << MaxTraceRecursionDepth;
      break;
    }
    case DXIL::SubobjectKind::HitGroup: {
      HitGroupType hgType;
      StringRef AnyHit;
      StringRef ClosestHit;
      StringRef Intersection;
      if (!obj.GetHitGroup(hgType, AnyHit, ClosestHit, Intersection)) {
        OS << "<error getting subobject>";
        break;
      }
      OS << "HitGroupType = " << HitGroupTypeToString(hgType) 
         << ", Anyhit = \"" << AnyHit
         << "\", Closesthit = \"" << ClosestHit
         << "\", Intersection = \"" << Intersection << "\"";
      break;
    }
    case DXIL::SubobjectKind::RaytracingPipelineConfig1: {
      uint32_t MaxTraceRecursionDepth;
      uint32_t Flags;
      if (!obj.GetRaytracingPipelineConfig1(MaxTraceRecursionDepth, Flags)) {
        OS << "<error getting subobject>";
        break;
      }
      OS << "MaxTraceRecursionDepth = " << MaxTraceRecursionDepth;
      OS << ", Flags = ";
      PrintFlags<DXIL::RaytracingPipelineFlags>(OS, Flags);
      break;
    }
    }
    OS << " };\n";
  }
  OS << comment << "\n";
}

void PrintStructLayout(StructType *ST, DxilTypeSystem &typeSys, const DataLayout *DL,
                       raw_string_ostream &OS, StringRef comment,
                       StringRef varName, unsigned offset,
                       unsigned indent, unsigned arraySize,
                       unsigned sizeOfStruct = 0);

void PrintTypeAndName(llvm::Type *Ty, DxilFieldAnnotation &annotation,
                             std::string &StreamStr, unsigned arraySize, bool minPrecision) {
  raw_string_ostream Stream(StreamStr);
  while (Ty->isArrayTy())
    Ty = Ty->getArrayElementType();

  const char *compTyName = annotation.GetCompType().GetHLSLName(minPrecision);
  if (annotation.HasMatrixAnnotation()) {
    const DxilMatrixAnnotation &Matrix = annotation.GetMatrixAnnotation();
    switch (Matrix.Orientation) {
    case MatrixOrientation::RowMajor:
      Stream << "row_major ";
      break;
    case MatrixOrientation::ColumnMajor:
      Stream << "column_major ";
      break;
    case MatrixOrientation::Undefined:
    case MatrixOrientation::LastEntry:
      break;
    }
    Stream << compTyName << Matrix.Rows << "x" << Matrix.Cols;
  } else if (Ty->isVectorTy())
    Stream << compTyName << Ty->getVectorNumElements();
  else
    Stream << compTyName;

  Stream << " " << annotation.GetFieldName();
  if (arraySize)
    Stream << "[" << arraySize << "]";
  Stream << ";";
  Stream.flush();
}

void PrintFieldLayout(llvm::Type *Ty, DxilFieldAnnotation &annotation,
                      DxilTypeSystem &typeSys, const DataLayout* DL,
                      raw_string_ostream &OS,
                      StringRef comment, unsigned offset,
                      unsigned indent, unsigned offsetIndent,
                      unsigned sizeToPrint = 0) {
  if (Ty->isStructTy() && !annotation.HasMatrixAnnotation()) {
    PrintStructLayout(cast<StructType>(Ty), typeSys, DL, OS, comment,
                      annotation.GetFieldName(), offset, indent, offsetIndent);
  } else {
    llvm::Type *EltTy = Ty;
    unsigned arraySize = 0;
    unsigned arrayLevel = 0;
    if (!HLMatrixType::isa(EltTy) && EltTy->isArrayTy()) {
      arraySize = 1;
      while (!HLMatrixType::isa(EltTy) && EltTy->isArrayTy()) {
        arraySize *= EltTy->getArrayNumElements();
        EltTy = EltTy->getArrayElementType();
        arrayLevel++;
      }
    }

    if (annotation.HasMatrixAnnotation()) {
      const DxilMatrixAnnotation &Matrix = annotation.GetMatrixAnnotation();
      switch (Matrix.Orientation) {
      case MatrixOrientation::RowMajor:
        arraySize /= Matrix.Rows;
        break;
      case MatrixOrientation::ColumnMajor:
        arraySize /= Matrix.Cols;
        break;
      case MatrixOrientation::Undefined:
      case MatrixOrientation::LastEntry:
        break;
      }
      if (EltTy->isVectorTy()) {
        EltTy = EltTy->getVectorElementType();
      } else if (EltTy->isStructTy())
        EltTy = HLMatrixType::cast(EltTy).getElementTypeForReg();

      if (arrayLevel == 1)
        arraySize = 0;
    }

    std::string StreamStr;
    if (!HLMatrixType::isa(EltTy) && EltTy->isStructTy()) {
      std::string NameTypeStr = annotation.GetFieldName();
      raw_string_ostream Stream(NameTypeStr);
      if (arraySize)
        Stream << "[" << std::to_string(arraySize) << "]";
      Stream << ";";
      Stream.flush();

      PrintStructLayout(cast<StructType>(EltTy), typeSys, DL, OS, comment,
                        NameTypeStr, offset, indent, offsetIndent);
    } else {
      (OS << comment).indent(indent);
      std::string NameTypeStr;
      PrintTypeAndName(Ty, annotation, NameTypeStr, arraySize, typeSys.UseMinPrecision());
      OS << left_justify(NameTypeStr, offsetIndent);

      // Offset
      OS << comment << " Offset:" << right_justify(std::to_string(offset), 5);
      if (sizeToPrint)
        OS << " Size: " << right_justify(std::to_string(sizeToPrint), 5);
      OS << "\n";
    }
  }
}

// null DataLayout => assume constant buffer layout
void PrintStructLayout(StructType *ST, DxilTypeSystem &typeSys, const DataLayout *DL,
                       raw_string_ostream &OS, StringRef comment,
                       StringRef varName, unsigned offset,
                       unsigned indent, unsigned offsetIndent,
                       unsigned sizeOfStruct) {
  DxilStructAnnotation *annotation = typeSys.GetStructAnnotation(ST);
  (OS << comment).indent(indent) << "struct " << ST->getName() << "\n";
  (OS << comment).indent(indent) << "{\n";
  OS << comment << "\n";

  unsigned fieldIndent = indent + 4;

  if (!annotation) {
    if (!sizeOfStruct) {
      (OS << comment).indent(fieldIndent) << "/* empty struct */\n";
    } else {
      (OS << comment).indent(fieldIndent) << "[" << sizeOfStruct << " x i8] (type annotation not present)\n";
    }
  } else {
    for (unsigned i = 0; i < ST->getNumElements(); i++) {
      DxilFieldAnnotation &fieldAnnotation = annotation->GetFieldAnnotation(i);
      unsigned int fieldOffset;
      if (DL == nullptr) { // Constant buffer data layout
        fieldOffset = offset + fieldAnnotation.GetCBufferOffset();
      } else { // Normal data layout
        fieldOffset = offset + DL->getStructLayout(ST)->getElementOffset(i);
      }

      PrintFieldLayout(ST->getElementType(i), fieldAnnotation,
                       typeSys, DL, OS, comment, fieldOffset,
                       fieldIndent, offsetIndent - 4);
    }
  }
  (OS << comment).indent(indent) << "\n";
  // The 2 in offsetIndent-indent-2 is for "} ".
  std::string varNameAndSemicolon = varName;
  varNameAndSemicolon += ';';
  (OS << comment).indent(indent) << "} " << left_justify(varNameAndSemicolon, offsetIndent - 2);
  OS << comment << " Offset:" << right_justify(std::to_string(offset), 5);
  if (sizeOfStruct)
    OS << " Size: " << right_justify(std::to_string(sizeOfStruct), 5);
  OS << "\n";

  OS << comment << "\n";
}

void PrintStructBufferDefinition(DxilResource *buf,
                                        DxilTypeSystem &typeSys,
                                        const DataLayout &DL,
                                        raw_string_ostream &OS,
                                        StringRef comment) {
  const unsigned offsetIndent = 50;

  OS << comment << " Resource bind info for " << buf->GetGlobalName() << "\n";
  OS << comment << " {\n";
  OS << comment << "\n";
  llvm::Type *RetTy = buf->GetRetType();
  // Skip none struct type.
  if (!RetTy->isStructTy() || HLMatrixType::isa(RetTy)) {
    llvm::Type *Ty = buf->GetHLSLType()->getPointerElementType();
    // For resource array, use element type.
    if (Ty->isArrayTy())
      Ty = Ty->getArrayElementType();
    // Get the struct buffer type like this %class.StructuredBuffer = type {
    // %struct.mat }.
    StructType *ST = cast<StructType>(Ty);
    DxilStructAnnotation *annotation = typeSys.GetStructAnnotation(ST);
    if (nullptr == annotation) {
      OS << comment << "   [" << DL.getTypeAllocSize(ST)
         << " x i8] (type annotation not present)\n";
    } else {
      DxilFieldAnnotation &fieldAnnotation = annotation->GetFieldAnnotation(0);
      fieldAnnotation.SetFieldName("$Element");
      PrintFieldLayout(RetTy, fieldAnnotation, typeSys, /*DL*/ nullptr, OS, comment,
                       /*offset*/ 0, /*indent*/ 3, offsetIndent,
                       DL.getTypeAllocSize(ST));
    }
    OS << comment << "\n";
  } else {
    StructType *ST = cast<StructType>(RetTy);

    DxilStructAnnotation *annotation = typeSys.GetStructAnnotation(ST);
    if (nullptr == annotation) {
      OS << comment << "   [" << DL.getTypeAllocSize(ST)
         << " x i8] (type annotation not present)\n";
    } else {
      PrintStructLayout(ST, typeSys, &DL, OS, comment, "$Element",
                        /*offset*/ 0, /*indent*/ 3, offsetIndent,
                        DL.getTypeAllocSize(ST));
    }
  }
  OS << comment << " }\n";
  OS << comment << "\n";
}

void PrintTBufferDefinition(DxilResource *buf, DxilTypeSystem &typeSys,
                                   raw_string_ostream &OS, StringRef comment) {
  const unsigned offsetIndent = 50;
  llvm::Type *Ty = buf->GetHLSLType()->getPointerElementType();
  // For TextureBuffer<> buf[2], the array size is in Resource binding count
  // part.
  if (Ty->isArrayTy())
    Ty = Ty->getArrayElementType();

  DxilStructAnnotation *annotation =
      typeSys.GetStructAnnotation(cast<StructType>(Ty));
  OS << comment << " tbuffer " << buf->GetGlobalName() << "\n";
  OS << comment << " {\n";
  OS << comment << "\n";
  if (nullptr == annotation) {
    OS << comment << "   (type annotation not present)\n";
    OS << comment << "\n";
  } else {
    PrintStructLayout(cast<StructType>(Ty), typeSys, /*DL*/ nullptr, OS, comment,
                      buf->GetGlobalName(), /*offset*/ 0, /*indent*/ 3,
                      offsetIndent, annotation->GetCBufferSize());
  }
  OS << comment << " }\n";
  OS << comment << "\n";
}

void PrintCBufferDefinition(DxilCBuffer *buf, DxilTypeSystem &typeSys,
                                   raw_string_ostream &OS, StringRef comment) {
  const unsigned offsetIndent = 50;
  llvm::Type *Ty = buf->GetHLSLType()->getPointerElementType();
  // For ConstantBuffer<> buf[2], the array size is in Resource binding count
  // part.
  if (Ty->isArrayTy())
    Ty = Ty->getArrayElementType();

  DxilStructAnnotation *annotation =
      typeSys.GetStructAnnotation(cast<StructType>(Ty));
  OS << comment << " cbuffer " << buf->GetGlobalName() << "\n";
  OS << comment << " {\n";
  OS << comment << "\n";
  if (nullptr == annotation) {
    OS << comment << "   [" << buf->GetSize()
       << " x i8] (type annotation not present)\n";
    OS << comment << "\n";
  } else {
    PrintStructLayout(cast<StructType>(Ty), typeSys, /*DL*/ nullptr, OS, comment,
                      buf->GetGlobalName(), /*offset*/ 0, /*indent*/ 3,
                      offsetIndent, buf->GetSize());
  }
  OS << comment << " }\n";
  OS << comment << "\n";
}

void PrintBufferDefinitions(DxilModule &M, raw_string_ostream &OS,
                                   StringRef comment) {
  OS << comment << "\n"
     << comment << " Buffer Definitions:\n"
     << comment << "\n";
  DxilTypeSystem &typeSys = M.GetTypeSystem();

  for (auto &CBuf : M.GetCBuffers())
    PrintCBufferDefinition(CBuf.get(), typeSys, OS, comment);
  const DataLayout &layout = M.GetModule()->getDataLayout();
  for (auto &res : M.GetSRVs()) {
    if (res->IsStructuredBuffer())
      PrintStructBufferDefinition(res.get(), typeSys, layout, OS, comment);
    else if (res->IsTBuffer())
      PrintTBufferDefinition(res.get(), typeSys, OS, comment);
  }
  for (auto &res : M.GetUAVs()) {
    if (res->IsStructuredBuffer())
      PrintStructBufferDefinition(res.get(), typeSys, layout, OS, comment);
  }
}

<<<<<<< HEAD
/* <py::lines('OPCODE-SIGS')>hctdb_instrhelp.get_opsigs()</py>*/
// OPCODE-SIGS:BEGIN
static const char *OpCodeSignatures[] = {
  "(index)",  // TempRegLoad
  "(index,value)",  // TempRegStore
  "(regIndex,index,component)",  // MinPrecXRegLoad
  "(regIndex,index,component,value)",  // MinPrecXRegStore
  "(inputSigId,rowIndex,colIndex,gsVertexAxis)",  // LoadInput
  "(outputSigId,rowIndex,colIndex,value)",  // StoreOutput
  "(value)",  // FAbs
  "(value)",  // Saturate
  "(value)",  // IsNaN
  "(value)",  // IsInf
  "(value)",  // IsFinite
  "(value)",  // IsNormal
  "(value)",  // Cos
  "(value)",  // Sin
  "(value)",  // Tan
  "(value)",  // Acos
  "(value)",  // Asin
  "(value)",  // Atan
  "(value)",  // Hcos
  "(value)",  // Hsin
  "(value)",  // Htan
  "(value)",  // Exp
  "(value)",  // Frc
  "(value)",  // Log
  "(value)",  // Sqrt
  "(value)",  // Rsqrt
  "(value)",  // Round_ne
  "(value)",  // Round_ni
  "(value)",  // Round_pi
  "(value)",  // Round_z
  "(value)",  // Bfrev
  "(value)",  // Countbits
  "(value)",  // FirstbitLo
  "(value)",  // FirstbitHi
  "(value)",  // FirstbitSHi
  "(a,b)",  // FMax
  "(a,b)",  // FMin
  "(a,b)",  // IMax
  "(a,b)",  // IMin
  "(a,b)",  // UMax
  "(a,b)",  // UMin
  "(a,b)",  // IMul
  "(a,b)",  // UMul
  "(a,b)",  // UDiv
  "(a,b)",  // UAddc
  "(a,b)",  // USubb
  "(a,b,c)",  // FMad
  "(a,b,c)",  // Fma
  "(a,b,c)",  // IMad
  "(a,b,c)",  // UMad
  "(a,b,c)",  // Msad
  "(a,b,c)",  // Ibfe
  "(a,b,c)",  // Ubfe
  "(width,offset,value,replacedValue)",  // Bfi
  "(ax,ay,bx,by)",  // Dot2
  "(ax,ay,az,bx,by,bz)",  // Dot3
  "(ax,ay,az,aw,bx,by,bz,bw)",  // Dot4
  "(resourceClass,rangeId,index,nonUniformIndex)",  // CreateHandle
  "(handle,byteOffset,alignment)",  // CBufferLoad
  "(handle,regIndex)",  // CBufferLoadLegacy
  "(srv,sampler,coord0,coord1,coord2,coord3,offset0,offset1,offset2,clamp)",  // Sample
  "(srv,sampler,coord0,coord1,coord2,coord3,offset0,offset1,offset2,bias,clamp)",  // SampleBias
  "(srv,sampler,coord0,coord1,coord2,coord3,offset0,offset1,offset2,LOD)",  // SampleLevel
  "(srv,sampler,coord0,coord1,coord2,coord3,offset0,offset1,offset2,ddx0,ddx1,ddx2,ddy0,ddy1,ddy2,clamp)",  // SampleGrad
  "(srv,sampler,coord0,coord1,coord2,coord3,offset0,offset1,offset2,compareValue,clamp)",  // SampleCmp
  "(srv,sampler,coord0,coord1,coord2,coord3,offset0,offset1,offset2,compareValue)",  // SampleCmpLevelZero
  "(srv,mipLevelOrSampleCount,coord0,coord1,coord2,offset0,offset1,offset2)",  // TextureLoad
  "(srv,coord0,coord1,coord2,value0,value1,value2,value3,mask)",  // TextureStore
  "(srv,index,wot)",  // BufferLoad
  "(uav,coord0,coord1,value0,value1,value2,value3,mask)",  // BufferStore
  "(uav,inc)",  // BufferUpdateCounter
  "(status)",  // CheckAccessFullyMapped
  "(handle,mipLevel)",  // GetDimensions
  "(srv,sampler,coord0,coord1,coord2,coord3,offset0,offset1,channel)",  // TextureGather
  "(srv,sampler,coord0,coord1,coord2,coord3,offset0,offset1,channel,compareVale)",  // TextureGatherCmp
  "(srv,index)",  // Texture2DMSGetSamplePosition
  "(index)",  // RenderTargetGetSamplePosition
  "()",  // RenderTargetGetSampleCount
  "(handle,atomicOp,offset0,offset1,offset2,newValue)",  // AtomicBinOp
  "(handle,offset0,offset1,offset2,compareValue,newValue)",  // AtomicCompareExchange
  "(barrierMode)",  // Barrier
  "(handle,sampler,coord0,coord1,coord2,clamped)",  // CalculateLOD
  "(condition)",  // Discard
  "(value)",  // DerivCoarseX
  "(value)",  // DerivCoarseY
  "(value)",  // DerivFineX
  "(value)",  // DerivFineY
  "(inputSigId,inputRowIndex,inputColIndex,offsetX,offsetY)",  // EvalSnapped
  "(inputSigId,inputRowIndex,inputColIndex,sampleIndex)",  // EvalSampleIndex
  "(inputSigId,inputRowIndex,inputColIndex)",  // EvalCentroid
  "()",  // SampleIndex
  "()",  // Coverage
  "()",  // InnerCoverage
  "(component)",  // ThreadId
  "(component)",  // GroupId
  "(component)",  // ThreadIdInGroup
  "()",  // FlattenedThreadIdInGroup
  "(streamId)",  // EmitStream
  "(streamId)",  // CutStream
  "(streamId)",  // EmitThenCutStream
  "()",  // GSInstanceID
  "(lo,hi)",  // MakeDouble
  "(value)",  // SplitDouble
  "(inputSigId,row,col,index)",  // LoadOutputControlPoint
  "(inputSigId,row,col)",  // LoadPatchConstant
  "(component)",  // DomainLocation
  "(outputSigID,row,col,value)",  // StorePatchConstant
  "()",  // OutputControlPointID
  "()",  // PrimitiveID
  "()",  // CycleCounterLegacy
  "()",  // WaveIsFirstLane
  "()",  // WaveGetLaneIndex
  "()",  // WaveGetLaneCount
  "(cond)",  // WaveAnyTrue
  "(cond)",  // WaveAllTrue
  "(value)",  // WaveActiveAllEqual
  "(cond)",  // WaveActiveBallot
  "(value,lane)",  // WaveReadLaneAt
  "(value)",  // WaveReadLaneFirst
  "(value,op,sop)",  // WaveActiveOp
  "(value,op)",  // WaveActiveBit
  "(value,op,sop)",  // WavePrefixOp
  "(value,quadLane)",  // QuadReadLaneAt
  "(value,op)",  // QuadOp
  "(value)",  // BitcastI16toF16
  "(value)",  // BitcastF16toI16
  "(value)",  // BitcastI32toF32
  "(value)",  // BitcastF32toI32
  "(value)",  // BitcastI64toF64
  "(value)",  // BitcastF64toI64
  "(value)",  // LegacyF32ToF16
  "(value)",  // LegacyF16ToF32
  "(value)",  // LegacyDoubleToFloat
  "(value)",  // LegacyDoubleToSInt32
  "(value)",  // LegacyDoubleToUInt32
  "(value)",  // WaveAllBitCount
  "(value)",  // WavePrefixBitCount
  "(inputSigId,inputRowIndex,inputColIndex,VertexID)",  // AttributeAtVertex
  "()",  // ViewID
  "(srv,index,elementOffset,mask,alignment)",  // RawBufferLoad
  "(uav,index,elementOffset,value0,value1,value2,value3,mask,alignment)",  // RawBufferStore
  "()",  // InstanceID
  "()",  // InstanceIndex
  "()",  // HitKind
  "()",  // RayFlags
  "(col)",  // DispatchRaysIndex
  "(col)",  // DispatchRaysDimensions
  "(col)",  // WorldRayOrigin
  "(col)",  // WorldRayDirection
  "(col)",  // ObjectRayOrigin
  "(col)",  // ObjectRayDirection
  "(row,col)",  // ObjectToWorld
  "(row,col)",  // WorldToObject
  "()",  // RayTMin
  "()",  // RayTCurrent
  "()",  // IgnoreHit
  "()",  // AcceptHitAndEndSearch
  "(AccelerationStructure,RayFlags,InstanceInclusionMask,RayContributionToHitGroupIndex,MultiplierForGeometryContributionToShaderIndex,MissShaderIndex,Origin_X,Origin_Y,Origin_Z,TMin,Direction_X,Direction_Y,Direction_Z,TMax,payload)",  // TraceRay
  "(THit,HitKind,Attributes)",  // ReportHit
  "(ShaderIndex,Parameter)",  // CallShader
  "(Resource)",  // CreateHandleForLib
  "()",  // PrimitiveIndex
  "(acc,ax,ay,bx,by)",  // Dot2AddHalf
  "(acc,a,b)",  // Dot4AddI8Packed
  "(acc,a,b)",  // Dot4AddU8Packed
  "(value)",  // WaveMatch
  "(value,mask0,mask1,mask2,mask3,op,sop)",  // WaveMultiPrefixOp
  "(value,mask0,mask1,mask2,mask3)",  // WaveMultiPrefixBitCount
  "(numVertices,numPrimitives)",  // SetMeshOutputCounts
  "(PrimitiveIndex,VertexIndex0,VertexIndex1,VertexIndex2)",  // EmitIndices
  "()",  // GetMeshPayload
  "(outputSigId,rowIndex,colIndex,value,vertexIndex)",  // StoreVertexOutput
  "(outputSigId,rowIndex,colIndex,value,primitiveIndex)",  // StorePrimitiveOutput
  "(threadGroupCountX,threadGroupCountY,threadGroupCountZ,payload)",  // DispatchMesh
  "(feedbackTex,sampledTex,sampler,c0,c1,c2,c3,clamp)",  // WriteSamplerFeedback
  "(feedbackTex,sampledTex,sampler,c0,c1,c2,c3,bias,clamp)",  // WriteSamplerFeedbackBias
  "(feedbackTex,sampledTex,sampler,c0,c1,c2,c3,lod)",  // WriteSamplerFeedbackLevel
  "(feedbackTex,sampledTex,sampler,c0,c1,c2,c3,ddx0,ddx1,ddx2,ddy0,ddy1,ddy2,clamp)",  // WriteSamplerFeedbackGrad
  "(constRayFlags)",  // AllocateRayQuery
  "(rayQueryHandle,accelerationStructure,rayFlags,instanceInclusionMask,origin_X,origin_Y,origin_Z,tMin,direction_X,direction_Y,direction_Z,tMax)",  // RayQuery_TraceRayInline
  "(rayQueryHandle)",  // RayQuery_Proceed
  "(rayQueryHandle)",  // RayQuery_Abort
  "(rayQueryHandle)",  // RayQuery_CommitNonOpaqueTriangleHit
  "(rayQueryHandle,t)",  // RayQuery_CommitProceduralPrimitiveHit
  "(rayQueryHandle)",  // RayQuery_CommittedStatus
  "(rayQueryHandle)",  // RayQuery_CandidateType
  "(rayQueryHandle,row,col)",  // RayQuery_CandidateObjectToWorld3x4
  "(rayQueryHandle,row,col)",  // RayQuery_CandidateWorldToObject3x4
  "(rayQueryHandle,row,col)",  // RayQuery_CommittedObjectToWorld3x4
  "(rayQueryHandle,row,col)",  // RayQuery_CommittedWorldToObject3x4
  "(rayQueryHandle)",  // RayQuery_CandidateProceduralPrimitiveNonOpaque
  "(rayQueryHandle)",  // RayQuery_CandidateTriangleFrontFace
  "(rayQueryHandle)",  // RayQuery_CommittedTriangleFrontFace
  "(rayQueryHandle,component)",  // RayQuery_CandidateTriangleBarycentrics
  "(rayQueryHandle,component)",  // RayQuery_CommittedTriangleBarycentrics
  "(rayQueryHandle)",  // RayQuery_RayFlags
  "(rayQueryHandle,component)",  // RayQuery_WorldRayOrigin
  "(rayQueryHandle,component)",  // RayQuery_WorldRayDirection
  "(rayQueryHandle)",  // RayQuery_RayTMin
  "(rayQueryHandle)",  // RayQuery_CandidateTriangleRayT
  "(rayQueryHandle)",  // RayQuery_CommittedRayT
  "(rayQueryHandle)",  // RayQuery_CandidateInstanceIndex
  "(rayQueryHandle)",  // RayQuery_CandidateInstanceID
  "(rayQueryHandle)",  // RayQuery_CandidateGeometryIndex
  "(rayQueryHandle)",  // RayQuery_CandidatePrimitiveIndex
  "(rayQueryHandle,component)",  // RayQuery_CandidateObjectRayOrigin
  "(rayQueryHandle,component)",  // RayQuery_CandidateObjectRayDirection
  "(rayQueryHandle)",  // RayQuery_CommittedInstanceIndex
  "(rayQueryHandle)",  // RayQuery_CommittedInstanceID
  "(rayQueryHandle)",  // RayQuery_CommittedGeometryIndex
  "(rayQueryHandle)",  // RayQuery_CommittedPrimitiveIndex
  "(rayQueryHandle,component)",  // RayQuery_CommittedObjectRayOrigin
  "(rayQueryHandle,component)",  // RayQuery_CommittedObjectRayDirection
  "()",  // GeometryIndex
  "(rayQueryHandle)",  // RayQuery_CandidateInstanceContributionToHitGroupIndex
  "(rayQueryHandle)",  // RayQuery_CommittedInstanceContributionToHitGroupIndex
  "(res,props)",  // AnnotateHandle
  "(bind,index,nonUniformIndex)",  // CreateHandleFromBinding
  "(index,samplerHeap,nonUniformIndex)",  // CreateHandleFromHeap
  "(unpackMode,pk)",  // Unpack4x8
  "(packMode,x,y,z,w)",  // Pack4x8
  "()",  // IsHelperLane
  "(cond,op)",  // QuadVote
  "(srv,sampler,coord0,coord1,coord2,coord3,offset0,offset1)",  // TextureGatherRaw
  "(srv,sampler,coord0,coord1,coord2,coord3,offset0,offset1,offset2,compareValue,lod)",  // SampleCmpLevel
  "(srv,coord0,coord1,coord2,value0,value1,value2,value3,mask,sampleIdx)"  // TextureStoreSample
};
// OPCODE-SIGS:END
=======
#include "DxcDisassembler.inc"
>>>>>>> 6cf0a6f7

LPCSTR ResourceKindToString(DXIL::ResourceKind RK) {
  switch (RK)
  {
  case DXIL::ResourceKind::Texture1D: return "Texture1D";
  case DXIL::ResourceKind::Texture2D: return "Texture2D";
  case DXIL::ResourceKind::Texture2DMS: return "Texture2DMS";
  case DXIL::ResourceKind::Texture3D: return "Texture3D";
  case DXIL::ResourceKind::TextureCube: return "TextureCube";
  case DXIL::ResourceKind::Texture1DArray: return "Texture1DArray";
  case DXIL::ResourceKind::Texture2DArray: return "Texture2DArray";
  case DXIL::ResourceKind::Texture2DMSArray: return "Texture2DMSArray";
  case DXIL::ResourceKind::TextureCubeArray: return "TextureCubeArray";
  case DXIL::ResourceKind::TypedBuffer: return "TypedBuffer";
  case DXIL::ResourceKind::RawBuffer: return "ByteAddressBuffer";
  case DXIL::ResourceKind::StructuredBuffer: return "StructuredBuffer";
  case DXIL::ResourceKind::CBuffer: return "CBuffer";
  case DXIL::ResourceKind::Sampler: return "Sampler";
  case DXIL::ResourceKind::TBuffer: return "TBuffer";
  case DXIL::ResourceKind::RTAccelerationStructure: return "RTAccelerationStructure";
  case DXIL::ResourceKind::FeedbackTexture2D: return "FeedbackTexture2D";
  case DXIL::ResourceKind::FeedbackTexture2DArray: return "FeedbackTexture2DArray";
  default:
    return "<invalid ResourceKind>";
  }
}

LPCSTR CompTypeToString(DXIL::ComponentType CompType) {
  switch (CompType) {
  case DXIL::ComponentType::I1: return "I1";
  case DXIL::ComponentType::I16: return "I16";
  case DXIL::ComponentType::U16: return "U16";
  case DXIL::ComponentType::I32: return "I32";
  case DXIL::ComponentType::U32: return "U32";
  case DXIL::ComponentType::I64: return "I64";
  case DXIL::ComponentType::U64: return "U64";
  case DXIL::ComponentType::F16: return "F16";
  case DXIL::ComponentType::F32: return "F32";
  case DXIL::ComponentType::F64: return "F64";
  case DXIL::ComponentType::SNormF16: return "SNormF16";
  case DXIL::ComponentType::UNormF16: return "UNormF16";
  case DXIL::ComponentType::SNormF32: return "SNormF32";
  case DXIL::ComponentType::UNormF32: return "UNormF32";
  case DXIL::ComponentType::SNormF64: return "SNormF64";
  case DXIL::ComponentType::UNormF64: return "UNormF64";
  default:
    return "<invalid CompType>";
  }
}

LPCSTR SamplerFeedbackTypeToString(DXIL::SamplerFeedbackType SFT) {
  switch(SFT) {
  case DXIL::SamplerFeedbackType::MinMip: return "MinMip";
  case DXIL::SamplerFeedbackType::MipRegionUsed: return "MipRegionUsed";
  default:
    return "<invalid sampler feedback type>";
  }
}

void PrintResourceProperties(DxilResourceProperties &RP,
                             formatted_raw_ostream &OS) {
  OS << "  resource: ";

  if (RP.getResourceClass() == DXIL::ResourceClass::CBuffer) {
    OS << "CBuffer";
    return;
  } else if (RP.getResourceClass() == DXIL::ResourceClass::SRV &&
             RP.getResourceKind() == DXIL::ResourceKind::TBuffer) {
    OS << "TBuffer";
    return;
  }

  if (RP.getResourceClass() == DXIL::ResourceClass::Sampler) {
    if (!RP.Basic.SamplerCmpOrHasCounter)
      OS << "SamplerState";
    else
      OS << "SamplerComparisonState";
    return;
  }

  bool bUAV = RP.isUAV();
  LPCSTR RW = bUAV ? (RP.Basic.IsROV ? "ROV" : "RW") : "";
  LPCSTR GC = bUAV && RP.Basic.IsGloballyCoherent ? "globallycoherent " : "";
  LPCSTR COUNTER = bUAV && RP.Basic.SamplerCmpOrHasCounter ? ", counter" : "";

  switch (RP.getResourceKind())
  {
  case DXIL::ResourceKind::Texture1D:
  case DXIL::ResourceKind::Texture2D:
  case DXIL::ResourceKind::Texture3D:
  case DXIL::ResourceKind::TextureCube:
  case DXIL::ResourceKind::Texture1DArray:
  case DXIL::ResourceKind::Texture2DArray:
  case DXIL::ResourceKind::TextureCubeArray:
  case DXIL::ResourceKind::TypedBuffer:
  case DXIL::ResourceKind::Texture2DMS:
  case DXIL::ResourceKind::Texture2DMSArray:
    OS << GC << RW << ResourceKindToString(RP.getResourceKind());
    OS << "<";
    if (RP.Typed.CompCount > 1)
      OS << std::to_string(RP.Typed.CompCount) << "x";
    OS << CompTypeToString(RP.getCompType())
       << ">";
    break;

  case DXIL::ResourceKind::RawBuffer:
    OS << GC << RW << ResourceKindToString(RP.getResourceKind());
    break;

  case DXIL::ResourceKind::StructuredBuffer:
    OS << GC << RW << ResourceKindToString(RP.getResourceKind());
    OS << "<stride=" << RP.StructStrideInBytes << COUNTER << ">";
    break;

  case DXIL::ResourceKind::RTAccelerationStructure:
    OS << ResourceKindToString(RP.getResourceKind());
    break;

  case DXIL::ResourceKind::FeedbackTexture2D:
  case DXIL::ResourceKind::FeedbackTexture2DArray:
    OS << ResourceKindToString(RP.getResourceKind());
    OS << "<" << SamplerFeedbackTypeToString(RP.SamplerFeedbackType) << ">";
    break;

  default:
    OS << "<invalid resource properties>";
    break;
  }
}

class DxcAssemblyAnnotationWriter : public llvm::AssemblyAnnotationWriter {
public:
  ~DxcAssemblyAnnotationWriter() {}
  void printInfoComment(const Value &V, formatted_raw_ostream &OS) override {
    if (const Instruction *I = dyn_cast<Instruction>(&V)) {
      if (isa<DbgInfoIntrinsic>(I)) {
        DILocalVariable *Var = nullptr;
        DIExpression *Expr = nullptr;
        if (const DbgDeclareInst *DI = dyn_cast<DbgDeclareInst>(I)) {
          Var = DI->getVariable();
          Expr = DI->getExpression();
        }
        else if (const DbgValueInst *DI = dyn_cast<DbgValueInst>(I)) {
          Var = DI->getVariable();
          Expr = DI->getExpression();
        }

        if (Var && Expr) {
          OS << " ; var:\"" << Var->getName() << "\"" << " ";
          Expr->printAsBody(OS);
          if (DISubprogram *SubP = findFunctionScope(Var)) {
            OS << " func:\"" << SubP->getName() << "\"";
          }
        }
      }
      else {
        DebugLoc Loc = I->getDebugLoc();
        if (Loc && Loc.getLine() != 0)
          OS << " ; line:" << Loc.getLine() << " col:" << Loc.getCol();
      }
    }
    const CallInst *CI = dyn_cast<const CallInst>(&V);
    if (!CI) {
      return;
    }
    // TODO: annotate high-level operations where possible as well
    if (CI->getNumArgOperands() == 0 ||
        !CI->getCalledFunction()->getName().startswith("dx.op.")) {
      return;
    }
    const ConstantInt *CInt = dyn_cast<const ConstantInt>(CI->getArgOperand(0));
    if (!CInt) {
      // At this point, we know this is malformed; ignore.
      return;
    }

    unsigned opcodeVal = CInt->getZExtValue();
    if (opcodeVal >= (unsigned)DXIL::OpCode::NumOpCodes) {
      OS << "  ; invalid DXIL opcode #" << opcodeVal;
      return;
    }

    // TODO: if an argument references a resource, look it up and write the
    // name/binding
    DXIL::OpCode opcode = (DXIL::OpCode)opcodeVal;
    OS << "  ; " << hlsl::OP::GetOpCodeName(opcode)
       << OpCodeSignatures[opcodeVal];

    // Add extra decoding for certain ops
    switch (opcode) {
    case DXIL::OpCode::AnnotateHandle: {
      // Decode resource properties
      DxilInst_AnnotateHandle AH(const_cast<CallInst*>(CI));
      if (Constant *Props = dyn_cast<Constant>(AH.get_props())) {
        DxilResourceProperties RP = resource_helper::loadPropsFromConstant(*Props);
        PrintResourceProperties(RP, OS);
      }
    } break;
    default:
      break;
    }
  }

  static DISubprogram *findFunctionScope(DILocalVariable *var) {
    auto scope = var->getScope();
    if (scope) {
      return scope->getSubprogram();
    }
    return nullptr;
  }
};

void PrintPipelineStateValidationRuntimeInfo(const char *pBuffer,
                                                    DXIL::ShaderKind shaderKind,
                                                    raw_string_ostream &OS,
                                                    StringRef comment) {
  OS << comment << "\n"
     << comment << " Pipeline Runtime Information: \n"
     << comment << "\n";

  const unsigned offset = sizeof(unsigned);
  const PSVRuntimeInfo0 *pInfo = (const PSVRuntimeInfo0 *)(pBuffer + offset);

  switch (shaderKind) {
  case DXIL::ShaderKind::Hull: {
    OS << comment << " Hull Shader\n";
    OS << comment
       << " InputControlPointCount=" << pInfo->HS.InputControlPointCount
       << "\n";
    OS << comment
       << " OutputControlPointCount=" << pInfo->HS.OutputControlPointCount
       << "\n";
    OS << comment << " Domain=";
    DXIL::TessellatorDomain domain =
        static_cast<DXIL::TessellatorDomain>(pInfo->HS.TessellatorDomain);
    switch (domain) {
    case DXIL::TessellatorDomain::IsoLine:
      OS << "isoline\n";
      break;
    case DXIL::TessellatorDomain::Tri:
      OS << "tri\n";
      break;
    case DXIL::TessellatorDomain::Quad:
      OS << "quad\n";
      break;
    default:
      OS << "invalid\n";
      break;
    }
    OS << comment << " OutputPrimitive=";
    DXIL::TessellatorOutputPrimitive primitive =
        static_cast<DXIL::TessellatorOutputPrimitive>(
            pInfo->HS.TessellatorOutputPrimitive);
    switch (primitive) {
    case DXIL::TessellatorOutputPrimitive::Point:
      OS << "point\n";
      break;
    case DXIL::TessellatorOutputPrimitive::Line:
      OS << "line\n";
      break;
    case DXIL::TessellatorOutputPrimitive::TriangleCW:
      OS << "triangle_cw\n";
      break;
    case DXIL::TessellatorOutputPrimitive::TriangleCCW:
      OS << "triangle_ccw\n";
      break;
    default:
      OS << "invalid\n";
      break;
    }
  } break;
  case DXIL::ShaderKind::Domain:
    OS << comment << " Domain Shader\n";
    OS << comment
       << " InputControlPointCount=" << pInfo->DS.InputControlPointCount
       << "\n";
    OS << comment
       << " OutputPositionPresent=" << (bool)pInfo->DS.OutputPositionPresent
       << "\n";
    break;
  case DXIL::ShaderKind::Geometry: {
    OS << comment << " Geometry Shader\n";
    OS << comment << " InputPrimitive=";
    DXIL::InputPrimitive primitive =
        static_cast<DXIL::InputPrimitive>(pInfo->GS.InputPrimitive);
    switch (primitive) {
    case DXIL::InputPrimitive::Point:
      OS << "point\n";
      break;
    case DXIL::InputPrimitive::Line:
      OS << "line\n";
      break;
    case DXIL::InputPrimitive::LineWithAdjacency:
      OS << "lineadj\n";
      break;
    case DXIL::InputPrimitive::Triangle:
      OS << "triangle\n";
      break;
    case DXIL::InputPrimitive::TriangleWithAdjacency:
      OS << "triangleadj\n";
      break;
    case DXIL::InputPrimitive::ControlPointPatch1:
      OS << "patch1\n";
      break;
    case DXIL::InputPrimitive::ControlPointPatch2:
      OS << "patch2\n";
      break;
    case DXIL::InputPrimitive::ControlPointPatch3:
      OS << "patch3\n";
      break;
    case DXIL::InputPrimitive::ControlPointPatch4:
      OS << "patch4\n";
      break;
    case DXIL::InputPrimitive::ControlPointPatch5:
      OS << "patch5\n";
      break;
    case DXIL::InputPrimitive::ControlPointPatch6:
      OS << "patch6\n";
      break;
    case DXIL::InputPrimitive::ControlPointPatch7:
      OS << "patch7\n";
      break;
    case DXIL::InputPrimitive::ControlPointPatch8:
      OS << "patch8\n";
      break;
    case DXIL::InputPrimitive::ControlPointPatch9:
      OS << "patch9\n";
      break;
    case DXIL::InputPrimitive::ControlPointPatch10:
      OS << "patch10\n";
      break;
    case DXIL::InputPrimitive::ControlPointPatch11:
      OS << "patch11\n";
      break;
    case DXIL::InputPrimitive::ControlPointPatch12:
      OS << "patch12\n";
      break;
    case DXIL::InputPrimitive::ControlPointPatch13:
      OS << "patch13\n";
      break;
    case DXIL::InputPrimitive::ControlPointPatch14:
      OS << "patch14\n";
      break;
    case DXIL::InputPrimitive::ControlPointPatch15:
      OS << "patch15\n";
      break;
    case DXIL::InputPrimitive::ControlPointPatch16:
      OS << "patch16\n";
      break;
    case DXIL::InputPrimitive::ControlPointPatch17:
      OS << "patch17\n";
      break;
    case DXIL::InputPrimitive::ControlPointPatch18:
      OS << "patch18\n";
      break;
    case DXIL::InputPrimitive::ControlPointPatch19:
      OS << "patch19\n";
      break;
    case DXIL::InputPrimitive::ControlPointPatch20:
      OS << "patch20\n";
      break;
    case DXIL::InputPrimitive::ControlPointPatch21:
      OS << "patch21\n";
      break;
    case DXIL::InputPrimitive::ControlPointPatch22:
      OS << "patch22\n";
      break;
    case DXIL::InputPrimitive::ControlPointPatch23:
      OS << "patch23\n";
      break;
    case DXIL::InputPrimitive::ControlPointPatch24:
      OS << "patch24\n";
      break;
    case DXIL::InputPrimitive::ControlPointPatch25:
      OS << "patch25\n";
      break;
    case DXIL::InputPrimitive::ControlPointPatch26:
      OS << "patch26\n";
      break;
    case DXIL::InputPrimitive::ControlPointPatch27:
      OS << "patch27\n";
      break;
    case DXIL::InputPrimitive::ControlPointPatch28:
      OS << "patch28\n";
      break;
    case DXIL::InputPrimitive::ControlPointPatch29:
      OS << "patch29\n";
      break;
    case DXIL::InputPrimitive::ControlPointPatch30:
      OS << "patch30\n";
      break;
    case DXIL::InputPrimitive::ControlPointPatch31:
      OS << "patch31\n";
      break;
    case DXIL::InputPrimitive::ControlPointPatch32:
      OS << "patch32\n";
      break;
    default:
      OS << "invalid\n";
      break;
    }
    OS << comment << " OutputTopology=";
    DXIL::PrimitiveTopology topology =
        static_cast<DXIL::PrimitiveTopology>(pInfo->GS.OutputTopology);
    switch (topology) {
    case DXIL::PrimitiveTopology::PointList:
      OS << "point\n";
      break;
    case DXIL::PrimitiveTopology::LineStrip:
      OS << "line\n";
      break;
    case DXIL::PrimitiveTopology::TriangleStrip:
      OS << "triangle\n";
      break;
    default:
      OS << "invalid\n";
      break;
    }
    OS << comment << " OutputStreamMask=" << pInfo->GS.OutputStreamMask << "\n";
    OS << comment
       << " OutputPositionPresent=" << (bool)pInfo->GS.OutputPositionPresent
       << "\n";
  } break;
  case DXIL::ShaderKind::Vertex:
    OS << comment << " Vertex Shader\n";
    OS << comment
       << " OutputPositionPresent=" << (bool)pInfo->VS.OutputPositionPresent
       << "\n";
    break;
  case DXIL::ShaderKind::Pixel:
    OS << comment << " Pixel Shader\n";
    OS << comment << " DepthOutput=" << (bool)pInfo->PS.DepthOutput << "\n";
    OS << comment << " SampleFrequency=" << (bool)pInfo->PS.SampleFrequency
       << "\n";
    break;
  case DXIL::ShaderKind::Compute:
  case DXIL::ShaderKind::Library:
  case DXIL::ShaderKind::Invalid:
    // Nothing to print for these shader kinds.
    break;
  }

  if (pInfo->MinimumExpectedWaveLaneCount == pInfo->MaximumExpectedWaveLaneCount) {
    OS << comment << " WaveSize=" << pInfo->MinimumExpectedWaveLaneCount << "\n";
  }

  OS << comment << "\n";
}
}


namespace dxcutil {

HRESULT Disassemble(IDxcBlob *pProgram, raw_string_ostream &Stream) {
  CComPtr<IDxcBlob> pPdbContainerBlob;
  {
    CComPtr<IStream> pStream;
    IFR(hlsl::CreateReadOnlyBlobStream(pProgram, &pStream));
    if (SUCCEEDED(hlsl::pdb::LoadDataFromStream(DxcGetThreadMallocNoRef(), pStream, &pPdbContainerBlob))) {
      pProgram = pPdbContainerBlob;
    }
  }

  const char *pIL = (const char *)pProgram->GetBufferPointer();
  uint32_t pILLength = pProgram->GetBufferSize();
  const char *pReflectionIL = nullptr;
  uint32_t pReflectionILLength = 0;
  const DxilPartHeader *pRDATPart = nullptr;
  if (const DxilContainerHeader *pContainer =
          IsDxilContainerLike(pIL, pILLength)) {
    if (!IsValidDxilContainer(pContainer, pILLength)) {
      return DXC_E_CONTAINER_INVALID;
    }

    DxilPartIterator it = std::find_if(begin(pContainer), end(pContainer),
                                       DxilPartIsType(DFCC_FeatureInfo));
    if (it != end(pContainer)) {
      PrintFeatureInfo(
          reinterpret_cast<const DxilShaderFeatureInfo *>(GetDxilPartData(*it)),
          Stream, /*comment*/ ";");
    }

    it = std::find_if(begin(pContainer), end(pContainer),
                      DxilPartIsType(DFCC_InputSignature));
    if (it != end(pContainer)) {
      PrintSignature(
          "Input",
          reinterpret_cast<const DxilProgramSignature *>(GetDxilPartData(*it)),
          true, Stream, /*comment*/ ";");
    }
    it = std::find_if(begin(pContainer), end(pContainer),
                      DxilPartIsType(DFCC_OutputSignature));
    if (it != end(pContainer)) {
      PrintSignature(
          "Output",
          reinterpret_cast<const DxilProgramSignature *>(GetDxilPartData(*it)),
          false, Stream, /*comment*/ ";");
    }
    it = std::find_if(begin(pContainer), end(pContainer),
                      DxilPartIsType(DFCC_PatchConstantSignature));
    if (it != end(pContainer)) {
      PrintSignature(
          "Patch Constant signature",
          reinterpret_cast<const DxilProgramSignature *>(GetDxilPartData(*it)),
          false, Stream, /*comment*/ ";");
    }

    it = std::find_if(begin(pContainer), end(pContainer),
                      DxilPartIsType(DFCC_ShaderDebugName));
    if (it != end(pContainer)) {
      const char *pDebugName;
      if (!GetDxilShaderDebugName(*it, &pDebugName, nullptr)) {
        Stream << "; shader debug name present; corruption detected\n";
      } else if (pDebugName && *pDebugName) {
        Stream << "; shader debug name: " << pDebugName << "\n";
      }
    }

    it = std::find_if(begin(pContainer), end(pContainer),
      DxilPartIsType(DFCC_ShaderHash));
    if (it != end(pContainer)) {
      const DxilShaderHash *pHashContent =
        reinterpret_cast<const DxilShaderHash *>(GetDxilPartData(*it));
      Stream << "; shader hash: ";
      for (int i = 0; i < 16; ++i)
        Stream << format("%.2x", pHashContent->Digest[i]);
      if (pHashContent->Flags & (uint32_t)DxilShaderHashFlags::IncludesSource)
        Stream << " (includes source)";
      Stream << "\n";
    }

    it = std::find_if(begin(pContainer), end(pContainer),
                      DxilPartIsType(DFCC_DXIL));

    DxilPartIterator dbgit =
        std::find_if(begin(pContainer), end(pContainer),
                     DxilPartIsType(DFCC_ShaderDebugInfoDXIL));
    // Use dbg module if exist.
    if (dbgit != end(pContainer))
      it = dbgit;

    if (it == end(pContainer)) {
      return DXC_E_CONTAINER_MISSING_DXIL;
    }

    const DxilProgramHeader *pProgramHeader =
        reinterpret_cast<const DxilProgramHeader *>(GetDxilPartData(*it));
    if (!IsValidDxilProgramHeader(pProgramHeader, (*it)->PartSize)) {
      return DXC_E_CONTAINER_INVALID;
    }

    it = std::find_if(begin(pContainer), end(pContainer),
                      DxilPartIsType(DFCC_PipelineStateValidation));
    if (it != end(pContainer)) {
      PrintPipelineStateValidationRuntimeInfo(
          GetDxilPartData(*it),
          GetVersionShaderType(pProgramHeader->ProgramVersion), Stream,
          /*comment*/ ";");
    }

    // RDAT
    it = std::find_if(begin(pContainer), end(pContainer),
      DxilPartIsType(DFCC_RuntimeData));
    if (it != end(pContainer)) {
      pRDATPart = *it;
    }

    GetDxilProgramBitcode(pProgramHeader, &pIL, &pILLength);

    it = std::find_if(begin(pContainer), end(pContainer),
                      DxilPartIsType(DFCC_ShaderStatistics));
    if (it != end(pContainer)) {
      // If this part exists, use it for reflection data, probably stripped from DXIL part.
      const DxilProgramHeader *pReflectionProgramHeader =
          reinterpret_cast<const DxilProgramHeader *>(GetDxilPartData(*it));
      if (IsValidDxilProgramHeader(pReflectionProgramHeader, (*it)->PartSize)) {
        GetDxilProgramBitcode(pReflectionProgramHeader, &pReflectionIL, &pReflectionILLength);
      }
    }

  } else {
    const DxilProgramHeader *pProgramHeader =
        reinterpret_cast<const DxilProgramHeader *>(pIL);
    if (IsValidDxilProgramHeader(pProgramHeader, pILLength)) {
      GetDxilProgramBitcode(pProgramHeader, &pIL, &pILLength);
    }
  }

  std::string DiagStr;
  llvm::LLVMContext llvmContext;
  std::unique_ptr<llvm::Module> pModule(dxilutil::LoadModuleFromBitcode(
    llvm::StringRef(pIL, pILLength), llvmContext, DiagStr));
  if (pModule.get() == nullptr) {
    return DXC_E_IR_VERIFICATION_FAILED;
  }

  std::unique_ptr<llvm::Module> pReflectionModule;
  if (pReflectionIL && pReflectionILLength) {
    pReflectionModule = dxilutil::LoadModuleFromBitcode(
      llvm::StringRef(pReflectionIL, pReflectionILLength), llvmContext, DiagStr);
    if (pReflectionModule.get() == nullptr) {
      return DXC_E_IR_VERIFICATION_FAILED;
    }
  }

  if (pModule->getNamedMetadata("dx.version")) {
    DxilModule &dxilModule = pModule->GetOrCreateDxilModule();
    DxilModule &dxilReflectionModule = pReflectionModule.get()
      ? pReflectionModule->GetOrCreateDxilModule()
      : dxilModule;

    if (!dxilModule.GetShaderModel()->IsLib()) {
      PrintDxilSignature("Input", dxilModule.GetInputSignature(), Stream,
                         /*comment*/ ";");
      if (dxilModule.GetShaderModel()->IsMS()) {
        PrintDxilSignature("Vertex Output", dxilModule.GetOutputSignature(), Stream,
                           /*comment*/ ";");
        PrintDxilSignature("Primitive Output",
                           dxilModule.GetPatchConstOrPrimSignature(), Stream,
                           /*comment*/ ";");
      } else {
        PrintDxilSignature("Output", dxilModule.GetOutputSignature(), Stream,
                           /*comment*/ ";");
        PrintDxilSignature("Patch Constant",
                           dxilModule.GetPatchConstOrPrimSignature(), Stream,
                           /*comment*/ ";");
      }
    }
    PrintBufferDefinitions(dxilReflectionModule, Stream, /*comment*/ ";");
    PrintResourceBindings(dxilReflectionModule, Stream, /*comment*/ ";");
    PrintViewIdState(dxilReflectionModule, Stream, /*comment*/ ";");

    if (pRDATPart) {
      RDAT::DxilRuntimeData runtimeData(GetDxilPartData(pRDATPart), pRDATPart->PartSize);
      // TODO: Print the rest of the RDAT info
      if (runtimeData.GetSubobjectTable()) {
        dxilModule.ResetSubobjects(new DxilSubobjects());
        if (!LoadSubobjectsFromRDAT(*dxilModule.GetSubobjects(), runtimeData)) {
          Stream << "; error occurred while loading Subobjects from RDAT.\n";
        }
      }
    }
    if (dxilModule.GetSubobjects()) {
      PrintSubobjects(*dxilModule.GetSubobjects(), Stream, /*comment*/ ";");
    }
  }
  DxcAssemblyAnnotationWriter w;
  pModule->print(Stream, &w);
  //if (pReflectionModule) {
  //  Stream << "\n========== Reflection Module from STAT part ==========\n";
  //  pReflectionModule->print(Stream, &w);
  //}
  Stream.flush();
  return S_OK;
}
}<|MERGE_RESOLUTION|>--- conflicted
+++ resolved
@@ -1069,241 +1069,7 @@
   }
 }
 
-<<<<<<< HEAD
-/* <py::lines('OPCODE-SIGS')>hctdb_instrhelp.get_opsigs()</py>*/
-// OPCODE-SIGS:BEGIN
-static const char *OpCodeSignatures[] = {
-  "(index)",  // TempRegLoad
-  "(index,value)",  // TempRegStore
-  "(regIndex,index,component)",  // MinPrecXRegLoad
-  "(regIndex,index,component,value)",  // MinPrecXRegStore
-  "(inputSigId,rowIndex,colIndex,gsVertexAxis)",  // LoadInput
-  "(outputSigId,rowIndex,colIndex,value)",  // StoreOutput
-  "(value)",  // FAbs
-  "(value)",  // Saturate
-  "(value)",  // IsNaN
-  "(value)",  // IsInf
-  "(value)",  // IsFinite
-  "(value)",  // IsNormal
-  "(value)",  // Cos
-  "(value)",  // Sin
-  "(value)",  // Tan
-  "(value)",  // Acos
-  "(value)",  // Asin
-  "(value)",  // Atan
-  "(value)",  // Hcos
-  "(value)",  // Hsin
-  "(value)",  // Htan
-  "(value)",  // Exp
-  "(value)",  // Frc
-  "(value)",  // Log
-  "(value)",  // Sqrt
-  "(value)",  // Rsqrt
-  "(value)",  // Round_ne
-  "(value)",  // Round_ni
-  "(value)",  // Round_pi
-  "(value)",  // Round_z
-  "(value)",  // Bfrev
-  "(value)",  // Countbits
-  "(value)",  // FirstbitLo
-  "(value)",  // FirstbitHi
-  "(value)",  // FirstbitSHi
-  "(a,b)",  // FMax
-  "(a,b)",  // FMin
-  "(a,b)",  // IMax
-  "(a,b)",  // IMin
-  "(a,b)",  // UMax
-  "(a,b)",  // UMin
-  "(a,b)",  // IMul
-  "(a,b)",  // UMul
-  "(a,b)",  // UDiv
-  "(a,b)",  // UAddc
-  "(a,b)",  // USubb
-  "(a,b,c)",  // FMad
-  "(a,b,c)",  // Fma
-  "(a,b,c)",  // IMad
-  "(a,b,c)",  // UMad
-  "(a,b,c)",  // Msad
-  "(a,b,c)",  // Ibfe
-  "(a,b,c)",  // Ubfe
-  "(width,offset,value,replacedValue)",  // Bfi
-  "(ax,ay,bx,by)",  // Dot2
-  "(ax,ay,az,bx,by,bz)",  // Dot3
-  "(ax,ay,az,aw,bx,by,bz,bw)",  // Dot4
-  "(resourceClass,rangeId,index,nonUniformIndex)",  // CreateHandle
-  "(handle,byteOffset,alignment)",  // CBufferLoad
-  "(handle,regIndex)",  // CBufferLoadLegacy
-  "(srv,sampler,coord0,coord1,coord2,coord3,offset0,offset1,offset2,clamp)",  // Sample
-  "(srv,sampler,coord0,coord1,coord2,coord3,offset0,offset1,offset2,bias,clamp)",  // SampleBias
-  "(srv,sampler,coord0,coord1,coord2,coord3,offset0,offset1,offset2,LOD)",  // SampleLevel
-  "(srv,sampler,coord0,coord1,coord2,coord3,offset0,offset1,offset2,ddx0,ddx1,ddx2,ddy0,ddy1,ddy2,clamp)",  // SampleGrad
-  "(srv,sampler,coord0,coord1,coord2,coord3,offset0,offset1,offset2,compareValue,clamp)",  // SampleCmp
-  "(srv,sampler,coord0,coord1,coord2,coord3,offset0,offset1,offset2,compareValue)",  // SampleCmpLevelZero
-  "(srv,mipLevelOrSampleCount,coord0,coord1,coord2,offset0,offset1,offset2)",  // TextureLoad
-  "(srv,coord0,coord1,coord2,value0,value1,value2,value3,mask)",  // TextureStore
-  "(srv,index,wot)",  // BufferLoad
-  "(uav,coord0,coord1,value0,value1,value2,value3,mask)",  // BufferStore
-  "(uav,inc)",  // BufferUpdateCounter
-  "(status)",  // CheckAccessFullyMapped
-  "(handle,mipLevel)",  // GetDimensions
-  "(srv,sampler,coord0,coord1,coord2,coord3,offset0,offset1,channel)",  // TextureGather
-  "(srv,sampler,coord0,coord1,coord2,coord3,offset0,offset1,channel,compareVale)",  // TextureGatherCmp
-  "(srv,index)",  // Texture2DMSGetSamplePosition
-  "(index)",  // RenderTargetGetSamplePosition
-  "()",  // RenderTargetGetSampleCount
-  "(handle,atomicOp,offset0,offset1,offset2,newValue)",  // AtomicBinOp
-  "(handle,offset0,offset1,offset2,compareValue,newValue)",  // AtomicCompareExchange
-  "(barrierMode)",  // Barrier
-  "(handle,sampler,coord0,coord1,coord2,clamped)",  // CalculateLOD
-  "(condition)",  // Discard
-  "(value)",  // DerivCoarseX
-  "(value)",  // DerivCoarseY
-  "(value)",  // DerivFineX
-  "(value)",  // DerivFineY
-  "(inputSigId,inputRowIndex,inputColIndex,offsetX,offsetY)",  // EvalSnapped
-  "(inputSigId,inputRowIndex,inputColIndex,sampleIndex)",  // EvalSampleIndex
-  "(inputSigId,inputRowIndex,inputColIndex)",  // EvalCentroid
-  "()",  // SampleIndex
-  "()",  // Coverage
-  "()",  // InnerCoverage
-  "(component)",  // ThreadId
-  "(component)",  // GroupId
-  "(component)",  // ThreadIdInGroup
-  "()",  // FlattenedThreadIdInGroup
-  "(streamId)",  // EmitStream
-  "(streamId)",  // CutStream
-  "(streamId)",  // EmitThenCutStream
-  "()",  // GSInstanceID
-  "(lo,hi)",  // MakeDouble
-  "(value)",  // SplitDouble
-  "(inputSigId,row,col,index)",  // LoadOutputControlPoint
-  "(inputSigId,row,col)",  // LoadPatchConstant
-  "(component)",  // DomainLocation
-  "(outputSigID,row,col,value)",  // StorePatchConstant
-  "()",  // OutputControlPointID
-  "()",  // PrimitiveID
-  "()",  // CycleCounterLegacy
-  "()",  // WaveIsFirstLane
-  "()",  // WaveGetLaneIndex
-  "()",  // WaveGetLaneCount
-  "(cond)",  // WaveAnyTrue
-  "(cond)",  // WaveAllTrue
-  "(value)",  // WaveActiveAllEqual
-  "(cond)",  // WaveActiveBallot
-  "(value,lane)",  // WaveReadLaneAt
-  "(value)",  // WaveReadLaneFirst
-  "(value,op,sop)",  // WaveActiveOp
-  "(value,op)",  // WaveActiveBit
-  "(value,op,sop)",  // WavePrefixOp
-  "(value,quadLane)",  // QuadReadLaneAt
-  "(value,op)",  // QuadOp
-  "(value)",  // BitcastI16toF16
-  "(value)",  // BitcastF16toI16
-  "(value)",  // BitcastI32toF32
-  "(value)",  // BitcastF32toI32
-  "(value)",  // BitcastI64toF64
-  "(value)",  // BitcastF64toI64
-  "(value)",  // LegacyF32ToF16
-  "(value)",  // LegacyF16ToF32
-  "(value)",  // LegacyDoubleToFloat
-  "(value)",  // LegacyDoubleToSInt32
-  "(value)",  // LegacyDoubleToUInt32
-  "(value)",  // WaveAllBitCount
-  "(value)",  // WavePrefixBitCount
-  "(inputSigId,inputRowIndex,inputColIndex,VertexID)",  // AttributeAtVertex
-  "()",  // ViewID
-  "(srv,index,elementOffset,mask,alignment)",  // RawBufferLoad
-  "(uav,index,elementOffset,value0,value1,value2,value3,mask,alignment)",  // RawBufferStore
-  "()",  // InstanceID
-  "()",  // InstanceIndex
-  "()",  // HitKind
-  "()",  // RayFlags
-  "(col)",  // DispatchRaysIndex
-  "(col)",  // DispatchRaysDimensions
-  "(col)",  // WorldRayOrigin
-  "(col)",  // WorldRayDirection
-  "(col)",  // ObjectRayOrigin
-  "(col)",  // ObjectRayDirection
-  "(row,col)",  // ObjectToWorld
-  "(row,col)",  // WorldToObject
-  "()",  // RayTMin
-  "()",  // RayTCurrent
-  "()",  // IgnoreHit
-  "()",  // AcceptHitAndEndSearch
-  "(AccelerationStructure,RayFlags,InstanceInclusionMask,RayContributionToHitGroupIndex,MultiplierForGeometryContributionToShaderIndex,MissShaderIndex,Origin_X,Origin_Y,Origin_Z,TMin,Direction_X,Direction_Y,Direction_Z,TMax,payload)",  // TraceRay
-  "(THit,HitKind,Attributes)",  // ReportHit
-  "(ShaderIndex,Parameter)",  // CallShader
-  "(Resource)",  // CreateHandleForLib
-  "()",  // PrimitiveIndex
-  "(acc,ax,ay,bx,by)",  // Dot2AddHalf
-  "(acc,a,b)",  // Dot4AddI8Packed
-  "(acc,a,b)",  // Dot4AddU8Packed
-  "(value)",  // WaveMatch
-  "(value,mask0,mask1,mask2,mask3,op,sop)",  // WaveMultiPrefixOp
-  "(value,mask0,mask1,mask2,mask3)",  // WaveMultiPrefixBitCount
-  "(numVertices,numPrimitives)",  // SetMeshOutputCounts
-  "(PrimitiveIndex,VertexIndex0,VertexIndex1,VertexIndex2)",  // EmitIndices
-  "()",  // GetMeshPayload
-  "(outputSigId,rowIndex,colIndex,value,vertexIndex)",  // StoreVertexOutput
-  "(outputSigId,rowIndex,colIndex,value,primitiveIndex)",  // StorePrimitiveOutput
-  "(threadGroupCountX,threadGroupCountY,threadGroupCountZ,payload)",  // DispatchMesh
-  "(feedbackTex,sampledTex,sampler,c0,c1,c2,c3,clamp)",  // WriteSamplerFeedback
-  "(feedbackTex,sampledTex,sampler,c0,c1,c2,c3,bias,clamp)",  // WriteSamplerFeedbackBias
-  "(feedbackTex,sampledTex,sampler,c0,c1,c2,c3,lod)",  // WriteSamplerFeedbackLevel
-  "(feedbackTex,sampledTex,sampler,c0,c1,c2,c3,ddx0,ddx1,ddx2,ddy0,ddy1,ddy2,clamp)",  // WriteSamplerFeedbackGrad
-  "(constRayFlags)",  // AllocateRayQuery
-  "(rayQueryHandle,accelerationStructure,rayFlags,instanceInclusionMask,origin_X,origin_Y,origin_Z,tMin,direction_X,direction_Y,direction_Z,tMax)",  // RayQuery_TraceRayInline
-  "(rayQueryHandle)",  // RayQuery_Proceed
-  "(rayQueryHandle)",  // RayQuery_Abort
-  "(rayQueryHandle)",  // RayQuery_CommitNonOpaqueTriangleHit
-  "(rayQueryHandle,t)",  // RayQuery_CommitProceduralPrimitiveHit
-  "(rayQueryHandle)",  // RayQuery_CommittedStatus
-  "(rayQueryHandle)",  // RayQuery_CandidateType
-  "(rayQueryHandle,row,col)",  // RayQuery_CandidateObjectToWorld3x4
-  "(rayQueryHandle,row,col)",  // RayQuery_CandidateWorldToObject3x4
-  "(rayQueryHandle,row,col)",  // RayQuery_CommittedObjectToWorld3x4
-  "(rayQueryHandle,row,col)",  // RayQuery_CommittedWorldToObject3x4
-  "(rayQueryHandle)",  // RayQuery_CandidateProceduralPrimitiveNonOpaque
-  "(rayQueryHandle)",  // RayQuery_CandidateTriangleFrontFace
-  "(rayQueryHandle)",  // RayQuery_CommittedTriangleFrontFace
-  "(rayQueryHandle,component)",  // RayQuery_CandidateTriangleBarycentrics
-  "(rayQueryHandle,component)",  // RayQuery_CommittedTriangleBarycentrics
-  "(rayQueryHandle)",  // RayQuery_RayFlags
-  "(rayQueryHandle,component)",  // RayQuery_WorldRayOrigin
-  "(rayQueryHandle,component)",  // RayQuery_WorldRayDirection
-  "(rayQueryHandle)",  // RayQuery_RayTMin
-  "(rayQueryHandle)",  // RayQuery_CandidateTriangleRayT
-  "(rayQueryHandle)",  // RayQuery_CommittedRayT
-  "(rayQueryHandle)",  // RayQuery_CandidateInstanceIndex
-  "(rayQueryHandle)",  // RayQuery_CandidateInstanceID
-  "(rayQueryHandle)",  // RayQuery_CandidateGeometryIndex
-  "(rayQueryHandle)",  // RayQuery_CandidatePrimitiveIndex
-  "(rayQueryHandle,component)",  // RayQuery_CandidateObjectRayOrigin
-  "(rayQueryHandle,component)",  // RayQuery_CandidateObjectRayDirection
-  "(rayQueryHandle)",  // RayQuery_CommittedInstanceIndex
-  "(rayQueryHandle)",  // RayQuery_CommittedInstanceID
-  "(rayQueryHandle)",  // RayQuery_CommittedGeometryIndex
-  "(rayQueryHandle)",  // RayQuery_CommittedPrimitiveIndex
-  "(rayQueryHandle,component)",  // RayQuery_CommittedObjectRayOrigin
-  "(rayQueryHandle,component)",  // RayQuery_CommittedObjectRayDirection
-  "()",  // GeometryIndex
-  "(rayQueryHandle)",  // RayQuery_CandidateInstanceContributionToHitGroupIndex
-  "(rayQueryHandle)",  // RayQuery_CommittedInstanceContributionToHitGroupIndex
-  "(res,props)",  // AnnotateHandle
-  "(bind,index,nonUniformIndex)",  // CreateHandleFromBinding
-  "(index,samplerHeap,nonUniformIndex)",  // CreateHandleFromHeap
-  "(unpackMode,pk)",  // Unpack4x8
-  "(packMode,x,y,z,w)",  // Pack4x8
-  "()",  // IsHelperLane
-  "(cond,op)",  // QuadVote
-  "(srv,sampler,coord0,coord1,coord2,coord3,offset0,offset1)",  // TextureGatherRaw
-  "(srv,sampler,coord0,coord1,coord2,coord3,offset0,offset1,offset2,compareValue,lod)",  // SampleCmpLevel
-  "(srv,coord0,coord1,coord2,value0,value1,value2,value3,mask,sampleIdx)"  // TextureStoreSample
-};
-// OPCODE-SIGS:END
-=======
 #include "DxcDisassembler.inc"
->>>>>>> 6cf0a6f7
 
 LPCSTR ResourceKindToString(DXIL::ResourceKind RK) {
   switch (RK)
