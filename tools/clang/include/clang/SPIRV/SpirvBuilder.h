//===-- SpirvBuilder.h - SPIR-V Builder -----------------------*- C++ -*---===//
//
//                     The LLVM Compiler Infrastructure
//
// This file is distributed under the University of Illinois Open Source
// License. See LICENSE.TXT for details.
//
//===----------------------------------------------------------------------===//
#ifndef LLVM_CLANG_SPIRV_SPIRVBUILDER_H
#define LLVM_CLANG_SPIRV_SPIRVBUILDER_H

#include "clang/SPIRV/SpirvBasicBlock.h"
#include "clang/SPIRV/SpirvContext.h"
#include "clang/SPIRV/SpirvFunction.h"
#include "clang/SPIRV/SpirvInstruction.h"
#include "clang/SPIRV/SpirvModule.h"

#include "spirv/unified1/NonSemanticDebugPrintf.h"

namespace clang {
namespace spirv {

// Provides StringMapInfo for std::string so we can create a DenseMap with key
// of type std::string.
struct StringMapInfo {
  static inline std::string getEmptyKey() { return ""; }
  static inline std::string getTombstoneKey() { return ""; }
  static unsigned getHashValue(const std::string Val) {
    return llvm::hash_combine(Val);
  }
  static bool isEqual(const std::string LHS, const std::string RHS) {
    // Either both are null, or both should have the same underlying type.
    return LHS == RHS;
  }
};

/// The SPIR-V in-memory representation builder class.
///
/// This class exports API for constructing SPIR-V in-memory representation
/// interactively. Under the hood, it allocates SPIR-V entity objects from
/// SpirvContext and wires them up into a connected structured representation.
///
/// At any time, there can only exist at most one function under building;
/// but there can exist multiple basic blocks under construction.
///
/// Call `getModule()` to get the SPIR-V words after finishing building the
/// module.
class SpirvBuilder {
  friend class CapabilityVisitor;

public:
  SpirvBuilder(ASTContext &ac, SpirvContext &c, const SpirvCodeGenOptions &);
  ~SpirvBuilder() = default;

  // Forbid copy construction and assignment
  SpirvBuilder(const SpirvBuilder &) = delete;
  SpirvBuilder &operator=(const SpirvBuilder &) = delete;

  // Forbid move construction and assignment
  SpirvBuilder(SpirvBuilder &&) = delete;
  SpirvBuilder &operator=(SpirvBuilder &&) = delete;

  /// Returns the SPIR-V module being built.
  SpirvModule *getModule() { return mod; }

  // === Function and Basic Block ===

  /// \brief Begins building a SPIR-V function by allocating a SpirvFunction
  /// object. Returns the pointer for the function on success. Returns nullptr
  /// on failure.
  ///
  /// At any time, there can only exist at most one function under building.
  SpirvFunction *beginFunction(QualType returnType,
                               SourceLocation, llvm::StringRef name = "",
                               bool isPrecise = false,
                               SpirvFunction *func = nullptr);

  /// \brief Creates and registers a function parameter of the given pointer
  /// type in the current function and returns its pointer.
  SpirvFunctionParameter *addFnParam(QualType ptrType, bool isPrecise,
                                     SourceLocation, llvm::StringRef name = "");

  /// \brief Creates a local variable of the given type in the current
  /// function and returns it.
  ///
  /// The corresponding pointer type of the given type will be constructed in
  /// this method for the variable itself.
  SpirvVariable *addFnVar(QualType valueType, SourceLocation,
                          llvm::StringRef name = "", bool isPrecise = false,
                          SpirvInstruction *init = nullptr);

  /// \brief Ends building of the current function. All basic blocks constructed
  /// from the beginning or after ending the previous function will be collected
  /// into this function.
  void endFunction();

  /// \brief Creates a SPIR-V basic block. On success, returns the <label-id>
  /// for the basic block. On failure, returns zero.
  SpirvBasicBlock *createBasicBlock(llvm::StringRef name = "");

  /// \brief Adds the basic block with the given label as a successor to the
  /// current basic block.
  void addSuccessor(SpirvBasicBlock *successorBB);

  /// \brief Sets the merge target to the given basic block.
  /// The caller must make sure the current basic block contains an
  /// OpSelectionMerge or OpLoopMerge instruction.
  void setMergeTarget(SpirvBasicBlock *mergeLabel);

  /// \brief Sets the continue target to the given basic block.
  /// The caller must make sure the current basic block contains an
  /// OpLoopMerge instruction.
  void setContinueTarget(SpirvBasicBlock *continueLabel);

  /// \brief Returns true if the current basic block inserting into is
  /// terminated.
  inline bool isCurrentBasicBlockTerminated() const {
    return insertPoint && insertPoint->hasTerminator();
  }

  /// \brief Sets insertion point to the given basic block.
  inline void setInsertPoint(SpirvBasicBlock *bb) { insertPoint = bb; }

  // === Instruction at the current Insertion Point ===

  /// \brief Creates a composite construct instruction with the given
  /// <result-type> and constituents and returns the pointer of the
  /// composite instruction.
  SpirvCompositeConstruct *
  createCompositeConstruct(QualType resultType,
                           llvm::ArrayRef<SpirvInstruction *> constituents,
                           SourceLocation loc);

  /// \brief Creates a composite extract instruction. The given composite is
  /// indexed using the given literal indexes to obtain the resulting element.
  /// Returns the instruction pointer for the extracted element.
  SpirvCompositeExtract *
  createCompositeExtract(QualType resultType, SpirvInstruction *composite,
                         llvm::ArrayRef<uint32_t> indexes, SourceLocation loc);

  /// \brief Creates a composite insert instruction. The given object will
  /// replace the component in the composite at the given indices. Returns the
  /// instruction pointer for the new composite.
  SpirvCompositeInsert *createCompositeInsert(QualType resultType,
                                              SpirvInstruction *composite,
                                              llvm::ArrayRef<uint32_t> indices,
                                              SpirvInstruction *object,
                                              SourceLocation loc);

  /// \brief Creates a vector shuffle instruction of selecting from the two
  /// vectors using selectors and returns the instruction pointer of the result
  /// vector.
  SpirvVectorShuffle *createVectorShuffle(QualType resultType,
                                          SpirvInstruction *vector1,
                                          SpirvInstruction *vector2,
                                          llvm::ArrayRef<uint32_t> selectors,
                                          SourceLocation loc);

  /// \brief Creates a load instruction loading the value of the given
  /// <result-type> from the given pointer. Returns the instruction pointer for
  /// the loaded value.
  SpirvLoad *createLoad(QualType resultType, SpirvInstruction *pointer,
                        SourceLocation loc);
  SpirvLoad *createLoad(const SpirvType *resultType, SpirvInstruction *pointer,
                        SourceLocation loc);

  /// \brief Creates an OpCopyObject instruction from the given pointer.
  SpirvCopyObject *createCopyObject(QualType resultType,
                                    SpirvInstruction *pointer, SourceLocation);

  /// \brief Creates a store instruction storing the given value into the given
  /// address.
  void createStore(SpirvInstruction *address, SpirvInstruction *value,
                   SourceLocation loc);

  /// \brief Creates a function call instruction and returns the instruction
  /// pointer for the return value.
  SpirvFunctionCall *
  createFunctionCall(QualType returnType, SpirvFunction *func,
                     llvm::ArrayRef<SpirvInstruction *> params,
                     SourceLocation loc);

  /// \brief Creates an access chain instruction to retrieve the element from
  /// the given base by walking through the given indexes. Returns the
  /// instruction pointer for the pointer to the element.
  /// Note: The given 'resultType' should be the underlying value type, not the
  /// pointer type. The type lowering pass automatically adds pointerness and
  /// proper storage class (based on the access base) to the result type.
  SpirvAccessChain *
  createAccessChain(QualType resultType, SpirvInstruction *base,
                    llvm::ArrayRef<SpirvInstruction *> indexes,
                    SourceLocation loc);

  /// \brief Creates a unary operation with the given SPIR-V opcode. Returns
  /// the instruction pointer for the result.
  SpirvUnaryOp *createUnaryOp(spv::Op op, QualType resultType,
                              SpirvInstruction *operand, SourceLocation loc);

  /// \brief Creates a binary operation with the given SPIR-V opcode. Returns
  /// the instruction pointer for the result.
  SpirvBinaryOp *createBinaryOp(spv::Op op, QualType resultType,
                                SpirvInstruction *lhs, SpirvInstruction *rhs,
                                SourceLocation loc);

  SpirvSpecConstantBinaryOp *createSpecConstantBinaryOp(spv::Op op,
                                                        QualType resultType,
                                                        SpirvInstruction *lhs,
                                                        SpirvInstruction *rhs,
                                                        SourceLocation loc);

  /// \brief Creates an operation with the given OpGroupNonUniform* SPIR-V
  /// opcode.
  SpirvNonUniformElect *createGroupNonUniformElect(spv::Op op,
                                                   QualType resultType,
                                                   spv::Scope execScope,
                                                   SourceLocation);
  SpirvNonUniformUnaryOp *createGroupNonUniformUnaryOp(
      SourceLocation, spv::Op op, QualType resultType, spv::Scope execScope,
      SpirvInstruction *operand,
      llvm::Optional<spv::GroupOperation> groupOp = llvm::None);
  SpirvNonUniformBinaryOp *createGroupNonUniformBinaryOp(
      spv::Op op, QualType resultType, spv::Scope execScope,
      SpirvInstruction *operand1, SpirvInstruction *operand2, SourceLocation);

  /// \brief Creates an atomic instruction with the given parameters and returns
  /// its pointer.
  SpirvAtomic *createAtomicOp(spv::Op opcode, QualType resultType,
                              SpirvInstruction *orignalValuePtr,
                              spv::Scope scope,
                              spv::MemorySemanticsMask memorySemantics,
                              SpirvInstruction *valueToOp, SourceLocation);
  SpirvAtomic *createAtomicCompareExchange(
      QualType resultType, SpirvInstruction *orignalValuePtr, spv::Scope scope,
      spv::MemorySemanticsMask equalMemorySemantics,
      spv::MemorySemanticsMask unequalMemorySemantics,
      SpirvInstruction *valueToOp, SpirvInstruction *comparator,
      SourceLocation);

  /// \brief Creates an OpSampledImage SPIR-V instruction with proper
  /// decorations for the given parameters.
  SpirvSampledImage *createSampledImage(QualType, SpirvInstruction *image,
                                        SpirvInstruction *sampler,
                                        SourceLocation);

  /// \brief Creates an OpImageTexelPointer SPIR-V instruction with the given
  /// parameters.
  SpirvImageTexelPointer *createImageTexelPointer(QualType resultType,
                                                  SpirvInstruction *image,
                                                  SpirvInstruction *coordinate,
                                                  SpirvInstruction *sample,
                                                  SourceLocation);

  /// \brief Creates SPIR-V instructions for sampling the given image.
  ///
  /// If compareVal is given a non-zero value, *Dref* variants of OpImageSample*
  /// will be generated.
  ///
  /// If lod or grad is given a non-zero value, *ExplicitLod variants of
  /// OpImageSample* will be generated; otherwise, *ImplicitLod variant will
  /// be generated.
  ///
  /// If bias, lod, grad, or minLod is given a non-zero value, an additional
  /// image operands, Bias, Lod, Grad, or MinLod will be attached to the current
  /// instruction, respectively. Panics if both lod and minLod are non-zero.
  ///
  /// If residencyCodeId is not zero, the sparse version of the instructions
  /// will be used, and the SPIR-V instruction for storing the resulting
  /// residency code will also be emitted.
  ///
  /// If isNonUniform is true, the sampled image will be decorated with
  /// NonUniformEXT.
  SpirvInstruction *
  createImageSample(QualType texelType, QualType imageType,
                    SpirvInstruction *image, SpirvInstruction *sampler,
                    SpirvInstruction *coordinate, SpirvInstruction *compareVal,
                    SpirvInstruction *bias, SpirvInstruction *lod,
                    std::pair<SpirvInstruction *, SpirvInstruction *> grad,
                    SpirvInstruction *constOffset, SpirvInstruction *varOffset,
                    SpirvInstruction *constOffsets, SpirvInstruction *sample,
                    SpirvInstruction *minLod, SpirvInstruction *residencyCodeId,
                    SourceLocation loc);

  /// \brief Creates SPIR-V instructions for reading a texel from an image. If
  /// doImageFetch is true, OpImageFetch is used. OpImageRead is used otherwise.
  /// OpImageFetch should be used for sampled images. OpImageRead should be used
  /// for images without a sampler.
  ///
  /// If residencyCodeId is not zero, the sparse version of the instructions
  /// will be used, and the SPIR-V instruction for storing the resulting
  /// residency code will also be emitted.
  SpirvInstruction *createImageFetchOrRead(
      bool doImageFetch, QualType texelType, QualType imageType,
      SpirvInstruction *image, SpirvInstruction *coordinate,
      SpirvInstruction *lod, SpirvInstruction *constOffset,
      SpirvInstruction *varOffset, SpirvInstruction *constOffsets,
      SpirvInstruction *sample, SpirvInstruction *residencyCode,
      SourceLocation loc);

  /// \brief Creates SPIR-V instructions for writing to the given image.
  void createImageWrite(QualType imageType, SpirvInstruction *image,
                        SpirvInstruction *coord, SpirvInstruction *texel,
                        SourceLocation loc);

  /// \brief Creates SPIR-V instructions for gathering the given image.
  ///
  /// If compareVal is given a non-null value, OpImageDrefGather or
  /// OpImageSparseDrefGather will be generated; otherwise, OpImageGather or
  /// OpImageSparseGather will be generated.
  /// If residencyCode is not null, the sparse version of the instructions
  /// will be used, and the SPIR-V instruction for storing the resulting
  /// residency code will also be emitted.
  /// If isNonUniform is true, the sampled image will be decorated with
  /// NonUniformEXT.
  SpirvInstruction *
  createImageGather(QualType texelType, QualType imageType,
                    SpirvInstruction *image, SpirvInstruction *sampler,
                    SpirvInstruction *coordinate, SpirvInstruction *component,
                    SpirvInstruction *compareVal, SpirvInstruction *constOffset,
                    SpirvInstruction *varOffset, SpirvInstruction *constOffsets,
                    SpirvInstruction *sample, SpirvInstruction *residencyCode,
                    SourceLocation);

  /// \brief Creates an OpImageSparseTexelsResident SPIR-V instruction for the
  /// given Resident Code and returns the instruction pointer.
  SpirvImageSparseTexelsResident *
  createImageSparseTexelsResident(SpirvInstruction *resident_code,
                                  SourceLocation);

  /// \brief Creates an image query instruction.
  /// The given 'lod' is used as the Lod argument in the case of
  /// OpImageQuerySizeLod, and it is used as the 'coordinate' parameter in the
  /// case of OpImageQueryLod.
  SpirvImageQuery *createImageQuery(spv::Op opcode, QualType resultType,
                                    SourceLocation loc, SpirvInstruction *image,
                                    SpirvInstruction *lod = nullptr);

  /// \brief Creates a select operation with the given values for true and false
  /// cases and returns the instruction pointer.
  SpirvSelect *createSelect(QualType resultType, SpirvInstruction *condition,
                            SpirvInstruction *trueValue,
                            SpirvInstruction *falseValue, SourceLocation);

  /// \brief Creates a switch statement for the given selector, default, and
  /// branches. Results in OpSelectionMerge followed by OpSwitch.
  void
  createSwitch(SpirvBasicBlock *mergeLabel, SpirvInstruction *selector,
               SpirvBasicBlock *defaultLabel,
               llvm::ArrayRef<std::pair<uint32_t, SpirvBasicBlock *>> target,
               SourceLocation);

  /// \brief Creates a fragment-shader discard via by emitting OpKill.
  void createKill(SourceLocation);

  /// \brief Creates an unconditional branch to the given target label.
  /// If mergeBB and continueBB are non-null, it creates an OpLoopMerge
  /// instruction followed by an unconditional branch to the given target label.
  void createBranch(
      SpirvBasicBlock *targetLabel, SourceLocation loc,
      SpirvBasicBlock *mergeBB = nullptr, SpirvBasicBlock *continueBB = nullptr,
      spv::LoopControlMask loopControl = spv::LoopControlMask::MaskNone);

  /// \brief Creates a conditional branch. An OpSelectionMerge instruction
  /// will be created if mergeLabel is not null and continueLabel is null.
  /// An OpLoopMerge instruction will also be created if both continueLabel
  /// and mergeLabel are not null. For other cases, mergeLabel and continueLabel
  /// will be ignored. If selection control mask and/or loop control mask are
  /// provided, they will be applied to the corresponding SPIR-V instruction.
  /// Otherwise, MaskNone will be used.
  void createConditionalBranch(
      SpirvInstruction *condition, SpirvBasicBlock *trueLabel,
      SpirvBasicBlock *falseLabel, SourceLocation loc,
      SpirvBasicBlock *mergeLabel = nullptr,
      SpirvBasicBlock *continueLabel = nullptr,
      spv::SelectionControlMask selectionControl =
          spv::SelectionControlMask::MaskNone,
      spv::LoopControlMask loopControl = spv::LoopControlMask::MaskNone);

  /// \brief Creates a return instruction.
  void createReturn(SourceLocation);
  /// \brief Creates a return value instruction.
  void createReturnValue(SpirvInstruction *value, SourceLocation);

  /// \brief Creates an OpExtInst instruction for the GLSL extended instruction
  /// set, with the given instruction number, and operands. Returns the
  /// resulting instruction pointer.
  SpirvInstruction *
  createGLSLExtInst(QualType resultType, GLSLstd450 instId,
                    llvm::ArrayRef<SpirvInstruction *> operands,
                    SourceLocation);
  SpirvInstruction *
  createGLSLExtInst(const SpirvType *resultType, GLSLstd450 instId,
                    llvm::ArrayRef<SpirvInstruction *> operands,
                    SourceLocation);

  /// \brief Creates an OpExtInst instruction for the NonSemantic.DebugPrintf
  /// extension set. Returns the resulting instruction pointer.
  SpirvInstruction *createNonSemanticDebugPrintfExtInst(
      QualType resultType, NonSemanticDebugPrintfInstructions instId,
      llvm::ArrayRef<SpirvInstruction *> operands, SourceLocation);

  /// \brief Creates an OpMemoryBarrier or OpControlBarrier instruction with the
  /// given flags. If execution scope (exec) is provided, an OpControlBarrier
  /// is created; otherwise an OpMemoryBarrier is created.
  void createBarrier(spv::Scope memoryScope,
                     spv::MemorySemanticsMask memorySemantics,
                     llvm::Optional<spv::Scope> exec, SourceLocation);

  /// \brief Creates an OpBitFieldInsert SPIR-V instruction for the given
  /// arguments.
  SpirvBitFieldInsert *
  createBitFieldInsert(QualType resultType, SpirvInstruction *base,
                       SpirvInstruction *insert, SpirvInstruction *offset,
                       SpirvInstruction *count, SourceLocation);

  /// \brief Creates an OpBitFieldUExtract or OpBitFieldSExtract SPIR-V
  /// instruction for the given arguments.
  SpirvBitFieldExtract *createBitFieldExtract(QualType resultType,
                                              SpirvInstruction *base,
                                              SpirvInstruction *offset,
                                              SpirvInstruction *count,
                                              bool isSigned, SourceLocation);

  /// \brief Creates an OpEmitVertex instruction.
  void createEmitVertex(SourceLocation);

  /// \brief Creates an OpEndPrimitive instruction.
  void createEndPrimitive(SourceLocation);

  /// \brief Creates an OpArrayLength instruction.
  SpirvArrayLength *createArrayLength(QualType resultType, SourceLocation loc,
                                      SpirvInstruction *structure,
                                      uint32_t arrayMember);

  /// \brief Creates SPIR-V instructions for NV raytracing ops.
  SpirvInstruction *
  createRayTracingOpsNV(spv::Op opcode, QualType resultType,
                        llvm::ArrayRef<SpirvInstruction *> operands,
                        SourceLocation loc);

  /// \brief Creates an OpDemoteToHelperInvocationEXT instruction.
  SpirvInstruction *createDemoteToHelperInvocationEXT(SourceLocation);

<<<<<<< HEAD
  // === SPIR-V Rich Debug Info Creation ===
  SpirvDebugSource *createDebugSource(llvm::StringRef file,
                                      llvm::StringRef text = "");

  SpirvDebugCompilationUnit *createDebugCompilationUnit(SpirvDebugSource *);

  SpirvDebugLexicalBlock *
  createDebugLexicalBlock(SpirvDebugSource *, uint32_t line, uint32_t column,
                          SpirvDebugInstruction *parent);

  SpirvDebugLocalVariable *createDebugLocalVariable(
      QualType debugType, llvm::StringRef varName, SpirvDebugSource *src,
      uint32_t line, uint32_t column, SpirvDebugInstruction *parentScope,
      uint32_t flags, llvm::Optional<uint32_t> argNumber = llvm::None);

  SpirvDebugGlobalVariable *createDebugGlobalVariable(
      QualType debugType, llvm::StringRef varName, SpirvDebugSource *src,
      uint32_t line, uint32_t column, SpirvDebugInstruction *parentScope,
      llvm::StringRef linkageName, SpirvVariable *var, uint32_t flags,
      llvm::Optional<SpirvInstruction *> staticMemberDebugType = llvm::None);

  // Get a DebugInfoNone if exists. Otherwise, create one and return it.
  SpirvDebugInfoNone *getOrCreateDebugInfoNone();

  // Get a null DebugExpression if exists. Otherwise, create one and return it.
  SpirvDebugExpression *getOrCreateNullDebugExpression();

  SpirvDebugDeclare *createDebugDeclare(
      SpirvDebugLocalVariable *dbgVar, SpirvInstruction *var,
      llvm::Optional<SpirvDebugExpression *> dbgExpr = llvm::None);

  SpirvDebugFunction *createDebugFunction(llvm::StringRef name,
                                          SpirvDebugSource *src,
                                          uint32_t fnLine, uint32_t fnColumn,
                                          SpirvDebugInstruction *parentScope,
                                          llvm::StringRef linkageName,
                                          uint32_t flags, uint32_t scopeLine,
                                          SpirvFunction *fn);
=======
  /// \brief Create SPIR-V instructions for KHR RayQuery ops
  SpirvInstruction *
  createRayQueryOpsKHR(spv::Op opcode, QualType resultType,
                       llvm::ArrayRef<SpirvInstruction *> operands,
                       bool cullFlags, SourceLocation loc);
>>>>>>> 5ebc67c6

  // === SPIR-V Module Structure ===
  inline void setMemoryModel(spv::AddressingModel, spv::MemoryModel);

  /// \brief Adds an entry point for the module under construction. We only
  /// support a single entry point per module for now.
  inline void addEntryPoint(spv::ExecutionModel em, SpirvFunction *target,
                            std::string targetName,
                            llvm::ArrayRef<SpirvVariable *> interfaces);

  /// \brief Sets the shader model version, source file name, and source file
  /// content. Returns the SpirvString instruction of the file name.
  inline SpirvString *setDebugSource(uint32_t major, uint32_t minor,
                                     const std::vector<llvm::StringRef> &name,
                                     llvm::StringRef content = "");

  /// \brief Adds an execution mode to the module under construction.
  inline void addExecutionMode(SpirvFunction *entryPoint, spv::ExecutionMode em,
                               llvm::ArrayRef<uint32_t> params, SourceLocation);

  /// \brief Adds an OpModuleProcessed instruction to the module under
  /// construction.
  void addModuleProcessed(llvm::StringRef process);

<<<<<<< HEAD
  /// \brief If not added already, adds an OpExtInstImport (import of extended
  /// instruction set) of the GLSL instruction set. Returns the imported GLSL
  /// instruction set.
  SpirvExtInstImport *getGLSLExtInstSet();

  /// \brief If not added already, adds an OpExtInstImport (import of extended
  /// instruction set) of the OpenCL.DebugInfo.100 instruction set. Returns the
  /// imported instruction set.
  SpirvExtInstImport *getOpenCLDebugInfoExtInstSet();

=======
>>>>>>> 5ebc67c6
  /// \brief Adds a stage input/ouput variable whose value is of the given type.
  ///
  /// Note: the corresponding pointer type of the given type will not be
  /// constructed in this method.
  SpirvVariable *addStageIOVar(QualType type, spv::StorageClass storageClass,
                               std::string name, bool isPrecise,
                               SourceLocation loc);

  /// \brief Adds a stage builtin variable whose value is of the given type.
  ///
  /// Note: The corresponding pointer type of the given type will not be
  /// constructed in this method.
  SpirvVariable *addStageBuiltinVar(QualType type,
                                    spv::StorageClass storageClass,
                                    spv::BuiltIn, bool isPrecise,
                                    SourceLocation loc);

  /// \brief Adds a module variable. This variable should not have the Function
  /// storage class.
  ///
  /// Note: The corresponding pointer type of the given type will not be
  /// constructed in this method.
  SpirvVariable *
  addModuleVar(QualType valueType, spv::StorageClass storageClass,
               bool isPrecise, llvm::StringRef name = "",
               llvm::Optional<SpirvInstruction *> init = llvm::None,
               SourceLocation loc = {});
  SpirvVariable *
  addModuleVar(const SpirvType *valueType, spv::StorageClass storageClass,
               bool isPrecise, llvm::StringRef name = "",
               llvm::Optional<SpirvInstruction *> init = llvm::None,
               SourceLocation loc = {});

  /// \brief Decorates the given target with the given location.
  void decorateLocation(SpirvInstruction *target, uint32_t location);

  /// \brief Decorates the given target with the given index.
  void decorateIndex(SpirvInstruction *target, uint32_t index, SourceLocation);

  /// \brief Decorates the given target with the given descriptor set and
  /// binding number.
  void decorateDSetBinding(SpirvVariable *target, uint32_t setNumber,
                           uint32_t bindingNumber);

  /// \brief Decorates the given target with the given SpecId.
  void decorateSpecId(SpirvInstruction *target, uint32_t specId,
                      SourceLocation);

  /// \brief Decorates the given target with the given input attchment index
  /// number.
  void decorateInputAttachmentIndex(SpirvInstruction *target,
                                    uint32_t indexNumber, SourceLocation);

  /// \brief Decorates the given main buffer with the given counter buffer.
  void decorateCounterBuffer(SpirvInstruction *mainBuffer,
                             SpirvInstruction *counterBuffer, SourceLocation);

  /// \brief Decorates the given target with the given HLSL semantic string.
  void decorateHlslSemantic(SpirvInstruction *target, llvm::StringRef semantic,
                            llvm::Optional<uint32_t> memberIdx = llvm::None);

  /// \brief Decorates the given target with centroid
  void decorateCentroid(SpirvInstruction *target, SourceLocation);

  /// \brief Decorates the given target with flat
  void decorateFlat(SpirvInstruction *target, SourceLocation);

  /// \brief Decorates the given target with noperspective
  void decorateNoPerspective(SpirvInstruction *target, SourceLocation);

  /// \brief Decorates the given target with sample
  void decorateSample(SpirvInstruction *target, SourceLocation);

  /// \brief Decorates the given target with patch
  void decoratePatch(SpirvInstruction *target, SourceLocation);

  /// \brief Decorates the given target with NoContraction
  void decorateNoContraction(SpirvInstruction *target, SourceLocation);

  /// \brief Decorates the given target with PerPrimitiveNV
  void decoratePerPrimitiveNV(SpirvInstruction *target, SourceLocation);

  /// \brief Decorates the given target with PerTaskNV
  void decoratePerTaskNV(SpirvInstruction *target, uint32_t offset,
                         SourceLocation);

  /// --- Constants ---
  /// Each of these methods can acquire a unique constant from the SpirvContext,
  /// and add the context to the list of constants in the module.
  SpirvConstant *getConstantInt(QualType type, llvm::APInt value,
                                bool specConst = false);
  SpirvConstant *getConstantFloat(QualType type, llvm::APFloat value,
                                  bool specConst = false);
  SpirvConstant *getConstantBool(bool value, bool specConst = false);
  SpirvConstant *
  getConstantComposite(QualType compositeType,
                       llvm::ArrayRef<SpirvConstant *> constituents,
                       bool specConst = false);
  SpirvConstant *getConstantNull(QualType);

  SpirvString *getString(llvm::StringRef str);

public:
  std::vector<uint32_t> takeModule();

protected:
  /// Only friend classes are allowed to add capability/extension to the module
  /// under construction.

  /// \brief Adds the given capability to the module under construction due to
  /// the feature used at the given source location.
  inline void requireCapability(spv::Capability, SourceLocation loc = {});

  /// \brief Adds an extension to the module under construction for translating
  /// the given target at the given source location.
  inline void requireExtension(llvm::StringRef extension, SourceLocation);

private:
  /// \brief If not added already, adds an OpExtInstImport (import of extended
  /// instruction set) for the given instruction set. Returns the imported
  /// instruction set.
  SpirvExtInstImport *getExtInstSet(llvm::StringRef extensionName);

  /// \brief Returns the composed ImageOperandsMask from non-zero parameters
  /// and pushes non-zero parameters to *orderedParams in the expected order.
  spv::ImageOperandsMask composeImageOperandsMask(
      SpirvInstruction *bias, SpirvInstruction *lod,
      const std::pair<SpirvInstruction *, SpirvInstruction *> &grad,
      SpirvInstruction *constOffset, SpirvInstruction *varOffset,
      SpirvInstruction *constOffsets, SpirvInstruction *sample,
      SpirvInstruction *minLod);

private:
  ASTContext &astContext;
  SpirvContext &context; ///< From which we allocate various SPIR-V object

  SpirvModule *mod;             ///< The current module being built
  SpirvFunction *function;      ///< The current function being built
  SpirvBasicBlock *insertPoint; ///< The current basic block being built

  /// \brief List of basic blocks being built.
  ///
  /// We need a vector here to remember the order of insertion. Order matters
  /// here since, for example, we'll know for sure the first basic block is
  /// the entry block.
  std::vector<SpirvBasicBlock *> basicBlocks;

  const SpirvCodeGenOptions &spirvOptions; ///< Command line options.

  /// A struct containing information regarding a builtin variable.
  struct BuiltInVarInfo {
    BuiltInVarInfo(spv::StorageClass s, spv::BuiltIn b, SpirvVariable *v)
        : sc(s), builtIn(b), variable(v) {}
    spv::StorageClass sc;
    spv::BuiltIn builtIn;
    SpirvVariable *variable;
  };
  /// Used as caches for all created builtin variables to avoid duplication.
  llvm::SmallVector<BuiltInVarInfo, 16> builtinVars;

<<<<<<< HEAD
  SpirvDebugInfoNone *debugNone;

  /// DebugExpression that does not reference any DebugOperation
  SpirvDebugExpression *nullDebugExpr;
=======
  // To avoid generating multiple OpStrings for the same string literal
  // the SpirvBuilder will generate and reuse them.
  llvm::DenseMap<std::string, SpirvString *, StringMapInfo> stringLiterals;
>>>>>>> 5ebc67c6
};

void SpirvBuilder::requireCapability(spv::Capability cap, SourceLocation loc) {
  mod->addCapability(new (context) SpirvCapability(loc, cap));
}

void SpirvBuilder::requireExtension(llvm::StringRef ext, SourceLocation loc) {
  mod->addExtension(new (context) SpirvExtension(loc, ext));
}

void SpirvBuilder::setMemoryModel(spv::AddressingModel addrModel,
                                  spv::MemoryModel memModel) {
  mod->setMemoryModel(new (context) SpirvMemoryModel(addrModel, memModel));
}

void SpirvBuilder::addEntryPoint(spv::ExecutionModel em, SpirvFunction *target,
                                 std::string targetName,
                                 llvm::ArrayRef<SpirvVariable *> interfaces) {
  mod->addEntryPoint(new (context) SpirvEntryPoint(
      target->getSourceLocation(), em, target, targetName, interfaces));
}

SpirvString *
SpirvBuilder::setDebugSource(uint32_t major, uint32_t minor,
                             const std::vector<llvm::StringRef> &fileNames,
                             llvm::StringRef content) {
  uint32_t version = 100 * major + 10 * minor;
  SpirvSource *mainSource = nullptr;
  for (const auto &name : fileNames) {
    SpirvString *fileString =
        name.empty() ? nullptr
                     : new (context) SpirvString(/*SourceLocation*/ {}, name);
    SpirvSource *debugSource = new (context)
        SpirvSource(/*SourceLocation*/ {}, spv::SourceLanguage::HLSL, version,
                    fileString, content);
    mod->addSource(debugSource);
    if (!mainSource)
      mainSource = debugSource;
  }

  // If mainSource is nullptr, fileNames is empty and no input file is
  // specified. We must create a SpirvSource for OpSource HLSL <version>.
  if (!mainSource) {
    mainSource = new (context)
        SpirvSource(/*SourceLocation*/ {}, spv::SourceLanguage::HLSL, version,
                    nullptr, content);
    mod->addSource(mainSource);
  }
  return mainSource->getFile();
}

void SpirvBuilder::addExecutionMode(SpirvFunction *entryPoint,
                                    spv::ExecutionMode em,
                                    llvm::ArrayRef<uint32_t> params,
                                    SourceLocation loc) {
  mod->addExecutionMode(
      new (context) SpirvExecutionMode(loc, entryPoint, em, params, false));
}

} // end namespace spirv
} // end namespace clang

#endif // LLVM_CLANG_SPIRV_SPIRVBUILDER_H<|MERGE_RESOLUTION|>--- conflicted
+++ resolved
@@ -440,7 +440,6 @@
   /// \brief Creates an OpDemoteToHelperInvocationEXT instruction.
   SpirvInstruction *createDemoteToHelperInvocationEXT(SourceLocation);
 
-<<<<<<< HEAD
   // === SPIR-V Rich Debug Info Creation ===
   SpirvDebugSource *createDebugSource(llvm::StringRef file,
                                       llvm::StringRef text = "");
@@ -479,13 +478,12 @@
                                           llvm::StringRef linkageName,
                                           uint32_t flags, uint32_t scopeLine,
                                           SpirvFunction *fn);
-=======
+
   /// \brief Create SPIR-V instructions for KHR RayQuery ops
   SpirvInstruction *
   createRayQueryOpsKHR(spv::Op opcode, QualType resultType,
                        llvm::ArrayRef<SpirvInstruction *> operands,
                        bool cullFlags, SourceLocation loc);
->>>>>>> 5ebc67c6
 
   // === SPIR-V Module Structure ===
   inline void setMemoryModel(spv::AddressingModel, spv::MemoryModel);
@@ -510,7 +508,6 @@
   /// construction.
   void addModuleProcessed(llvm::StringRef process);
 
-<<<<<<< HEAD
   /// \brief If not added already, adds an OpExtInstImport (import of extended
   /// instruction set) of the GLSL instruction set. Returns the imported GLSL
   /// instruction set.
@@ -521,8 +518,6 @@
   /// imported instruction set.
   SpirvExtInstImport *getOpenCLDebugInfoExtInstSet();
 
-=======
->>>>>>> 5ebc67c6
   /// \brief Adds a stage input/ouput variable whose value is of the given type.
   ///
   /// Note: the corresponding pointer type of the given type will not be
@@ -683,16 +678,14 @@
   /// Used as caches for all created builtin variables to avoid duplication.
   llvm::SmallVector<BuiltInVarInfo, 16> builtinVars;
 
-<<<<<<< HEAD
   SpirvDebugInfoNone *debugNone;
 
   /// DebugExpression that does not reference any DebugOperation
   SpirvDebugExpression *nullDebugExpr;
-=======
+
   // To avoid generating multiple OpStrings for the same string literal
   // the SpirvBuilder will generate and reuse them.
   llvm::DenseMap<std::string, SpirvString *, StringMapInfo> stringLiterals;
->>>>>>> 5ebc67c6
 };
 
 void SpirvBuilder::requireCapability(spv::Capability cap, SourceLocation loc) {
