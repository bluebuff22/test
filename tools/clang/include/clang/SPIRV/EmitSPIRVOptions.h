//===-- EmitSPIRVOptions.h - Options for SPIR-V CodeGen ---------*- C++ -*-===//
//
//                     The LLVM Compiler Infrastructure
//
// This file is distributed under the University of Illinois Open Source
// License. See LICENSE.TXT for details.
//
//===----------------------------------------------------------------------===//
#ifndef LLVM_CLANG_SPIRV_EMITSPIRVOPTIONS_H
#define LLVM_CLANG_SPIRV_EMITSPIRVOPTIONS_H

#include "llvm/ADT/SmallVector.h"
#include "llvm/ADT/StringRef.h"

namespace clang {
/// Structs for controlling behaviors of SPIR-V codegen.
struct EmitSPIRVOptions {
  /// Disable legalization and optimization and emit raw SPIR-V
  bool codeGenHighLevel;
  bool disableValidation;
  bool ignoreUnusedResources;
<<<<<<< HEAD
  bool defaultRowMajor;
=======
  bool enable16BitTypes;
>>>>>>> eeab612d
  llvm::StringRef stageIoOrder;
  llvm::SmallVector<uint32_t, 4> bShift;
  llvm::SmallVector<uint32_t, 4> tShift;
  llvm::SmallVector<uint32_t, 4> sShift;
  llvm::SmallVector<uint32_t, 4> uShift;
};
} // end namespace clang

#endif<|MERGE_RESOLUTION|>--- conflicted
+++ resolved
@@ -17,13 +17,10 @@
 struct EmitSPIRVOptions {
   /// Disable legalization and optimization and emit raw SPIR-V
   bool codeGenHighLevel;
+  bool defaultRowMajor;
   bool disableValidation;
   bool ignoreUnusedResources;
-<<<<<<< HEAD
-  bool defaultRowMajor;
-=======
   bool enable16BitTypes;
->>>>>>> eeab612d
   llvm::StringRef stageIoOrder;
   llvm::SmallVector<uint32_t, 4> bShift;
   llvm::SmallVector<uint32_t, 4> tShift;
