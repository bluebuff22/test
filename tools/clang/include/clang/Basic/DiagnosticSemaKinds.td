--- conflicted
+++ resolved
@@ -7848,16 +7848,13 @@
    "NodeMaxRecursionDepth may not exceed 32">;
 def err_hlsl_too_many_node_inputs : Error<
    "Node shader '%0' may not have more than one input record">;
-<<<<<<< HEAD
 def err_hlsl_node_record_type : Error<
    "%0 is not valid as a node record type - struct/class required">;
 def err_hlsl_node_record_object : Error<
    "object %0 may not appear in a node record">;
-=======
 def err_hlsl_array_entry_param_disallowed : Error<
    "entry parameter of type %0 may not be an array">;
 def note_hlsl_node_array : Note<"'%0' cannot be used as an array; did you mean '%0Array'?">;
->>>>>>> d7d0d667
 // HLSL Change Ends
 
 // SPIRV Change Starts
