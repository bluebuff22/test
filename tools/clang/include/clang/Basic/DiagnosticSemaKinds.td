--- conflicted
+++ resolved
@@ -7802,8 +7802,6 @@
    "record used in %0 may not have zero size">;
 def err_hlsl_rwnodeinputrecord_sv_dispatch : Error<
    "a RWNodeInputRecord field with SV_DispatchGrid semantic is not assignable">;
-<<<<<<< HEAD
-=======
 def err_hlsl_maxarraysize_template_arg : Error<
    "the %0 maxArraySize template argument must be an integer constant expression with value >= 1">;
 def err_hlsl_maxrecord_attrs_on_same_arg : Error<
@@ -7812,7 +7810,6 @@
     "attribute MaxRecordsSharedWith must reference a valid ouput parameter name.">;
 def err_hlsl_maxrecordssharedwith_references_itself : Error<
     "attribute MaxRecordsSharedWith must not reference the same parameter it is applied to.">;
->>>>>>> 48c9d788
 def err_hlsl_dispatchgrid_component : Error<
    "%0 %1 component value must be between 1 and 65,535 (2^16-1) inclusive">;
 def err_hlsl_dispatchgrid_product : Error<
