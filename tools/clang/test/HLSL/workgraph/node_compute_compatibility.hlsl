// RUN: %clang_cc1 -fsyntax-only -verify %s
// ==================================================================
// Errors are generated for shaders with both "node" and "compute"
// specified when:
// - the launch type is not Broadcasting
// - a broadcasting node has an input record and/or output records
// ==================================================================

struct RECORD {
  uint a;
};

[Shader("node")]
[Shader("compute")]
[NumThreads(1024,1,1)]
[NodeDispatchGrid(128,1,1)]
[NodeLaunch("Broadcasting")]
void node01()
{ /* compatible */  }

[Shader("node")]
[Shader("compute")] // expected-note {{compute defined here}}
[NumThreads(128,1,1)]
<<<<<<< HEAD
[NodeLaunch("Coalescing")]      // expected-error {{Node shader 'node02' with coalescing launch type is not compatible with compute (must be broadcasting)}}
=======
[NodeLaunch("Coalescing")] // expected-error {{Node shader 'node02' with coalescing launch type is not compatible with compute}}
>>>>>>> 040e4078
void node02()
{ }

[Shader("node")]
[Shader("compute")] // expected-note {{compute defined here}}
[NumThreads(128,1,1)]
[NodeLaunch("Coalescing")] // expected-error {{Node shader 'node03' with coalescing launch type is not compatible with compute}}
void node03(GroupNodeInputRecords<RECORD> input)
{ }

[Shader("node")]
[Shader("compute")] // expected-note {{compute defined here}}
[NumThreads(128,1,1)]
[NodeLaunch("Coalescing")] // expected-error {{Node shader 'node04' with coalescing launch type is not compatible with compute}}
void node04(RWGroupNodeInputRecords<RECORD> input)
{ }

[Shader("node")]
[Shader("compute")] // expected-note {{compute defined here}}
[NumThreads(128,1,1)]
[NodeLaunch("Coalescing")] // expected-error {{Node shader 'node05' with coalescing launch type is not compatible with compute}}
void node05(EmptyNodeInput input)
{ }

[Shader("compute")] // expected-note {{compute defined here}}
[Shader("node")]
[NumThreads(1,1,1)]
[NodeLaunch("Thread")] // expected-error {{Node shader 'node06' with thread launch type is not compatible with compute}}
void node06()
{ }

[Shader("compute")] // expected-note {{compute defined here}}
[Shader("node")]
[NumThreads(1,1,1)]
[NodeLaunch("Thread")] // expected-error {{Node shader 'node07' with thread launch type is not compatible with compute}}
void node07(ThreadNodeInputRecord<RECORD> input)
{ }

[Shader("compute")] // expected-note {{compute defined here}}
[Shader("node")]
[NumThreads(1,1,1)]
<<<<<<< HEAD
[NodeLaunch("Thread")]          // expected-error {{Node shader 'node03' with thread launch type is not compatible with compute (must be broadcasting)}}
void node03()
=======
[NodeLaunch("Thread")] // expected-error {{Node shader 'node08' with thread launch type is not compatible with compute}}
void node08(RWThreadNodeInputRecord<RECORD> input)
>>>>>>> 040e4078
{ }

[Shader("node")]
[NumThreads(1024,1,1)]
[Shader("compute")] // expected-note {{compute defined here}}
[NodeLaunch("Broadcasting")]
[NodeDispatchGrid(128,1,1)]
<<<<<<< HEAD
void node04(DispatchNodeInputRecord<RECORD> input) // expected-error {{Node shader 'node04' with node input/output is not compatible with compute}}
=======
void node09(DispatchNodeInputRecord<RECORD> input) // expected-error {{Node shader 'node09' with node input/output is not compatible with compute}}
>>>>>>> 040e4078
{ }

[Shader("compute")] // expected-note {{compute defined here}}
[NumThreads(1024,1,1)]
[Shader("node")]
[NodeLaunch("Broadcasting")]
[NodeDispatchGrid(128,1,1)]
<<<<<<< HEAD
void node05(RWDispatchNodeInputRecord<RECORD> input) // expected-error {{Node shader 'node05' with node input/output is not compatible with compute}}
=======
void node10(RWDispatchNodeInputRecord<RECORD> input) // expected-error {{Node shader 'node10' with node input/output is not compatible with compute}}
>>>>>>> 040e4078
{ }

[NodeLaunch("Broadcasting")]
[Shader("node")]
[NumThreads(1024,1,1)]
[NodeDispatchGrid(128,1,1)]
<<<<<<< HEAD
[Shader("compute")]                    // expected-note {{compute defined here}}
void node06(NodeOutput<RECORD> output) // expected-error {{Node shader 'node06' with node input/output is not compatible with compute}}
=======
[Shader("compute")] // expected-note {{compute defined here}}
void node11(NodeOutput<RECORD> output) // expected-error {{Node shader 'node11' with node input/output is not compatible with compute}}
>>>>>>> 040e4078
{ }

[NumThreads(1024,1,1)]
[NodeLaunch("Broadcasting")]
[NodeDispatchGrid(128,1,1)]
[Shader("node")]
[Shader("compute")] // expected-note {{compute defined here}}
void node12(EmptyNodeOutput output) // expected-error {{Node shader 'node12' with node input/output is not compatible with compute}}
{ }<|MERGE_RESOLUTION|>--- conflicted
+++ resolved
@@ -21,11 +21,7 @@
 [Shader("node")]
 [Shader("compute")] // expected-note {{compute defined here}}
 [NumThreads(128,1,1)]
-<<<<<<< HEAD
 [NodeLaunch("Coalescing")]      // expected-error {{Node shader 'node02' with coalescing launch type is not compatible with compute (must be broadcasting)}}
-=======
-[NodeLaunch("Coalescing")] // expected-error {{Node shader 'node02' with coalescing launch type is not compatible with compute}}
->>>>>>> 040e4078
 void node02()
 { }
 
@@ -67,13 +63,8 @@
 [Shader("compute")] // expected-note {{compute defined here}}
 [Shader("node")]
 [NumThreads(1,1,1)]
-<<<<<<< HEAD
 [NodeLaunch("Thread")]          // expected-error {{Node shader 'node03' with thread launch type is not compatible with compute (must be broadcasting)}}
 void node03()
-=======
-[NodeLaunch("Thread")] // expected-error {{Node shader 'node08' with thread launch type is not compatible with compute}}
-void node08(RWThreadNodeInputRecord<RECORD> input)
->>>>>>> 040e4078
 { }
 
 [Shader("node")]
@@ -81,11 +72,7 @@
 [Shader("compute")] // expected-note {{compute defined here}}
 [NodeLaunch("Broadcasting")]
 [NodeDispatchGrid(128,1,1)]
-<<<<<<< HEAD
 void node04(DispatchNodeInputRecord<RECORD> input) // expected-error {{Node shader 'node04' with node input/output is not compatible with compute}}
-=======
-void node09(DispatchNodeInputRecord<RECORD> input) // expected-error {{Node shader 'node09' with node input/output is not compatible with compute}}
->>>>>>> 040e4078
 { }
 
 [Shader("compute")] // expected-note {{compute defined here}}
@@ -93,24 +80,15 @@
 [Shader("node")]
 [NodeLaunch("Broadcasting")]
 [NodeDispatchGrid(128,1,1)]
-<<<<<<< HEAD
 void node05(RWDispatchNodeInputRecord<RECORD> input) // expected-error {{Node shader 'node05' with node input/output is not compatible with compute}}
-=======
-void node10(RWDispatchNodeInputRecord<RECORD> input) // expected-error {{Node shader 'node10' with node input/output is not compatible with compute}}
->>>>>>> 040e4078
 { }
 
 [NodeLaunch("Broadcasting")]
 [Shader("node")]
 [NumThreads(1024,1,1)]
 [NodeDispatchGrid(128,1,1)]
-<<<<<<< HEAD
 [Shader("compute")]                    // expected-note {{compute defined here}}
 void node06(NodeOutput<RECORD> output) // expected-error {{Node shader 'node06' with node input/output is not compatible with compute}}
-=======
-[Shader("compute")] // expected-note {{compute defined here}}
-void node11(NodeOutput<RECORD> output) // expected-error {{Node shader 'node11' with node input/output is not compatible with compute}}
->>>>>>> 040e4078
 { }
 
 [NumThreads(1024,1,1)]
