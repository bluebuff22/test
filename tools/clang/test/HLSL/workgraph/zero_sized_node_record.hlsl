--- conflicted
+++ resolved
@@ -52,21 +52,14 @@
 
 [Shader("node")]
 [NodeLaunch("thread")]
-<<<<<<< HEAD
-=======
 [NumThreads(1,1,1)]
->>>>>>> d7d0d667
 void node05(ThreadNodeInputRecord<EMPTY> input) // expected-error {{record used in ThreadNodeInputRecord may not have zero size}}
 {}
 
 [Shader("node")]
 [NodeLaunch("thread")]
-<<<<<<< HEAD
+[NumThreads(1,1,1)]
 void node06(RWThreadNodeInputRecord<EMPTY2> input) // expected-error {{record used in RWThreadNodeInputRecord may not have zero size}}
-=======
-[NumThreads(1,1,1)]
-void node06(RWThreadNodeInputRecord<EMPTY> input) // expected-error {{record used in RWThreadNodeInputRecord may not have zero size}}
->>>>>>> d7d0d667
 {}
 
 [Shader("node")]
@@ -79,9 +72,9 @@
 [Shader("node")]
 [NodeLaunch("broadcasting")]
 [NumThreads(1,1,1)]
-<<<<<<< HEAD
+
 [NodeMaxDispatchGrid(64, 1, 1)]
-void node08(NodeOutputArray<EMPTY3> output) // expected-error {{record used in NodeOutputArray may not have zero size}}
+void node08(NodeOutputArray<EMPTY> output) // expected-error {{record used in NodeOutputArray may not have zero size}}
 {}
 
 [Shader("node")]
@@ -95,9 +88,4 @@
   ThreadNodeOutputRecords<EmptyTemplate<int> > outrec3; // expected-error {{record used in ThreadNodeOutputRecords may not have zero size}}
 
   GroupNodeOutputRecords<EMPTY4> outrec4; // expected-error {{record used in GroupNodeOutputRecords may not have zero size}}
-}
-=======
-[NodeDispatchGrid(64, 1, 1)]
-void node08(NodeOutputArray<EMPTY> output) // expected-error {{record used in NodeOutputArray may not have zero size}}
-{}
->>>>>>> d7d0d667
+}