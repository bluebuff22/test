--- conflicted
+++ resolved
@@ -220,17 +220,11 @@
 void fn_uint_oload3(out uint u) { }
 
 // function redefinitions
-<<<<<<< HEAD
 void fn_redef(min10float x) {} // expected-warning {{min10float is promoted to min16float}} //
 void fn_redef(min16float x) {}
-=======
-void fn_redef(min10float x) {}      /* expected-note {{previous definition is here}} expected-warning {{min10float is promoted to min16float}} */
-void fn_redef(min16float x) {}      /* expected-error {{redefinition of 'fn_redef'}} */
-
-
-void fn_redef2(min12int x) {}       /* expected-note {{previous definition is here}} expected-warning {{min12int is promoted to min16int}} */
-void fn_redef2(min16int x) {}       /* expected-error {{redefinition of 'fn_redef2'}} */
->>>>>>> a160095f
+
+void fn_redef2(min12int x) {}  // expected-warning {{min12int is promoted to min16int}} //
+void fn_redef2(min16int x) {}
 
 typedef min16int My16Int;
 void fn_redef4(min16int x) {}       /* expected-note {{previous definition is here}} */
