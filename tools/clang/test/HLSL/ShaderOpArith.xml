<?xml version="1.0" encoding="utf-8" standalone="yes"?>
<ShaderOpSet xmlns="http://schemas.microsoft.com/test/ShaderOp">
  <ShaderOp Name="DerivFine" PS="PS" VS="VS" TopologyType="TRIANGLE">
    <RootSignature>RootFlags(ALLOW_INPUT_ASSEMBLER_INPUT_LAYOUT), DescriptorTable(SRV(t0,numDescriptors=1))</RootSignature>
    <Resource Name="VBuffer" Dimension="BUFFER" InitialResourceState="COPY_DEST" Init="FromBytes" Topology="TRIANGLELIST">
      { { -1.0f, 1.0f, 0.0f }, { 0.0f, 0.0f } },
      { { 1.0f, 1.0f, 0.0f }, { 1.0f, 0.0f } },
      { { -1.0f, -1.0f, 0.0f }, { 0.0f, 1.0f } },

      { { -1.0f, -1.0f, 0.0f }, { 0.0f, 1.0f } },
      { { 1.0f, 1.0f, 0.0f }, { 1.0f, 0.0f } },
      { { 1.0f, -1.0f, 0.0f }, { 1.0f, 1.0f } }
    </Resource>
    <Resource Name="T0" Dimension="Texture2D" Width="4" Height="4" InitialResourceState="COPY_DEST" Init="FromBytes" Format="R32_FLOAT">
      {.125f, .25f, .5f, 1.0f},
      {2.0f, 4.0f, 16.0f, 32.0f},
      {32.0f, 64.0f, 128.0f, 256.0f},
      {256.0f, 512.0f, 1024.0f, 2048.0f}
    </Resource>
    <Resource Name="RTarget" Dimension="TEXTURE2D" Width="64" Height="64" Format="R32G32B32A32_FLOAT" Flags="ALLOW_RENDER_TARGET" InitialResourceState="COPY_DEST" ReadBack="true" />

    <RootValues>
      <RootValue HeapName="ResHeap" />
    </RootValues>
    <DescriptorHeap Name="ResHeap" Type="CBV_SRV_UAV">
      <Descriptor Name='T0' Kind='SRV' ResName='T0' />
    </DescriptorHeap>
    <DescriptorHeap Name="RtvHeap" NumDescriptors="1" Type="RTV">
      <Descriptor Name="RTarget" Kind="RTV"/>
    </DescriptorHeap>

    <InputElements>
      <InputElement SemanticName="POSITION" Format="R32G32B32_FLOAT" AlignedByteOffset="0" />
      <InputElement SemanticName="TEXCOORD" Format="R32G32_FLOAT" AlignedByteOffset="12" />
    </InputElements>
    <RenderTargets>
      <RenderTarget Name="RTarget"/>
    </RenderTargets>
    <Shader Name="VS" Target="vs_6_0">
      <![CDATA[
        struct PSInput {
          float4 position : SV_POSITION;
          float2 uv : TEXCOORD;
        };
        PSInput main(float3 position : POSITION, float2 uv : TEXCOORD) {
          PSInput result;
          result.position = float4(position, 1.0);
          result.uv = uv;
          return result;
        }
      ]]>
    </Shader>
    <Shader Name="PS" Target="ps_6_0">
      <![CDATA[
      struct PSInput {
        float4 position : SV_POSITION;
        float2 uv : TEXCOORD;
      };

      Texture2D<float> g_tex : register(t0);

      float4 main(PSInput input) : SV_TARGET {
        int3 offset = int3((input.uv * 64.0) % 4, 0);
        float val = g_tex.Load(offset);
        return float4(ddx_fine(val), ddy_fine(val), ddx_coarse(val), ddy_coarse(val));
      }
      ]]>
    </Shader>
  </ShaderOp>

  <ShaderOp Name="WriteFloat4" CS="CS" DispatchX="8" DispatchY="8">
    <RootSignature>RootFlags(0), UAV(u0)</RootSignature>

    <Resource Name="Buffer" Dimension="BUFFER" Width="1024" Flags="ALLOW_UNORDERED_ACCESS" InitialResourceState="COPY_DEST" Init="Zero" ReadBack="true" TransitionTo="UNORDERED_ACCESS" />

    <RootValues>
      <RootValue Index="0" ResName="Buffer" />
    </RootValues>

    <Shader Name="CS" Target="cs_6_0">
      <![CDATA[
    RWStructuredBuffer<float4> g_buf : register(u0);
    [numthreads(8,8,1)]
    void main(uint GI : SV_GroupIndex) {
      g_buf[GI] = GI;
    };
    ]]>
    </Shader>
  </ShaderOp>

  <ShaderOp Name="Derivatives" PS="PS" VS="VS" CS="CS" AS="AS" MS="MS" TopologyType="TRIANGLE">
    <RootSignature>
      RootFlags(ALLOW_INPUT_ASSEMBLER_INPUT_LAYOUT),
      DescriptorTable(SRV(t0,numDescriptors=1), UAV(u0), UAV(u1), UAV(u2)),
      StaticSampler(s0, addressU = TEXTURE_ADDRESS_WRAP, addressV = TEXTURE_ADDRESS_WRAP, filter = FILTER_MIN_MAG_LINEAR_MIP_POINT)
    </RootSignature>
    <Resource Name="VBuffer" Dimension="BUFFER" InitialResourceState="COPY_DEST" Init="FromBytes" Topology="TRIANGLELIST">
      { { -1.0f, 1.0f, 0.0f }, { 0.0f, 0.0f } },
      { { 1.0f, 1.0f, 0.0f }, { 1.0f, 0.0f } },
      { { -1.0f, -1.0f, 0.0f }, { 0.0f, 1.0f } },

      { { -1.0f, -1.0f, 0.0f }, { 0.0f, 1.0f } },
      { { 1.0f, 1.0f, 0.0f }, { 1.0f, 0.0f } },
      { { 1.0f, -1.0f, 0.0f }, { 1.0f, 1.0f } }
    </Resource>
    <Resource Name="T0" Dimension="Texture2D" Width="4" Height="4" InitialResourceState="COPY_DEST" Init="FromBytes" Format="R32_FLOAT">
      {.125f, .25f, .5f, 1.0f},
      {2.0f, 4.0f, 16.0f, 32.0f},
      {32.0f, 64.0f, 128.0f, 256.0f},
      {256.0f, 512.0f, 1024.0f, 2048.0f}
    </Resource>
    <Resource Name="RTarget" Dimension="TEXTURE2D" Width="64" Height="64" Format="R32G32B32A32_FLOAT" Flags="ALLOW_RENDER_TARGET" InitialResourceState="COPY_DEST" ReadBack="true" />
    <Resource Name="U0" Dimension="BUFFER" Width="16384"
              Flags="ALLOW_UNORDERED_ACCESS" InitialResourceState="COPY_DEST"
              Init="Zero" ReadBack="true" />
    <Resource Name="U1" Dimension="BUFFER" Width="16384"
              Flags="ALLOW_UNORDERED_ACCESS" InitialResourceState="COPY_DEST"
              Init="Zero" ReadBack="true" />
    <Resource Name="U2" Dimension="BUFFER" Width="16384"
              Flags="ALLOW_UNORDERED_ACCESS" InitialResourceState="COPY_DEST"
              Init="Zero" ReadBack="true" />

    <RootValues>
      <RootValue HeapName="ResHeap" />
    </RootValues>
    <DescriptorHeap Name="ResHeap" Type="CBV_SRV_UAV">
      <Descriptor Name='T0' Kind='SRV' ResName='T0' />
      <Descriptor Name='U0' Kind='UAV' ResName='U0'
                  NumElements="1024" StructureByteStride="16" />
      <Descriptor Name='U1' Kind='UAV' ResName='U1'
                  NumElements="1024" StructureByteStride="16" />
      <Descriptor Name='U2' Kind='UAV' ResName='U2'
                  NumElements="1024" StructureByteStride="16" />
    </DescriptorHeap>
    <DescriptorHeap Name="RtvHeap" NumDescriptors="1" Type="RTV">
      <Descriptor Name="RTarget" Kind="RTV"/>
    </DescriptorHeap>

    <InputElements>
      <InputElement SemanticName="POSITION" Format="R32G32B32_FLOAT" AlignedByteOffset="0" />
      <InputElement SemanticName="TEXCOORD" Format="R32G32_FLOAT" AlignedByteOffset="12" />
    </InputElements>
    <RenderTargets>
      <RenderTarget Name="RTarget"/>
    </RenderTargets>
    <Shader Name="CS" Target="cs_6_6" EntryPoint="CSMain" Text="@PS"/>
    <Shader Name="AS" Target="as_6_6" EntryPoint="ASMain" Text="@PS"/>
    <Shader Name="MS" Target="ms_6_6" EntryPoint="MSMain" Text="@PS"/>
    <Shader Name="VS" Target="vs_6_0" EntryPoint="VSMain" Text="@PS"/>
    <Shader Name="PS" Target="ps_6_0" EntryPoint="PSMain">
      <![CDATA[
        struct PSInput {
          float4 position : SV_POSITION;
          float2 uv : TEXCOORD;
        };
        Texture2D<float> g_tex : register(t0);
        RWStructuredBuffer<float4> g_bufMain : register(u0);
        RWStructuredBuffer<float4> g_bufMesh : register(u1);
        RWStructuredBuffer<float4> g_bufAmp : register(u2);

        float4 DerivTest(int2 uv) {
          int3 offset = int3(uv%4, 0);
          float val = g_tex.Load(offset);
          return float4(ddx_fine(val), ddy_fine(val), ddx_coarse(val), ddy_coarse(val));
        }

        // Map group index to 4x4 UV texcoord block
        int2 ConvertGroupIdx(uint groupIdx) {
          return int2(((groupIdx&0x4)>>1) + (groupIdx&01), ((groupIdx&0x8)>>2) + ((groupIdx&02)>>1));
        }

        // Convert group index into uv texcoords and return derivatives test result
        float4 DerivTest(uint groupIdx) {
          return DerivTest(ConvertGroupIdx(groupIdx));
        }

        PSInput VSMain(float3 position : POSITION, float2 uv : TEXCOORD) {
          PSInput result;
          result.position = float4(position, 1.0);
          result.uv = uv;
          return result;
        }

        struct Payload {
          uint nothing;
        };

        static float4 g_Verts[6] = {
          { -1.0f,  1.0f, 0.0f, 1.0f },
          {  1.0f,  1.0f, 0.0f, 1.0f },
          { -1.0f, -1.0f, 0.0f, 1.0f },

          { -1.0f, -1.0f, 0.0f, 1.0f },
          {  1.0f,  1.0f, 0.0f, 1.0f },
          {  1.0f, -1.0f, 0.0f, 1.0f }};

        static float2 g_UV[6] = {
          { 0.0f, 0.0f },
          { 1.0f, 0.0f },
          { 0.0f, 1.0f },

          { 0.0f, 1.0f },
          { 1.0f, 0.0f },
          { 1.0f, 1.0f }};

        uint convert2Dto1D(uint x, uint y, uint width) {
          // Convert 2D coords to 1D for testing
          // All completed rows of quads
          uint prevRows = (y/2)*2*width;
          // All previous full quads on this quad row
          uint prevQuads = (x/2)*4;
          // index into current quad
          uint quadIx = (y&1)*2 + (x&1);
          return prevRows + prevQuads + quadIx;
        }

        float4 PSMain(PSInput input) : SV_TARGET {
          // Convert from texcoords into a groupIndex equivalent
          int width = 64;
          int height = 64;
          int2 uv = int2(input.uv.x*width, input.uv.y*height);

          uint ix = convert2Dto1D(uv.x, uv.y, DISPATCHX);

          float4 res = 0.0;
          if (uv.x < DISPATCHX && uv.y < DISPATCHY) {
            res = DerivTest(uv);
            g_bufMain[ix] = res;
          }
          return res;
        }

        [NumThreads(DISPATCHX, DISPATCHY, DISPATCHZ)]
        void CSMain(uint3 id : SV_GroupThreadID, uint ix : SV_GroupIndex) {
          if (DISPATCHY == 1 && DISPATCHZ == 1)
            g_bufMain[ix] = DerivTest(ix);
          else
            g_bufMain[convert2Dto1D(id.x, id.y, DISPATCHX)] = DerivTest(id.xy);
        }

#if DISPATCHX * DISPATCHY * DISPATCHZ > 128
#undef DISPATCHX
#undef DISPATCHY
#undef DISPATCHZ

#define DISPATCHX 1
#define DISPATCHY 1
#define DISPATCHZ 1
#endif

        [NumThreads(DISPATCHX, DISPATCHY, DISPATCHZ)]
        void ASMain(uint3 id : SV_GroupThreadID, uint ix : SV_GroupIndex) {
          Payload payload;
          if (DISPATCHY == 1 && DISPATCHZ == 1)
            g_bufAmp[ix] = DerivTest(ix);
          else
            g_bufAmp[convert2Dto1D(id.x, id.y, DISPATCHX)] = DerivTest(id.xy);
          payload.nothing = 0;
          DispatchMesh(1, 1, 1, payload);
        }

        [NumThreads(DISPATCHX, DISPATCHY, DISPATCHZ)]
        [OutputTopology("triangle")]
        void MSMain(
          uint3 id : SV_GroupThreadID,
          uint ix : SV_GroupIndex,
          in payload Payload payload,
          out vertices PSInput verts[6],
          out indices uint3 tris[2]) {
            SetMeshOutputCounts(6, 2);
            // Assign static fullscreen 2 tri quad
            verts[ix%6].position = g_Verts[ix%6];
            verts[ix%6].uv = g_UV[ix%6];
            tris[ix&1] = uint3((ix&1)*3, (ix&1)*3 + 1, (ix&1)*3 + 2);
            g_bufMesh[ix] = DerivTest(ix);
            if (DISPATCHY == 1 && DISPATCHZ == 1)
              g_bufMesh[ix] = DerivTest(ix);
            else
              g_bufMesh[convert2Dto1D(id.x, id.y, DISPATCHX)] = DerivTest(id.xy);
        }

      ]]>
    </Shader>
  </ShaderOp>

  <ShaderOp Name="QuadRead" PS="PS" VS="VS" CS="CS" AS="AS" MS="MS" TopologyType="TRIANGLE">
    <RootSignature>
      RootFlags(ALLOW_INPUT_ASSEMBLER_INPUT_LAYOUT),
      DescriptorTable(UAV(u0), UAV(u1), UAV(u2))
    </RootSignature>
    <Resource Name="RTarget" Dimension="TEXTURE2D" Width="64" Height="64" Format="R32G32B32A32_FLOAT" Flags="ALLOW_RENDER_TARGET" InitialResourceState="COPY_DEST" ReadBack="true" />
    <Resource Name="U0" Dimension="BUFFER" Width="16384"
              Flags="ALLOW_UNORDERED_ACCESS" InitialResourceState="COPY_DEST"
              Init="Zero" ReadBack="true" />
    <Resource Name="U1" Dimension="BUFFER" Width="16384"
              Flags="ALLOW_UNORDERED_ACCESS" InitialResourceState="COPY_DEST"
              Init="Zero" ReadBack="true" />
    <Resource Name="U2" Dimension="BUFFER" Width="16384"
              Flags="ALLOW_UNORDERED_ACCESS" InitialResourceState="COPY_DEST"
              Init="Zero" ReadBack="true" />

    <RootValues>
      <RootValue HeapName="ResHeap" />
    </RootValues>
    <DescriptorHeap Name="ResHeap" Type="CBV_SRV_UAV">
      <Descriptor Name='U0' Kind='UAV' ResName='U0'
                  NumElements="1024" StructureByteStride="16" />
      <Descriptor Name='U1' Kind='UAV' ResName='U1'
                  NumElements="1024" StructureByteStride="16" />
      <Descriptor Name='U2' Kind='UAV' ResName='U2'
                  NumElements="1024" StructureByteStride="16" />
    </DescriptorHeap>
    <DescriptorHeap Name="RtvHeap" NumDescriptors="1" Type="RTV">
      <Descriptor Name="RTarget" Kind="RTV"/>
    </DescriptorHeap>

    <InputElements>
      <InputElement SemanticName="POSITION" Format="R32G32B32_FLOAT" AlignedByteOffset="0" />
      <InputElement SemanticName="TEXCOORD" Format="R32G32_FLOAT" AlignedByteOffset="12" />
    </InputElements>
    <RenderTargets>
      <RenderTarget Name="RTarget"/>
    </RenderTargets>
    <Shader Name="CS" Target="cs_6_0" EntryPoint="CSMain" Text="@PS"/>
    <Shader Name="AS" Target="as_6_6" EntryPoint="ASMain" Text="@PS"/>
    <Shader Name="MS" Target="ms_6_6" EntryPoint="MSMain" Text="@PS"/>
    <Shader Name="PS" Target="ps_6_0" EntryPoint="PSMain">
      <![CDATA[
        struct PSInput {
          float4 position : SV_POSITION;
        };
        RWStructuredBuffer<int4> g_bufMain : register(u0);
        RWStructuredBuffer<int4> g_bufMesh : register(u1);
        RWStructuredBuffer<int4> g_bufAmp : register(u2);

        uint4 QuadReadTest(uint ix) {
          return int4(QuadReadLaneAt(ix, ix & 0x3), QuadReadAcrossX(ix),
                      QuadReadAcrossY(ix), QuadReadAcrossDiagonal(ix));
        }

        struct Payload {
          uint nothing;
        };

        [NumThreads(MESHDISPATCHX, MESHDISPATCHY, MESHDISPATCHZ)]
        void ASMain(uint ix : SV_GroupIndex) {
          Payload payload;
          g_bufAmp[ix] = QuadReadTest(WaveGetLaneIndex());
          payload.nothing = 0;
          DispatchMesh(1, 1, 1, payload);
        }

        static float4 g_Verts[6] = {
          { -1.0f,  1.0f, 0.0f, 1.0f },
          {  1.0f,  1.0f, 0.0f, 1.0f },
          { -1.0f, -1.0f, 0.0f, 1.0f },

          { -1.0f, -1.0f, 0.0f, 1.0f },
          {  1.0f,  1.0f, 0.0f, 1.0f },
          {  1.0f, -1.0f, 0.0f, 1.0f }};

        [NumThreads(MESHDISPATCHX, MESHDISPATCHY, MESHDISPATCHZ)]
        [OutputTopology("triangle")]
        void MSMain(
          uint ix : SV_GroupIndex,
          in payload Payload payload,
          out vertices PSInput verts[6],
          out indices uint3 tris[2]) {
            SetMeshOutputCounts(6, 2);
            // Assign static fullscreen 2 tri quad
            verts[ix%6].position = g_Verts[ix%6];
            tris[ix&1] = uint3((ix&1)*3, (ix&1)*3 + 1, (ix&1)*3 + 2);
            g_bufMesh[ix] = QuadReadTest(WaveGetLaneIndex());
        }

        void PSMain(PSInput input) {
          return;
        }

        [NumThreads(DISPATCHX, DISPATCHY, DISPATCHZ)]
        void CSMain(uint ix : SV_GroupIndex) {
          g_bufMain[ix] = QuadReadTest(WaveGetLaneIndex());
        }
      ]]>
    </Shader>
  </ShaderOp>

  <ShaderOp Name="ComputeSample" PS="PS" VS="VS" CS="CS" AS="AS" MS="MS" TopologyType="TRIANGLE">
    <RootSignature>
      RootFlags(ALLOW_INPUT_ASSEMBLER_INPUT_LAYOUT),
      DescriptorTable(SRV(t0,numDescriptors=1), UAV(u0), UAV(u1), UAV(u2)),
      StaticSampler(s0, addressU = TEXTURE_ADDRESS_WRAP, addressV = TEXTURE_ADDRESS_WRAP, filter = FILTER_MIN_MAG_LINEAR_MIP_POINT)
    </RootSignature>
    <Resource Name="VBuffer" Dimension="BUFFER" InitialResourceState="COPY_DEST" Init="FromBytes" Topology="TRIANGLELIST">
      { { -1.0f, 1.0f, 0.0f }, { 0.0f, 0.0f } },
      { { 1.0f, 1.0f, 0.0f }, { 1.0f, 0.0f } },
      { { -1.0f, -1.0f, 0.0f }, { 0.0f, 1.0f } },

      { { -1.0f, -1.0f, 0.0f }, { 0.0f, 1.0f } },
      { { 1.0f, 1.0f, 0.0f }, { 1.0f, 0.0f } },
      { { 1.0f, -1.0f, 0.0f }, { 1.0f, 1.0f } }
    </Resource>
    <Resource Name="T0" Dimension="Texture2D" Width="336" Height="336" MipLevels="7" InitialResourceState="COPY_DEST" Init="ByName" Format="R32_FLOAT" />
    <Resource Name="RTarget" Dimension="TEXTURE2D" Width="84" Height="4" Format="R32G32B32A32_FLOAT" Flags="ALLOW_RENDER_TARGET" InitialResourceState="COPY_DEST" />
    <Resource Name="U0" Dimension="BUFFER" Width="16384"
              Flags="ALLOW_UNORDERED_ACCESS" InitialResourceState="COPY_DEST"
              Init="Zero" ReadBack="true" />
    <Resource Name="U1" Dimension="BUFFER" Width="2048"
              Flags="ALLOW_UNORDERED_ACCESS" InitialResourceState="COPY_DEST"
              Init="Zero" ReadBack="true" />
    <Resource Name="U2" Dimension="BUFFER" Width="2048"
              Flags="ALLOW_UNORDERED_ACCESS" InitialResourceState="COPY_DEST"
              Init="Zero" ReadBack="true" />

    <RootValues>
      <RootValue HeapName="ResHeap" />
    </RootValues>
    <DescriptorHeap Name="ResHeap" Type="CBV_SRV_UAV">
      <Descriptor Name='T0' Kind='SRV' ResName='T0' />
      <Descriptor Name='U0' Kind='UAV' ResName='U0'
                  NumElements="336" StructureByteStride="16" />
      <Descriptor Name='U1' Kind='UAV' ResName='U1'
                  NumElements="128" StructureByteStride="16" />
      <Descriptor Name='U2' Kind='UAV' ResName='U2'
                  NumElements="128" StructureByteStride="16" />
    </DescriptorHeap>
    <DescriptorHeap Name="RtvHeap" NumDescriptors="1" Type="RTV">
      <Descriptor Name="RTarget" Kind="RTV"/>
    </DescriptorHeap>

    <InputElements>
      <InputElement SemanticName="POSITION" Format="R32G32B32_FLOAT" AlignedByteOffset="0" />
      <InputElement SemanticName="TEXCOORD" Format="R32G32_FLOAT" AlignedByteOffset="12" />
    </InputElements>
    <RenderTargets>
      <RenderTarget Name="RTarget"/>
    </RenderTargets>
    <Shader Name="CS" Target="cs_6_6" EntryPoint="CSMain1D" Text="@PS"/>
    <Shader Name="AS" Target="as_6_6" EntryPoint="ASMain1D" Text="@PS"/>
    <Shader Name="MS" Target="ms_6_6" EntryPoint="MSMain1D" Text="@PS"/>
    <Shader Name="CS2" Target="cs_6_6" EntryPoint="CSMain2D" Text="@PS"/>
    <Shader Name="AS2" Target="as_6_6" EntryPoint="ASMain2D" Text="@PS"/>
    <Shader Name="MS2" Target="ms_6_6" EntryPoint="MSMain2D" Text="@PS"/>
    <Shader Name="VS" Target="vs_6_0" EntryPoint="VSMain" Text="@PS"/>
    <Shader Name="PS" Target="ps_6_0" EntryPoint="PSMain">
      <![CDATA[
        struct PSInput {
          float4 position : SV_POSITION;
          float2 uv : TEXCOORD;
        };

        Texture2D<float> g_tex : register(t0);
        RWStructuredBuffer<uint4> g_bufMain : register(u0);
        RWStructuredBuffer<uint4> g_bufMesh : register(u1);
        RWStructuredBuffer<uint4> g_bufAmp : register(u2);

        PSInput VSMain(float3 position : POSITION, float2 uv : TEXCOORD) {
          PSInput result;
          result.position = float4(position, 1.0);
          result.uv = uv;
          return result;
        }

        SamplerState g_samp : register(s0);

        uint4 DerivTest(uint ix, uint iy, float left, float right, float top, float bot) {
          return uint4(g_tex.CalculateLevelOfDetail(g_samp, float2(left, 0.5)) * (~ix&1) +
                       g_tex.CalculateLevelOfDetail(g_samp, float2(right, 0.5)) * (ix&1),
                       g_tex.Sample(g_samp, float2(left, 0.5)) * (~ix&1) +
                       g_tex.Sample(g_samp, float2(right, 0.5)) * (ix&1),
                       g_tex.CalculateLevelOfDetail(g_samp, float2(0.5, top)) * (~iy&1) +
                       g_tex.CalculateLevelOfDetail(g_samp, float2(0.5, bot)) * (iy&1),
                       g_tex.Sample(g_samp, float2(0.5, top)) * (~iy&1) +
                       g_tex.Sample(g_samp, float2(0.5, bot)) * (iy&1));
        }

        // To avoid conditionals, two samples are performed one for left one for right
        // They are step functioned on or off depending
        uint4 DerivTest(uint ix, float threadCt) {
          uint iy = ix>>1;
          return DerivTest(ix, iy, ((ix^1)/threadCt)*(ix&1), (ix/threadCt)*(ix&1),
                                   ((ix^2)/threadCt)*(iy&1), (ix/threadCt)*(iy&1));
        }

        static float4 g_Verts[6] = {
          { -1.0f,  1.0f, 0.0f, 1.0f },
          {  1.0f,  1.0f, 0.0f, 1.0f },
          { -1.0f, -1.0f, 0.0f, 1.0f },

          { -1.0f, -1.0f, 0.0f, 1.0f },
          {  1.0f,  1.0f, 0.0f, 1.0f },
          {  1.0f, -1.0f, 0.0f, 1.0f }};

        static float2 g_UV[6] = {
          { 0.0f, 0.0f },
          { 1.0f, 0.0f },
          { 0.0f, 1.0f },

          { 0.0f, 1.0f },
          { 1.0f, 0.0f },
          { 1.0f, 1.0f }};

        struct Payload {
          uint nothing;
        };

        uint convert2Dto1D(uint x, uint y, uint width) {
          // Convert 2D coords to 1D for testing
          // All completed rows of quads
          uint prevRows = (y/2)*2*width;
          // All previous full quads on this quad row
          uint prevQuads = (x/2)*4;
          // index into current quad
          uint quadIx = (y&1)*2 + (x&1);
          return prevRows + prevQuads + quadIx;
        }

        [NumThreads(116, 1, 1)]
        void ASMain1D(uint ix : SV_GroupIndex) {
          Payload payload;
          g_bufAmp[ix] = DerivTest(ix, 116);
          payload.nothing = 0;
          DispatchMesh(1, 1, 1, payload);
        }

        [NumThreads(42, 2, 1)]
        void ASMain2D(uint3 id : SV_GroupThreadID) {
          Payload payload;
          uint ix = convert2Dto1D(id.x, id.y, 42);
          g_bufAmp[ix] = DerivTest(ix, 42*2);
          payload.nothing = 0;
          DispatchMesh(1, 1, 1, payload);
        }

        [NumThreads(116, 1, 1)]
        [OutputTopology("triangle")]
        void MSMain1D(
          uint ix : SV_GroupIndex,
          in payload Payload payload,
          out vertices PSInput verts[6],
          out indices uint3 tris[2]) {
            SetMeshOutputCounts(6, 2);
            // Assign static fullscreen 2 tri quad
            verts[ix%6].position = g_Verts[ix%6];
            verts[ix%6].uv = g_UV[ix%6];
            tris[ix&1] = uint3((ix&1)*3, (ix&1)*3 + 1, (ix&1)*3 + 2);
            g_bufMesh[ix] = DerivTest(ix, 116);
        }

        [NumThreads(42, 2, 1)]
        [OutputTopology("triangle")]
        void MSMain2D(
          uint3 id : SV_GroupThreadID,
          in payload Payload payload,
          out vertices PSInput verts[6],
          out indices uint3 tris[2]) {
            SetMeshOutputCounts(6, 2);
            uint ix = convert2Dto1D(id.x, id.y, 42);
            // Assign static fullscreen 2 tri quad
            verts[ix%6].position = g_Verts[ix%6];
            verts[ix%6].uv = g_UV[ix%6];
            tris[ix&1] = uint3((ix&1)*3, (ix&1)*3 + 1, (ix&1)*3 + 2);
            g_bufMesh[ix] = DerivTest(ix, 42*2);
        }

        float4 PSMain(PSInput input) : SV_TARGET {
          // Dummy PS to satisfy pipeline creation requirements
          return 1;
        }
        [NumThreads(336, 1, 1)]
        void CSMain1D(uint ix : SV_GroupIndex) {
          g_bufMain[ix] = DerivTest(ix, 336);
        }

        [NumThreads(84, 4, 3)]
        void CSMain2D(uint3 id : SV_GroupThreadID) {
          uint ix = convert2Dto1D(id.x, id.y, 84);
          g_bufMain[ix] = DerivTest(ix, 84*4);
        }

      ]]>
    </Shader>
  </ShaderOp>
<<<<<<< HEAD
  <ShaderOp Name="SampleCmpLevel" PS="PS" VS="VS" CS="CS" AS="AS" MS="MS" TopologyType="TRIANGLE">
    <RootSignature>
      RootFlags(ALLOW_INPUT_ASSEMBLER_INPUT_LAYOUT),
      DescriptorTable(SRV(t0,numDescriptors=1), UAV(u0), UAV(u1), UAV(u2)),
      StaticSampler(s0, addressU = TEXTURE_ADDRESS_WRAP, addressV = TEXTURE_ADDRESS_WRAP, filter = FILTER_MIN_MAG_LINEAR_MIP_POINT),
      StaticSampler(s1, addressU = TEXTURE_ADDRESS_WRAP, addressV = TEXTURE_ADDRESS_WRAP, filter = FILTER_COMPARISON_MIN_MAG_LINEAR_MIP_POINT)
=======
  <ShaderOp Name="ProgOffset" PS="PS" VS="VS" CS="CS" AS="AS" MS="MS" TopologyType="TRIANGLE">
    <RootSignature>
      RootFlags(ALLOW_INPUT_ASSEMBLER_INPUT_LAYOUT),
      DescriptorTable(SRV(t0,numDescriptors=1), UAV(u0), UAV(u1), UAV(u2)),
      StaticSampler(s0, addressU = TEXTURE_ADDRESS_WRAP, addressV = TEXTURE_ADDRESS_WRAP, filter = FILTER_MIN_MAG_MIP_POINT),
      StaticSampler(s1, addressU = TEXTURE_ADDRESS_WRAP, addressV = TEXTURE_ADDRESS_WRAP, filter = FILTER_COMPARISON_MIN_MAG_MIP_POINT)
>>>>>>> c44a4a9f
    </RootSignature>
    <Resource Name="VBuffer" Dimension="BUFFER" InitialResourceState="COPY_DEST" Init="FromBytes" Topology="TRIANGLELIST">
      { { -1.0f, 1.0f, 0.0f }, { 0.0f, 0.0f } },
      { { 1.0f, 1.0f, 0.0f }, { 1.0f, 0.0f } },
      { { -1.0f, -1.0f, 0.0f }, { 0.0f, 1.0f } },

      { { -1.0f, -1.0f, 0.0f }, { 0.0f, 1.0f } },
      { { 1.0f, 1.0f, 0.0f }, { 1.0f, 0.0f } },
      { { 1.0f, -1.0f, 0.0f }, { 1.0f, 1.0f } }
    </Resource>
<<<<<<< HEAD
    <Resource Name="T0" Dimension="Texture2D" Width="336" Height="336" MipLevels="7" InitialResourceState="COPY_DEST" Init="ByName" Format="R32_FLOAT" />
    <Resource Name="RTarget" Dimension="TEXTURE2D" Width="84" Height="4" Format="R32G32B32A32_FLOAT" Flags="ALLOW_RENDER_TARGET" InitialResourceState="COPY_DEST" />
    <Resource Name="U0" Dimension="BUFFER" Width="8192"
              Flags="ALLOW_UNORDERED_ACCESS" InitialResourceState="COPY_DEST"
              Init="Zero" ReadBack="true" />
    <Resource Name="U1" Dimension="BUFFER" Width="1024"
              Flags="ALLOW_UNORDERED_ACCESS" InitialResourceState="COPY_DEST"
              Init="Zero" ReadBack="true" />
    <Resource Name="U2" Dimension="BUFFER" Width="1024"
=======
    <Resource Name="T0" Dimension="Texture2D" Width="1000" Height="1000" InitialResourceState="COPY_DEST" Init="ByName" Format="R32_FLOAT" />
    <Resource Name="RTarget" Dimension="TEXTURE2D" Width="18" Height="18" Format="R32G32B32A32_FLOAT" Flags="ALLOW_RENDER_TARGET" InitialResourceState="COPY_DEST" />
    <Resource Name="U0" Dimension="BUFFER" Width="11552"
              Flags="ALLOW_UNORDERED_ACCESS" InitialResourceState="COPY_DEST"
              Init="Zero" ReadBack="true" />
    <Resource Name="U1" Dimension="BUFFER" Width="11552"
              Flags="ALLOW_UNORDERED_ACCESS" InitialResourceState="COPY_DEST"
              Init="Zero" ReadBack="true" />
    <Resource Name="U2" Dimension="BUFFER" Width="11552"
>>>>>>> c44a4a9f
              Flags="ALLOW_UNORDERED_ACCESS" InitialResourceState="COPY_DEST"
              Init="Zero" ReadBack="true" />

    <RootValues>
      <RootValue HeapName="ResHeap" />
    </RootValues>
    <DescriptorHeap Name="ResHeap" Type="CBV_SRV_UAV">
      <Descriptor Name='T0' Kind='SRV' ResName='T0' />
      <Descriptor Name='U0' Kind='UAV' ResName='U0'
<<<<<<< HEAD
                  NumElements="336" StructureByteStride="8" />
      <Descriptor Name='U1' Kind='UAV' ResName='U1'
                  NumElements="128" StructureByteStride="8" />
      <Descriptor Name='U2' Kind='UAV' ResName='U2'
                  NumElements="128" StructureByteStride="8" />
=======
                  NumElements="722" StructureByteStride="16" />
      <Descriptor Name='U1' Kind='UAV' ResName='U1'
                  NumElements="722" StructureByteStride="16" />
      <Descriptor Name='U2' Kind='UAV' ResName='U2'
                  NumElements="722" StructureByteStride="16" />
>>>>>>> c44a4a9f
    </DescriptorHeap>
    <DescriptorHeap Name="RtvHeap" NumDescriptors="1" Type="RTV">
      <Descriptor Name="RTarget" Kind="RTV"/>
    </DescriptorHeap>

    <InputElements>
      <InputElement SemanticName="POSITION" Format="R32G32B32_FLOAT" AlignedByteOffset="0" />
      <InputElement SemanticName="TEXCOORD" Format="R32G32_FLOAT" AlignedByteOffset="12" />
    </InputElements>
    <RenderTargets>
      <RenderTarget Name="RTarget"/>
    </RenderTargets>
<<<<<<< HEAD
    <Shader Name="CS" Target="cs_6_7" EntryPoint="CSMain" Text="@PS"/>
    <Shader Name="AS" Target="as_6_7" EntryPoint="ASMain" Text="@PS"/>
    <Shader Name="MS" Target="ms_6_7" EntryPoint="MSMain" Text="@PS"/>
    <Shader Name="VS" Target="vs_6_7" EntryPoint="VSMain" Text="@PS"/>
    <Shader Name="PS" Target="ps_6_7" EntryPoint="PSMain">
      <![CDATA[
        #define MAX_MIP 7
=======
    <Shader Name="CS" Target="cs_6_5" EntryPoint="CSMain" Text="@PS"/>
    <Shader Name="CS66" Target="cs_6_6" EntryPoint="CSMain" Text="@PS"/>
    <Shader Name="CS67" Target="cs_6_7" EntryPoint="CSMain" Text="@PS"/>
    <Shader Name="VS" Target="vs_6_5" EntryPoint="VSMain" Text="@PS"/>
    <Shader Name="MS" Target="ms_6_5" EntryPoint="MSMain" Text="@PS"/>
    <Shader Name="MS66" Target="ms_6_6" EntryPoint="MSMain" Text="@PS"/>
    <Shader Name="MS67" Target="ms_6_7" EntryPoint="MSMain" Text="@PS"/>
    <Shader Name="MS66D" Target="ms_6_6" EntryPoint="MSMain" Arguments="/DDERIV_MESH_AMP=true" Text="@PS"/>
    <Shader Name="MS67D" Target="ms_6_7" EntryPoint="MSMain" Arguments="/DDERIV_MESH_AMP=true" Text="@PS"/>
    <Shader Name="AS" Target="as_6_5" EntryPoint="ASMain" Text="@PS"/>
    <Shader Name="AS66" Target="as_6_6" EntryPoint="ASMain" Text="@PS"/>
    <Shader Name="AS67" Target="as_6_7" EntryPoint="ASMain" Text="@PS"/>
    <Shader Name="AS66D" Target="as_6_6" EntryPoint="ASMain" Arguments="/DDERIV_MESH_AMP=true" Text="@PS"/>
    <Shader Name="AS67D" Target="as_6_7" EntryPoint="ASMain" Arguments="/DDERIV_MESH_AMP=true" Text="@PS"/>
    <Shader Name="PS67" Target="ps_6_7" EntryPoint="PSMain" Text="@PS"/>
    <Shader Name="PS" Target="ps_6_5" EntryPoint="PSMain">
      <![CDATA[
        #define OFFSETS 18
        #ifndef DERIV_MESH_AMP
        #define DERIV_MESH_AMP false
        #endif
>>>>>>> c44a4a9f
        struct PSInput {
          float4 position : SV_POSITION;
          float2 uv : TEXCOORD;
        };

        Texture2D<float> g_tex : register(t0);
<<<<<<< HEAD
        RWStructuredBuffer<uint2> g_bufMain : register(u0);
        RWStructuredBuffer<uint2> g_bufMesh : register(u1);
        RWStructuredBuffer<uint2> g_bufAmp : register(u2);

        SamplerState g_samp : register(s0); // Just used for the pre-6.7 fakes
        SamplerComparisonState g_sampCmp : register(s1);

        uint2 DoSampleCmpLevel( float2 coord, uint lod ) {
          float expected = float(lod) + 0.5;
#if  __SHADER_TARGET_MAJOR > 6 || (__SHADER_TARGET_MAJOR == 6 && __SHADER_TARGET_MINOR >= 7)
          return uint2( g_tex.SampleCmpLevelZero(g_sampCmp, coord, expected) == g_tex.SampleCmpLevel(g_sampCmp, coord, expected, 0),
                        g_tex.SampleCmpLevel(g_sampCmp, coord, expected, lod));
#else
          // The initial compare is meaningless here, so just give the value expected
          return uint2(1, g_tex.SampleLevel(g_samp, coord, lod) == expected);
=======
        RWStructuredBuffer<uint4> g_bufMain : register(u0);
        RWStructuredBuffer<uint4> g_bufMesh : register(u1);
        RWStructuredBuffer<uint4> g_bufAmp : register(u2);

        SamplerState g_samp : register(s0);
        SamplerComparisonState g_sampCmp : register(s1);

        // It's not exactly a mask because of sign extension, but the concept
        // is that it's treated like a 4-bit signed integer using the lowest 4 bits
        int2 Mask4Offset(int2 offset) {
          offset.x = (offset.x << 28) >> 28;
          offset.y = (offset.y << 28) >> 28;
          return offset;
        }

        // Tests Sample and SampleCmp variants with programmed offsets
        uint4 DoTests( int2 coord, int2 offset, bool bDeriv ) {
#if  __SHADER_TARGET_MAJOR > 6 || (__SHADER_TARGET_MAJOR == 6 && __SHADER_TARGET_MINOR >= 7)
          // offset for purposes of the compare value, which should only acknowledge the lower 4 bits
          int2 moffset = Mask4Offset(offset);
          // The index that should correspond to this location is the expected value
          float cmp = (coord.y + moffset.y)*1000 + coord.x + moffset.x;
          // Samples require float coords 0.0-1.0. Adding 0.5 prevents edge conditions
          float2 fcoord = (coord + 0.5)/1000.0;
          if (bDeriv) {
            return uint4( g_tex.Sample(g_samp, fcoord, offset),
                          g_tex.SampleCmp(g_sampCmp, fcoord, cmp, offset),
                          g_tex.SampleCmpLevel(g_sampCmp, fcoord, cmp, 0, offset),
                          g_tex.SampleCmpLevelZero(g_sampCmp, fcoord, cmp, offset));
          } else {
            return uint4( -1, -1,
                          g_tex.SampleCmpLevel(g_sampCmp, fcoord, cmp, 0, offset),
                          g_tex.SampleCmpLevelZero(g_sampCmp, fcoord, cmp, offset));
          }
#else
          // Fake the offset by adding it to the integer coords
          coord += Mask4Offset(offset);
          // The index that should correspond to this location
          float cmp = (coord.y)*1000 + coord.x;
          // Samples require float coords 0.0-1.0. Adding 0.5 prevents edge conditions
          float2 fcoord = (coord + 0.5)/1000.0;
          if (bDeriv) {
            return uint4( g_tex.Sample(g_samp, fcoord),
                          g_tex.SampleCmp(g_sampCmp, fcoord, cmp),
                          g_tex.SampleLevel(g_samp, fcoord, 0) == cmp,
                          g_tex.SampleCmpLevelZero(g_sampCmp, fcoord, cmp));
          } else {
            return uint4( -1, -1,
                          g_tex.SampleLevel(g_samp, fcoord, 0) == cmp,
                          g_tex.SampleCmpLevelZero(g_sampCmp, fcoord, cmp));
          }
#endif
        }

        // Tests Load and Sample* variants with programmed offsets
        uint4 DoMoarTests( int2 coord, int2 offset, bool bDeriv ) {
          // Load requires a uint3 unlike the rest
          uint3 lcoord = uint3(coord, 0);
#if  __SHADER_TARGET_MAJOR > 6 || (__SHADER_TARGET_MAJOR == 6 && __SHADER_TARGET_MINOR >= 7)
          // Samples require float coords 0.0-1.0. Adding 0.5 prevents edge conditions
          float2 fcoord = (coord + 0.5)/1000.0;
          if (bDeriv) {
            return uint4( g_tex.Load(lcoord, offset),
                          g_tex.SampleBias(g_samp, fcoord, -1.0, offset),
                          g_tex.SampleGrad(g_samp, fcoord, 1.0, 1.0, offset),
                          g_tex.SampleLevel(g_samp, fcoord, 0, offset));
          } else {
            return uint4( g_tex.Load(lcoord, offset),
                          -1,
                          g_tex.SampleGrad(g_samp, fcoord, 1.0, 1.0, offset),
                          g_tex.SampleLevel(g_samp, fcoord, 0, offset));
          }
#else
          // Fake the offset by adding it to the integer coords
          coord += Mask4Offset(offset);
          // Load requires a uint3 unlike the rest
          lcoord = uint3(coord, 0);
          // Samples require float coords 0.0-1.0. Adding 0.5 prevents edge conditions
          float2 fcoord = (coord + 0.5)/1000.0;
          if (bDeriv) {
            return uint4( g_tex.Load(lcoord),
                          g_tex.SampleBias(g_samp, fcoord, -1.0),
                          g_tex.SampleGrad(g_samp, fcoord, 1.0, 1.0),
                          g_tex.SampleLevel(g_samp, fcoord, 0));
          } else {
            return uint4( g_tex.Load(lcoord),
                          -1,
                          g_tex.SampleGrad(g_samp, fcoord, 1.0, 1.0),
                          g_tex.SampleLevel(g_samp, fcoord, 0));
          }
>>>>>>> c44a4a9f
#endif
        }

        static float4 g_Verts[6] = {
          { -1.0f,  1.0f, 0.0f, 1.0f },
          {  1.0f,  1.0f, 0.0f, 1.0f },
          { -1.0f, -1.0f, 0.0f, 1.0f },

          { -1.0f, -1.0f, 0.0f, 1.0f },
          {  1.0f,  1.0f, 0.0f, 1.0f },
          {  1.0f, -1.0f, 0.0f, 1.0f }};

        static float2 g_UV[6] = {
          { 0.0f, 0.0f },
          { 1.0f, 0.0f },
          { 0.0f, 1.0f },

          { 0.0f, 1.0f },
          { 1.0f, 0.0f },
          { 1.0f, 1.0f }};

        struct Payload {
          uint nothing;
        };

<<<<<<< HEAD
        [NumThreads(8, 2, 1)]
        void ASMain(uint ix : SV_GroupIndex) {
          Payload payload;
          g_bufAmp[ix % MAX_MIP] = DoSampleCmpLevel(float2(0.5, 0.5), ix % MAX_MIP);
=======
        // Clearly these could be calculated in place, but it's illustrative to write them out
        // These values were chosen to represent a selection of locations and the complete gamut of offsets
        static const int coords[OFFSETS] = {100, 150, 200, 250, 300, 350, 400, 450, 500, 550, 600, 650, 700, 750, 800, 850, 900, 950};
        static const int offsets[OFFSETS] = {-9, -8, -7, -6, -5, -4, -3, -2, -1, 0, 1, 2, 3, 4, 5, 6, 7, 8};
        [NumThreads(2, 2, 1)]
        void ASMain(uint3 id : SV_GroupThreadId) {
          Payload payload;
          // Bunching up work to compensate for small numthreads limits
          for (int y = 0; y < 9; y++) {
            for (int x = 0; x < 9; x++) {
              float2 coord = float2(coords[9*id.x+x], coords[9*id.y+y]);
              int2 offset = uint2(offsets[9*id.x+x], offsets[9*id.y+y]);
              g_bufAmp[2*(18*(9*id.y + y) + 9*id.x + x) + 0] = DoTests(coord, offset, DERIV_MESH_AMP);
              g_bufAmp[2*(18*(9*id.y + y) + 9*id.x + x) + 1] = DoMoarTests(coord, offset, DERIV_MESH_AMP);
            }
          }
>>>>>>> c44a4a9f
          payload.nothing = 0;
          DispatchMesh(1, 1, 1, payload);
        }

<<<<<<< HEAD
        [NumThreads(8, 2, 1)]
        [OutputTopology("triangle")]
        void MSMain(
=======
        [NumThreads(2, 2, 1)]
        [OutputTopology("triangle")]
        void MSMain(
          uint3 id : SV_GroupThreadId,
>>>>>>> c44a4a9f
          uint ix : SV_GroupIndex,
          in payload Payload payload,
          out vertices PSInput verts[6],
          out indices uint3 tris[2]) {
            SetMeshOutputCounts(6, 2);
            // Assign static fullscreen 2 tri quad
<<<<<<< HEAD
            verts[ix%6].position = g_Verts[ix%6];
            verts[ix%6].uv = g_UV[ix%6];
            tris[ix&1] = uint3((ix&1)*3, (ix&1)*3 + 1, (ix&1)*3 + 2);
            g_bufMesh[ix % MAX_MIP] = DoSampleCmpLevel(float2(0.5, 0.5), ix % MAX_MIP);
        }

=======
            if (ix == 0) {
              for (uint i = 0; i < 6; ++i) {
                verts[i].position = g_Verts[i];
                verts[i].uv = g_UV[i];
              }
            }
            if (ix < 2) {
              tris[ix&1] = uint3((ix&1)*3, (ix&1)*3 + 1, (ix&1)*3 + 2);
            }
            // Bunching up work to compensate for small numthreads limits
            for (int y = 0; y < 9; y++) {
              for (int x = 0; x < 9; x++) {
                float2 coord = float2(coords[9*id.x+x], coords[9*id.y+y]);
                int2 offset = uint2(offsets[9*id.x+x], offsets[9*id.y+y]);
                g_bufMesh[2*(18*(9*id.y + y) + 9*id.x + x) + 0] = DoTests(coord, offset, DERIV_MESH_AMP);
                g_bufMesh[2*(18*(9*id.y + y) + 9*id.x + x) + 1] = DoMoarTests(coord, offset, DERIV_MESH_AMP);
              }
            }
          }
>>>>>>> c44a4a9f

        PSInput VSMain(float3 position : POSITION, float2 uv : TEXCOORD) {
          PSInput result;
          result.position = float4(position, 1.0);
          result.uv = uv;
          return result;
        }

        float4 PSMain(PSInput input) : SV_TARGET {
<<<<<<< HEAD
          uint ix = uint(input.uv.x * 336);
          g_bufMain[ix % MAX_MIP] = DoSampleCmpLevel(input.uv, ix % MAX_MIP);
          return 1;
        }

        [NumThreads(16, 1, 1)]
        void CSMain(uint ix : SV_GroupIndex) {
          // all mip levels contain the same values, so 0.5,0.5 is just as good as any
          g_bufMain[ix % MAX_MIP] = DoSampleCmpLevel(float2(0.5, 0.5), ix % MAX_MIP);
=======
          uint ix = uint(input.uv.y * OFFSETS)*OFFSETS + uint(input.uv.x*OFFSETS);
          // Retrieve coords and offsets based on texcoords
          float2 coord = float2(coords[input.uv.x*OFFSETS], coords[input.uv.y*OFFSETS]);
          uint2 offset = uint2(offsets[input.uv.x*OFFSETS], offsets[input.uv.y*OFFSETS]);
          g_bufMain[2*ix] = DoTests(coord, offset, true);
          g_bufMain[2*ix+1] = DoMoarTests(coord, offset, true);
          return 1;
        }

        [NumThreads(OFFSETS, OFFSETS, 1)]
        void CSMain(precise uint3 id : SV_GroupThreadId, precise uint ix : SV_GroupIndex) {
          int2 coord = int2(coords[id.x], coords[id.y]);
          int2 offset = int2(offsets[id.x], offsets[id.y]);
#if  __SHADER_TARGET_MAJOR > 6 || (__SHADER_TARGET_MAJOR == 6 && __SHADER_TARGET_MINOR >= 6)
          g_bufMain[2*ix] = DoTests(coord, offset, true);
          g_bufMain[2*ix+1] = DoMoarTests(coord, offset, true);
#else
          g_bufMain[2*ix] = DoTests(coord, offset, false);
          g_bufMain[2*ix+1] = DoMoarTests(coord, offset, false);
#endif
>>>>>>> c44a4a9f
        }

      ]]>
    </Shader>
  </ShaderOp>
  <ShaderOp Name="OOB" PS="PS" VS="VS">
    <RootSignature>RootFlags(ALLOW_INPUT_ASSEMBLER_INPUT_LAYOUT), CBV(b0), DescriptorTable(SRV(t0,numDescriptors=2))</RootSignature>
    <Resource Name="CB0" Dimension="BUFFER" InitialResourceState="COPY_DEST" Init="FromBytes" TransitionTo="VERTEX_AND_CONSTANT_BUFFER">
      1.0f, 0.0f, 100.0f
    </Resource>
    <Resource Name="T0" Dimension="TEXTURE1D" InitialResourceState="COPY_DEST" Init="FromBytes" Format="R32_FLOAT">
      1.0f, 0.5f, 1.0f, 4.0f, 5.0f, 6.0f, 7.0f, 8.0f, 9.0f, 10.0f, 11.0f, 12.0f, 13.0f, 14.0f, 15.0f, 16.0f
    </Resource>
    <Resource Name='VBuffer' Dimension='BUFFER' Flags='ALLOW_UNORDERED_ACCESS' InitialResourceState='COPY_DEST' Init='FromBytes'>
      1.0f  1.0f 0, 1.0f -1.0f 0.0f, -1.0f -1.0f 0,
      -1.0f  1.0f 0, 1.0f  1.0f 0.0f, -1.0f -1.0f 0,
    </Resource>
    <Resource Name="RTarget" Dimension="TEXTURE2D" Width="320" Height="200" Format="R8G8B8A8_UNORM" Flags="ALLOW_RENDER_TARGET" InitialResourceState="COPY_DEST" ReadBack="true" />
    <RootValues>
      <RootValue ResName="CB0" />
      <RootValue HeapName="ResHeap" />
    </RootValues>
    <DescriptorHeap Name='ResHeap' Type='CBV_SRV_UAV'>
      <Descriptor Name='T0' Kind='SRV' ResName='T0' />
    </DescriptorHeap>
    <DescriptorHeap Name="RtvHeap" NumDescriptors="1" Type="RTV">
      <Descriptor Name="RTarget" Kind="RTV"/>
    </DescriptorHeap>
    <InputElements>
      <InputElement SemanticName='POSITION' Format='R32G32B32_FLOAT' AlignedByteOffset='0' />
    </InputElements>
    <RenderTargets>
      <RenderTarget Name="RTarget" />
    </RenderTargets>
    <Shader Name='VS' Target='vs_6_0' EntryPoint='VSMain' Text="@PS" />
    <Shader Name='PS' Target='ps_6_0' EntryPoint='PSMain'>
      <![CDATA[
        // Resources that are not local scalars (and thus are bound):
        // - array in cbuffer
        // - array in local
        // - array in groupshared
        // - array in signature element
        // - resource access operations:
        //  - sampling
        //  - loading
        //  - storing
        //
        // In all cases, for HLSL, out-of-bound reads yield zero, and
        // out-of-bound writes are no-ops.
        cbuffer C {
          float c_arr;
          float zero_idx;
          float oob_idx;
        };
        Texture1D<float> g_t1d: register(t0);
        struct PSInput {
         float4 position : SV_POSITION;
        };
        PSInput VSMain(float4 position: POSITION) {
         PSInput result;
         result.position = position;
         return result;
        }
        float4 PSMain(PSInput input) : SV_TARGET {
         float x = input.position.x;
         float p0 = g_t1d.Load(zero_idx);
         float p1 = g_t1d.Load(oob_idx);
         float r = 0;
         // every color should be pure red (saturated red channel, zero'ed green channel).
         return float4(p0, p1, 0, 1);
        }
      ]]>
    </Shader>
  </ShaderOp>
  <ShaderOp Name='Saturate' PS='PS' VS='VS'>
    <RootSignature>
      RootFlags(ALLOW_INPUT_ASSEMBLER_INPUT_LAYOUT), DescriptorTable(UAV(u0), CBV(b0))
    </RootSignature>
    <Resource Name='VBuffer' Dimension='BUFFER' Flags='ALLOW_UNORDERED_ACCESS' InitialResourceState='COPY_DEST' Init='FromBytes'>
      1.0f  1.0f 0, 1.0f -1.0f 0.0f, -1.0f -1.0f 0,
      -1.0f  1.0f 0, 1.0f  1.0f 0.0f, -1.0f -1.0f 0,
    </Resource>
    <Resource Name='CB0' Dimension='BUFFER' Width="256" InitialResourceState='COPY_DEST' Init='FromBytes'>
      -inf, -1.5f, -denorm, -0, 0, denorm, 1.5f, inf, nan
    </Resource>
    <Resource Name="U0" Dimension="BUFFER" Width="1280"
              Flags="ALLOW_UNORDERED_ACCESS" InitialResourceState="COPY_DEST"
              Init="Zero" ReadBack="true" />
    <Resource Name="RTarget" Dimension="TEXTURE2D" Width="64" Height="64" Format="R8G8B8A8_UNORM" Flags="ALLOW_RENDER_TARGET" InitialResourceState="COPY_DEST" ReadBack="true" />
    <DescriptorHeap Name='RtvHeap' NumDescriptors='1' Type='RTV'>
      <Descriptor Name="RTarget" Kind="RTV"/>
    </DescriptorHeap>
    <RootValues>
      <RootValue HeapName="ResHeap" />
    </RootValues>
    <DescriptorHeap Name='ResHeap' Type='CBV_SRV_UAV'>
      <!-- Create a descriptor for a RWStructuredBuffer. The underlying resource must be of type DXGI_FORMAT_UNKNOWN. -->
      <Descriptor Name='U0' Kind='UAV' ResName='U0'
                  NumElements="320" StructureByteStride="4" />
      <Descriptor Name='CB0' Kind='CBV' ResName='CB0' />
    </DescriptorHeap>
    <InputElements>
      <InputElement SemanticName='POSITION' Format='R32G32B32_FLOAT' AlignedByteOffset='0' />
    </InputElements>
    <RenderTargets>
      <RenderTarget Name="RTarget" />
    </RenderTargets>
    <Shader Name='VS' Target='vs_6_0' EntryPoint='VSMain' Text='@PS'/>
    <Shader Name='PS' Target='ps_6_0' EntryPoint='PSMain'>
      <![CDATA[
      struct c_floats_t {
       float c_neg_inf;
       float c_neg_f;
       float c_neg_denorm;
       float c_neg_zero;
       float c_zero;
       float c_denorm;
       float c_f;
       float c_inf;
       float c_nan;
      };
      RWStructuredBuffer<float> g_buf : register(u0);
      c_floats_t g_cf : register(b0);
      struct PSInput {
       float4 position : SV_POSITION;
       float4 color : COLOR;
      };
      PSInput VSMain(float4 position: POSITION) {
       PSInput result;
       result.position = position;
       result.color = 1;
       return result;
      }
      float4 PSMain(PSInput input) : SV_TARGET {
       uint x = (uint)input.position.x;
       float val;
       switch (x) {
       case 0:  val = saturate(g_cf.c_neg_inf); break;
       case 1:  val = saturate(g_cf.c_neg_f); break;
       case 2:  val = saturate(g_cf.c_neg_denorm); break;
       case 3:  val = saturate(g_cf.c_neg_zero); break;
       case 4:  val = saturate(g_cf.c_zero); break;
       case 5:  val = saturate(g_cf.c_denorm); break;
       case 6:  val = saturate(g_cf.c_f); break;
       case 7:  val = saturate(g_cf.c_inf); break;
       case 8:  val = saturate(g_cf.c_nan); break;
       default: val = x; break;
       }
       g_buf[x] = val;
       float r = 1;
       return float4(r, 0, 0, 1);
      }]]>
    </Shader>
  </ShaderOp>
  <ShaderOp Name="UnaryFPOp" CS="CS" DispatchX="8" DispatchY="8">
    <RootSignature>RootFlags(0), UAV(u0)</RootSignature>
    <Resource Name="SUnaryFPOp" Dimension="BUFFER" Width="1024" Flags="ALLOW_UNORDERED_ACCESS" InitialResourceState="COPY_DEST" TransitionTo="UNORDERED_ACCESS" Init="ByName" ReadBack="true" />
    <RootValues>
      <RootValue Index="0" ResName="SUnaryFPOp" />
    </RootValues>
    <Shader Name="CS" Target="cs_6_0">
      <![CDATA[
    void main(uint GI : SV_GroupIndex) {};
    ]]>
    </Shader>
  </ShaderOp>
  <ShaderOp Name="BinaryFPOp" CS="CS" DispatchX="8" DispatchY="8">
    <RootSignature>RootFlags(0), UAV(u0)</RootSignature>
    <Resource Name="SBinaryFPOp" Dimension="BUFFER" Width="1024" Flags="ALLOW_UNORDERED_ACCESS" InitialResourceState="COPY_DEST" TransitionTo="UNORDERED_ACCESS" Init="ByName" ReadBack="true" />
    <RootValues>
      <RootValue Index="0" ResName="SBinaryFPOp" />
    </RootValues>
    <Shader Name="CS" Target="cs_6_0">
      <![CDATA[
    void main(uint GI : SV_GroupIndex) {};
    ]]>
    </Shader>
  </ShaderOp>
  <ShaderOp Name="UnaryIntOp" CS="CS" DispatchX="8" DispatchY="8">
    <RootSignature>RootFlags(0), UAV(u0)</RootSignature>
    <Resource Name="SUnaryIntOp" Dimension="BUFFER" Width="1024" Flags="ALLOW_UNORDERED_ACCESS" InitialResourceState="COPY_DEST" TransitionTo="UNORDERED_ACCESS" Init="ByName" ReadBack="true" />
    <RootValues>
      <RootValue Index="0" ResName="SUnaryIntOp" />
    </RootValues>
    <Shader Name="CS" Target="cs_6_0">
      <![CDATA[
    void main(uint GI : SV_GroupIndex) {};
    ]]>
    </Shader>
  </ShaderOp>
  <ShaderOp Name="UnaryUintOp" CS="CS" DispatchX="8" DispatchY="8">
    <RootSignature>RootFlags(0), UAV(u0)</RootSignature>
    <Resource Name="SUnaryUintOp" Dimension="BUFFER" Width="1024" Flags="ALLOW_UNORDERED_ACCESS" InitialResourceState="COPY_DEST" TransitionTo="UNORDERED_ACCESS" Init="ByName" ReadBack="true" />
    <RootValues>
      <RootValue Index="0" ResName="SUnaryUintOp" />
    </RootValues>
    <Shader Name="CS" Target="cs_6_0">
      <![CDATA[
    void main(uint GI : SV_GroupIndex) {};
    ]]>
    </Shader>
  </ShaderOp>
  <ShaderOp Name="BinaryIntOp" CS="CS" DispatchX="8" DispatchY="8">
    <RootSignature>RootFlags(0), UAV(u0)</RootSignature>
    <Resource Name="SBinaryIntOp" Dimension="BUFFER" Width="1024" Flags="ALLOW_UNORDERED_ACCESS" InitialResourceState="COPY_DEST" TransitionTo="UNORDERED_ACCESS" Init="ByName" ReadBack="true" />
    <RootValues>
      <RootValue Index="0" ResName="SBinaryIntOp" />
    </RootValues>
    <Shader Name="CS" Target="cs_6_0">
      <![CDATA[
    void main(uint GI : SV_GroupIndex) {};
    ]]>
    </Shader>
  </ShaderOp>
  <ShaderOp Name="BinaryUintOp" CS="CS" DispatchX="8" DispatchY="8">
    <RootSignature>RootFlags(0), UAV(u0)</RootSignature>
    <Resource Name="SBinaryUintOp" Dimension="BUFFER" Width="1024" Flags="ALLOW_UNORDERED_ACCESS" InitialResourceState="COPY_DEST" TransitionTo="UNORDERED_ACCESS" Init="ByName" ReadBack="true" />
    <RootValues>
      <RootValue Index="0" ResName="SBinaryUintOp" />
    </RootValues>
    <Shader Name="CS" Target="cs_6_0">
      <![CDATA[
    void main(uint GI : SV_GroupIndex) {};
    ]]>
    </Shader>
  </ShaderOp>

  <ShaderOp Name="TertiaryFPOp" CS="CS" DispatchX="8" DispatchY="8">
    <RootSignature>RootFlags(0), UAV(u0)</RootSignature>
    <Resource Name="STertiaryFPOp" Dimension="BUFFER" Width="1024" Flags="ALLOW_UNORDERED_ACCESS" InitialResourceState="COPY_DEST" TransitionTo="UNORDERED_ACCESS" Init="ByName" ReadBack="true" />
    <RootValues>
      <RootValue Index="0" ResName="STertiaryFPOp" />
    </RootValues>
    <Shader Name="CS" Target="cs_6_0">
      <![CDATA[
    void main(uint GI : SV_GroupIndex) {};
    ]]>
    </Shader>
  </ShaderOp>

  <ShaderOp Name="TertiaryIntOp" CS="CS" DispatchX="8" DispatchY="8">
    <RootSignature>RootFlags(0), UAV(u0)</RootSignature>
    <Resource Name="STertiaryIntOp" Dimension="BUFFER" Width="1024" Flags="ALLOW_UNORDERED_ACCESS" InitialResourceState="COPY_DEST" TransitionTo="UNORDERED_ACCESS" Init="ByName" ReadBack="true" />
    <RootValues>
      <RootValue Index="0" ResName="STertiaryIntOp" />
    </RootValues>
    <Shader Name="CS" Target="cs_6_0">
      <![CDATA[
    void main(uint GI : SV_GroupIndex) {};
    ]]>
    </Shader>
  </ShaderOp>
  <ShaderOp Name="TertiaryUintOp" CS="CS" DispatchX="8" DispatchY="8">
    <RootSignature>RootFlags(0), UAV(u0)</RootSignature>
    <Resource Name="STertiaryUintOp" Dimension="BUFFER" Width="1024" Flags="ALLOW_UNORDERED_ACCESS" InitialResourceState="COPY_DEST" TransitionTo="UNORDERED_ACCESS" Init="ByName" ReadBack="true" />
    <RootValues>
      <RootValue Index="0" ResName="STertiaryUintOp" />
    </RootValues>
    <Shader Name="CS" Target="cs_6_0">
      <![CDATA[
    void main(uint GI : SV_GroupIndex) {};
    ]]>
    </Shader>
  </ShaderOp>

  <ShaderOp Name="DotOp" CS="CS" DispatchX="8" DispatchY="8">
    <RootSignature>RootFlags(0), UAV(u0)</RootSignature>
    <Resource Name="SDotOp" Dimension="BUFFER" Width="1024" Flags="ALLOW_UNORDERED_ACCESS" InitialResourceState="COPY_DEST" TransitionTo="UNORDERED_ACCESS" Init="ByName" ReadBack="true" />
    <RootValues>
      <RootValue Index="0" ResName="SDotOp" />
    </RootValues>
    <Shader Name="CS" Target="cs_6_0">
      <![CDATA[
      void main(uint GI : SV_GroupIndex) {};
      ]]>
    </Shader>
  </ShaderOp>

  <ShaderOp Name="Dot2AddHalfOp" CS="CS" DispatchX="8" DispatchY="8">
    <RootSignature>RootFlags(0), UAV(u0)</RootSignature>
    <Resource Name="SDot2AddHalfOp" Dimension="BUFFER" Width="1024" Flags="ALLOW_UNORDERED_ACCESS" InitialResourceState="COPY_DEST" TransitionTo="UNORDERED_ACCESS" Init="ByName" ReadBack="true" />
    <RootValues>
      <RootValue Index="0" ResName="SDot2AddHalfOp" />
    </RootValues>
    <Shader Name="CS" Target="cs_6_4">
      <![CDATA[
      void main(uint GI : SV_GroupIndex) {};
      ]]>
    </Shader>
  </ShaderOp>

  <ShaderOp Name="Dot4AddI8PackedOp" CS="CS" DispatchX="8" DispatchY="8">
    <RootSignature>RootFlags(0), UAV(u0)</RootSignature>
    <Resource Name="SDot4AddI8PackedOp" Dimension="BUFFER" Width="1024" Flags="ALLOW_UNORDERED_ACCESS" InitialResourceState="COPY_DEST" TransitionTo="UNORDERED_ACCESS" Init="ByName" ReadBack="true" />
    <RootValues>
      <RootValue Index="0" ResName="SDot4AddI8PackedOp" />
    </RootValues>
    <Shader Name="CS" Target="cs_6_4">
      <![CDATA[
      void main(uint GI : SV_GroupIndex) {};
      ]]>
    </Shader>
  </ShaderOp>

  <ShaderOp Name="Dot4AddU8PackedOp" CS="CS" DispatchX="8" DispatchY="8">
    <RootSignature>RootFlags(0), UAV(u0)</RootSignature>
    <Resource Name="SDot4AddU8PackedOp" Dimension="BUFFER" Width="1024" Flags="ALLOW_UNORDERED_ACCESS" InitialResourceState="COPY_DEST" TransitionTo="UNORDERED_ACCESS" Init="ByName" ReadBack="true" />
    <RootValues>
      <RootValue Index="0" ResName="SDot4AddU8PackedOp" />
    </RootValues>
    <Shader Name="CS" Target="cs_6_4">
      <![CDATA[
      void main(uint GI : SV_GroupIndex) {};
      ]]>
    </Shader>
  </ShaderOp>

  <ShaderOp Name="Msad4" CS="CS" DispatchX="8" DispatchY="8">
    <RootSignature>RootFlags(0), UAV(u0)</RootSignature>
    <Resource Name="SMsad4" Dimension="BUFFER" Width="1024" Flags="ALLOW_UNORDERED_ACCESS" InitialResourceState="COPY_DEST" TransitionTo="UNORDERED_ACCESS" Init="ByName" ReadBack="true" />
    <RootValues>
      <RootValue Index="0" ResName="SMsad4"/>
    </RootValues>
    <Shader Name="CS" Target="cs_6_0">
      <![CDATA[
      void main(uint GI : SV_GroupIndex) {};
      ]]>
    </Shader>
  </ShaderOp>

  <ShaderOp Name="WaveIntrinsicsOp" CS="CS" DispatchX="1" DispatchY="1">
    <RootSignature>RootFlags(0), UAV(u0)</RootSignature>
    <Resource Name="SWaveIntrinsicsOp" Dimension="BUFFER" Width="1024" Flags="ALLOW_UNORDERED_ACCESS" InitialResourceState="COPY_DEST" TransitionTo="UNORDERED_ACCESS" Init="ByName" ReadBack="true" />
    <RootValues>
      <RootValue Index="0" ResName="SWaveIntrinsicsOp"/>
    </RootValues>
    <Shader Name="CS" Target="cs_6_0">
      <![CDATA[
      void main(uint GI : SV_GroupIndex) {};
      ]]>
    </Shader>
  </ShaderOp>

  <ShaderOp Name="Triangle" PS="PS" VS="VS">
    <RootSignature>RootFlags(ALLOW_INPUT_ASSEMBLER_INPUT_LAYOUT)</RootSignature>

    <Resource Name="VBuffer" Dimension="BUFFER" Width="1024" Flags="ALLOW_UNORDERED_ACCESS" InitialResourceState="COPY_DEST" Init="FromBytes">
      { {   0.0f,  0.25f , 0.0f }, { 1.0f, 0.0f, 0.0f, 1.0f } },
      { {  0.25f, -0.25f , 0.0f }, { 0.0f, 1.0f, 0.0f, 1.0f } },
      { { -0.25f, -0.25f , 0.0f }, { 0.0f, 0.0f, 1.0f, 1.0f } }
    </Resource>
    <Resource Name="RTarget" Dimension="TEXTURE2D" Width="320" Height="200" Format="R8G8B8A8_UNORM" Flags="ALLOW_RENDER_TARGET" InitialResourceState="COPY_DEST" ReadBack="true" />

    <DescriptorHeap Name="RtvHeap" NumDescriptors="1" Type="RTV">
      <Descriptor Name="RTarget" Kind="RTV"/>
    </DescriptorHeap>
    <InputElements>
      <InputElement SemanticName="POSITION" Format="R32G32B32_FLOAT" AlignedByteOffset="0" />
      <InputElement SemanticName="COLOR" Format="R32G32B32A32_FLOAT" AlignedByteOffset="12" />
    </InputElements>
    <RenderTargets>
      <RenderTarget Name="RTarget" />
    </RenderTargets>

    <Shader Name="VS" Target="vs_6_0">
      <![CDATA[
    struct PSInput {
      float4 position : SV_POSITION;
      float4 color : COLOR;
    };
    PSInput main(float4 position : POSITION, float4 color : COLOR) {
      PSInput result;
      float ratio = 320.0 / 200.0;
      result.position = position;
      result.position.y *= ratio;
      result.color = color;
      return result;
    }
    ]]>
    </Shader>
    <Shader Name="PS" Target="ps_6_0">
      <![CDATA[
    struct PSInput {
      float4 position : SV_POSITION;
      float4 color : COLOR;
    };
    float4 main(PSInput input) : SV_TARGET {
      return 1;
    }
    ]]>
    </Shader>
  </ShaderOp>

  <ShaderOp Name="TriangleHalf" PS="PS" VS="VS">
    <RootSignature>RootFlags(ALLOW_INPUT_ASSEMBLER_INPUT_LAYOUT)</RootSignature>
    <Resource Name="VBuffer" Dimension="BUFFER" Width="1024" Flags="ALLOW_UNORDERED_ACCESS" InitialResourceState="COPY_DEST" Init="FromBytes">
      { {   0.0h,  0.25h , 0.0h, 1.0h }, { 1.0h, 1.0h, 1.0h, 1.0h } },
      { {  0.25h, -0.25h , 0.0h, 1.0h }, { 1.0h, 1.0h, 1.0h, 1.0h } },
      { { -0.25h, -0.25h , 0.0h, 1.0h }, { 1.0h, 1.0h, 1.0h, 1.0h } }
    </Resource>
    <Resource Name="RTarget" Dimension="TEXTURE2D" Width="320" Height="200" Format="R8G8B8A8_UNORM" Flags="ALLOW_RENDER_TARGET" InitialResourceState="COPY_DEST" ReadBack="true" />

    <DescriptorHeap Name="RtvHeap" NumDescriptors="1" Type="RTV">
      <Descriptor Name="RTarget" Kind="RTV"/>
    </DescriptorHeap>
    <InputElements>
      <InputElement SemanticName="POSITION" Format="R16G16B16A16_FLOAT" AlignedByteOffset="0" />
      <InputElement SemanticName="COLOR" Format="R16G16B16A16_FLOAT" AlignedByteOffset="8" />
    </InputElements>
    <RenderTargets>
      <RenderTarget Name="RTarget" />
    </RenderTargets>

    <Shader Name="VS" Target="vs_6_2" Arguments="/enable-16bit-types">
    <![CDATA[
    struct PSInput {
      half4 position : SV_POSITION;
      half4 color : COLOR;
    };
    PSInput main(half4 position : POSITION, half4 color : COLOR) {
      PSInput result;
      float ratio = 320.0 / 200.0;
      result.position = position;
      result.position.y *= ratio;
      result.color = color;
      return result;
    }
    ]]>
    </Shader>

    <Shader Name="PS" Target="ps_6_2" Arguments="/enable-16bit-types">
    <![CDATA[
    struct PSInput {
      half4 position : SV_POSITION;
      half4 color : COLOR;
    };
    half4 main(PSInput input) : SV_TARGET {
      return input.color;
    }
    ]]>
    </Shader>
  </ShaderOp>

  <ShaderOp Name="CBufferTestHalf" PS="PS" VS="VS" TopologyType="TRIANGLE">
    <RootSignature>RootFlags(ALLOW_INPUT_ASSEMBLER_INPUT_LAYOUT), CBV(b0), DescriptorTable(SRV(t0,numDescriptors=2))</RootSignature>
    <Resource Name="CB0" Dimension="BUFFER" InitialResourceState="COPY_DEST" Init="ByName" TransitionTo="VERTEX_AND_CONSTANT_BUFFER">
      1.25h, 1.75h, 1.25h, 1.875h
    </Resource>
    <Resource Name='VBuffer' Dimension='BUFFER' Flags='ALLOW_UNORDERED_ACCESS' InitialResourceState='COPY_DEST' Init='FromBytes'>
      1.0f  1.0f 0, 1.0f -1.0f 0.0f, -1.0f -1.0f 0,
      -1.0f  1.0f 0, 1.0f  1.0f 0.0f, -1.0f -1.0f 0,
    </Resource>
    <Resource Name="RTarget" Dimension="TEXTURE2D" Width="320" Height="200" Format="R16G16B16A16_FLOAT" Flags="ALLOW_RENDER_TARGET" InitialResourceState="COPY_DEST" ReadBack="true" />
    <RootValues>
      <RootValue ResName="CB0" />
    </RootValues>
    <DescriptorHeap Name="RtvHeap" NumDescriptors="1" Type="RTV">
      <Descriptor Name="RTarget" Kind="RTV"/>
    </DescriptorHeap>
    <InputElements>
      <InputElement SemanticName='POSITION' Format='R32G32B32_FLOAT' AlignedByteOffset='0' />
    </InputElements>
    <RenderTargets>
      <RenderTarget Name="RTarget" />
    </RenderTargets>
    <Shader Name='VS' Target='vs_6_2' EntryPoint='VSMain' Arguments='-enable-16bit-types' Text="@PS" />
    <Shader Name='PS' Target='ps_6_2' EntryPoint='PSMain' Arguments='-enable-16bit-types'>
      <![CDATA[
        cbuffer c_buf {
          half first;
          half second;
          half third;
          half fourth;
        };
        struct PSInput {
         float4 position : SV_POSITION;
        };
        PSInput VSMain(float4 position: POSITION) {
         PSInput result;
         result.position = position;
         return result;
        }
        half4 PSMain(PSInput input) : SV_TARGET {
         return half4(first, second, third, fourth);
        }
      ]]>
    </Shader>
  </ShaderOp>

  <ShaderOp Name="Barycentrics" PS="PS" VS="VS">
    <RootSignature>RootFlags(ALLOW_INPUT_ASSEMBLER_INPUT_LAYOUT)</RootSignature>
    <Resource Name="VBuffer" Dimension="BUFFER" Width="1024" Flags="ALLOW_UNORDERED_ACCESS" InitialResourceState="COPY_DEST" Init="FromBytes" ReadBack="true">
        { {   0.0f,  1.0f , 0.0f }, { 1.0f, 0.0f, 0.0f, 1.0f } },
        { {   1.0f, -1.0f , 0.0f }, { 0.0f, 1.0f, 0.0f, 1.0f } },
        { {  -1.0f, -1.0f , 0.0f }, { 0.0f, 0.0f, 1.0f, 1.0f } }
      </Resource>
    <Resource Name="RTarget" Dimension="TEXTURE2D" Width="1280" Height="2400" Format="R32G32B32A32_FLOAT" Flags="ALLOW_RENDER_TARGET" InitialResourceState="COPY_DEST" ReadBack="true" />
    <DescriptorHeap Name="RtvHeap" NumDescriptors="1" Type="RTV">
      <Descriptor Name="RTarget" Kind="RTV"/>
    </DescriptorHeap>
    <InputElements>
      <InputElement SemanticName="POSITION" Format="R32G32B32_FLOAT" AlignedByteOffset="0" />
      <InputElement SemanticName="COLOR" Format="R32G32B32A32_FLOAT" AlignedByteOffset="12" />
    </InputElements>
    <RenderTargets>
      <RenderTarget Name="RTarget" />
    </RenderTargets>
    <Shader Name="VS" Target="vs_6_1">
      <![CDATA[
      struct PSInput {
        float4 position : SV_POSITION;
        nointerpolation float4 color : COLOR;
      };
      PSInput main(float4 position : POSITION, float4 color : COLOR) {
        PSInput result;
        result.position = position;
        result.color = color;
        return result;
      }
      ]]>
    </Shader>
    <Shader Name="PS" Target="ps_6_1">
      <![CDATA[
      struct PSInput {
        float4 position : SV_POSITION;
        nointerpolation float4 color : COLOR;
      };
      float4 main(PSInput input, float3 bary : SV_Barycentrics) : SV_Target {
        float4 vColor0 = GetAttributeAtVertex(input.color, 0);
        float4 vColor1 = GetAttributeAtVertex(input.color, 1);
        float4 vColor2 = GetAttributeAtVertex(input.color, 2);
        return bary.x * vColor0 + bary.y * vColor1 + bary.z * vColor2;
      }
      ]]>
    </Shader>
  </ShaderOp>

  <ShaderOp Name="ComputeRawBufferLdSt32Bit" CS="CS">
    <RootSignature>RootFlags(0), SRV(t0), SRV(t1), UAV(u0), UAV(u1), DescriptorTable(SRV(t2,numDescriptors=2), UAV(u2,numDescriptors=2))</RootSignature>
    <Resource Name="SRVBuffer0" Dimension="BUFFER" Width="40"  InitialResourceState="COPY_DEST" Init="ByName" Format="R32_TYPELESS"/>
    <Resource Name="SRVBuffer1" Dimension="BUFFER" Width="40"  InitialResourceState="COPY_DEST" Init="ByName" />
    <Resource Name="SRVBuffer2" Dimension="BUFFER" Width="40"  InitialResourceState="COPY_DEST" Init="ByName" Format="R32_TYPELESS"/>
    <Resource Name="SRVBuffer3" Dimension="BUFFER" Width="40"  InitialResourceState="COPY_DEST" Init="ByName" />
    <Resource Name="UAVBuffer0" Dimension="BUFFER" Width="120" InitialResourceState="COPY_DEST" Init="ByName" Flags="ALLOW_UNORDERED_ACCESS" TransitionTo="UNORDERED_ACCESS" ReadBack="true" Format="R32_TYPELESS" />
    <Resource Name="UAVBuffer1" Dimension="BUFFER" Width="120" InitialResourceState="COPY_DEST" Init="ByName" Flags="ALLOW_UNORDERED_ACCESS" TransitionTo="UNORDERED_ACCESS" ReadBack="true" />
    <Resource Name="UAVBuffer2" Dimension="BUFFER" Width="120" InitialResourceState="COPY_DEST" Init="ByName" Flags="ALLOW_UNORDERED_ACCESS" TransitionTo="UNORDERED_ACCESS" ReadBack="true" Format="R32_TYPELESS" />
    <Resource Name="UAVBuffer3" Dimension="BUFFER" Width="120" InitialResourceState="COPY_DEST" Init="ByName" Flags="ALLOW_UNORDERED_ACCESS" TransitionTo="UNORDERED_ACCESS" ReadBack="true" />
    <RootValues>
      <RootValue Index="0" ResName="SRVBuffer0" />
      <RootValue Index="1" ResName="SRVBuffer1" />
      <RootValue Index="2" ResName="UAVBuffer0" />
      <RootValue Index="3" ResName="UAVBuffer1" />
      <RootValue Index="4" HeapName="ResHeap" />
    </RootValues>
    <DescriptorHeap Name="ResHeap" Type="CBV_SRV_UAV">
      <Descriptor Name='SRVBuffer2' Kind='SRV' ResName='SRVBuffer2' Flags='RAW' NumElements="10" Format="R32_TYPELESS" />
      <Descriptor Name='SRVBuffer3' Kind='SRV' ResName='SRVBuffer3' NumElements="1" StructureByteStride="40" />
      <Descriptor Name='UAVBuffer2' Kind='UAV' ResName='UAVBuffer2' Flags='RAW' NumElements="30" Format="R32_TYPELESS" />
      <Descriptor Name='UAVBuffer3' Kind='UAV' ResName='UAVBuffer3' NumElements="1" StructureByteStride="120" />
    </DescriptorHeap>
    <Shader Name="CS" Target="cs_6_2">
      <![CDATA[// Shader source code will be set at runtime]]>
    </Shader>
  </ShaderOp>>
  
  <ShaderOp Name="ComputeRawBufferLdSt64Bit" CS="CS">
    <RootSignature>RootFlags(0), SRV(t0), SRV(t1), UAV(u0), UAV(u1), DescriptorTable(SRV(t2,numDescriptors=2), UAV(u2,numDescriptors=2))</RootSignature>
    <Resource Name="SRVBuffer0" Dimension="BUFFER" Width="80"  InitialResourceState="COPY_DEST" Init="ByName" Format="R32_TYPELESS"/>
    <Resource Name="SRVBuffer1" Dimension="BUFFER" Width="80"  InitialResourceState="COPY_DEST" Init="ByName" />
    <Resource Name="SRVBuffer2" Dimension="BUFFER" Width="80"  InitialResourceState="COPY_DEST" Init="ByName" Format="R32_TYPELESS"/>
    <Resource Name="SRVBuffer3" Dimension="BUFFER" Width="80"  InitialResourceState="COPY_DEST" Init="ByName" />
    <Resource Name="UAVBuffer0" Dimension="BUFFER" Width="240" InitialResourceState="COPY_DEST" Init="ByName" Flags="ALLOW_UNORDERED_ACCESS" TransitionTo="UNORDERED_ACCESS" ReadBack="true" Format="R32_TYPELESS" />
    <Resource Name="UAVBuffer1" Dimension="BUFFER" Width="240" InitialResourceState="COPY_DEST" Init="ByName" Flags="ALLOW_UNORDERED_ACCESS" TransitionTo="UNORDERED_ACCESS" ReadBack="true" />
    <Resource Name="UAVBuffer2" Dimension="BUFFER" Width="240" InitialResourceState="COPY_DEST" Init="ByName" Flags="ALLOW_UNORDERED_ACCESS" TransitionTo="UNORDERED_ACCESS" ReadBack="true" Format="R32_TYPELESS" />
    <Resource Name="UAVBuffer3" Dimension="BUFFER" Width="240" InitialResourceState="COPY_DEST" Init="ByName" Flags="ALLOW_UNORDERED_ACCESS" TransitionTo="UNORDERED_ACCESS" ReadBack="true" />
    <RootValues>
      <RootValue Index="0" ResName="SRVBuffer0" />
      <RootValue Index="1" ResName="SRVBuffer1" />
      <RootValue Index="2" ResName="UAVBuffer0" />
      <RootValue Index="3" ResName="UAVBuffer1" />
      <RootValue Index="4" HeapName="ResHeap" />
    </RootValues>
    <DescriptorHeap Name="ResHeap" Type="CBV_SRV_UAV">
      <Descriptor Name='SRVBuffer2' Kind='SRV' ResName='SRVBuffer2' Flags='RAW' NumElements="20" Format="R32_TYPELESS" />
      <Descriptor Name='SRVBuffer3' Kind='SRV' ResName='SRVBuffer3' NumElements="1" StructureByteStride="80" />
      <Descriptor Name='UAVBuffer2' Kind='UAV' ResName='UAVBuffer2' Flags='RAW' NumElements="60" Format="R32_TYPELESS" />
      <Descriptor Name='UAVBuffer3' Kind='UAV' ResName='UAVBuffer3' NumElements="1" StructureByteStride="240" />
    </DescriptorHeap>
    <Shader Name="CS" Target="cs_6_2">
      <![CDATA[// Shader source code will be set at runtime]]>
    </Shader>
  </ShaderOp>>

  <ShaderOp Name="ComputeRawBufferLdSt16Bit" CS="CS">
    <RootSignature>RootFlags(0), SRV(t0), SRV(t1), UAV(u0), UAV(u1), DescriptorTable(SRV(t2,numDescriptors=2), UAV(u2,numDescriptors=2))</RootSignature>
    <Resource Name="SRVBuffer0" Dimension="BUFFER" Width="20" InitialResourceState="COPY_DEST" Init="ByName" Format="R32_TYPELESS"/>
    <Resource Name="SRVBuffer1" Dimension="BUFFER" Width="20" InitialResourceState="COPY_DEST" Init="ByName" />
    <Resource Name="SRVBuffer2" Dimension="BUFFER" Width="20" InitialResourceState="COPY_DEST" Init="ByName" Format="R32_TYPELESS"/>
    <Resource Name="SRVBuffer3" Dimension="BUFFER" Width="20" InitialResourceState="COPY_DEST" Init="ByName" />
    <Resource Name="UAVBuffer0" Dimension="BUFFER" Width="60" Flags="ALLOW_UNORDERED_ACCESS" InitialResourceState="COPY_DEST" TransitionTo="UNORDERED_ACCESS" Init="ByName" ReadBack="true" Format="R32_TYPELESS" />
    <Resource Name="UAVBuffer1" Dimension="BUFFER" Width="60" Flags="ALLOW_UNORDERED_ACCESS" InitialResourceState="COPY_DEST" TransitionTo="UNORDERED_ACCESS" Init="ByName" ReadBack="true" />
    <Resource Name="UAVBuffer2" Dimension="BUFFER" Width="60" Flags="ALLOW_UNORDERED_ACCESS" InitialResourceState="COPY_DEST" TransitionTo="UNORDERED_ACCESS" Init="ByName" ReadBack="true" Format="R32_TYPELESS" />
    <Resource Name="UAVBuffer3" Dimension="BUFFER" Width="60" Flags="ALLOW_UNORDERED_ACCESS" InitialResourceState="COPY_DEST" TransitionTo="UNORDERED_ACCESS" Init="ByName" ReadBack="true" />
    <RootValues>
      <RootValue Index="0" ResName="SRVBuffer0" />
      <RootValue Index="1" ResName="SRVBuffer1" />
      <RootValue Index="2" ResName="UAVBuffer0" />
      <RootValue Index="3" ResName="UAVBuffer1" />
      <RootValue Index="4" HeapName="ResHeap" />
    </RootValues>
    <DescriptorHeap Name="ResHeap" Type="CBV_SRV_UAV">
      <Descriptor Name='SRVBuffer2' Kind='SRV' ResName='SRVBuffer2' Flags='RAW' NumElements="5" Format="R32_TYPELESS" />
      <Descriptor Name='SRVBuffer3' Kind='SRV' ResName='SRVBuffer3' NumElements="1" StructureByteStride="20" />
      <Descriptor Name='UAVBuffer2' Kind='UAV' ResName='UAVBuffer2' Flags='RAW' NumElements="15" Format="R32_TYPELESS" />
      <Descriptor Name='UAVBuffer3' Kind='UAV' ResName='UAVBuffer3' NumElements="1" StructureByteStride="60" />
    </DescriptorHeap>
    <Shader Name="CS" Target="cs_6_2">
      <![CDATA[// Shader source code will be set at runtime]]>
    </Shader>
  </ShaderOp>>

  <ShaderOp Name="GraphicsRawBufferLdSt32Bit" PS="PS" VS="VS">
    <RootSignature>RootFlags(ALLOW_INPUT_ASSEMBLER_INPUT_LAYOUT), SRV(t0), SRV(t1), UAV(u0), UAV(u1), DescriptorTable(SRV(t2,numDescriptors=2), UAV(u2,numDescriptors=2))</RootSignature>
    <Resource Name="SRVBuffer0" Dimension="BUFFER" Width="40"  InitialResourceState="COPY_DEST" Init="ByName" Format="R32_TYPELESS"/>
    <Resource Name="SRVBuffer1" Dimension="BUFFER" Width="40"  InitialResourceState="COPY_DEST" Init="ByName" />
    <Resource Name="SRVBuffer2" Dimension="BUFFER" Width="40"  InitialResourceState="COPY_DEST" Init="ByName" Format="R32_TYPELESS"/>
    <Resource Name="SRVBuffer3" Dimension="BUFFER" Width="40"  InitialResourceState="COPY_DEST" Init="ByName" />
    <Resource Name="UAVBuffer0" Dimension="BUFFER" Width="120" Flags="ALLOW_UNORDERED_ACCESS" InitialResourceState="COPY_DEST" TransitionTo="UNORDERED_ACCESS" Init="ByName" ReadBack="true" Format="R32_TYPELESS" />
    <Resource Name="UAVBuffer1" Dimension="BUFFER" Width="120" Flags="ALLOW_UNORDERED_ACCESS" InitialResourceState="COPY_DEST" TransitionTo="UNORDERED_ACCESS" Init="ByName" ReadBack="true" />
    <Resource Name="UAVBuffer2" Dimension="BUFFER" Width="120" Flags="ALLOW_UNORDERED_ACCESS" InitialResourceState="COPY_DEST" TransitionTo="UNORDERED_ACCESS" Init="ByName" ReadBack="true" Format="R32_TYPELESS" />
    <Resource Name="UAVBuffer3" Dimension="BUFFER" Width="120" Flags="ALLOW_UNORDERED_ACCESS" InitialResourceState="COPY_DEST" TransitionTo="UNORDERED_ACCESS" Init="ByName" ReadBack="true" />
    <Resource Name="VBuffer" Dimension="BUFFER" InitialResourceState="COPY_DEST" Init="FromBytes" Topology="TRIANGLELIST">
      { { -1.0f, 1.0f,  0.0f } },
      { {  1.0f, 1.0f,  0.0f } },
      { { -1.0f, -1.0f, 0.0f } },

      { { -1.0f, -1.0f, 0.0f } },
      { {  1.0f,  1.0f, 0.0f } },
      { {  1.0f, -1.0f, 0.0f } }
    </Resource>
    <Resource Name="RTarget" Dimension="TEXTURE2D" Width="16" Height="16" Format="R32G32B32A32_UINT" Flags="ALLOW_RENDER_TARGET" InitialResourceState="COPY_DEST" ReadBack="true" />
    <RootValues>
      <RootValue Index="0" ResName="SRVBuffer0" />
      <RootValue Index="1" ResName="SRVBuffer1" />
      <RootValue Index="2" ResName="UAVBuffer0" />
      <RootValue Index="3" ResName="UAVBuffer1" />
      <RootValue Index="4" HeapName="ResHeap" />
    </RootValues>
    <DescriptorHeap Name="ResHeap" Type="CBV_SRV_UAV">
      <Descriptor Name='SRVBuffer2' Kind='SRV' ResName='SRVBuffer2' Flags='RAW' NumElements="10" Format="R32_TYPELESS" />
      <Descriptor Name='SRVBuffer3' Kind='SRV' ResName='SRVBuffer3' NumElements="1" StructureByteStride="40" />
      <Descriptor Name='UAVBuffer2' Kind='UAV' ResName='UAVBuffer2' Flags='RAW' NumElements="30" Format="R32_TYPELESS" />
      <Descriptor Name='UAVBuffer3' Kind='UAV' ResName='UAVBuffer3' NumElements="1" StructureByteStride="120" />
    </DescriptorHeap>
    <DescriptorHeap Name="RtvHeap" NumDescriptors="1" Type="RTV">
      <Descriptor Name="RTarget" Kind="RTV"/>
    </DescriptorHeap>
    <InputElements>
      <InputElement SemanticName="POSITION" Format="R32G32B32_FLOAT" AlignedByteOffset="0" />
    </InputElements>
    <RenderTargets>
      <RenderTarget Name="RTarget"/>
    </RenderTargets>
    <Shader Name="VS" Target="vs_6_2">
      <![CDATA[
        struct PSInput {
          float4 pos : SV_POSITION;
        };
        PSInput main(float3 pos : POSITION) {
          PSInput r;
          r.pos = float4(pos, 1); 
          return r;
        }
      ]]>
    </Shader>
    <Shader Name="PS" Target="ps_6_2">
      <![CDATA[// Shader source code will be set at runtime]]>
    </Shader>
  </ShaderOp>
  
  <ShaderOp Name="GraphicsRawBufferLdSt64Bit" PS="PS" VS="VS">
    <RootSignature>RootFlags(ALLOW_INPUT_ASSEMBLER_INPUT_LAYOUT), SRV(t0), SRV(t1), UAV(u0), UAV(u1), DescriptorTable(SRV(t2,numDescriptors=2), UAV(u2,numDescriptors=2))</RootSignature>
    <Resource Name="SRVBuffer0" Dimension="BUFFER" Width="80"  InitialResourceState="COPY_DEST" Init="ByName" Format="R32_TYPELESS"/>
    <Resource Name="SRVBuffer1" Dimension="BUFFER" Width="80"  InitialResourceState="COPY_DEST" Init="ByName" />
    <Resource Name="SRVBuffer2" Dimension="BUFFER" Width="80"  InitialResourceState="COPY_DEST" Init="ByName" Format="R32_TYPELESS"/>
    <Resource Name="SRVBuffer3" Dimension="BUFFER" Width="80"  InitialResourceState="COPY_DEST" Init="ByName" />
    <Resource Name="UAVBuffer0" Dimension="BUFFER" Width="240" Flags="ALLOW_UNORDERED_ACCESS" InitialResourceState="COPY_DEST" TransitionTo="UNORDERED_ACCESS" Init="ByName" ReadBack="true" Format="R32_TYPELESS" />
    <Resource Name="UAVBuffer1" Dimension="BUFFER" Width="240" Flags="ALLOW_UNORDERED_ACCESS" InitialResourceState="COPY_DEST" TransitionTo="UNORDERED_ACCESS" Init="ByName" ReadBack="true" />
    <Resource Name="UAVBuffer2" Dimension="BUFFER" Width="240" Flags="ALLOW_UNORDERED_ACCESS" InitialResourceState="COPY_DEST" TransitionTo="UNORDERED_ACCESS" Init="ByName" ReadBack="true" Format="R32_TYPELESS" />
    <Resource Name="UAVBuffer3" Dimension="BUFFER" Width="240" Flags="ALLOW_UNORDERED_ACCESS" InitialResourceState="COPY_DEST" TransitionTo="UNORDERED_ACCESS" Init="ByName" ReadBack="true" />
    <Resource Name="VBuffer" Dimension="BUFFER" InitialResourceState="COPY_DEST" Init="FromBytes" Topology="TRIANGLELIST">
      { { -1.0f, 1.0f,  0.0f } },
      { {  1.0f, 1.0f,  0.0f } },
      { { -1.0f, -1.0f, 0.0f } },

      { { -1.0f, -1.0f, 0.0f } },
      { {  1.0f,  1.0f, 0.0f } },
      { {  1.0f, -1.0f, 0.0f } }
    </Resource>
    <Resource Name="RTarget" Dimension="TEXTURE2D" Width="16" Height="16" Format="R32G32B32A32_UINT" Flags="ALLOW_RENDER_TARGET" InitialResourceState="COPY_DEST" ReadBack="true" />
    <RootValues>
      <RootValue Index="0" ResName="SRVBuffer0" />
      <RootValue Index="1" ResName="SRVBuffer1" />
      <RootValue Index="2" ResName="UAVBuffer0" />
      <RootValue Index="3" ResName="UAVBuffer1" />
      <RootValue Index="4" HeapName="ResHeap" />
    </RootValues>
    <DescriptorHeap Name="ResHeap" Type="CBV_SRV_UAV">
      <Descriptor Name='SRVBuffer2' Kind='SRV' ResName='SRVBuffer2' Flags='RAW' NumElements="20" Format="R32_TYPELESS" />
      <Descriptor Name='SRVBuffer3' Kind='SRV' ResName='SRVBuffer3' NumElements="1" StructureByteStride="80" />
      <Descriptor Name='UAVBuffer2' Kind='UAV' ResName='UAVBuffer2' Flags='RAW' NumElements="60" Format="R32_TYPELESS" />
      <Descriptor Name='UAVBuffer3' Kind='UAV' ResName='UAVBuffer3' NumElements="1" StructureByteStride="240" />
    </DescriptorHeap>
    <DescriptorHeap Name="RtvHeap" NumDescriptors="1" Type="RTV">
      <Descriptor Name="RTarget" Kind="RTV"/>
    </DescriptorHeap>
    <InputElements>
      <InputElement SemanticName="POSITION" Format="R32G32B32_FLOAT" AlignedByteOffset="0" />
    </InputElements>
    <RenderTargets>
      <RenderTarget Name="RTarget"/>
    </RenderTargets>
    <Shader Name="VS" Target="vs_6_2">
      <![CDATA[
        struct PSInput {
          float4 pos : SV_POSITION;
        };
        PSInput main(float3 pos : POSITION) {
          PSInput r;
          r.pos = float4(pos, 1); 
          return r;
        }
      ]]>
    </Shader>
    <Shader Name="PS" Target="ps_6_2">
      <![CDATA[// Shader source code will be set at runtime]]>
    </Shader>
  </ShaderOp>

  <ShaderOp Name="GraphicsRawBufferLdSt16Bit" PS="PS" VS="VS">
    <RootSignature>RootFlags(ALLOW_INPUT_ASSEMBLER_INPUT_LAYOUT), SRV(t0), SRV(t1), UAV(u0), UAV(u1), DescriptorTable(SRV(t2,numDescriptors=2), UAV(u2,numDescriptors=2))</RootSignature>
    <Resource Name="SRVBuffer0" Dimension="BUFFER" Width="20"  InitialResourceState="COPY_DEST" Init="ByName" Format="R32_TYPELESS"/>
    <Resource Name="SRVBuffer1" Dimension="BUFFER" Width="20"  InitialResourceState="COPY_DEST" Init="ByName" />
    <Resource Name="SRVBuffer2" Dimension="BUFFER" Width="20"  InitialResourceState="COPY_DEST" Init="ByName" Format="R32_TYPELESS"/>
    <Resource Name="SRVBuffer3" Dimension="BUFFER" Width="20"  InitialResourceState="COPY_DEST" Init="ByName" />
    <Resource Name="UAVBuffer0" Dimension="BUFFER" Width="60" Flags="ALLOW_UNORDERED_ACCESS" InitialResourceState="COPY_DEST" TransitionTo="UNORDERED_ACCESS" Init="ByName" ReadBack="true" Format="R32_TYPELESS" />
    <Resource Name="UAVBuffer1" Dimension="BUFFER" Width="60" Flags="ALLOW_UNORDERED_ACCESS" InitialResourceState="COPY_DEST" TransitionTo="UNORDERED_ACCESS" Init="ByName" ReadBack="true" />
    <Resource Name="UAVBuffer2" Dimension="BUFFER" Width="60" Flags="ALLOW_UNORDERED_ACCESS" InitialResourceState="COPY_DEST" TransitionTo="UNORDERED_ACCESS" Init="ByName" ReadBack="true" Format="R32_TYPELESS" />
    <Resource Name="UAVBuffer3" Dimension="BUFFER" Width="60" Flags="ALLOW_UNORDERED_ACCESS" InitialResourceState="COPY_DEST" TransitionTo="UNORDERED_ACCESS" Init="ByName" ReadBack="true" />
    <Resource Name="VBuffer" Dimension="BUFFER" InitialResourceState="COPY_DEST" Init="FromBytes" Topology="TRIANGLELIST">
      { { -1.0f, 1.0f,  0.0f } },
      { {  1.0f, 1.0f,  0.0f } },
      { { -1.0f, -1.0f, 0.0f } },

      { { -1.0f, -1.0f, 0.0f } },
      { {  1.0f,  1.0f, 0.0f } },
      { {  1.0f, -1.0f, 0.0f } }
    </Resource>
    <Resource Name="RTarget" Dimension="TEXTURE2D" Width="16" Height="16" Format="R32G32B32A32_UINT" Flags="ALLOW_RENDER_TARGET" InitialResourceState="COPY_DEST" ReadBack="true" />
    <RootValues>
      <RootValue Index="0" ResName="SRVBuffer0" />
      <RootValue Index="1" ResName="SRVBuffer1" />
      <RootValue Index="2" ResName="UAVBuffer0" />
      <RootValue Index="3" ResName="UAVBuffer1" />
      <RootValue Index="4" HeapName="ResHeap" />
    </RootValues>
    <DescriptorHeap Name="ResHeap" Type="CBV_SRV_UAV">
      <Descriptor Name='SRVBuffer2' Kind='SRV' ResName='SRVBuffer2' Flags='RAW' NumElements="5" Format="R32_TYPELESS" />
      <Descriptor Name='SRVBuffer3' Kind='SRV' ResName='SRVBuffer3' NumElements="1" StructureByteStride="20" />
      <Descriptor Name='UAVBuffer2' Kind='UAV' ResName='UAVBuffer2' Flags='RAW' NumElements="15" Format="R32_TYPELESS" />
      <Descriptor Name='UAVBuffer3' Kind='UAV' ResName='UAVBuffer3' NumElements="1" StructureByteStride="60" />
    </DescriptorHeap>
    <DescriptorHeap Name="RtvHeap" NumDescriptors="1" Type="RTV">
      <Descriptor Name="RTarget" Kind="RTV"/>
    </DescriptorHeap>
    <InputElements>
      <InputElement SemanticName="POSITION" Format="R32G32B32_FLOAT" AlignedByteOffset="0" />
    </InputElements>
    <RenderTargets>
      <RenderTarget Name="RTarget"/>
    </RenderTargets>
    <Shader Name="VS" Target="vs_6_2">
      <![CDATA[
        struct PSInput {
          float4 pos : SV_POSITION;
        };
        PSInput main(float3 pos : POSITION) {
          PSInput r;
          r.pos = float4(pos, 1); 
          return r;
        }
      ]]>
    </Shader>
    <Shader Name="PS" Target="ps_6_2">
      <![CDATA[// Shader source code will be set at runtime]]>
    </Shader>
  </ShaderOp>

  <ShaderOp Name="WaveSizeTest" CS="CS">
      <RootSignature>RootFlags(0), UAV(u0)</RootSignature>
      <Resource Name="UAVBuffer0" Dimension="BUFFER" Width="512" InitialResourceState="COPY_DEST" Init="ByName" Flags="ALLOW_UNORDERED_ACCESS" TransitionTo="UNORDERED_ACCESS" ReadBack="true" Format="R32_TYPELESS" />
      <RootValues>
          <RootValue Index="0" ResName="UAVBuffer0" />
      </RootValues>
      <Shader Name="CS" Target="cs_6_6">
          <![CDATA[// Shader source code will be set at runtime]]>
      </Shader>
  </ShaderOp>>

  <ShaderOp Name="PackUnpackOp" CS="CS" DispatchX="1" DispatchY="1">
    <RootSignature>RootFlags(0), UAV(u0), UAV(u1), UAV(u2)</RootSignature>
    <Resource Name="g_bufIn" Dimension="BUFFER" Width="1024" Flags="ALLOW_UNORDERED_ACCESS" InitialResourceState="COPY_DEST" TransitionTo="UNORDERED_ACCESS" Init="ByName" ReadBack="false" />
    <Resource Name="g_bufOutPacked" Dimension="BUFFER" Width="1024" Flags="ALLOW_UNORDERED_ACCESS" InitialResourceState="COPY_DEST" TransitionTo="UNORDERED_ACCESS" Init="ByName" ReadBack="true" />
    <Resource Name="g_bufOutPackedUnpacked" Dimension="BUFFER" Width="1024" Flags="ALLOW_UNORDERED_ACCESS" InitialResourceState="COPY_DEST" TransitionTo="UNORDERED_ACCESS" Init="ByName" ReadBack="true" />
    <RootValues>
      <RootValue Index="0" ResName="g_bufIn" />
      <RootValue Index="1" ResName="g_bufOutPacked" />
      <RootValue Index="2" ResName="g_bufOutPackedUnpacked" />
    </RootValues>
    <Shader Name="CS" Target="cs_6_0">
      <![CDATA[
      void main(uint GI : SV_GroupIndex) {};
      ]]>
    </Shader>
  </ShaderOp>

  <!-- 64-bit raw atomics tests. Used for tests that don't require atomics on heap resources -->
  <!-- For explanations of the atomics tests, see comments in and around VerifyAtomicResults in Executiontest.cpp -->
  <ShaderOp Name="AtomicsRoot" PS="PS" VS="VS" CS="CS" AS="AS" MS="MS" TopologyType="TRIANGLE">
    <RootSignature>
      RootFlags(ALLOW_INPUT_ASSEMBLER_INPUT_LAYOUT),
      UAV(u0), UAV(u1), UAV(u2), UAV(u3), UAV(u4), UAV(u5),
      StaticSampler(s0, addressU = TEXTURE_ADDRESS_WRAP, addressV = TEXTURE_ADDRESS_WRAP, filter = FILTER_MIN_MAG_LINEAR_MIP_POINT)
    </RootSignature>
    <Resource Name="VBuffer" Dimension="BUFFER" InitialResourceState="COPY_DEST" Init="FromBytes" Topology="TRIANGLELIST">
      { { -1.0f, 1.0f, 0.0f }, { 0.0f, 0.0f } },
      { { 1.0f, 1.0f, 0.0f }, { 1.0f, 0.0f } },
      { { -1.0f, -1.0f, 0.0f }, { 0.0f, 1.0f } },

      { { -1.0f, -1.0f, 0.0f }, { 0.0f, 1.0f } },
      { { 1.0f, 1.0f, 0.0f }, { 1.0f, 0.0f } },
      { { 1.0f, -1.0f, 0.0f }, { 1.0f, 1.0f } }
    </Resource>
    <Resource Name="RTarget" Dimension="TEXTURE2D" Width="64" Height="64" Format="R32G32B32A32_FLOAT" Flags="ALLOW_RENDER_TARGET" InitialResourceState="COPY_DEST" />
    <!-- Raw buffers -->
    <Resource Name="U0" Dimension="BUFFER" Width="576"
              Flags="ALLOW_UNORDERED_ACCESS" InitialResourceState="COPY_DEST"
              Init="FromBytes" ReadBack="true" >
      {
      0, 0, 0, 0, 0, 0, 0I, 0I, 0I, 0I, 0I, 0I, 0I, 0I, 0, 0, 0, 0,
      0, 0, 0, 0, 0, 0, 0I, 0I, 99999999I, 99999999I, 0I, 0I, 99999999I, 99999999I, 0, 0, 0, 0,
      0, 0, 0, 0, 0, 0, 0I, 0I, 0I, 0I, 0I, 0I, 0I, 0I, 0, 0, 0, 0,
      0, 0, 0, 0, 0, 0, 0I, 0I, -1I, -1I, 0I, 0I, -1I, -1I, 0, 0, 0, 0,
      0, 0, 0, 0, 0, 0, 0I, 0I, 0I, 0I, 0I, 0I, 0I, 0I, 0, 0, 0, 0,
      0, 0, 0, 0, 0, 0, 0I, 0I, 0I, 0I, 0I, 0I, 0I, 0I, 0, 0, 0, 0,
      0, 0, 0, 0, 0, 0, 0I, 0I, 0I, 0I, 0I, 0I, 0I, 0I, 0, 0, 0, 0,
      0, 0, 0, 0, 0, 0, 0I, 0I, 0I, 0I, 0I, 0I, 0I, 0I, 0, 0, 0, 0,
      }
    </Resource>
    <Resource Name="U1" Dimension="BUFFER" Width="9216"
              Flags="ALLOW_UNORDERED_ACCESS" InitialResourceState="COPY_DEST"
              Init="Zero" ReadBack="true" />
    <Resource Name="U2" Dimension="BUFFER" Width="256"
              Flags="ALLOW_UNORDERED_ACCESS" InitialResourceState="COPY_DEST"
              Init="FromBytes" ReadBack="true">
      { 0I, 0I, 99999999I, 99999999I, 0I, 0I, -1I, -1I, 0I, 0I, 0I, 0I, 42I, 42I, 42I, 42I }
    </Resource>
    <Resource Name="U3" Dimension="BUFFER" Width="1024"
              Flags="ALLOW_UNORDERED_ACCESS" InitialResourceState="COPY_DEST"
              Init="Zero" ReadBack="true" />
    <!-- groupshared output buffers -->
    <Resource Name="U4" Dimension="BUFFER" Width="256"
              Flags="ALLOW_UNORDERED_ACCESS" InitialResourceState="COPY_DEST"
              Init="Zero" ReadBack="true" />
    <Resource Name="U5" Dimension="BUFFER" Width="1024"
              Flags="ALLOW_UNORDERED_ACCESS" InitialResourceState="COPY_DEST"
              Init="Zero" ReadBack="true" />
    <RootValues>
      <!-- Raw buffers -->
      <RootValue Index="0" ResName="U0" />
      <RootValue Index="1" ResName="U1" />
      <RootValue Index="2" ResName="U2" />
      <RootValue Index="3" ResName="U3" />
      <!-- groupshared output buffers -->
      <RootValue Index="4" ResName="U4" />
      <RootValue Index="5" ResName="U5" />
    </RootValues>
    <DescriptorHeap Name="RtvHeap" NumDescriptors="1" Type="RTV">
      <Descriptor Name="RTarget" Kind="RTV"/>
    </DescriptorHeap>

    <InputElements>
      <InputElement SemanticName="POSITION" Format="R32G32B32_FLOAT" AlignedByteOffset="0" />
      <InputElement SemanticName="TEXCOORD" Format="R32G32_FLOAT" AlignedByteOffset="12" />
    </InputElements>
    <RenderTargets>
      <RenderTarget Name="RTarget"/>
    </RenderTargets>
    <Shader Name="ASSH64" Target="as_6_6" EntryPoint="ASMainShared64" Text="@CS"/>
    <Shader Name="MSSH64" Target="ms_6_6" EntryPoint="MSMainShared64" Text="@CS"/>
    <Shader Name="CSSH64" Target="cs_6_6" EntryPoint="CSMainShared64" Text="@CS"/>
    <Shader Name="PS" Target="ps_6_6" EntryPoint="PSMainRaw64" Text="@CS"/>
    <Shader Name="AS" Target="as_6_6" EntryPoint="ASMainRaw64" Text="@CS"/>
    <Shader Name="MS" Target="ms_6_6" EntryPoint="MSMainRaw64" Text="@CS"/>
    <Shader Name="VS" Target="vs_6_6" EntryPoint="VSMainRaw64" Text="@CS"/>
    <Shader Name="CS" Target="cs_6_6" EntryPoint="CSMainRaw64">
      <![CDATA[
        struct PSInput {
          float4 position : SV_POSITION;
          float2 uv : TEXCOORD;
        };

        struct Atomic64Stuff {
          float2 prepad[3];
          uint64_t uintEl[2];
          int64_t2  sintEl;
          struct useless {
            uint3 unused;
          } postpad;
          float last;
        };

        RWStructuredBuffer<Atomic64Stuff> g_struct64Buf : register(u0);
        RWStructuredBuffer<Atomic64Stuff> g_strXchg64Buf : register(u1);

        RWByteAddressBuffer g_raw64Buf : register(u2);
        RWByteAddressBuffer g_rawXchg64Buf : register(u3);

        RWStructuredBuffer<uint64_t> g_share64Buf : register(u4);
        RWStructuredBuffer<uint64_t> g_shareXchg64Buf : register(u5);

        groupshared uint64_t g_uint64Share[6];
        groupshared int64_t g_sint64Share[3];
        groupshared uint64_t g_xchg64Share[64];

        #define VEC_CALL(op, uav, ix, val) op(uav[ix*stride], val);

        #define USTRUCT_CALL(op, uav, ix, val) op(uav[ix].uintEl[stride], val);
        #define SSTRUCT64_CALL(op, uav, ix, val) op(uav[ix].sintEl.y, val);

        #define URAW_CALL(op, uav, ix, val) uav.op(8*ix, val);
        #define SRAW_CALL(op, uav, ix, val) uav.op(8*(5+ix), val); // signed at end. raw buffers don't need separate buffers

        #define OP_TEST(ucall, scall, uuav, suav) \
          ucall(InterlockedAdd, uuav, 0, addVal); \
          scall(InterlockedMin, suav, 1, sminMaxVal); \
          scall(InterlockedMax, suav, 2, sminMaxVal); \
          ucall(InterlockedMin, uuav, 1, uminMaxVal); \
          ucall(InterlockedMax, uuav, 2, uminMaxVal); \
          ucall(InterlockedAnd, uuav, 3, ~value); \
          ucall(InterlockedOr,  uuav, 4, value); \
          ucall(InterlockedXor, uuav, 5, xorVal);

        #define VEC_CALL3(op, uav, ix, cmp, val) op(uav[(ix)*stride], cmp, val)
        #define VEC_CALL4(op, uav, ix, cmp, val, o) op(uav[(ix)*stride], cmp, val, o)

        #define STRUCT_CALL3(op, uav, ix, cmp, val) op(uav[ix].uintEl[stride], cmp, val)
        #define STRUCT_CALL4(op, uav, ix, cmp, val, o) op(uav[ix].uintEl[stride], cmp, val, o)

        #define RAW_CALL3(op, uav, ix, cmp, val) uav.op(8*(ix), cmp, val)
        #define RAW_CALL4(op, uav, ix, cmp, val, o) uav.op(8*(ix), cmp, val, o)

        // The first of four to match gets the first and then the winner performs the last two exchanges
        #define XCHG_TEST(call3, call4, uav) \
          call3(InterlockedCompareStore,    uav, (ix/3)%64, 0,           xchgVal - 2); \
          call4(InterlockedCompareExchange, uav, (ix/3)%64, xchgVal - 2, xchgVal - 1, output); \
          if (output == xchgVal - 2) { call3(InterlockedExchange, uav, (ix/3)%64, xchgVal, output);}

        void AtomicRaw64Test(uint ix, uint64_t bitSize) {
          uint64_t lix = ix;
          uint stride = 1;
          uint64_t value = (lix) | ((lix) << (bitSize/2));
          uint64_t addVal = value;
          uint64_t uminMaxVal = ~value*(~value&1) + value*(value&1);
          int64_t sminMaxVal = ~value*(~value&1) + value*(value&1);
          uint64_t xorVal = 1ULL << (lix%(bitSize-1));
          // make higher bits differ while lower bits match
          uint64_t xchgVal = (lix << (bitSize/2)) | ((lix/3)%64);
          uint64_t output = 0;

          OP_TEST(USTRUCT_CALL, SSTRUCT64_CALL, g_struct64Buf, g_struct64Buf)
          XCHG_TEST(STRUCT_CALL3, STRUCT_CALL4, g_strXchg64Buf)

          // ByteAddressBuffer for 64-bit values are a special case. inlined here
          URAW_CALL(InterlockedAdd64, g_raw64Buf, 0, addVal);
          SRAW_CALL(InterlockedMin64, g_raw64Buf, 1, sminMaxVal);
          SRAW_CALL(InterlockedMax64, g_raw64Buf, 2, sminMaxVal);
          URAW_CALL(InterlockedMin64, g_raw64Buf, 1, uminMaxVal);
          URAW_CALL(InterlockedMax64, g_raw64Buf, 2, uminMaxVal);
          URAW_CALL(InterlockedAnd64, g_raw64Buf, 3, ~value);
          URAW_CALL(InterlockedOr64,  g_raw64Buf, 4, value);
          URAW_CALL(InterlockedXor64, g_raw64Buf, 5, xorVal);

          RAW_CALL3(InterlockedCompareStore64,    g_rawXchg64Buf, (ix/3)%64, 0,           xchgVal - 2);
          RAW_CALL4(InterlockedCompareExchange64, g_rawXchg64Buf, (ix/3)%64, xchgVal - 2, xchgVal - 1, output);
          if (output == xchgVal - 2) { RAW_CALL3(InterlockedExchange64, g_rawXchg64Buf, (ix/3)%64, xchgVal, output);}
        }

        void InitSharedMem64(uint ix) {
          // Zero-init shared memory, with special cases
          if (ix < 6)
            g_uint64Share[ix] = ix == 1 ? 99999999ULL | (99999999ULL << 32) : ix == 3 ? ~0ULL : 0;
          if (ix < 3)
            g_sint64Share[ix] = ix == 1 ? 99999999ULL | (99999999ULL << 32) : 0;
          if (ix < 64)
            g_xchg64Share[ix] = 0;

          GroupMemoryBarrierWithGroupSync();
        }

        void AtomicGroupShared64Test(uint ix) {
          uint64_t lix = ix;
          uint stride = 1;
          uint64_t bitSize = 64;
          uint64_t value = (lix) | ((lix) << (bitSize/2));
          uint64_t addVal = value;
          uint64_t uminMaxVal = ~value*(~value&1) + value*(value&1);
          int64_t sminMaxVal = ~value*(~value&1) + value*(value&1);
          uint64_t xorVal = 1ULL << (lix%(bitSize-1));
          uint64_t xchgVal = (lix << (bitSize/2)) | ((lix/3)%64);
          uint64_t output = 0;

          OP_TEST(VEC_CALL, VEC_CALL, g_uint64Share, g_sint64Share)
          XCHG_TEST(VEC_CALL3, VEC_CALL4, g_xchg64Share)

          GroupMemoryBarrierWithGroupSync();
        }

        // Payloads are used to transport AS test results to MS where they are finalized
        struct Payload {
          uint arith[16];
          uint xchg[64];
        };

        struct Payload64 {
          uint64_t arith[16];
          uint64_t xchg[64];
        };

        static float4 g_Verts[6] = {
          { -1.0f,  1.0f, 0.0f, 1.0f },
          {  1.0f,  1.0f, 0.0f, 1.0f },
          { -1.0f, -1.0f, 0.0f, 1.0f },

          { -1.0f, -1.0f, 0.0f, 1.0f },
          {  1.0f,  1.0f, 0.0f, 1.0f },
          {  1.0f, -1.0f, 0.0f, 1.0f }};

        static float2 g_UV[6] = {
          { 0.0f, 0.0f },
          { 1.0f, 0.0f },
          { 0.0f, 1.0f },

          { 0.0f, 1.0f },
          { 1.0f, 0.0f },
          { 1.0f, 1.0f }};

        [NumThreads(8, 8, 2)]
        void ASMainRaw64(uint ix : SV_GroupIndex) {
          Payload payload = (Payload)0;
          AtomicRaw64Test(64*64 + 8*8*2 + ix, 64);
          DispatchMesh(1, 1, 1, payload);
        }

        [NumThreads(8, 8, 2)]
        [OutputTopology("triangle")]
        void MSMainRaw64(
          uint ix : SV_GroupIndex,
          in payload Payload payload,
          out vertices PSInput verts[6],
          out indices uint3 tris[2]) {
            SetMeshOutputCounts(6, 2);
            // Assign static fullscreen 2 tri quad
            verts[ix%6].position = g_Verts[ix%6];
            verts[ix%6].uv = g_UV[ix%6];
            tris[ix&1] = uint3((ix&1)*3, (ix&1)*3 + 1, (ix&1)*3 + 2);
            AtomicRaw64Test(64*64 + ix, 64);
        }

        PSInput VSMainRaw64(float3 position : POSITION, float2 uv : TEXCOORD, uint ix : SV_VertexID) {
          PSInput result;
          result.position = float4(position, 1.0);
          result.uv = uv;
          AtomicRaw64Test(64*64 + ix, 64);
          return result;
        }

        float4 PSMainRaw64(PSInput input) : SV_TARGET {
          uint ix = uint(input.uv.y*64)*64 + input.uv.x*64;
          AtomicRaw64Test(ix, 64);
          return 1;
        }

        [NumThreads(32, 32, 1)]
        void CSMainRaw64(uint ix : SV_GroupIndex) {
          AtomicRaw64Test(ix, 64);
        }

        groupshared Payload64 payload64;

        [NumThreads(8, 8, 2)]
        void ASMainShared64(uint ix : SV_GroupIndex) {
          InitSharedMem64(ix);
          AtomicGroupShared64Test(ix);

          // Copy AS test results to payload and ultimately to MS
          // More threads than results are possible,
          // so indices will result in duplicate copies
          payload64.arith[ix%6] = g_uint64Share[ix%6];
          payload64.arith[ix%3 + 6] = g_sint64Share[ix%3 + 1];
          payload64.xchg[ix%64] = g_xchg64Share[ix%64];

          DispatchMesh(1, 1, 1, payload64);
        }

        [NumThreads(8, 8, 2)]
        [OutputTopology("triangle")]
        void MSMainShared64(
          uint ix : SV_GroupIndex,
          in payload Payload64 payload,
          out vertices PSInput verts[6],
          out indices uint3 tris[2]) {
            SetMeshOutputCounts(6, 2);
            // Assign static fullscreen 2 tri quad
            verts[ix%6].position = g_Verts[ix%6];
            verts[ix%6].uv = g_UV[ix%6];
            tris[ix&1] = uint3((ix&1)*3, (ix&1)*3 + 1, (ix&1)*3 + 2);

            // Load AS test results from payload
            // More threads than results are possible,
            // so indices will result in duplicate copies
            g_uint64Share[ix%6] = payload.arith[ix%6];
            g_sint64Share[ix%3] = payload.arith[ix%3 + 6];
            g_xchg64Share[ix%64] = payload.xchg[ix%64];

            GroupMemoryBarrierWithGroupSync();

            AtomicGroupShared64Test(8*8*2 + ix);

            // Copy final AS + MS results to output UAVs
            g_share64Buf[ix%6] = g_uint64Share[ix%6];
            g_share64Buf[ix%3 + 6] = g_sint64Share[ix%3 + 1];
            g_shareXchg64Buf[ix%64] = g_xchg64Share[ix%64];

        }

        [NumThreads(32, 32, 1)]
        void CSMainShared64(uint ix : SV_GroupIndex) {
          InitSharedMem64(ix);
          AtomicGroupShared64Test(ix);

          // Copy final results to output UAVs
          g_share64Buf[ix%6] = g_uint64Share[ix%6];
          g_share64Buf[ix%3 + 6] = g_sint64Share[ix%3 + 1];
          g_shareXchg64Buf[ix%64] = g_xchg64Share[ix%64];

        }
      ]]>
    </Shader>
  </ShaderOp>

  <!-- Used by 32-bit atomics and typed 64-bit atomics tests, which require heap descriptor support  -->
  <!-- For explanations of the atomics tests, see comments in and around VerifyAtomicResults in Executiontest.cpp -->
  <ShaderOp Name="AtomicsHeap" PS="PS" VS="VS" CS="CS" AS="AS" MS="MS" TopologyType="TRIANGLE">
    <RootSignature>
      RootFlags(ALLOW_INPUT_ASSEMBLER_INPUT_LAYOUT),
      DescriptorTable(UAV(u0), UAV(u1), UAV(u2), UAV(u3), UAV(u4), UAV(u5), UAV(u6), UAV(u7), UAV(u8), UAV(u9), UAV(u10), UAV(u11), UAV(u12), UAV(u13), UAV(u14), UAV(u15), UAV(u16), UAV(u17)),
      StaticSampler(s0, addressU = TEXTURE_ADDRESS_WRAP, addressV = TEXTURE_ADDRESS_WRAP, filter = FILTER_MIN_MAG_LINEAR_MIP_POINT)
    </RootSignature>
    <Resource Name="VBuffer" Dimension="BUFFER" InitialResourceState="COPY_DEST" Init="FromBytes" Topology="TRIANGLELIST">
      { { -1.0f, 1.0f, 0.0f }, { 0.0f, 0.0f } },
      { { 1.0f, 1.0f, 0.0f }, { 1.0f, 0.0f } },
      { { -1.0f, -1.0f, 0.0f }, { 0.0f, 1.0f } },

      { { -1.0f, -1.0f, 0.0f }, { 0.0f, 1.0f } },
      { { 1.0f, 1.0f, 0.0f }, { 1.0f, 0.0f } },
      { { 1.0f, -1.0f, 0.0f }, { 1.0f, 1.0f } }
    </Resource>
    <Resource Name="RTarget" Dimension="TEXTURE2D" Width="64" Height="64" Format="R32G32B32A32_FLOAT" Flags="ALLOW_RENDER_TARGET" InitialResourceState="COPY_DEST" />
    <!-- Raw buffers -->
    <Resource Name="U0" Dimension="BUFFER" Width="576"
              Flags="ALLOW_UNORDERED_ACCESS" InitialResourceState="COPY_DEST"
              Init="FromBytes" ReadBack="true" >
      {
      0, 0, 0, 0, 0, 0, 0I, 0I, 0I, 0I, 0I, 0I, 0I, 0I, 0, 0, 0, 0,
      0, 0, 0, 0, 0, 0, 0I, 0I, 99999999I, 99999999I, 0I, 0I, 99999999I, 99999999I, 0, 0, 0, 0,
      0, 0, 0, 0, 0, 0, 0I, 0I, 0I, 0I, 0I, 0I, 0I, 0I, 0, 0, 0, 0,
      0, 0, 0, 0, 0, 0, 0I, 0I, -1I, -1I, 0I, 0I, -1I, -1I, 0, 0, 0, 0,
      0, 0, 0, 0, 0, 0, 0I, 0I, 0I, 0I, 0I, 0I, 0I, 0I, 0, 0, 0, 0,
      0, 0, 0, 0, 0, 0, 0I, 0I, 0I, 0I, 0I, 0I, 0I, 0I, 0, 0, 0, 0,
      0, 0, 0, 0, 0, 0, 0I, 0I, 0I, 0I, 0I, 0I, 0I, 0I, 0, 0, 0, 0,
      0, 0, 0, 0, 0, 0, 0I, 0I, 0I, 0I, 0I, 0I, 0I, 0I, 0, 0, 0, 0,
      }
    </Resource>
    <Resource Name="U1" Dimension="BUFFER" Width="9216"
              Flags="ALLOW_UNORDERED_ACCESS" InitialResourceState="COPY_DEST"
              Init="Zero" ReadBack="true" />
    <Resource Name="U2" Dimension="BUFFER" Width="256" Format="R32_TYPELESS"
              Flags="ALLOW_UNORDERED_ACCESS" InitialResourceState="COPY_DEST"
              Init="FromBytes" ReadBack="true">
      { 0I, 0I, 99999999I, 99999999I, 0I, 0I, -1I, -1I, 0I, 0I, 0I, 0I, 42I, 42I, 42I, 42I }
    </Resource>
    <Resource Name="U3" Dimension="BUFFER" Width="1024" Format="R32_TYPELESS"
              Flags="ALLOW_UNORDERED_ACCESS" InitialResourceState="COPY_DEST"
              Init="Zero" ReadBack="true" />
    <!-- groupshared output buffers -->
    <Resource Name="U4" Dimension="BUFFER" Width="256"
              Flags="ALLOW_UNORDERED_ACCESS" InitialResourceState="COPY_DEST"
              Init="Zero" ReadBack="true" />
    <Resource Name="U5" Dimension="BUFFER" Width="1024"
              Flags="ALLOW_UNORDERED_ACCESS" InitialResourceState="COPY_DEST"
              Init="Zero" ReadBack="true" />
    <!-- 32-bit typed resources -->
    <Resource Name="U6" Dimension="BUFFER" Width="256" Format="R32_UINT"
              Flags="ALLOW_UNORDERED_ACCESS" InitialResourceState="COPY_DEST"
              Init="FromBytes" ReadBack="true" >
      { 0I, 0I, 99999999I, 99999999I, 0I, 0I, -1I, -1I, 0I, 0I, 0I, 0I, 42I, 42I, 42I, 42I }
    </Resource>
    <Resource Name="U7" Dimension="BUFFER" Width="256" Format="R32_SINT"
              Flags="ALLOW_UNORDERED_ACCESS" InitialResourceState="COPY_DEST"
              Init="FromBytes" ReadBack="true">
      { 0I, 0I, 99999999I, 99999999I, 0I, 0I, -1I, -1I, 0I, 0I, 0I, 0I, 42I, 42I, 42I, 42I }
    </Resource>
    <Resource Name="U8" Dimension="BUFFER" Width="1024" Format="R32_UINT"
              Flags="ALLOW_UNORDERED_ACCESS" InitialResourceState="COPY_DEST"
              Init="Zero" ReadBack="true" />
    <Resource Name="U9" Dimension="TEXTURE1D" Width="16" Format="R32_UINT"
              Flags="ALLOW_UNORDERED_ACCESS" InitialResourceState="COPY_DEST"
              Init="FromBytes" ReadBack="true" >
      { 0I, 0I, 99999999I, 99999999I, 0I, 0I, -1I, -1I, 0I, 0I, 0I, 0I, 42I, 42I, 42I, 42I }
    </Resource>
    <Resource Name="U10" Dimension="TEXTURE1D" Width="16" Format="R32_SINT"
              Flags="ALLOW_UNORDERED_ACCESS" InitialResourceState="COPY_DEST"
              Init="FromBytes" ReadBack="true">
      { 0I, 0I, 99999999I, 99999999I, 0I, 0I, -1I, -1I, 0I, 0I, 0I, 0I, 42I, 42I, 42I, 42I }
    </Resource>
    <Resource Name="U11" Dimension="TEXTURE1D" Width="128" Format="R32_UINT"
              Flags="ALLOW_UNORDERED_ACCESS" InitialResourceState="COPY_DEST"
              Init="Zero" ReadBack="true" />
    <!-- 64-bit typed resources -->
    <Resource Name="U12" Dimension="BUFFER" Width="256" Format="R32G32_UINT"
              Flags="ALLOW_UNORDERED_ACCESS" InitialResourceState="COPY_DEST"
              Init="FromBytes" ReadBack="true" >
      { 0I, 0I, 99999999I, 99999999I, 0I, 0I, -1I, -1I, 0I, 0I, 0I, 0I, 42I, 42I, 42I, 42I }
    </Resource>
    <Resource Name="U13" Dimension="BUFFER" Width="256" Format="R32G32_SINT"
              Flags="ALLOW_UNORDERED_ACCESS" InitialResourceState="COPY_DEST"
              Init="FromBytes" ReadBack="true">
      { 0I, 0I, 99999999I, 99999999I, 0I, 0I, -1I, -1I, 0I, 0I, 0I, 0I, 42I, 42I, 42I, 42I }
    </Resource>
    <Resource Name="U14" Dimension="BUFFER" Width="1024" Format="R32G32_UINT"
              Flags="ALLOW_UNORDERED_ACCESS" InitialResourceState="COPY_DEST"
              Init="Zero" ReadBack="true" />
    <Resource Name="U15" Dimension="TEXTURE1D" Width="16" Format="R32G32_UINT"
              Flags="ALLOW_UNORDERED_ACCESS" InitialResourceState="COPY_DEST"
              Init="FromBytes" ReadBack="true" >
      { 0I, 0I, 99999999I, 99999999I, 0I, 0I, -1I, -1I, 0I, 0I, 0I, 0I, 42I, 42I, 42I, 42I }
    </Resource>
    <Resource Name="U16" Dimension="TEXTURE1D" Width="16" Format="R32G32_SINT"
              Flags="ALLOW_UNORDERED_ACCESS" InitialResourceState="COPY_DEST"
              Init="FromBytes" ReadBack="true">
      { 0I, 0I, 99999999I, 99999999I, 0I, 0I, -1I, -1I, 0I, 0I, 0I, 0I, 42I, 42I, 42I, 42I }
    </Resource>
    <Resource Name="U17" Dimension="TEXTURE1D" Width="128" Format="R32G32_UINT"
              Flags="ALLOW_UNORDERED_ACCESS" InitialResourceState="COPY_DEST"
              Init="Zero" ReadBack="true" />
    <RootValues>
      <RootValue HeapName="ResHeap" />
    </RootValues>
    <DescriptorHeap Name="ResHeap" Type="CBV_SRV_UAV">
      <!-- Raw buffers -->
      <Descriptor Name="U0" Kind="UAV" ResName="U0"
                  NumElements="8" StructureByteStride="72" />
      <Descriptor Name="U1" Kind="UAV" ResName="U1"
                  NumElements="128" StructureByteStride="72" />
      <Descriptor Name="U2" Kind="UAV" ResName="U2" Flags='RAW' Format="R32_TYPELESS"
                  NumElements="16" StructureByteStride="0" />
      <Descriptor Name="U3" Kind="UAV" ResName="U3" Flags='RAW' Format="R32_TYPELESS"
                  NumElements="128" StructureByteStride="0" />
      <!-- groupshared output buffers -->
      <Descriptor Name="U4" Kind="UAV" ResName="U4"
                  NumElements="8" StructureByteStride="8" />
      <Descriptor Name="U5" Kind="UAV" ResName="U5"
                  NumElements="64" StructureByteStride="8" />
      <!-- 32-bit typed resources -->
      <Descriptor Name="U6" Kind="UAV" ResName="U6" Dimension="BUFFER"
                  NumElements="16"  Format="R32_UINT" />
      <Descriptor Name="U7" Kind="UAV" ResName="U7" Dimension="BUFFER"
                  NumElements="16"  Format="R32_UINT" />
      <Descriptor Name="U8" Kind="UAV" ResName="U8" Dimension="BUFFER"
                  NumElements="128"  Format="R32_UINT" />
      <Descriptor Name="U9" Kind="UAV" ResName="U9" Dimension="TEXTURE1D"
                  NumElements="16"  Format="R32_UINT" />
      <Descriptor Name="U10" Kind="UAV" ResName="U10" Dimension="TEXTURE1D"
                  NumElements="16"  Format="R32_UINT" />
      <Descriptor Name="U11" Kind="UAV" ResName="U11" Dimension="TEXTURE1D"
                  NumElements="128"  Format="R32_UINT" />
      <!-- 64-bit typed resources -->
      <Descriptor Name="U12" Kind="UAV" ResName="U12" Dimension="BUFFER"
                  NumElements="16"  Format="R32G32_UINT" />
      <Descriptor Name="U13" Kind="UAV" ResName="U13" Dimension="BUFFER"
                  NumElements="16"  Format="R32G32_UINT" />
      <Descriptor Name="U14" Kind="UAV" ResName="U14" Dimension="BUFFER"
                  NumElements="128"  Format="R32G32_UINT" />
      <Descriptor Name="U15" Kind="UAV" ResName="U15" Dimension="TEXTURE1D"
                  NumElements="16"  Format="R32G32_UINT" />
      <Descriptor Name="U16" Kind="UAV" ResName="U16" Dimension="TEXTURE1D"
                  NumElements="16"  Format="R32G32_UINT" />
      <Descriptor Name="U17" Kind="UAV" ResName="U17" Dimension="TEXTURE1D"
                  NumElements="128"  Format="R32G32_UINT" />
    </DescriptorHeap>
    <DescriptorHeap Name="RtvHeap" NumDescriptors="1" Type="RTV">
      <Descriptor Name="RTarget" Kind="RTV"/>
    </DescriptorHeap>

    <InputElements>
      <InputElement SemanticName="POSITION" Format="R32G32B32_FLOAT" AlignedByteOffset="0" />
      <InputElement SemanticName="TEXCOORD" Format="R32G32_FLOAT" AlignedByteOffset="12" />
    </InputElements>
    <RenderTargets>
      <RenderTarget Name="RTarget"/>
    </RenderTargets>
    <Shader Name="PS64" Target="ps_6_6" EntryPoint="PSMainRaw64" Text="@CS"/>
    <Shader Name="AS64" Target="as_6_6" EntryPoint="ASMainRaw64" Text="@CS"/>
    <Shader Name="MS64" Target="ms_6_6" EntryPoint="MSMainRaw64" Text="@CS"/>
    <Shader Name="VS64" Target="vs_6_6" EntryPoint="VSMainRaw64" Text="@CS"/>
    <Shader Name="CS64" Target="cs_6_6" EntryPoint="CSMainRaw64" Text="@CS"/>
    <Shader Name="PSTY64" Target="ps_6_6" EntryPoint="PSMainTyped64" Text="@CS"/>
    <Shader Name="ASTY64" Target="as_6_6" EntryPoint="ASMainTyped64" Text="@CS"/>
    <Shader Name="MSTY64" Target="ms_6_6" EntryPoint="MSMainTyped64" Text="@CS"/>
    <Shader Name="VSTY64" Target="vs_6_6" EntryPoint="VSMainTyped64" Text="@CS"/>
    <Shader Name="CSTY64" Target="cs_6_6" EntryPoint="CSMainTyped64" Text="@CS"/>
    <Shader Name="AS"   Target="as_6_5" EntryPoint="ASMain32"   Text="@CS"/>
    <Shader Name="MS"   Target="ms_6_5" EntryPoint="MSMain32"   Text="@CS"/>
    <Shader Name="VS"   Target="vs_6_0" EntryPoint="VSMain32"   Text="@CS"/>
    <Shader Name="PS"   Target="ps_6_0" EntryPoint="PSMain32"   Text="@CS"/>
    <Shader Name="CS"   Target="cs_6_0" EntryPoint="CSMain32">
      <![CDATA[
        struct PSInput {
          float4 position : SV_POSITION;
          float2 uv : TEXCOORD;
        };
        struct AtomicStuff {
          float2 prepad[3];
          uint uintEl[4];
          int4  sintEl;
          struct useless {
            uint3 unused;
          } postpad;
          float last;
        };
        struct Atomic64Stuff {
          float2 prepad[3];
          uint64_t uintEl[2];
          int64_t2  sintEl;
          struct useless {
            uint3 unused;
          } postpad;
          float last;
        };
        RWStructuredBuffer<AtomicStuff> g_structBuf : register(u0);
        RWStructuredBuffer<AtomicStuff> g_strXchgBuf : register(u1);

        RWByteAddressBuffer g_rawBuf : register(u2);
        RWByteAddressBuffer g_rawXchgBuf : register(u3);

        RWStructuredBuffer<uint2> g_shareBuf : register(u4);
        RWStructuredBuffer<uint2> g_shareXchgBuf : register(u5);

        RWBuffer<uint> g_uintBuf : register(u6);
        RWBuffer<int> g_sintBuf : register(u7);
        RWBuffer<int> g_xchgBuf : register(u8);

        RWTexture1D<uint> g_utexBuf : register(u9);
        RWTexture1D<int> g_stexBuf : register(u10);
        RWTexture1D<int> g_xtexBuf : register(u11);

        groupshared uint g_uintShare[12];
        groupshared int g_sintShare[6];
        groupshared uint g_xchgShare[128];

        RWStructuredBuffer<Atomic64Stuff> g_struct64Buf : register(u0);
        RWStructuredBuffer<Atomic64Stuff> g_strXchg64Buf : register(u1);

        RWByteAddressBuffer g_raw64Buf : register(u2);
        RWByteAddressBuffer g_rawXchg64Buf : register(u3);

        RWBuffer<uint64_t> g_uint64Buf : register(u12);
        RWBuffer<int64_t> g_sint64Buf : register(u13);
        RWBuffer<int64_t> g_xchg64Buf : register(u14);

        RWTexture1D<uint64_t> g_utex64Buf : register(u15);
        RWTexture1D<int64_t> g_stex64Buf : register(u16);
        RWTexture1D<int64_t> g_xtex64Buf : register(u17);

        #define VEC_CALL(op, uav, ix, val) op(uav[ix*stride], val);

        #define USTRUCT_CALL(op, uav, ix, val) op(uav[ix].uintEl[stride], val);
        #define SSTRUCT_CALL(op, uav, ix, val) op(uav[ix].sintEl.z, val);
        #define SSTRUCT64_CALL(op, uav, ix, val) op(uav[ix].sintEl.y, val);

        #define URAW_CALL(op, uav, ix, val) uav.op(8*ix, val);
        #define SRAW_CALL(op, uav, ix, val) uav.op(8*(5+ix), val); // signed at end. raw buffers don't need separate buffers

        #define OP_TEST(ucall, scall, uuav, suav) \
          ucall(InterlockedAdd, uuav, 0, addVal); \
          scall(InterlockedMin, suav, 1, sminMaxVal); \
          scall(InterlockedMax, suav, 2, sminMaxVal); \
          ucall(InterlockedMin, uuav, 1, uminMaxVal); \
          ucall(InterlockedMax, uuav, 2, uminMaxVal); \
          ucall(InterlockedAnd, uuav, 3, ~value); \
          ucall(InterlockedOr,  uuav, 4, value); \
          ucall(InterlockedXor, uuav, 5, xorVal);

        #define VEC_CALL3(op, uav, ix, cmp, val) op(uav[(ix)*stride], cmp, val)
        #define VEC_CALL4(op, uav, ix, cmp, val, o) op(uav[(ix)*stride], cmp, val, o)

        #define STRUCT_CALL3(op, uav, ix, cmp, val) op(uav[ix].uintEl[stride], cmp, val)
        #define STRUCT_CALL4(op, uav, ix, cmp, val, o) op(uav[ix].uintEl[stride], cmp, val, o)

        #define RAW_CALL3(op, uav, ix, cmp, val) uav.op(8*(ix), cmp, val)
        #define RAW_CALL4(op, uav, ix, cmp, val, o) uav.op(8*(ix), cmp, val, o)

        // The first of four to match gets the first and then the winner performs the last two exchanges
        #define XCHG_TEST(call3, call4, uav) \
          call3(InterlockedCompareStore,    uav, (ix/3)%64, 0,           xchgVal - 2); \
          call4(InterlockedCompareExchange, uav, (ix/3)%64, xchgVal - 2, xchgVal - 1, output); \
          if (output == xchgVal - 2) { call3(InterlockedExchange, uav, (ix/3)%64, xchgVal, output);}

        void AtomicTest(uint ix, uint bitSize) {
          uint stride = 2;
          uint value = (ix) | ((ix) << (bitSize/2));
          uint addVal = ix; // 32 bits isn't enough room to dupliate upper and lower
          uint uminMaxVal = ~value*(~value&1) + value*(value&1);
          int sminMaxVal = ~value*(~value&1) + value*(value&1);
          uint xorVal = 1U << (ix%(bitSize-1));
          // make higher bits differ while lower bits match
          uint xchgVal = (ix << (bitSize/2)) | ((ix/3)%64);
          uint output = 0;

          // structured
          OP_TEST(USTRUCT_CALL, SSTRUCT_CALL, g_structBuf, g_structBuf)
          XCHG_TEST(STRUCT_CALL3, STRUCT_CALL4, g_strXchgBuf)

          // raw
          OP_TEST(URAW_CALL, SRAW_CALL, g_rawBuf, g_rawBuf)
          XCHG_TEST(RAW_CALL3, RAW_CALL4, g_rawXchgBuf)

          // typed buffer
          OP_TEST(VEC_CALL, VEC_CALL, g_uintBuf, g_sintBuf)
          XCHG_TEST(VEC_CALL3, VEC_CALL4, g_xchgBuf)

          // texture
          OP_TEST(VEC_CALL, VEC_CALL, g_utexBuf, g_stexBuf)
          XCHG_TEST(VEC_CALL3, VEC_CALL4, g_xtexBuf)
        }

        void AtomicRaw64Test(uint ix, uint64_t bitSize) {
          uint64_t lix = ix;
          uint stride = 1;
          uint64_t value = (lix) | ((lix) << (bitSize/2));
          uint64_t addVal = value;
          uint64_t uminMaxVal = ~value*(~value&1) + value*(value&1);
          int64_t sminMaxVal = ~value*(~value&1) + value*(value&1);
          uint64_t xorVal = 1ULL << (lix%(bitSize-1));
          // make higher bits differ while lower bits match
          uint64_t xchgVal = (lix << (bitSize/2)) | ((lix/3)%64);
          uint64_t output = 0;

          OP_TEST(USTRUCT_CALL, SSTRUCT64_CALL, g_struct64Buf, g_struct64Buf)
          XCHG_TEST(STRUCT_CALL3, STRUCT_CALL4, g_strXchg64Buf)

          // ByteAddressBuffer for 64-bit values are a special case. inlined here
          URAW_CALL(InterlockedAdd64, g_raw64Buf, 0, addVal);
          SRAW_CALL(InterlockedMin64, g_raw64Buf, 1, sminMaxVal);
          SRAW_CALL(InterlockedMax64, g_raw64Buf, 2, sminMaxVal);
          URAW_CALL(InterlockedMin64, g_raw64Buf, 1, uminMaxVal);
          URAW_CALL(InterlockedMax64, g_raw64Buf, 2, uminMaxVal);
          URAW_CALL(InterlockedAnd64, g_raw64Buf, 3, ~value);
          URAW_CALL(InterlockedOr64,  g_raw64Buf, 4, value);
          URAW_CALL(InterlockedXor64, g_raw64Buf, 5, xorVal);

          RAW_CALL3(InterlockedCompareStore64,    g_rawXchg64Buf, (ix/3)%64, 0,           xchgVal - 2);
          RAW_CALL4(InterlockedCompareExchange64, g_rawXchg64Buf, (ix/3)%64, xchgVal - 2, xchgVal - 1, output);
          if (output == xchgVal - 2) { RAW_CALL3(InterlockedExchange64, g_rawXchg64Buf, (ix/3)%64, xchgVal, output);}
        }

        void AtomicTyped64Test(uint ix, uint64_t bitSize) {
          uint64_t lix = ix;
          uint stride = 1;
          uint64_t value = (lix) | ((lix) << (bitSize/2));
          uint64_t addVal = value;
          uint64_t uminMaxVal = ~value*(~value&1) + value*(value&1);
          int64_t sminMaxVal = ~value*(~value&1) + value*(value&1);
          uint64_t xorVal = 1ULL << (lix%(bitSize-1));
          // make higher bits differ while lower bits match
          uint64_t xchgVal = (lix << (bitSize/2)) | ((lix/3)%64);
          uint64_t output = 0;

          OP_TEST(VEC_CALL, VEC_CALL, g_uint64Buf, g_sint64Buf)
          XCHG_TEST(VEC_CALL3, VEC_CALL4, g_xchg64Buf)

          OP_TEST(VEC_CALL, VEC_CALL, g_utex64Buf, g_stex64Buf)
          XCHG_TEST(VEC_CALL3, VEC_CALL4, g_xtex64Buf)
        }

        void InitSharedMem(uint ix) {
          // Zero-init shared memory, with special cases
          if (ix < 6)
            g_uintShare[ix] = ix == 1 ? 99999999 : ix == 3 ? -1 : 0;
          if (ix < 3)
            g_sintShare[ix] = ix == 1 ? 99999999 : 0;
          if (ix < 64)
            g_xchgShare[ix] = 0;

          GroupMemoryBarrierWithGroupSync();
        }

        void AtomicGroupSharedTest(uint ix) {
          uint stride = 1;
          uint bitSize = 32;
          uint value = (ix) | ((ix) << (bitSize/2));
          uint addVal = ix; // 32 bits isn't enough room to dupliate upper and lower
          uint uminMaxVal = ~value*(~value&1) + value*(value&1);
          int sminMaxVal = ~value*(~value&1) + value*(value&1);
          uint xorVal = 1U << (ix%(bitSize-1));
          uint xchgVal = (ix << (bitSize/2)) | ((ix/3)%64);
          uint output = 0;

          OP_TEST(VEC_CALL, VEC_CALL, g_uintShare, g_sintShare)
          XCHG_TEST(VEC_CALL3, VEC_CALL4, g_xchgShare)

          GroupMemoryBarrierWithGroupSync();
        }

        // Payloads are used to transport AS test results to MS where they are finalized
        struct Payload {
          uint arith[16];
          uint xchg[64];
        };

        struct Payload64 {
          uint64_t arith[16];
          uint64_t xchg[64];
        };

        static float4 g_Verts[6] = {
          { -1.0f,  1.0f, 0.0f, 1.0f },
          {  1.0f,  1.0f, 0.0f, 1.0f },
          { -1.0f, -1.0f, 0.0f, 1.0f },

          { -1.0f, -1.0f, 0.0f, 1.0f },
          {  1.0f,  1.0f, 0.0f, 1.0f },
          {  1.0f, -1.0f, 0.0f, 1.0f }};

        static float2 g_UV[6] = {
          { 0.0f, 0.0f },
          { 1.0f, 0.0f },
          { 0.0f, 1.0f },

          { 0.0f, 1.0f },
          { 1.0f, 0.0f },
          { 1.0f, 1.0f }};

        groupshared Payload payload;

        [NumThreads(8, 8, 2)]
        void ASMain32(uint ix : SV_GroupIndex) {
          AtomicTest(64*64 + 8*8*2 + ix, 32);

          InitSharedMem(ix);
          AtomicGroupSharedTest(ix);

          // Copy AS test results to payload and ultimately to MS
          // More threads than results are possible,
          // so indices will result in duplicate copies
          payload.arith[ix%6] = g_uintShare[ix%6];
          payload.arith[ix%3 + 6] = g_sintShare[ix%3 + 1];
          payload.xchg[ix%64] = g_xchgShare[ix%64];

          DispatchMesh(1, 1, 1, payload);
        }

        [NumThreads(8, 8, 2)]
        [OutputTopology("triangle")]
        void MSMain32(
          uint ix : SV_GroupIndex,
          in payload Payload payload,
          out vertices PSInput verts[6],
          out indices uint3 tris[2]) {
            SetMeshOutputCounts(6, 2);
            // Assign static fullscreen 2 tri quad
            verts[ix%6].position = g_Verts[ix%6];
            verts[ix%6].uv = g_UV[ix%6];
            tris[ix&1] = uint3((ix&1)*3, (ix&1)*3 + 1, (ix&1)*3 + 2);

            AtomicTest(64*64 + ix, 32);

            // Load AS test results from payload
            // More threads than results are possible,
            // so indices will result in duplicate copies
            g_uintShare[ix%6] = payload.arith[ix%6];
            g_sintShare[ix%3 + 1] = payload.arith[ix%3 + 6];
            g_xchgShare[ix%64] = payload.xchg[ix%64];

            GroupMemoryBarrierWithGroupSync();

            AtomicGroupSharedTest(8*8*2 + ix);

            // Copy final AS + MS results to output UAVs
            g_shareBuf[ix%6].x = g_uintShare[ix%6];
            g_shareBuf[ix%3 + 6].x = g_sintShare[ix%3 + 1];
            g_shareXchgBuf[ix%64].x = g_xchgShare[ix%64];
        }

        PSInput VSMain32(float3 position : POSITION, float2 uv : TEXCOORD, uint ix : SV_VertexID) {
          PSInput result;
          result.position = float4(position, 1.0);
          result.uv = uv;
          AtomicTest(64*64 + ix, 32);
          return result;
        }

        float4 PSMain32(PSInput input) : SV_TARGET {
          uint ix = uint(input.uv.y*64)*64 + input.uv.x*64;
          AtomicTest(ix, 32);
          return 1;
        }

        [NumThreads(32, 32, 1)]
        void CSMain32(uint ix : SV_GroupIndex) {
          AtomicTest(ix, 32);
          InitSharedMem(ix);
          AtomicGroupSharedTest(ix);

          g_shareBuf[ix%6].x = g_uintShare[ix%6];
          g_shareBuf[ix%3 + 6].x = g_sintShare[ix%3 + 1];

          g_shareXchgBuf[ix%64].x = g_xchgShare[ix%64];
        }

        [NumThreads(8, 8, 2)]
        void ASMainRaw64(uint ix : SV_GroupIndex) {
          Payload payload = (Payload)0;
          AtomicRaw64Test(64*64 + 8*8*2 + ix, 64);
          DispatchMesh(1, 1, 1, payload);
        }

        [NumThreads(8, 8, 2)]
        [OutputTopology("triangle")]
        void MSMainRaw64(
          uint ix : SV_GroupIndex,
          in payload Payload payload,
          out vertices PSInput verts[6],
          out indices uint3 tris[2]) {
            SetMeshOutputCounts(6, 2);
            // Assign static fullscreen 2 tri quad
            verts[ix%6].position = g_Verts[ix%6];
            verts[ix%6].uv = g_UV[ix%6];
            tris[ix&1] = uint3((ix&1)*3, (ix&1)*3 + 1, (ix&1)*3 + 2);
            AtomicRaw64Test(64*64 + ix, 64);
        }

        PSInput VSMainRaw64(float3 position : POSITION, float2 uv : TEXCOORD, uint ix : SV_VertexID) {
          PSInput result;
          result.position = float4(position, 1.0);
          result.uv = uv;
          AtomicRaw64Test(64*64 + ix, 64);
          return result;
        }

        float4 PSMainRaw64(PSInput input) : SV_TARGET {
          uint ix = uint(input.uv.y*64)*64 + input.uv.x*64;
          AtomicRaw64Test(ix, 64);
          return 1;
        }

        [NumThreads(32, 32, 1)]
        void CSMainRaw64(uint ix : SV_GroupIndex) {
          AtomicRaw64Test(ix, 64);
        }

        [NumThreads(8, 8, 2)]
        void ASMainTyped64(uint ix : SV_GroupIndex) {
          AtomicTyped64Test(64*64 + 8*8*2 + ix, 64);
          DispatchMesh(1, 1, 1, payload);
        }

        [NumThreads(8, 8, 2)]
        [OutputTopology("triangle")]
        void MSMainTyped64(
          uint ix : SV_GroupIndex,
          in payload Payload payload,
          out vertices PSInput verts[6],
          out indices uint3 tris[2]) {
            SetMeshOutputCounts(6, 2);
            // Assign static fullscreen 2 tri quad
            verts[ix%6].position = g_Verts[ix%6];
            verts[ix%6].uv = g_UV[ix%6];
            tris[ix&1] = uint3((ix&1)*3, (ix&1)*3 + 1, (ix&1)*3 + 2);
            AtomicTyped64Test(64*64 + ix, 64);
        }

        PSInput VSMainTyped64(float3 position : POSITION, float2 uv : TEXCOORD, uint ix : SV_VertexID) {
          PSInput result;
          result.position = float4(position, 1.0);
          result.uv = uv;
          AtomicTyped64Test(64*64 + ix, 64);
          return result;
        }

        float4 PSMainTyped64(PSInput input) : SV_TARGET {
          uint ix = uint(input.uv.y*64)*64 + input.uv.x*64;
          AtomicTyped64Test(ix, 64);
          return 1;
        }

        [NumThreads(32, 32, 1)]
        void CSMainTyped64(uint ix : SV_GroupIndex) {
          AtomicTyped64Test(ix, 64);
        }

      ]]>
    </Shader>
  </ShaderOp>

  <ShaderOp Name="FloatAtomics" PS="PS" VS="VS" CS="CS" AS="AS" MS="MS" TopologyType="TRIANGLE">
    <RootSignature>
      RootFlags(ALLOW_INPUT_ASSEMBLER_INPUT_LAYOUT),
      DescriptorTable(UAV(u0), UAV(u1), UAV(u2), UAV(u3), UAV(u4)),
      StaticSampler(s0, addressU = TEXTURE_ADDRESS_WRAP, addressV = TEXTURE_ADDRESS_WRAP, filter = FILTER_MIN_MAG_LINEAR_MIP_POINT)
    </RootSignature>
    <Resource Name="VBuffer" Dimension="BUFFER" InitialResourceState="COPY_DEST" Init="FromBytes" Topology="TRIANGLELIST">
      { { -1.0f, 1.0f, 0.0f }, { 0.0f, 0.0f } },
      { { 1.0f, 1.0f, 0.0f }, { 1.0f, 0.0f } },
      { { -1.0f, -1.0f, 0.0f }, { 0.0f, 1.0f } },

      { { -1.0f, -1.0f, 0.0f }, { 0.0f, 1.0f } },
      { { 1.0f, 1.0f, 0.0f }, { 1.0f, 0.0f } },
      { { 1.0f, -1.0f, 0.0f }, { 1.0f, 1.0f } }
    </Resource>
    <Resource Name="RTarget" Dimension="TEXTURE2D" Width="64" Height="64" Format="R32G32B32A32_FLOAT" Flags="ALLOW_RENDER_TARGET" InitialResourceState="COPY_DEST" />
    <Resource Name="U0" Dimension="BUFFER" Width="2816"
              Flags="ALLOW_UNORDERED_ACCESS" InitialResourceState="COPY_DEST"
              Init="Zero" ReadBack="true" />
    <Resource Name="U1" Dimension="BUFFER" Width="256" Format="R32_TYPELESS"
              Flags="ALLOW_UNORDERED_ACCESS" InitialResourceState="COPY_DEST"
              Init="Zero" ReadBack="true" />
    <Resource Name="U2" Dimension="BUFFER" Width="256"
              Flags="ALLOW_UNORDERED_ACCESS" InitialResourceState="COPY_DEST"
              Init="Zero" ReadBack="true" />
    <Resource Name="U3" Dimension="TEXTURE1D" Width="64" Format="R32_FLOAT"
              Flags="ALLOW_UNORDERED_ACCESS" InitialResourceState="COPY_DEST"
              Init="Zero" ReadBack="true" />
    <Resource Name="U4" Dimension="BUFFER" Width="256"
              Flags="ALLOW_UNORDERED_ACCESS" InitialResourceState="COPY_DEST"
              Init="Zero" ReadBack="true" />
    <RootValues>
      <RootValue HeapName="ResHeap" />
    </RootValues>
    <DescriptorHeap Name="ResHeap" Type="CBV_SRV_UAV">
      <Descriptor Name="U0" Kind="UAV" ResName="U0"
                  NumElements="64" StructureByteStride="44" />
      <Descriptor Name="U1" Kind="UAV" ResName="U1" Flags='RAW' Format="R32_TYPELESS"
                  NumElements="64" StructureByteStride="0" />
      <Descriptor Name="U2" Kind="UAV" ResName="U2"
                  NumElements="64" Format="R32_FLOAT" />
      <Descriptor Name="U3" Kind="UAV" ResName="U3" Dimension="TEXTURE1D"
                  NumElements="64" Format="R32_FLOAT" />
      <Descriptor Name="U4" Kind="UAV" ResName="U4"
                  NumElements="64" Format="R32_FLOAT" />
    </DescriptorHeap>
    <DescriptorHeap Name="RtvHeap" NumDescriptors="1" Type="RTV">
      <Descriptor Name="RTarget" Kind="RTV"/>
    </DescriptorHeap>

    <InputElements>
      <InputElement SemanticName="POSITION" Format="R32G32B32_FLOAT" AlignedByteOffset="0" />
      <InputElement SemanticName="TEXCOORD" Format="R32G32_FLOAT" AlignedByteOffset="12" />
    </InputElements>
    <RenderTargets>
      <RenderTarget Name="RTarget"/>
    </RenderTargets>
    <Shader Name="AS"   Target="as_6_5" EntryPoint="ASMain"   Text="@CS"/>
    <Shader Name="MS"   Target="ms_6_5" EntryPoint="MSMain"   Text="@CS"/>
    <Shader Name="VS"   Target="vs_6_0" EntryPoint="VSMain"   Text="@CS"/>
    <Shader Name="PS"   Target="ps_6_0" EntryPoint="PSMain"   Text="@CS"/>
    <Shader Name="CS"   Target="cs_6_0" EntryPoint="CSMain">
      <![CDATA[
        struct PSInput {
          float4 position : SV_POSITION;
          float2 uv : TEXCOORD;
        };
        struct AtomicStuff {
          float2 prepad[3];
          float fltEl[2];
          struct useless {
            uint3 unused;
          } postpad;
        };

        RWStructuredBuffer<AtomicStuff> g_strXchgBuf : register(u0);
        RWByteAddressBuffer g_rawXchgBuf : register(u1);
        RWBuffer<float> g_xchgBuf : register(u2);
        RWTexture1D<float> g_xtexBuf : register(u3);
        RWBuffer<float> g_shareXchgBuf : register(u4);

        groupshared float g_xchgShare[1024];

        #define VEC_CALL3(op, uav, ix, cmp, val) op(uav[(ix)], cmp, val)
        #define VEC_CALL4(op, uav, ix, cmp, val, o) op(uav[(ix)], cmp, val, o)

        #define STRUCT_CALL3(op, uav, ix, cmp, val) op(uav[ix].fltEl[1], cmp, val)
        #define STRUCT_CALL4(op, uav, ix, cmp, val, o) op(uav[ix].fltEl[1], cmp, val, o)

        #define RAW_CALL3(op, uav, ix, cmp, val) uav.op(4*(ix), cmp, val)
        #define RAW_CALL4(op, uav, ix, cmp, val, o) uav.op(4*(ix), cmp, val, o)

        // The first of four to match gets the first and then the winner performs the last two exchanges
        #define XCHG_TEST(call3, call4, uav) \
          call3(InterlockedCompareStoreFloatBitwise,    uav, (ix/3)%63 + 1, 0,           xchgVal - 2); \
          call4(InterlockedCompareExchangeFloatBitwise, uav, (ix/3)%63 + 1, xchgVal - 2, xchgVal - 1, output); \
          if (output == xchgVal - 2) { call3(InterlockedExchange, uav, (ix/3)%63 + 1, xchgVal, output);}

        void AtomicTest(uint ix) {
          float xchgVal = ix;
          float output = 0;

          XCHG_TEST(VEC_CALL3, VEC_CALL4, g_xchgBuf)
          XCHG_TEST(STRUCT_CALL3, STRUCT_CALL4, g_strXchgBuf)
          XCHG_TEST(VEC_CALL3, VEC_CALL4, g_xtexBuf)

          // Special case for ByteAddressBuffers
          RAW_CALL3(InterlockedCompareStoreFloatBitwise,    g_rawXchgBuf, (ix/3)%63 + 1, 0,           xchgVal - 2);
          RAW_CALL4(InterlockedCompareExchangeFloatBitwise, g_rawXchgBuf, (ix/3)%63 + 1, xchgVal - 2, xchgVal - 1, output);
          if (output == xchgVal - 2) { RAW_CALL3(InterlockedExchangeFloat, g_rawXchgBuf, (ix/3)%63 + 1, xchgVal, output);}

          // Check NaN corner case
          InterlockedCompareExchangeFloatBitwise(g_xchgBuf[0], 0, sqrt(-1), output);
          if (output == 0.0) InterlockedCompareStoreFloatBitwise(g_xchgBuf[0], sqrt(-1), 0.123);

          InterlockedCompareExchangeFloatBitwise(g_strXchgBuf[0].fltEl[1], 0, sqrt(-1), output);
          if (output == 0.0) InterlockedCompareStoreFloatBitwise(g_strXchgBuf[0].fltEl[1], sqrt(-1), 0.123);

          g_rawXchgBuf.InterlockedCompareExchangeFloatBitwise(0, 0, sqrt(-1), output);
          if (output == 0.0) g_rawXchgBuf.InterlockedCompareStoreFloatBitwise(0, sqrt(-1), 0.123);

          InterlockedCompareExchangeFloatBitwise(g_xtexBuf[0], 0, sqrt(-1), output);
          if (output == 0.0) InterlockedCompareStoreFloatBitwise(g_xtexBuf[0], sqrt(-1), 0.123);
        }

        void InitSharedMem(uint ix) {
          // Zero-init shared memory
          g_xchgShare[ix%64] = 0;
          GroupMemoryBarrierWithGroupSync();
        }

        void AtomicGroupSharedTest(uint ix) {
          float xchgVal = ix;
          float output = 0;

          XCHG_TEST(VEC_CALL3, VEC_CALL4, g_xchgShare)

          InterlockedCompareExchangeFloatBitwise(g_xchgShare[0], 0, sqrt(-1), output);
          if (output == 0.0) InterlockedCompareStoreFloatBitwise(g_xchgShare[0], sqrt(-1), 0.123);

          GroupMemoryBarrierWithGroupSync();
        }

        // Payloads are used to transport AS test results to MS where they are finalized
        struct Payload {
          float xchg[64];
        };

        static float4 g_Verts[6] = {
          { -1.0f,  1.0f, 0.0f, 1.0f },
          {  1.0f,  1.0f, 0.0f, 1.0f },
          { -1.0f, -1.0f, 0.0f, 1.0f },

          { -1.0f, -1.0f, 0.0f, 1.0f },
          {  1.0f,  1.0f, 0.0f, 1.0f },
          {  1.0f, -1.0f, 0.0f, 1.0f }};

        static float2 g_UV[6] = {
          { 0.0f, 0.0f },
          { 1.0f, 0.0f },
          { 0.0f, 1.0f },

          { 0.0f, 1.0f },
          { 1.0f, 0.0f },
          { 1.0f, 1.0f }};

        groupshared Payload payload;

        [NumThreads(8, 8, 2)]
        void ASMain(uint ix : SV_GroupIndex) {
          AtomicTest(64*64 + 8*8*2 + ix);

          InitSharedMem(ix);
          AtomicGroupSharedTest(ix);

          // Copy AS test results to payload and ultimately to MS
          // More threads than results are possible,
          // so indices will result in duplicate copies
          payload.xchg[ix%64] = g_xchgShare[ix%64];
          DispatchMesh(1, 1, 1, payload);
        }

        [NumThreads(8, 8, 2)]
        [OutputTopology("triangle")]
        void MSMain(
          uint ix : SV_GroupIndex,
          in payload Payload payload,
          out vertices PSInput verts[6],
          out indices uint3 tris[2]) {
            SetMeshOutputCounts(6, 2);
            // Assign static fullscreen 2 tri quad
            verts[ix%6].position = g_Verts[ix%6];
            verts[ix%6].uv = g_UV[ix%6];
            tris[ix&1] = uint3((ix&1)*3, (ix&1)*3 + 1, (ix&1)*3 + 2);

            AtomicTest(64*64 + ix);

            // Load AS test results from payload
            // More threads than results are possible,
            // so indices will result in duplicate copies
            g_xchgShare[ix%64] = payload.xchg[ix%64];
            GroupMemoryBarrierWithGroupSync();

            AtomicGroupSharedTest(8*8*2 + ix);

            // Copy final AS + MS results to output UAVs
            g_shareXchgBuf[ix%64] = g_xchgShare[ix%64];
        }

        PSInput VSMain(float3 position : POSITION, float2 uv : TEXCOORD, uint ix : SV_VertexID) {
          PSInput result;
          result.position = float4(position, 1.0);
          result.uv = uv;
          AtomicTest(64*64 + ix);
          return result;
        }

        float4 PSMain(PSInput input) : SV_TARGET {
          uint ix = uint(input.uv.y*64)*64 + input.uv.x*64;
          AtomicTest(ix);
          return 1;
        }

        [NumThreads(32, 32, 1)]
        void CSMain(uint ix : SV_GroupIndex) {
          AtomicTest(ix);

          InitSharedMem(ix);
          AtomicGroupSharedTest(ix);

          g_shareXchgBuf[ix%64] = g_xchgShare[ix%64];
        }
      ]]>
    </Shader>
  </ShaderOp>

  <ShaderOp Name="HelperLaneTestNoWave" PS="PS" VS="VS" TopologyType="TRIANGLE">
    <RootSignature>RootFlags(ALLOW_INPUT_ASSEMBLER_INPUT_LAYOUT), UAV(u0)</RootSignature>
    <Resource Name="VBuffer" Dimension="BUFFER" InitialResourceState="COPY_DEST" Init="FromBytes" Topology="TRIANGLELIST">
        { { -1.0f,  1.0f, 0.0f } },
        { {  1.0f,  1.0f, 0.0f } },
        { {  1.0f, -1.0f, 0.0f } },
    </Resource>
    <Resource Name="UAVBuffer0" Dimension="BUFFER" Width="120" Flags="ALLOW_UNORDERED_ACCESS" InitialResourceState="COPY_DEST" TransitionTo="UNORDERED_ACCESS" Init="ByName" ReadBack="true" Format="R32_TYPELESS" />
    <Resource Name="RTarget" Dimension="TEXTURE2D" Width="16" Height="16" Format="R32G32B32A32_UINT" Flags="ALLOW_RENDER_TARGET" InitialResourceState="COPY_DEST" ReadBack="true" />
    <RootValues>
        <RootValue Index="0" ResName="UAVBuffer0" />
    </RootValues>
    <DescriptorHeap Name="RtvHeap" NumDescriptors="1" Type="RTV">
      <Descriptor Name="RTarget" Kind="RTV"/>
    </DescriptorHeap>
    <InputElements>
      <InputElement SemanticName="POSITION" Format="R32G32B32_FLOAT" AlignedByteOffset="0" />
    </InputElements>
    <RenderTargets>
      <RenderTarget Name="RTarget">
        <Viewport Width="2.0" Height="2.0" MaxDepth="1.0"/>
      </RenderTarget>
    </RenderTargets>
    <Shader Name="VS" Target="vs_6_0" EntryPoint="VSMain" Text="@PS" />
    <Shader Name="PS" Target="ps_6_0" EntryPoint="PSMain">
        <![CDATA[
#ifdef ISHELPERLANE_PLACEHOLDER
        bool ph_IsHelperLane(float4 pos, bool first_call) {
            if (first_call) {
                return pos.x < 1.0f && pos.y > 1.0f;
            }
            else {
                return pos.x < 1.0f;
            }
        }
#endif // ISHELPERLANE_PLACEHOLDER

        struct HelperLaneTestResult{
            int is_helper_00;
            int is_helper_10;
            int is_helper_01;
            int is_helper_11;
        };
        
        RWStructuredBuffer<HelperLaneTestResult> g_testResults : register(u0);
        
        int ReadAcrossX_DD(int value, bool isLeft) {
          int d = ddx_fine(value);
          return isLeft ? value + d : value - d;
        }
        
        int ReadAcrossY_DD(int value, bool isTop) {
          int d = ddy_fine(value);
          return isTop ? value + d : value - d;
        }
        
        int ReadAcrossDiagonal_DD(int value, bool isLeft, bool isTop) {
          return ReadAcrossY_DD(ReadAcrossX_DD(value, isLeft), isTop);
        }

        struct PSInput {
            float4 pos : SV_POSITION;
        };
        
        PSInput VSMain(float3 pos : POSITION) {
            PSInput r;
            r.pos = float4(pos, 1); 
            return r;
        }

        uint4 PSMain(PSInput input) : SV_TARGET {
          bool isLeft = (input.pos.x < 1.0f);
          bool isTop = (input.pos.y < 1.0f);
          
          for (int i = 0; i < 2; i++) {
#ifdef ISHELPERLANE_PLACEHOLDER
            int is_helper = ph_IsHelperLane(input.pos, i == 0);
#else
            int is_helper = IsHelperLane();
#endif
            int is_helper_accross_X = ReadAcrossX_DD(is_helper, isLeft);
            int is_helper_accross_Y = ReadAcrossY_DD(is_helper, isTop);
            int is_helper_accross_Diag = ReadAcrossDiagonal_DD(is_helper, isLeft, isTop);
          
            if (!isLeft && !isTop) { //bottom right pixel writes results
              g_testResults[i].is_helper_00 = is_helper_accross_Diag;
              g_testResults[i].is_helper_10 = is_helper_accross_Y;
              g_testResults[i].is_helper_01 = is_helper_accross_X;
              g_testResults[i].is_helper_11 = is_helper;
            }

            if (i == 0 && isLeft && isTop) // discard top left pixel
              discard;
          }
          return uint4(0xFFFFFFFF, 0xFFFFFFFF, 0xFFFFFFFF, 1);
        }
        ]]>
    </Shader>
  </ShaderOp>

  <ShaderOp Name="HelperLaneTestWave" CS="CS" PS="PS" VS="VS" DispatchX="3" DispatchY="1" TopologyType="TRIANGLE">
    <RootSignature>RootFlags(ALLOW_INPUT_ASSEMBLER_INPUT_LAYOUT), UAV(u0)</RootSignature>
      <Resource Name="VBuffer" Dimension="BUFFER" InitialResourceState="COPY_DEST" Init="FromBytes" Topology="TRIANGLELIST">
            { { -1.0f,  1.0f, 0.0f } },
            { {  1.0f,  1.0f, 0.0f } },
            { {  1.0f, -1.0f, 0.0f } },
      </Resource>
      <Resource Name="UAVBuffer0" Dimension="BUFFER" Width="1024" Flags="ALLOW_UNORDERED_ACCESS" InitialResourceState="COPY_DEST" TransitionTo="UNORDERED_ACCESS" Init="ByName" ReadBack="true" Format="R32_TYPELESS" />
      <Resource Name="RTarget" Dimension="TEXTURE2D" Width="16" Height="16" Format="R32G32B32A32_UINT" Flags="ALLOW_RENDER_TARGET" InitialResourceState="COPY_DEST" ReadBack="true" />
      <RootValues>
        <RootValue Index="0" ResName="UAVBuffer0" />
      </RootValues>
      <DescriptorHeap Name="RtvHeap" NumDescriptors="1" Type="RTV">
         <Descriptor Name="RTarget" Kind="RTV"/>
      </DescriptorHeap>
      <InputElements>
         <InputElement SemanticName="POSITION" Format="R32G32B32_FLOAT" AlignedByteOffset="0" />
      </InputElements>
      <RenderTargets>
          <RenderTarget Name="RTarget">
              <Viewport Width="2.0" Height="2.0" MaxDepth="1.0"/>
          </RenderTarget>
      </RenderTargets>
      <Shader Name="PS65" Target="ps_6_5" EntryPoint="PSMain65" Text="@CS"/>
      <Shader Name="VS65" Target="vs_6_5" EntryPoint="VSMain65" Text="@CS"/>
      <Shader Name="CS65" Target="cs_6_5" EntryPoint="CSMain65" Text="@CS"/>
      <Shader Name="PS66" Target="ps_6_6" EntryPoint="PSMain65" Text="@CS"/>
      <Shader Name="VS66" Target="vs_6_6" EntryPoint="VSMain65" Text="@CS"/>
      <Shader Name="CS66" Target="cs_6_6" EntryPoint="CSMain65" Text="@CS"/>
      <Shader Name="VS"   Target="vs_6_0" EntryPoint="VSMain"   Text="@CS"/>
      <Shader Name="PS"   Target="ps_6_0" EntryPoint="PSMain"   Text="@CS"/>
      <Shader Name="PS67" Target="ps_6_7" EntryPoint="PSMain65" Text="@CS"/>
      <Shader Name="CS"   Target="cs_6_0" EntryPoint="CSMain">
        <![CDATA[
#ifdef ISHELPERLANE_PLACEHOLDER
        #define CALL(x) ph_##x
        
        bool ph_IsHelperLane() {
            return false;
        }

        bool ph_IsHelperLane(float4 pos, bool first_call) {
            if (first_call) {
                return pos.x < 1.0f && pos.y > 1.0f;
            }
            else {
                return pos.x < 1.0f;
            }
        }
#else
        #define CALL(x) x
#endif

        // 6.0 wave ops
        struct HelperLaneWaveTestResult60 {
            int anyTrue;
            int allTrue;
            uint4 ballot;
            int waterfallLoopCount;
            int allEqual;
            int countBits;
            int sum;
            int product;
            int bitAnd;
            int bitOr;
            int bitXor;
            int min;
            int max;
            int prefixCountBits;
            int prefixProduct;
            int prefixSum;
        };
        
        struct HelperLaneQuadTestResult {
            int is_helper_this;
            int is_helper_across_X;
            int is_helper_across_Y;
            int is_helper_across_Diag;
        };
        
        // 6.5 wave ops
        struct HelperLaneWaveTestResult65 {
            uint4 match;
            int mpCountBits;
            int mpSum;
            int mpProduct;
            int mpBitAnd;
            int mpBitOr;
            int mpBitXor;
        };
        
        struct HelperLaneWaveTestResult {
            HelperLaneWaveTestResult60 sm60_wave;
            HelperLaneQuadTestResult sm60_quad;
            HelperLaneWaveTestResult65 sm65_wave;
        };
        
        RWStructuredBuffer<HelperLaneWaveTestResult> g_TestResults : register(u0);
        
        #define CS_INDEX    0
        #define VS_INDEX    0
        #define PS_INDEX    1
        #define PS_INDEX_AFTER_DISCARD 2
        
        HelperLaneWaveTestResult60 RunHelperLaneWaveTests60() {
            HelperLaneWaveTestResult60 tr;
            bool is_helper = CALL(IsHelperLane());
            tr.anyTrue = WaveActiveAnyTrue(is_helper);
            tr.allTrue = WaveActiveAllTrue(!is_helper);
            tr.ballot = WaveActiveBallot(true);

            // waterfall loop
            int count = 0;
            int waveCount = WaveGetLaneCount();
            while (count < waveCount) {
                count++;
                if (WaveReadLaneFirst(!CALL(IsHelperLane())) && WaveIsFirstLane()) {
                    break;
                }
            }
            tr.waterfallLoopCount = count;
            
            is_helper = CALL(IsHelperLane());
            tr.allEqual = WaveActiveAllEqual(is_helper);
            tr.countBits = WaveActiveCountBits(true);
            tr.sum = WaveActiveSum(4);
            tr.product = WaveActiveProduct(4);
            tr.bitAnd = WaveActiveBitAnd((uint)!is_helper);
            tr.bitOr = WaveActiveBitOr((uint)is_helper);
            tr.bitXor = WaveActiveBitXor((uint)is_helper);
            tr.min = WaveActiveMin(is_helper ? 1 : 10);
            tr.max = WaveActiveMax(is_helper ? 10 : 1);
            tr.prefixCountBits = WavePrefixCountBits(1);
            tr.prefixProduct = WavePrefixProduct(4);
            tr.prefixSum = WavePrefixSum(2);

            return tr;
        }
        
        HelperLaneQuadTestResult RunHelperLaneQuadTests() {
            HelperLaneQuadTestResult tr;
            int is_helper = CALL(IsHelperLane());

            tr.is_helper_this = is_helper;
            tr.is_helper_across_X = QuadReadAcrossX(is_helper);
            tr.is_helper_across_Y = QuadReadAcrossY(is_helper);
            tr.is_helper_across_Diag = QuadReadAcrossDiagonal(is_helper);
            
            return tr;
        }
        
        #ifdef ISHELPERLANE_PLACEHOLDER
        HelperLaneQuadTestResult ph_RunHelperLaneQuadTests_PS(float4 pos, bool first_call) {
            HelperLaneQuadTestResult tr;
            
            int is_helper = ph_IsHelperLane(pos, first_call);
            tr.is_helper_this = is_helper;
            tr.is_helper_across_X = QuadReadAcrossX(is_helper);
            tr.is_helper_across_Y = QuadReadAcrossY(is_helper);
            tr.is_helper_across_Diag = QuadReadAcrossDiagonal(is_helper);
            
            return tr;
        }
        #endif

        HelperLaneWaveTestResult65 RunHelperLaneWaveTests65() {
            HelperLaneWaveTestResult65 tr;
            uint4 noMaskedBits = (uint4)0xFFFFFFFF;
            bool is_helper = CALL(IsHelperLane());

            tr.match = WaveMatch(true);
            tr.mpCountBits = WaveMultiPrefixCountBits(1, noMaskedBits);
            tr.mpSum = WaveMultiPrefixSum(2, noMaskedBits);
            tr.mpProduct = WaveMultiPrefixProduct(4, noMaskedBits);
            tr.mpBitAnd = WaveMultiPrefixBitAnd(is_helper ? 0 : 1, noMaskedBits);
            tr.mpBitOr = WaveMultiPrefixBitOr(is_helper ? 1 : 0, noMaskedBits);
            tr.mpBitXor = WaveMultiPrefixBitXor(is_helper ? 1 : 0, noMaskedBits);
            return tr;
        }
        
        struct PSInput {
            float4 pos : SV_POSITION;
        };
        
        PSInput VSMain(float3 pos : POSITION) {
            HelperLaneWaveTestResult60 tr60 = RunHelperLaneWaveTests60();
            if (WaveGetLaneIndex() == 2) { // last lane writes results
                g_TestResults[VS_INDEX].sm60_wave = tr60;
            }
            PSInput r;
            r.pos = float4(pos, 1); 
            return r;
        }
        
        PSInput VSMain65(float3 pos : POSITION) {
            HelperLaneWaveTestResult60 tr60 = RunHelperLaneWaveTests60();
            HelperLaneWaveTestResult65 tr65 = RunHelperLaneWaveTests65();
            if (WaveGetLaneIndex() == 2) { // last lane writes results
                g_TestResults[VS_INDEX].sm60_wave = tr60;
                g_TestResults[VS_INDEX].sm65_wave = tr65;
            }
            PSInput r;
            r.pos = float4(pos, 1); 
            return r;
        }

        uint4 PSMain(PSInput input) : SV_TARGET {
            HelperLaneWaveTestResult60 tr60 = RunHelperLaneWaveTests60();
            
        #ifdef ISHELPERLANE_PLACEHOLDER
            HelperLaneQuadTestResult tr60_quad = ph_RunHelperLaneQuadTests_PS(input.pos, true);
        #else
            HelperLaneQuadTestResult tr60_quad = RunHelperLaneQuadTests();
        #endif
        
            if (input.pos.x > 1.0f && input.pos.y > 1.0f) { // bottom right pixel writes results
                g_TestResults[PS_INDEX].sm60_wave = tr60;
                g_TestResults[PS_INDEX].sm60_quad = tr60_quad;
            }
            if (input.pos.x < 1.0f && input.pos.y < 1.0f) // discard top left pixel
                discard;
                
            HelperLaneWaveTestResult60 tr60_disc = RunHelperLaneWaveTests60();

#ifdef ISHELPERLANE_PLACEHOLDER
            HelperLaneQuadTestResult tr60_quad_disc  = ph_RunHelperLaneQuadTests_PS(input.pos, false);
#else
            HelperLaneQuadTestResult tr60_quad_disc = RunHelperLaneQuadTests();
#endif
            if (input.pos.x > 1.0f && input.pos.y > 1.0f) { // bottom right pixel writes results
                g_TestResults[PS_INDEX_AFTER_DISCARD].sm60_wave = tr60_disc;
                g_TestResults[PS_INDEX_AFTER_DISCARD].sm60_quad = tr60_quad_disc;
            }
            return uint4(0xFFFFFFFF, 0xFFFFFFFF, 0xFFFFFFFF, 1);
        }

#if  __SHADER_TARGET_MAJOR > 6 || (__SHADER_TARGET_MAJOR == 6 && __SHADER_TARGET_MINOR >= 7)
        [waveopsincludehelperlanes]
#endif
        uint4 PSMain65(PSInput input) : SV_TARGET {
            HelperLaneWaveTestResult tr;
            tr.sm60_wave = RunHelperLaneWaveTests60();
#ifdef ISHELPERLANE_PLACEHOLDER
            tr.sm60_quad = ph_RunHelperLaneQuadTests_PS(input.pos, true);
#else
            tr.sm60_quad = RunHelperLaneQuadTests();
#endif
            tr.sm65_wave = RunHelperLaneWaveTests65();
            
            if (input.pos.x > 1.0f && input.pos.y > 1.0f) { // bottom right pixel writes results
                g_TestResults[PS_INDEX] = tr;
            }

            if (input.pos.x < 1.0f && input.pos.y < 1.0f) // discard top left pixel
                discard;
                
            HelperLaneWaveTestResult tr_disc;
            tr_disc.sm60_wave = RunHelperLaneWaveTests60();
#ifdef ISHELPERLANE_PLACEHOLDER
            tr_disc.sm60_quad = ph_RunHelperLaneQuadTests_PS(input.pos, false);
#else
            tr_disc.sm60_quad = RunHelperLaneQuadTests();
#endif
            tr_disc.sm65_wave = RunHelperLaneWaveTests65();
            
            if (input.pos.x > 1.0f && input.pos.y > 1.0f) { // bottom right pixel writes results
                g_TestResults[PS_INDEX_AFTER_DISCARD] = tr_disc;
            }
            return uint4(0xFFFFFFFF, 0xFFFFFFFF, 0xFFFFFFFF, 1);
        }
        
        [numthreads(3,1,1)]
        void CSMain(uint3 tid : SV_GroupThreadID) {
            HelperLaneWaveTestResult60 tr60 = RunHelperLaneWaveTests60();
            HelperLaneQuadTestResult tr60_quad = RunHelperLaneQuadTests();
            if (WaveGetLaneIndex() == 2) { // last lane writes results
                g_TestResults[CS_INDEX].sm60_wave = tr60;
                g_TestResults[CS_INDEX].sm60_quad = tr60_quad;
            }
        }
        
        [numthreads(3,1,1)]
        void CSMain65() {
            HelperLaneWaveTestResult tr;
            tr.sm60_wave = RunHelperLaneWaveTests60();
            tr.sm60_quad = RunHelperLaneQuadTests();
            tr.sm65_wave = RunHelperLaneWaveTests65();

            if (WaveGetLaneIndex() == 2) { // last lane writes results
                g_TestResults[CS_INDEX] = tr;
            }
        }
]]>
    </Shader>
  </ShaderOp>
  <ShaderOp Name="QuadAnyAll" CS="CS" PS="PS" DispatchX="8" DispatchY="8">
    <RootSignature>RootFlags(ALLOW_INPUT_ASSEMBLER_INPUT_LAYOUT), UAV(u0)</RootSignature>
    <Resource Name="UAVBuffer0" Dimension="BUFFER" Width="2048" Flags="ALLOW_UNORDERED_ACCESS" InitialResourceState="COPY_DEST" TransitionTo="UNORDERED_ACCESS" Init="ZERO" ReadBack="true"/>
    <Resource Name="RTarget" Dimension="TEXTURE2D" Width="16" Height="16" Format="R32G32B32A32_UINT" Flags="ALLOW_RENDER_TARGET" InitialResourceState="COPY_DEST" ReadBack="true" />
    <Resource Name="VBuffer" Dimension="BUFFER" InitialResourceState="COPY_DEST" Init="FromBytes" Topology="TRIANGLELIST">
      { { -1.0f, 1.0f, 0.0f }, { 0.0f, 0.0f } },
      { { 1.0f, 1.0f, 0.0f }, { 1.0f, 0.0f } },
      { { -1.0f, -1.0f, 0.0f }, { 0.0f, 1.0f } },

      { { -1.0f, -1.0f, 0.0f }, { 0.0f, 1.0f } },
      { { 1.0f, 1.0f, 0.0f }, { 1.0f, 0.0f } },
      { { 1.0f, -1.0f, 0.0f }, { 1.0f, 1.0f } }
    </Resource>
    <RootValues>
      <RootValue Index="0" ResName="UAVBuffer0" />
    </RootValues>
    <DescriptorHeap Name="RtvHeap" NumDescriptors="1" Type="RTV">
      <Descriptor Name="RTarget" Kind="RTV"/>
    </DescriptorHeap>
    <InputElements>
      <InputElement SemanticName="POSITION" Format="R32G32B32_FLOAT" AlignedByteOffset="0" />
      <InputElement SemanticName="TEXCOORD" Format="R32G32_FLOAT" AlignedByteOffset="12" />
    </InputElements>
    <RenderTargets>
      <RenderTarget Name="RTarget">
        <Viewport Width="2.0" Height="2.0" MaxDepth="1.0"/>
      </RenderTarget>
    </RenderTargets>
    
    <Shader Name="PS" Target="ps_6_5" EntryPoint="PSMain" Text="@CS"/>
    <Shader Name="AS67" Target="as_6_7" EntryPoint="ASMain" Text="@CS"/>
    <Shader Name="AS" Target="as_6_5" EntryPoint="ASMain" Text="@CS"/>
    <Shader Name="MS67" Target="ms_6_7" EntryPoint="MSMain" Text="@CS"/>
    <Shader Name="MS" Target="ms_6_5" EntryPoint="MSMain" Text="@CS"/>
    <Shader Name="CS67" Target="cs_6_7" EntryPoint="CSMain" Text="@CS"/>
    <Shader Name="CS" Target="cs_6_0" EntryPoint="CSMain">
    <![CDATA[
RWStructuredBuffer<int2> Values : register(u0);
groupshared uint WaveOffset = 0;

struct PSInput {
  float4 position : SV_POSITION;
  float2 uv : TEXCOORD;
};

static float4 g_Verts[6] = {
  { -1.0f,  1.0f, 0.0f, 1.0f },
  {  1.0f,  1.0f, 0.0f, 1.0f },
  { -1.0f, -1.0f, 0.0f, 1.0f },

  { -1.0f, -1.0f, 0.0f, 1.0f },
  {  1.0f,  1.0f, 0.0f, 1.0f },
  {  1.0f, -1.0f, 0.0f, 1.0f }};

static float2 g_UV[6] = {
  { 0.0f, 0.0f },
  { 1.0f, 0.0f },
  { 0.0f, 1.0f },

  { 0.0f, 1.0f },
  { 1.0f, 0.0f },
  { 1.0f, 1.0f }};

float4 PSMain(PSInput input) : SV_TARGET {
  // This output doesn't actually matter
  return input.position;
}

void QuadAnyAllTest(uint GID, uint StartOffset) {
  if (GID == 0)
    WaveOffset = 0;
  GroupMemoryBarrierWithGroupSync();
  uint Offset = StartOffset;
  uint QuadElem = WaveGetLaneIndex() & 3;
  if (QuadElem == 0)
    Offset += WavePrefixSum(4);
  Offset = QuadReadLaneAt(Offset, 0) + QuadElem;
  uint LocalWaveOffset = 0;
  if (WaveGetLaneIndex() == 0) {
    InterlockedAdd(WaveOffset, WaveGetLaneCount(), LocalWaveOffset);
  }
  uint Idx = Offset + WaveReadLaneFirst(LocalWaveOffset);
  uint2 ID = {Idx / 8, Idx % 8};
  uint QuadId = Idx / 4;
  uint QuadMask = 0x1U << QuadElem;
  bool ThreadBool = (QuadMask & QuadId) != 0;
  Values[Idx].x = QuadAny(ThreadBool) ? 1 : 2;
  Values[Idx].y = QuadAll(ThreadBool) ? 3 : 4;
}

[numthreads(8, 8, 1)]
void CSMain(uint GID: SV_GroupIndex) {
  QuadAnyAllTest(GID, 0);
}

struct Payload {
  uint nothing;
};

groupshared Payload P{0};

[numthreads(8, 8, 1)]
void ASMain(uint GID : SV_GroupIndex) {
  QuadAnyAllTest(GID, 0);
  DispatchMesh(1, 1, 1, P);
}

[numthreads(8, 8, 1)]
[OutputTopology("triangle")]
void MSMain(uint GID : SV_GroupIndex,
            in payload Payload payload,
            out vertices PSInput verts[6],
            out indices uint3 tris[2]) {
    SetMeshOutputCounts(6, 2);
    // Assign static fullscreen 2 tri quad
    verts[GID%6].position = g_Verts[GID%6];
    verts[GID%6].uv = g_UV[GID%6];
    tris[GID&1] = uint3((GID&1)*3, (GID&1)*3 + 1, (GID&1)*3 + 2);
    QuadAnyAllTest(GID, 64);
}
]]>
    </Shader>
  </ShaderOp>
</ShaderOpSet><|MERGE_RESOLUTION|>--- conflicted
+++ resolved
@@ -581,21 +581,12 @@
       ]]>
     </Shader>
   </ShaderOp>
-<<<<<<< HEAD
-  <ShaderOp Name="SampleCmpLevel" PS="PS" VS="VS" CS="CS" AS="AS" MS="MS" TopologyType="TRIANGLE">
-    <RootSignature>
-      RootFlags(ALLOW_INPUT_ASSEMBLER_INPUT_LAYOUT),
-      DescriptorTable(SRV(t0,numDescriptors=1), UAV(u0), UAV(u1), UAV(u2)),
-      StaticSampler(s0, addressU = TEXTURE_ADDRESS_WRAP, addressV = TEXTURE_ADDRESS_WRAP, filter = FILTER_MIN_MAG_LINEAR_MIP_POINT),
-      StaticSampler(s1, addressU = TEXTURE_ADDRESS_WRAP, addressV = TEXTURE_ADDRESS_WRAP, filter = FILTER_COMPARISON_MIN_MAG_LINEAR_MIP_POINT)
-=======
   <ShaderOp Name="ProgOffset" PS="PS" VS="VS" CS="CS" AS="AS" MS="MS" TopologyType="TRIANGLE">
     <RootSignature>
       RootFlags(ALLOW_INPUT_ASSEMBLER_INPUT_LAYOUT),
       DescriptorTable(SRV(t0,numDescriptors=1), UAV(u0), UAV(u1), UAV(u2)),
       StaticSampler(s0, addressU = TEXTURE_ADDRESS_WRAP, addressV = TEXTURE_ADDRESS_WRAP, filter = FILTER_MIN_MAG_MIP_POINT),
       StaticSampler(s1, addressU = TEXTURE_ADDRESS_WRAP, addressV = TEXTURE_ADDRESS_WRAP, filter = FILTER_COMPARISON_MIN_MAG_MIP_POINT)
->>>>>>> c44a4a9f
     </RootSignature>
     <Resource Name="VBuffer" Dimension="BUFFER" InitialResourceState="COPY_DEST" Init="FromBytes" Topology="TRIANGLELIST">
       { { -1.0f, 1.0f, 0.0f }, { 0.0f, 0.0f } },
@@ -606,17 +597,6 @@
       { { 1.0f, 1.0f, 0.0f }, { 1.0f, 0.0f } },
       { { 1.0f, -1.0f, 0.0f }, { 1.0f, 1.0f } }
     </Resource>
-<<<<<<< HEAD
-    <Resource Name="T0" Dimension="Texture2D" Width="336" Height="336" MipLevels="7" InitialResourceState="COPY_DEST" Init="ByName" Format="R32_FLOAT" />
-    <Resource Name="RTarget" Dimension="TEXTURE2D" Width="84" Height="4" Format="R32G32B32A32_FLOAT" Flags="ALLOW_RENDER_TARGET" InitialResourceState="COPY_DEST" />
-    <Resource Name="U0" Dimension="BUFFER" Width="8192"
-              Flags="ALLOW_UNORDERED_ACCESS" InitialResourceState="COPY_DEST"
-              Init="Zero" ReadBack="true" />
-    <Resource Name="U1" Dimension="BUFFER" Width="1024"
-              Flags="ALLOW_UNORDERED_ACCESS" InitialResourceState="COPY_DEST"
-              Init="Zero" ReadBack="true" />
-    <Resource Name="U2" Dimension="BUFFER" Width="1024"
-=======
     <Resource Name="T0" Dimension="Texture2D" Width="1000" Height="1000" InitialResourceState="COPY_DEST" Init="ByName" Format="R32_FLOAT" />
     <Resource Name="RTarget" Dimension="TEXTURE2D" Width="18" Height="18" Format="R32G32B32A32_FLOAT" Flags="ALLOW_RENDER_TARGET" InitialResourceState="COPY_DEST" />
     <Resource Name="U0" Dimension="BUFFER" Width="11552"
@@ -626,7 +606,6 @@
               Flags="ALLOW_UNORDERED_ACCESS" InitialResourceState="COPY_DEST"
               Init="Zero" ReadBack="true" />
     <Resource Name="U2" Dimension="BUFFER" Width="11552"
->>>>>>> c44a4a9f
               Flags="ALLOW_UNORDERED_ACCESS" InitialResourceState="COPY_DEST"
               Init="Zero" ReadBack="true" />
 
@@ -636,19 +615,11 @@
     <DescriptorHeap Name="ResHeap" Type="CBV_SRV_UAV">
       <Descriptor Name='T0' Kind='SRV' ResName='T0' />
       <Descriptor Name='U0' Kind='UAV' ResName='U0'
-<<<<<<< HEAD
-                  NumElements="336" StructureByteStride="8" />
-      <Descriptor Name='U1' Kind='UAV' ResName='U1'
-                  NumElements="128" StructureByteStride="8" />
-      <Descriptor Name='U2' Kind='UAV' ResName='U2'
-                  NumElements="128" StructureByteStride="8" />
-=======
                   NumElements="722" StructureByteStride="16" />
       <Descriptor Name='U1' Kind='UAV' ResName='U1'
                   NumElements="722" StructureByteStride="16" />
       <Descriptor Name='U2' Kind='UAV' ResName='U2'
                   NumElements="722" StructureByteStride="16" />
->>>>>>> c44a4a9f
     </DescriptorHeap>
     <DescriptorHeap Name="RtvHeap" NumDescriptors="1" Type="RTV">
       <Descriptor Name="RTarget" Kind="RTV"/>
@@ -661,15 +632,6 @@
     <RenderTargets>
       <RenderTarget Name="RTarget"/>
     </RenderTargets>
-<<<<<<< HEAD
-    <Shader Name="CS" Target="cs_6_7" EntryPoint="CSMain" Text="@PS"/>
-    <Shader Name="AS" Target="as_6_7" EntryPoint="ASMain" Text="@PS"/>
-    <Shader Name="MS" Target="ms_6_7" EntryPoint="MSMain" Text="@PS"/>
-    <Shader Name="VS" Target="vs_6_7" EntryPoint="VSMain" Text="@PS"/>
-    <Shader Name="PS" Target="ps_6_7" EntryPoint="PSMain">
-      <![CDATA[
-        #define MAX_MIP 7
-=======
     <Shader Name="CS" Target="cs_6_5" EntryPoint="CSMain" Text="@PS"/>
     <Shader Name="CS66" Target="cs_6_6" EntryPoint="CSMain" Text="@PS"/>
     <Shader Name="CS67" Target="cs_6_7" EntryPoint="CSMain" Text="@PS"/>
@@ -691,30 +653,12 @@
         #ifndef DERIV_MESH_AMP
         #define DERIV_MESH_AMP false
         #endif
->>>>>>> c44a4a9f
         struct PSInput {
           float4 position : SV_POSITION;
           float2 uv : TEXCOORD;
         };
 
         Texture2D<float> g_tex : register(t0);
-<<<<<<< HEAD
-        RWStructuredBuffer<uint2> g_bufMain : register(u0);
-        RWStructuredBuffer<uint2> g_bufMesh : register(u1);
-        RWStructuredBuffer<uint2> g_bufAmp : register(u2);
-
-        SamplerState g_samp : register(s0); // Just used for the pre-6.7 fakes
-        SamplerComparisonState g_sampCmp : register(s1);
-
-        uint2 DoSampleCmpLevel( float2 coord, uint lod ) {
-          float expected = float(lod) + 0.5;
-#if  __SHADER_TARGET_MAJOR > 6 || (__SHADER_TARGET_MAJOR == 6 && __SHADER_TARGET_MINOR >= 7)
-          return uint2( g_tex.SampleCmpLevelZero(g_sampCmp, coord, expected) == g_tex.SampleCmpLevel(g_sampCmp, coord, expected, 0),
-                        g_tex.SampleCmpLevel(g_sampCmp, coord, expected, lod));
-#else
-          // The initial compare is meaningless here, so just give the value expected
-          return uint2(1, g_tex.SampleLevel(g_samp, coord, lod) == expected);
-=======
         RWStructuredBuffer<uint4> g_bufMain : register(u0);
         RWStructuredBuffer<uint4> g_bufMesh : register(u1);
         RWStructuredBuffer<uint4> g_bufAmp : register(u2);
@@ -805,7 +749,6 @@
                           g_tex.SampleGrad(g_samp, fcoord, 1.0, 1.0),
                           g_tex.SampleLevel(g_samp, fcoord, 0));
           }
->>>>>>> c44a4a9f
 #endif
         }
 
@@ -831,12 +774,6 @@
           uint nothing;
         };
 
-<<<<<<< HEAD
-        [NumThreads(8, 2, 1)]
-        void ASMain(uint ix : SV_GroupIndex) {
-          Payload payload;
-          g_bufAmp[ix % MAX_MIP] = DoSampleCmpLevel(float2(0.5, 0.5), ix % MAX_MIP);
-=======
         // Clearly these could be calculated in place, but it's illustrative to write them out
         // These values were chosen to represent a selection of locations and the complete gamut of offsets
         static const int coords[OFFSETS] = {100, 150, 200, 250, 300, 350, 400, 450, 500, 550, 600, 650, 700, 750, 800, 850, 900, 950};
@@ -853,35 +790,20 @@
               g_bufAmp[2*(18*(9*id.y + y) + 9*id.x + x) + 1] = DoMoarTests(coord, offset, DERIV_MESH_AMP);
             }
           }
->>>>>>> c44a4a9f
           payload.nothing = 0;
           DispatchMesh(1, 1, 1, payload);
         }
 
-<<<<<<< HEAD
-        [NumThreads(8, 2, 1)]
-        [OutputTopology("triangle")]
-        void MSMain(
-=======
         [NumThreads(2, 2, 1)]
         [OutputTopology("triangle")]
         void MSMain(
           uint3 id : SV_GroupThreadId,
->>>>>>> c44a4a9f
           uint ix : SV_GroupIndex,
           in payload Payload payload,
           out vertices PSInput verts[6],
           out indices uint3 tris[2]) {
             SetMeshOutputCounts(6, 2);
             // Assign static fullscreen 2 tri quad
-<<<<<<< HEAD
-            verts[ix%6].position = g_Verts[ix%6];
-            verts[ix%6].uv = g_UV[ix%6];
-            tris[ix&1] = uint3((ix&1)*3, (ix&1)*3 + 1, (ix&1)*3 + 2);
-            g_bufMesh[ix % MAX_MIP] = DoSampleCmpLevel(float2(0.5, 0.5), ix % MAX_MIP);
-        }
-
-=======
             if (ix == 0) {
               for (uint i = 0; i < 6; ++i) {
                 verts[i].position = g_Verts[i];
@@ -901,7 +823,6 @@
               }
             }
           }
->>>>>>> c44a4a9f
 
         PSInput VSMain(float3 position : POSITION, float2 uv : TEXCOORD) {
           PSInput result;
@@ -911,17 +832,6 @@
         }
 
         float4 PSMain(PSInput input) : SV_TARGET {
-<<<<<<< HEAD
-          uint ix = uint(input.uv.x * 336);
-          g_bufMain[ix % MAX_MIP] = DoSampleCmpLevel(input.uv, ix % MAX_MIP);
-          return 1;
-        }
-
-        [NumThreads(16, 1, 1)]
-        void CSMain(uint ix : SV_GroupIndex) {
-          // all mip levels contain the same values, so 0.5,0.5 is just as good as any
-          g_bufMain[ix % MAX_MIP] = DoSampleCmpLevel(float2(0.5, 0.5), ix % MAX_MIP);
-=======
           uint ix = uint(input.uv.y * OFFSETS)*OFFSETS + uint(input.uv.x*OFFSETS);
           // Retrieve coords and offsets based on texcoords
           float2 coord = float2(coords[input.uv.x*OFFSETS], coords[input.uv.y*OFFSETS]);
@@ -942,7 +852,156 @@
           g_bufMain[2*ix] = DoTests(coord, offset, false);
           g_bufMain[2*ix+1] = DoMoarTests(coord, offset, false);
 #endif
->>>>>>> c44a4a9f
+        }
+
+      ]]>
+    </Shader>
+  </ShaderOp>
+  <ShaderOp Name="SampleCmpLevel" PS="PS" VS="VS" CS="CS" AS="AS" MS="MS" TopologyType="TRIANGLE">
+    <RootSignature>
+      RootFlags(ALLOW_INPUT_ASSEMBLER_INPUT_LAYOUT),
+      DescriptorTable(SRV(t0,numDescriptors=1), UAV(u0), UAV(u1), UAV(u2)),
+      StaticSampler(s0, addressU = TEXTURE_ADDRESS_WRAP, addressV = TEXTURE_ADDRESS_WRAP, filter = FILTER_MIN_MAG_LINEAR_MIP_POINT),
+      StaticSampler(s1, addressU = TEXTURE_ADDRESS_WRAP, addressV = TEXTURE_ADDRESS_WRAP, filter = FILTER_COMPARISON_MIN_MAG_LINEAR_MIP_POINT)
+    </RootSignature>
+    <Resource Name="VBuffer" Dimension="BUFFER" InitialResourceState="COPY_DEST" Init="FromBytes" Topology="TRIANGLELIST">
+      { { -1.0f, 1.0f, 0.0f }, { 0.0f, 0.0f } },
+      { { 1.0f, 1.0f, 0.0f }, { 1.0f, 0.0f } },
+      { { -1.0f, -1.0f, 0.0f }, { 0.0f, 1.0f } },
+
+      { { -1.0f, -1.0f, 0.0f }, { 0.0f, 1.0f } },
+      { { 1.0f, 1.0f, 0.0f }, { 1.0f, 0.0f } },
+      { { 1.0f, -1.0f, 0.0f }, { 1.0f, 1.0f } }
+    </Resource>
+    <Resource Name="T0" Dimension="Texture2D" Width="336" Height="336" MipLevels="7" InitialResourceState="COPY_DEST" Init="ByName" Format="R32_FLOAT" />
+    <Resource Name="RTarget" Dimension="TEXTURE2D" Width="84" Height="4" Format="R32G32B32A32_FLOAT" Flags="ALLOW_RENDER_TARGET" InitialResourceState="COPY_DEST" />
+    <Resource Name="U0" Dimension="BUFFER" Width="8192"
+              Flags="ALLOW_UNORDERED_ACCESS" InitialResourceState="COPY_DEST"
+              Init="Zero" ReadBack="true" />
+    <Resource Name="U1" Dimension="BUFFER" Width="1024"
+              Flags="ALLOW_UNORDERED_ACCESS" InitialResourceState="COPY_DEST"
+              Init="Zero" ReadBack="true" />
+    <Resource Name="U2" Dimension="BUFFER" Width="1024"
+              Flags="ALLOW_UNORDERED_ACCESS" InitialResourceState="COPY_DEST"
+              Init="Zero" ReadBack="true" />
+
+    <RootValues>
+      <RootValue HeapName="ResHeap" />
+    </RootValues>
+    <DescriptorHeap Name="ResHeap" Type="CBV_SRV_UAV">
+      <Descriptor Name='T0' Kind='SRV' ResName='T0' />
+      <Descriptor Name='U0' Kind='UAV' ResName='U0'
+                  NumElements="336" StructureByteStride="8" />
+      <Descriptor Name='U1' Kind='UAV' ResName='U1'
+                  NumElements="128" StructureByteStride="8" />
+      <Descriptor Name='U2' Kind='UAV' ResName='U2'
+                  NumElements="128" StructureByteStride="8" />
+    </DescriptorHeap>
+    <DescriptorHeap Name="RtvHeap" NumDescriptors="1" Type="RTV">
+      <Descriptor Name="RTarget" Kind="RTV"/>
+    </DescriptorHeap>
+
+    <InputElements>
+      <InputElement SemanticName="POSITION" Format="R32G32B32_FLOAT" AlignedByteOffset="0" />
+      <InputElement SemanticName="TEXCOORD" Format="R32G32_FLOAT" AlignedByteOffset="12" />
+    </InputElements>
+    <RenderTargets>
+      <RenderTarget Name="RTarget"/>
+    </RenderTargets>
+    <Shader Name="CS" Target="cs_6_7" EntryPoint="CSMain" Text="@PS"/>
+    <Shader Name="AS" Target="as_6_7" EntryPoint="ASMain" Text="@PS"/>
+    <Shader Name="MS" Target="ms_6_7" EntryPoint="MSMain" Text="@PS"/>
+    <Shader Name="VS" Target="vs_6_7" EntryPoint="VSMain" Text="@PS"/>
+    <Shader Name="PS" Target="ps_6_7" EntryPoint="PSMain">
+      <![CDATA[
+        #define MAX_MIP 7
+        struct PSInput {
+          float4 position : SV_POSITION;
+          float2 uv : TEXCOORD;
+        };
+
+        Texture2D<float> g_tex : register(t0);
+        RWStructuredBuffer<uint2> g_bufMain : register(u0);
+        RWStructuredBuffer<uint2> g_bufMesh : register(u1);
+        RWStructuredBuffer<uint2> g_bufAmp : register(u2);
+
+        SamplerState g_samp : register(s0); // Just used for the pre-6.7 fakes
+        SamplerComparisonState g_sampCmp : register(s1);
+
+        uint2 DoSampleCmpLevel( float2 coord, uint lod ) {
+          float expected = float(lod) + 0.5;
+#if  __SHADER_TARGET_MAJOR > 6 || (__SHADER_TARGET_MAJOR == 6 && __SHADER_TARGET_MINOR >= 7)
+          return uint2( g_tex.SampleCmpLevelZero(g_sampCmp, coord, expected) == g_tex.SampleCmpLevel(g_sampCmp, coord, expected, 0),
+                        g_tex.SampleCmpLevel(g_sampCmp, coord, expected, lod));
+#else
+          // The initial compare is meaningless here, so just give the value expected
+          return uint2(1, g_tex.SampleLevel(g_samp, coord, lod) == expected);
+#endif
+        }
+
+        static float4 g_Verts[6] = {
+          { -1.0f,  1.0f, 0.0f, 1.0f },
+          {  1.0f,  1.0f, 0.0f, 1.0f },
+          { -1.0f, -1.0f, 0.0f, 1.0f },
+
+          { -1.0f, -1.0f, 0.0f, 1.0f },
+          {  1.0f,  1.0f, 0.0f, 1.0f },
+          {  1.0f, -1.0f, 0.0f, 1.0f }};
+
+        static float2 g_UV[6] = {
+          { 0.0f, 0.0f },
+          { 1.0f, 0.0f },
+          { 0.0f, 1.0f },
+
+          { 0.0f, 1.0f },
+          { 1.0f, 0.0f },
+          { 1.0f, 1.0f }};
+
+        struct Payload {
+          uint nothing;
+        };
+
+        [NumThreads(8, 2, 1)]
+        void ASMain(uint ix : SV_GroupIndex) {
+          Payload payload;
+          g_bufAmp[ix % MAX_MIP] = DoSampleCmpLevel(float2(0.5, 0.5), ix % MAX_MIP);
+          payload.nothing = 0;
+          DispatchMesh(1, 1, 1, payload);
+        }
+
+        [NumThreads(8, 2, 1)]
+        [OutputTopology("triangle")]
+        void MSMain(
+          uint ix : SV_GroupIndex,
+          in payload Payload payload,
+          out vertices PSInput verts[6],
+          out indices uint3 tris[2]) {
+            SetMeshOutputCounts(6, 2);
+            // Assign static fullscreen 2 tri quad
+            verts[ix%6].position = g_Verts[ix%6];
+            verts[ix%6].uv = g_UV[ix%6];
+            tris[ix&1] = uint3((ix&1)*3, (ix&1)*3 + 1, (ix&1)*3 + 2);
+            g_bufMesh[ix % MAX_MIP] = DoSampleCmpLevel(float2(0.5, 0.5), ix % MAX_MIP);
+        }
+
+
+        PSInput VSMain(float3 position : POSITION, float2 uv : TEXCOORD) {
+          PSInput result;
+          result.position = float4(position, 1.0);
+          result.uv = uv;
+          return result;
+        }
+
+        float4 PSMain(PSInput input) : SV_TARGET {
+          uint ix = uint(input.uv.x * 336);
+          g_bufMain[ix % MAX_MIP] = DoSampleCmpLevel(input.uv, ix % MAX_MIP);
+          return 1;
+        }
+
+        [NumThreads(16, 1, 1)]
+        void CSMain(uint ix : SV_GroupIndex) {
+          // all mip levels contain the same values, so 0.5,0.5 is just as good as any
+          g_bufMain[ix % MAX_MIP] = DoSampleCmpLevel(float2(0.5, 0.5), ix % MAX_MIP);
         }
 
       ]]>
