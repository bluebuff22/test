// RUN: %dxc -T lib_6_6 -auto-binding-space 11 -default-linkage external %s | FileCheck %s

// Make sure calls with empty struct params are well-behaved

// CHECK: define float @"\01?test2@@YAMUT@@@Z"(%struct.T* %t)
// CHECK-NOT:memcpy
<<<<<<< HEAD
// CHECK-NEXT: bitcast
// CHECK-NEXT: call void @llvm.lifetime.start
// CHECK-NEXT: call float @"\01?test@@YAMUT@@@Z"(%struct.T* nonnull %[[alloca]])
=======
// CHECK-NOT:load
// CHECK-NOT:store
// CHECK-DAG: call float @"\01?test@@YAMUT@@@Z"(%struct.T*
// CHECK: ret float

>>>>>>> b126db95

struct T {
};

float test(T t);

float test2(T t): SV_Target {
  return test(t);
}<|MERGE_RESOLUTION|>--- conflicted
+++ resolved
@@ -4,17 +4,12 @@
 
 // CHECK: define float @"\01?test2@@YAMUT@@@Z"(%struct.T* %t)
 // CHECK-NOT:memcpy
-<<<<<<< HEAD
+// CHECK-NOT:load
+// CHECK-NOT:store
 // CHECK-NEXT: bitcast
 // CHECK-NEXT: call void @llvm.lifetime.start
-// CHECK-NEXT: call float @"\01?test@@YAMUT@@@Z"(%struct.T* nonnull %[[alloca]])
-=======
-// CHECK-NOT:load
-// CHECK-NOT:store
 // CHECK-DAG: call float @"\01?test@@YAMUT@@@Z"(%struct.T*
-// CHECK: ret float
 
->>>>>>> b126db95
 
 struct T {
 };
