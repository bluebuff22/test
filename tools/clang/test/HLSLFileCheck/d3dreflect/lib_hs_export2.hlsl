// RUN: %dxc -auto-binding-space 13 -T lib_6_3 -exports HSMain1;HSMain3 %s | %D3DReflect %s | FileCheck %s

Buffer<float> T_unused;

struct PSSceneIn
{
  float4 pos  : SV_Position;
  float2 tex  : TEXCOORD0;
  float3 norm : NORMAL;
};

struct HSPerPatchData
{
  float edges[3] : SV_TessFactor;
  float inside   : SV_InsideTessFactor;
};

// Should not be selected, since later candidate function with same name exists.
// If selected, it should fail, since patch size mismatches HS function.
HSPerPatchData HSPerPatchFunc1(
  const InputPatch< PSSceneIn, 16 > points)
{
  HSPerPatchData d;

  d.edges[0] = -5;
  d.edges[1] = -6;
  d.edges[2] = -7;
  d.inside = T_unused.Load(1).x;

  return d;
}

HSPerPatchData HSPerPatchFunc2(
  const InputPatch< PSSceneIn, 4 > points)
{
  HSPerPatchData d;

  d.edges[0] = -5;
  d.edges[1] = -6;
  d.edges[2] = -7;
  d.inside = -8;

  return d;
}


[shader("hull")]
[domain("tri")]
[partitioning("fractional_odd")]
[outputtopology("triangle_cw")]
[patchconstantfunc("HSPerPatchFunc1")]
[outputcontrolpoints(3)]
void HSMain1( const uint id : SV_OutputControlPointID,
              const InputPatch< PSSceneIn, 3 > points )
{
}

[shader("hull")]
[domain("quad")]
[partitioning("fractional_odd")]
[outputtopology("triangle_cw")]
[patchconstantfunc("HSPerPatchFunc2")]
[outputcontrolpoints(4)]
void HSMain2( const uint id : SV_OutputControlPointID,
              const InputPatch< PSSceneIn, 4 > points )
{
}

[shader("hull")]
[domain("tri")]
[partitioning("fractional_odd")]
[outputtopology("triangle_ccw")]
[patchconstantfunc("HSPerPatchFunc1")]
[outputcontrolpoints(3)]
void HSMain3( const uint id : SV_OutputControlPointID,
              const InputPatch< PSSceneIn, 3 > points )
{
}

// actual selected HSPerPatchFunc1 for HSMain1 and HSMain3
HSPerPatchData HSPerPatchFunc1()
{
  HSPerPatchData d;

  d.edges[0] = -5;
  d.edges[1] = -6;
  d.edges[2] = -7;
  d.inside = -8;

  return d;
}

// CHECK: DxilRuntimeData (size = 804 bytes):
// CHECK:   StringBuffer (size = 236 bytes)
// CHECK:   IndexTable (size = 40 bytes)
// CHECK:   RawBytes (size = 0 bytes)
<<<<<<< HEAD
// CHECK:   RecordTable (stride = 52 bytes) FunctionTable[5] = {
// CHECK:     <0:RuntimeDataFunctionInfo2> = {
// CHECK:       Name: "\01?HSMain1@@YAXIV?$InputPatch@UPSSceneIn@@$02@@@Z"
=======
// CHECK:   RecordTable (stride = 44 bytes) FunctionTable[5] = {
// CHECK:     <0:RuntimeDataFunctionInfo> = {
// CHECK:       Name: "\01?HSMain1{{[@$?.A-Za-z0-9_]+}}"
>>>>>>> 845efa95
// CHECK:       UnmangledName: "HSMain1"
// CHECK:       Resources: <RecordArrayRef<RuntimeDataResourceInfo>[0]> = {}
// CHECK:       FunctionDependencies: <string[0]> = {}
// CHECK:       ShaderKind: Library
// CHECK:       PayloadSizeInBytes: 0
// CHECK:       AttributeSizeInBytes: 0
// CHECK:       FeatureInfo1: 0
// CHECK:       FeatureInfo2: 0
// CHECK:       ShaderStageFlag: 32767
// CHECK:       MinShaderTarget: 393312
// CHECK:       MinimumExpectedWaveLaneCount: 0
// CHECK:       MaximumExpectedWaveLaneCount: 0
// CHECK:       ShaderFlags: 0 (None)
// CHECK:     }
<<<<<<< HEAD
// CHECK:     <1:RuntimeDataFunctionInfo2> = {
// CHECK:       Name: "\01?HSMain3@@YAXIV?$InputPatch@UPSSceneIn@@$02@@@Z"
=======
// CHECK:     <1:RuntimeDataFunctionInfo> = {
// CHECK:       Name: "\01?HSMain3{{[@$?.A-Za-z0-9_]+}}"
>>>>>>> 845efa95
// CHECK:       UnmangledName: "HSMain3"
// CHECK:       Resources: <RecordArrayRef<RuntimeDataResourceInfo>[0]> = {}
// CHECK:       FunctionDependencies: <string[0]> = {}
// CHECK:       ShaderKind: Library
// CHECK:       PayloadSizeInBytes: 0
// CHECK:       AttributeSizeInBytes: 0
// CHECK:       FeatureInfo1: 0
// CHECK:       FeatureInfo2: 0
// CHECK:       ShaderStageFlag: 32767
// CHECK:       MinShaderTarget: 393312
// CHECK:       MinimumExpectedWaveLaneCount: 0
// CHECK:       MaximumExpectedWaveLaneCount: 0
// CHECK:       ShaderFlags: 0 (None)
// CHECK:     }
// CHECK:     <2:RuntimeDataFunctionInfo2> = {
// CHECK:       Name: "HSMain1"
// CHECK:       UnmangledName: "HSMain1"
// CHECK:       Resources: <RecordArrayRef<RuntimeDataResourceInfo>[0]> = {}
// CHECK:       FunctionDependencies: <string[0]> = {}
// CHECK:       ShaderKind: Hull
// CHECK:       PayloadSizeInBytes: 0
// CHECK:       AttributeSizeInBytes: 0
// CHECK:       FeatureInfo1: 0
// CHECK:       FeatureInfo2: 0
// CHECK:       ShaderStageFlag: 8
// CHECK:       MinShaderTarget: 196704
// CHECK:       MinimumExpectedWaveLaneCount: 0
// CHECK:       MaximumExpectedWaveLaneCount: 0
// CHECK:       ShaderFlags: 0 (None)
// CHECK:       HS: <0:HSInfo>
// CHECK:     }
// CHECK:     <3:RuntimeDataFunctionInfo2> = {
// CHECK:       Name: "HSMain3"
// CHECK:       UnmangledName: "HSMain3"
// CHECK:       Resources: <RecordArrayRef<RuntimeDataResourceInfo>[0]> = {}
// CHECK:       FunctionDependencies: <string[0]> = {}
// CHECK:       ShaderKind: Hull
// CHECK:       PayloadSizeInBytes: 0
// CHECK:       AttributeSizeInBytes: 0
// CHECK:       FeatureInfo1: 0
// CHECK:       FeatureInfo2: 0
// CHECK:       ShaderStageFlag: 8
// CHECK:       MinShaderTarget: 196704
// CHECK:       MinimumExpectedWaveLaneCount: 0
// CHECK:       MaximumExpectedWaveLaneCount: 0
// CHECK:       ShaderFlags: 0 (None)
// CHECK:       HS: <1:HSInfo>
// CHECK:     }
<<<<<<< HEAD
// CHECK:     <4:RuntimeDataFunctionInfo2> = {
// CHECK:       Name: "\01?HSPerPatchFunc1@@YA?AUHSPerPatchData@@XZ"
=======
// CHECK:     <4:RuntimeDataFunctionInfo> = {
// CHECK:       Name: "\01?HSPerPatchFunc1{{[@$?.A-Za-z0-9_]+}}"
>>>>>>> 845efa95
// CHECK:       UnmangledName: "HSPerPatchFunc1"
// CHECK:       Resources: <RecordArrayRef<RuntimeDataResourceInfo>[0]> = {}
// CHECK:       FunctionDependencies: <string[0]> = {}
// CHECK:       ShaderKind: Library
// CHECK:       PayloadSizeInBytes: 0
// CHECK:       AttributeSizeInBytes: 0
// CHECK:       FeatureInfo1: 0
// CHECK:       FeatureInfo2: 0
// CHECK:       ShaderStageFlag: 8
// CHECK:       MinShaderTarget: 393312
// CHECK:       MinimumExpectedWaveLaneCount: 0
// CHECK:       MaximumExpectedWaveLaneCount: 0
// CHECK:       ShaderFlags: 0 (None)
// CHECK:     }
// CHECK:   }
// CHECK:   RecordTable (stride = 16 bytes) SignatureElementTable[5] = {
// CHECK:     <0:SignatureElement> = {
// CHECK:       SemanticName: "SV_Position"
// CHECK:       SemanticIndices: <0:array[1]> = { 0 }
// CHECK:       SemanticKind: Position
// CHECK:       ComponentType: F32
// CHECK:       InterpolationMode: LinearNoperspective
// CHECK:       StartRow: 0
// CHECK:       ColsAndStream: 3
// CHECK:       UsageAndDynIndexMasks: 0
// CHECK:     }
// CHECK:     <1:SignatureElement> = {
// CHECK:       SemanticName: "TEXCOORD"
// CHECK:       SemanticIndices: <0:array[1]> = { 0 }
// CHECK:       SemanticKind: Arbitrary
// CHECK:       ComponentType: F32
// CHECK:       InterpolationMode: Linear
// CHECK:       StartRow: 1
// CHECK:       ColsAndStream: 1
// CHECK:       UsageAndDynIndexMasks: 0
// CHECK:     }
// CHECK:     <2:SignatureElement> = {
// CHECK:       SemanticName: "NORMAL"
// CHECK:       SemanticIndices: <0:array[1]> = { 0 }
// CHECK:       SemanticKind: Arbitrary
// CHECK:       ComponentType: F32
// CHECK:       InterpolationMode: Linear
// CHECK:       StartRow: 2
// CHECK:       ColsAndStream: 2
// CHECK:       UsageAndDynIndexMasks: 0
// CHECK:     }
// CHECK:     <3:SignatureElement> = {
// CHECK:       SemanticName: "SV_TessFactor"
// CHECK:       SemanticIndices: <2:array[3]> = { 0, 1, 2 }
// CHECK:       SemanticKind: TessFactor
// CHECK:       ComponentType: F32
// CHECK:       InterpolationMode: Undefined
// CHECK:       StartRow: 0
// CHECK:       ColsAndStream: 12
// CHECK:       UsageAndDynIndexMasks: 0
// CHECK:     }
// CHECK:     <4:SignatureElement> = {
// CHECK:       SemanticName: "SV_InsideTessFactor"
// CHECK:       SemanticIndices: <0:array[1]> = { 0 }
// CHECK:       SemanticKind: InsideTessFactor
// CHECK:       ComponentType: F32
// CHECK:       InterpolationMode: Undefined
// CHECK:       StartRow: 3
// CHECK:       ColsAndStream: 0
// CHECK:       UsageAndDynIndexMasks: 0
// CHECK:     }
// CHECK:   }
// CHECK:   RecordTable (stride = 48 bytes) HSInfoTable[2] = {
// CHECK:     <0:HSInfo> = {
// CHECK:       SigInputElements: <2:RecordArrayRef<SignatureElement>[3]>  = {
// CHECK:         [0]: <0:SignatureElement>
// CHECK:         [1]: <1:SignatureElement>
// CHECK:         [2]: <2:SignatureElement>
// CHECK:       }
// CHECK:       SigOutputElements: <RecordArrayRef<SignatureElement>[0]> = {}
// CHECK:       SigPatchConstOutputElements: <7:RecordArrayRef<SignatureElement>[2]>  = {
// CHECK:         [0]: <3:SignatureElement>
// CHECK:         [1]: <4:SignatureElement>
// CHECK:       }
// CHECK:       ViewIDOutputMask: <0:bytes[0]>
// CHECK:       ViewIDPatchConstOutputMask: <0:bytes[0]>
// CHECK:       InputToOutputMasks: <0:bytes[0]>
// CHECK:       InputToPatchConstOutputMasks: <0:bytes[0]>
// CHECK:       InputControlPointCount: 3
// CHECK:       OutputControlPointCount: 3
// CHECK:       TessellatorDomain: 2
// CHECK:       TessellatorOutputPrimitive: 3
// CHECK:     }
// CHECK:     <1:HSInfo> = {
// CHECK:       SigInputElements: <2:RecordArrayRef<SignatureElement>[3]>  = {
// CHECK:         [0]: <0:SignatureElement>
// CHECK:         [1]: <1:SignatureElement>
// CHECK:         [2]: <2:SignatureElement>
// CHECK:       }
// CHECK:       SigOutputElements: <RecordArrayRef<SignatureElement>[0]> = {}
// CHECK:       SigPatchConstOutputElements: <7:RecordArrayRef<SignatureElement>[2]>  = {
// CHECK:         [0]: <3:SignatureElement>
// CHECK:         [1]: <4:SignatureElement>
// CHECK:       }
// CHECK:       ViewIDOutputMask: <0:bytes[0]>
// CHECK:       ViewIDPatchConstOutputMask: <0:bytes[0]>
// CHECK:       InputToOutputMasks: <0:bytes[0]>
// CHECK:       InputToPatchConstOutputMasks: <0:bytes[0]>
// CHECK:       InputControlPointCount: 3
// CHECK:       OutputControlPointCount: 3
// CHECK:       TessellatorDomain: 2
// CHECK:       TessellatorOutputPrimitive: 4
// CHECK:     }
// CHECK:   }

// CHECK: ID3D12LibraryReflection:
// CHECK:   D3D12_LIBRARY_DESC:
// CHECK:     FunctionCount: 5
// CHECK:   ID3D12FunctionReflection:
// CHECK:     D3D12_FUNCTION_DESC: Name: \01?HSMain1{{[@$?.A-Za-z0-9_]+}}
// CHECK:       Shader Version: Library 6.3
// CHECK:       BoundResources: 0
// CHECK:   ID3D12FunctionReflection:
// CHECK-NOT:     D3D12_FUNCTION_DESC: Name: \01?HSMain2{{[@$?.A-Za-z0-9_]+}}
// CHECK:     D3D12_FUNCTION_DESC: Name: \01?HSMain3{{[@$?.A-Za-z0-9_]+}}
// CHECK:       Shader Version: Library 6.3
// CHECK:       BoundResources: 0
// CHECK:   ID3D12FunctionReflection:
// CHECK:     D3D12_FUNCTION_DESC: Name: \01?HSPerPatchFunc1{{[@$?.A-Za-z0-9_]+}}
// CHECK:       Shader Version: Library 6.3
// CHECK:       BoundResources: 0
// CHECK:   ID3D12FunctionReflection:
// CHECK-NOT:     D3D12_FUNCTION_DESC: Name: \01?HSPerPatchFunc2{{[@$?.A-Za-z0-9_]+}}
// CHECK:     D3D12_FUNCTION_DESC: Name: HSMain1
// CHECK:       Shader Version: Hull 6.3
// CHECK:       BoundResources: 0
// CHECK:   ID3D12FunctionReflection:
// CHECK-NOT:     D3D12_FUNCTION_DESC: Name: HSMain2
// CHECK:     D3D12_FUNCTION_DESC: Name: HSMain3
// CHECK:       Shader Version: Hull 6.3
// CHECK:       BoundResources: 0<|MERGE_RESOLUTION|>--- conflicted
+++ resolved
@@ -94,15 +94,9 @@
 // CHECK:   StringBuffer (size = 236 bytes)
 // CHECK:   IndexTable (size = 40 bytes)
 // CHECK:   RawBytes (size = 0 bytes)
-<<<<<<< HEAD
 // CHECK:   RecordTable (stride = 52 bytes) FunctionTable[5] = {
 // CHECK:     <0:RuntimeDataFunctionInfo2> = {
-// CHECK:       Name: "\01?HSMain1@@YAXIV?$InputPatch@UPSSceneIn@@$02@@@Z"
-=======
-// CHECK:   RecordTable (stride = 44 bytes) FunctionTable[5] = {
-// CHECK:     <0:RuntimeDataFunctionInfo> = {
 // CHECK:       Name: "\01?HSMain1{{[@$?.A-Za-z0-9_]+}}"
->>>>>>> 845efa95
 // CHECK:       UnmangledName: "HSMain1"
 // CHECK:       Resources: <RecordArrayRef<RuntimeDataResourceInfo>[0]> = {}
 // CHECK:       FunctionDependencies: <string[0]> = {}
@@ -117,13 +111,8 @@
 // CHECK:       MaximumExpectedWaveLaneCount: 0
 // CHECK:       ShaderFlags: 0 (None)
 // CHECK:     }
-<<<<<<< HEAD
 // CHECK:     <1:RuntimeDataFunctionInfo2> = {
-// CHECK:       Name: "\01?HSMain3@@YAXIV?$InputPatch@UPSSceneIn@@$02@@@Z"
-=======
-// CHECK:     <1:RuntimeDataFunctionInfo> = {
 // CHECK:       Name: "\01?HSMain3{{[@$?.A-Za-z0-9_]+}}"
->>>>>>> 845efa95
 // CHECK:       UnmangledName: "HSMain3"
 // CHECK:       Resources: <RecordArrayRef<RuntimeDataResourceInfo>[0]> = {}
 // CHECK:       FunctionDependencies: <string[0]> = {}
@@ -172,13 +161,8 @@
 // CHECK:       ShaderFlags: 0 (None)
 // CHECK:       HS: <1:HSInfo>
 // CHECK:     }
-<<<<<<< HEAD
 // CHECK:     <4:RuntimeDataFunctionInfo2> = {
-// CHECK:       Name: "\01?HSPerPatchFunc1@@YA?AUHSPerPatchData@@XZ"
-=======
-// CHECK:     <4:RuntimeDataFunctionInfo> = {
 // CHECK:       Name: "\01?HSPerPatchFunc1{{[@$?.A-Za-z0-9_]+}}"
->>>>>>> 845efa95
 // CHECK:       UnmangledName: "HSPerPatchFunc1"
 // CHECK:       Resources: <RecordArrayRef<RuntimeDataResourceInfo>[0]> = {}
 // CHECK:       FunctionDependencies: <string[0]> = {}
