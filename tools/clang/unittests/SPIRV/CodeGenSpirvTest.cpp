//===- unittests/SPIRV/CodeGenSPIRVTest.cpp ---- Run CodeGenSPIRV tests ---===//
//
//                     The LLVM Compiler Infrastructure
//
// This file is distributed under the University of Illinois Open Source
// License. See LICENSE.TXT for details.
//
//===----------------------------------------------------------------------===//

#include "FileTestFixture.h"
#include "WholeFileTestFixture.h"

namespace {
using clang::spirv::FileTest;
using clang::spirv::WholeFileTest;

// === Whole output tests ===

TEST_F(WholeFileTest, PassThruPixelShader) {
  runWholeFileTest("passthru-ps.hlsl2spv", /*generateHeader*/ true);
}

TEST_F(WholeFileTest, PassThruVertexShader) {
  runWholeFileTest("passthru-vs.hlsl2spv", /*generateHeader*/ true);
}

TEST_F(WholeFileTest, PassThruComputeShader) {
  runWholeFileTest("passthru-cs.hlsl2spv", /*generateHeader*/ true);
}

TEST_F(WholeFileTest, BezierHullShader) {
  runWholeFileTest("bezier.hull.hlsl2spv");
}

TEST_F(WholeFileTest, BezierDomainShader) {
  runWholeFileTest("bezier.domain.hlsl2spv");
}
TEST_F(WholeFileTest, EmptyStructInterfaceVS) {
  runWholeFileTest("empty-struct-interface.vs.hlsl2spv");
}

// === Partial output tests ===

// For types
TEST_F(FileTest, ScalarTypes) { runFileTest("type.scalar.hlsl"); }
TEST_F(FileTest, VectorTypes) { runFileTest("type.vector.hlsl"); }
TEST_F(FileTest, MatrixTypes) { runFileTest("type.matrix.hlsl"); }
TEST_F(FileTest, MatrixTypesMajornessZpr) {
  runFileTest("type.matrix.majorness.zpr.hlsl");
}
TEST_F(FileTest, MatrixTypesMajornessZpc) {
  runFileTest("type.matrix.majorness.zpc.hlsl");
}
TEST_F(FileTest, StructTypes) { runFileTest("type.struct.hlsl"); }
TEST_F(FileTest, StructTypeUniqueness) {
  runFileTest("type.struct.uniqueness.hlsl");
}
TEST_F(FileTest, ClassTypes) { runFileTest("type.class.hlsl"); }
TEST_F(FileTest, ArrayTypes) { runFileTest("type.array.hlsl"); }
TEST_F(FileTest, RuntimeArrayTypes) { runFileTest("type.runtime-array.hlsl"); }
TEST_F(FileTest, TypedefTypes) { runFileTest("type.typedef.hlsl"); }
TEST_F(FileTest, SamplerTypes) { runFileTest("type.sampler.hlsl"); }
TEST_F(FileTest, TextureTypes) { runFileTest("type.texture.hlsl"); }
TEST_F(FileTest, RWTextureTypes) { runFileTest("type.rwtexture.hlsl"); }
TEST_F(FileTest, BufferType) { runFileTest("type.buffer.hlsl"); }
TEST_F(FileTest, BufferTypeStructError1) {
  runFileTest("type.buffer.struct.error1.hlsl", Expect::Failure);
}
TEST_F(FileTest, BufferTypeStructError2) {
  runFileTest("type.buffer.struct.error2.hlsl", Expect::Failure);
}
TEST_F(FileTest, BufferTypeStructError3) {
  runFileTest("type.buffer.struct.error3.hlsl", Expect::Failure);
}
TEST_F(FileTest, RWBufferTypeHalfElementType) {
  runFileTest("type.rwbuffer.half.hlsl");
}
TEST_F(FileTest, RWBufferTypeStructError) {
  runFileTest("type.rwbuffer.struct.error.hlsl", Expect::Failure);
}
TEST_F(FileTest, CBufferType) { runFileTest("type.cbuffer.hlsl"); }
TEST_F(FileTest, ConstantBufferType) {
  runFileTest("type.constant-buffer.hlsl");
}
TEST_F(FileTest, EnumType) { runFileTest("type.enum.hlsl"); }
TEST_F(FileTest, TBufferType) { runFileTest("type.tbuffer.hlsl"); }
TEST_F(FileTest, TextureBufferType) { runFileTest("type.texture-buffer.hlsl"); }
TEST_F(FileTest, StructuredBufferType) {
  runFileTest("type.structured-buffer.hlsl");
}
TEST_F(FileTest, StructuredBufferTypeWithVector) {
  runFileTest("type.structured-buffer.vector.hlsl");
}
TEST_F(FileTest, StructuredBufferTypeWithVectorDX) {
  // structured buffers with fxc layout rules
  setDxLayout();
  runFileTest("type.structured-buffer.vector.dx.hlsl");
}
TEST_F(FileTest, StructuredBufferTypeWithVectorGL) {
  setGlLayout();
  runFileTest("type.structured-buffer.vector.gl.hlsl");
}
TEST_F(FileTest, StructuredBufferTypeWithVectorScalar) {
  // VK_EXT_scalar_block_layout
  setScalarLayout();
  runFileTest("type.structured-buffer.vector.scalar.hlsl");
}
TEST_F(FileTest, StructuredByteBufferArray) {
  setBeforeHLSLLegalization();
  runFileTest("type.structured-buffer.array.hlsl");
}
TEST_F(FileTest, StructuredBufferArrayError) {
  runFileTest("type.structured-buffer.array.error.hlsl", Expect::Failure);
}
TEST_F(FileTest, AppendStructuredBufferArrayError) {
  runFileTest("type.append-structured-buffer.array.error.hlsl",
              Expect::Failure);
}
TEST_F(FileTest, ConsumeStructuredBufferArrayError) {
  runFileTest("type.consume-structured-buffer.array.error.hlsl",
              Expect::Failure);
}
TEST_F(FileTest, AppendConsumeStructuredBufferTypeCast) {
  runFileTest("type.append.consume-structured-buffer.cast.hlsl");
}
TEST_F(FileTest, AppendStructuredBufferType) {
  runFileTest("type.append-structured-buffer.hlsl");
}
TEST_F(FileTest, ConsumeStructuredBufferType) {
  runFileTest("type.consume-structured-buffer.hlsl");
}
TEST_F(FileTest, ByteAddressBufferTypes) {
  runFileTest("type.byte-address-buffer.hlsl");
}
TEST_F(FileTest, PointStreamTypes) { runFileTest("type.point-stream.hlsl"); }
TEST_F(FileTest, LineStreamTypes) { runFileTest("type.line-stream.hlsl"); }
TEST_F(FileTest, TriangleStreamTypes) {
  runFileTest("type.triangle-stream.hlsl");
}

// For constants
TEST_F(FileTest, ScalarConstants) { runFileTest("constant.scalar.hlsl"); }
TEST_F(FileTest, 16BitDisabledScalarConstants) {
  runFileTest("constant.scalar.16bit.disabled.hlsl");
}
TEST_F(FileTest, 16BitEnabledScalarConstants) {
  runFileTest("constant.scalar.16bit.enabled.hlsl");
}
TEST_F(FileTest, 16BitEnabledScalarConstantsHalfZero) {
  runFileTest("constant.scalar.16bit.enabled.half.zero.hlsl");
}
TEST_F(FileTest, 64BitScalarConstants) {
  runFileTest("constant.scalar.64bit.hlsl");
}
TEST_F(FileTest, VectorConstants) { runFileTest("constant.vector.hlsl"); }
TEST_F(FileTest, MatrixConstants) { runFileTest("constant.matrix.hlsl"); }
TEST_F(FileTest, StructConstants) { runFileTest("constant.struct.hlsl"); }
TEST_F(FileTest, ArrayConstants) { runFileTest("constant.array.hlsl"); }

// For literals
TEST_F(FileTest, UnusedLiterals) { runFileTest("literal.unused.hlsl"); }
TEST_F(FileTest, LiteralConstantComposite) {
  runFileTest("literal.constant-composite.hlsl");
}
TEST_F(FileTest, LiteralVecTimesScalar) {
  runFileTest("literal.vec-times-scalar.hlsl");
}

// For variables
TEST_F(FileTest, VarInitScalarVector) { runFileTest("var.init.hlsl"); }
TEST_F(FileTest, VarInitMatrixMxN) { runFileTest("var.init.matrix.mxn.hlsl"); }
TEST_F(FileTest, VarInitMatrixMx1) { runFileTest("var.init.matrix.mx1.hlsl"); }
TEST_F(FileTest, VarInitMatrix1xN) { runFileTest("var.init.matrix.1xn.hlsl"); }
TEST_F(FileTest, VarInitMatrix1x1) { runFileTest("var.init.matrix.1x1.hlsl"); }
TEST_F(FileTest, VarInitStruct) { runFileTest("var.init.struct.hlsl"); }
TEST_F(FileTest, VarInitArray) { runFileTest("var.init.array.hlsl"); }
TEST_F(FileTest, VarInitCbuffer) {
  runFileTest("var.init.cbuffer.hlsl", Expect::Warning);
}
TEST_F(FileTest, VarInitTbuffer) {
  runFileTest("var.init.tbuffer.hlsl", Expect::Warning);
}
TEST_F(FileTest, VarInitWarningIngored) {
  runFileTest("var.init.warning.ignored.hlsl", Expect::Warning);
}
TEST_F(FileTest, VarInitOpaque) {
  setBeforeHLSLLegalization();
  runFileTest("var.init.opaque.hlsl");
}
TEST_F(FileTest, VarInitCrossStorageClass) {
  runFileTest("var.init.cross-storage-class.hlsl");
}
TEST_F(FileTest, VarInitVec1) { runFileTest("var.init.vec.size.1.hlsl"); }
TEST_F(FileTest, StaticVar) { runFileTest("var.static.hlsl"); }
TEST_F(FileTest, UninitStaticResourceVar) {
  runFileTest("var.static.resource.hlsl");
}
TEST_F(FileTest, ResourceArrayVar) { runFileTest("var.resource.array.hlsl"); }
TEST_F(FileTest, GlobalsCBuffer) { runFileTest("var.globals.hlsl"); }
TEST_F(FileTest, GlobalsCBufferError) {
  runFileTest("var.globals.error.hlsl", Expect::Failure);
}

// For prefix/postfix increment/decrement
TEST_F(FileTest, UnaryOpPrefixIncrement) {
  runFileTest("unary-op.prefix-inc.hlsl");
}
TEST_F(FileTest, UnaryOpPrefixIncrementMatrix) {
  runFileTest("unary-op.prefix-inc.matrix.hlsl");
}
TEST_F(FileTest, UnaryOpPrefixDecrement) {
  runFileTest("unary-op.prefix-dec.hlsl");
}
TEST_F(FileTest, UnaryOpPrefixDecrementMatrix) {
  runFileTest("unary-op.prefix-dec.matrix.hlsl");
}
TEST_F(FileTest, UnaryOpPostfixIncrement) {
  runFileTest("unary-op.postfix-inc.hlsl");
}
TEST_F(FileTest, UnaryOpPostfixIncrementMatrix) {
  runFileTest("unary-op.postfix-inc.matrix.hlsl");
}
TEST_F(FileTest, UnaryOpPostfixDecrement) {
  runFileTest("unary-op.postfix-dec.hlsl");
}
TEST_F(FileTest, UnaryOpPostfixDecrementMatrix) {
  runFileTest("unary-op.postfix-dec.matrix.hlsl");
}

// For unary operators
TEST_F(FileTest, UnaryOpPlus) { runFileTest("unary-op.plus.hlsl"); }
TEST_F(FileTest, UnaryOpMinus) { runFileTest("unary-op.minus.hlsl"); }
TEST_F(FileTest, UnaryOpLogicalNot) {
  runFileTest("unary-op.logical-not.hlsl");
}

// For assignments
TEST_F(FileTest, BinaryOpAssign) { runFileTest("binary-op.assign.hlsl"); }
TEST_F(FileTest, BinaryOpAssignImage) {
  runFileTest("binary-op.assign.image.hlsl");
}
TEST_F(FileTest, BinaryOpAssignComposite) {
  runFileTest("binary-op.assign.composite.hlsl");
}
TEST_F(FileTest, BinaryOpAssignOpaqueArray) {
  // Test that for copying opaque arrays, we load each element via access chain
  // separately, create an composite, and then write out once
  setBeforeHLSLLegalization();
  runFileTest("binary-op.assign.opaque.array.hlsl");
}

// For comma binary operator
TEST_F(FileTest, BinaryOpComma) { runFileTest("binary-op.comma.hlsl"); }

// For arithmetic binary operators
TEST_F(FileTest, BinaryOpScalarArithmetic) {
  runFileTest("binary-op.arithmetic.scalar.hlsl");
}
TEST_F(FileTest, BinaryOpVectorArithmetic) {
  runFileTest("binary-op.arithmetic.vector.hlsl");
}
TEST_F(FileTest, BinaryOpMatrixArithmetic) {
  runFileTest("binary-op.arithmetic.matrix.hlsl");
}
TEST_F(FileTest, BinaryOpMixedArithmetic) {
  runFileTest("binary-op.arithmetic.mixed.hlsl");
}

// For arithmetic assignments
TEST_F(FileTest, BinaryOpScalarArithAssign) {
  runFileTest("binary-op.arith-assign.scalar.hlsl");
}
TEST_F(FileTest, BinaryOpVectorArithAssign) {
  runFileTest("binary-op.arith-assign.vector.hlsl");
}
TEST_F(FileTest, BinaryOpMatrixArithAssign) {
  runFileTest("binary-op.arith-assign.matrix.hlsl");
}
TEST_F(FileTest, BinaryOpMixedFormArithAssign) {
  // Test mixing scalar/vector/matrix/etc.
  runFileTest("binary-op.arith-assign.mixed.form.hlsl");
}
TEST_F(FileTest, BinaryOpMixedTypeArithAssign) {
  // Test mixing float/int/uint/bool/etc.
  runFileTest("binary-op.arith-assign.mixed.type.hlsl");
}

// For bitwise binary operators
TEST_F(FileTest, BinaryOpScalarBitwise) {
  runFileTest("binary-op.bitwise.scalar.hlsl");
}
TEST_F(FileTest, BinaryOpVectorBitwise) {
  runFileTest("binary-op.bitwise.vector.hlsl");
}
TEST_F(FileTest, BinaryOpBitwiseShiftLeft) {
  runFileTest("binary-op.bitwise.shift-left.hlsl");
}
TEST_F(FileTest, BinaryOpBitwiseShiftRight) {
  runFileTest("binary-op.bitwise.shift-right.hlsl");
}

// For bitwise assignments
TEST_F(FileTest, BinaryOpScalarBitwiseAssign) {
  runFileTest("binary-op.bitwise-assign.scalar.hlsl");
}
TEST_F(FileTest, BinaryOpVectorBitwiseAssign) {
  runFileTest("binary-op.bitwise-assign.vector.hlsl");
}
TEST_F(FileTest, BinaryOpBitwiseAssignShiftLeft) {
  runFileTest("binary-op.bitwise-assign.shift-left.hlsl");
}
TEST_F(FileTest, BinaryOpBitwiseAssignShiftRight) {
  runFileTest("binary-op.bitwise-assign.shift-right.hlsl");
}

// For comparison operators
TEST_F(FileTest, BinaryOpScalarComparison) {
  runFileTest("binary-op.comparison.scalar.hlsl");
}
TEST_F(FileTest, BinaryOpVectorComparison) {
  runFileTest("binary-op.comparison.vector.hlsl");
}

// For logical binary operators
TEST_F(FileTest, BinaryOpLogicalAnd) {
  runFileTest("binary-op.logical-and.hlsl");
}
TEST_F(FileTest, BinaryOpLogicalOr) {
  runFileTest("binary-op.logical-or.hlsl");
}

// For ternary operators
TEST_F(FileTest, TernaryOpConditionalOp) {
  runFileTest("ternary-op.cond-op.hlsl");
}

// For vector accessing/swizzling operators
TEST_F(FileTest, OpVectorSwizzle) { runFileTest("op.vector.swizzle.hlsl"); }
TEST_F(FileTest, OpVectorSwizzle1) {
  runFileTest("op.vector.swizzle.size1.hlsl");
}
TEST_F(FileTest, OpVectorSwizzleAfterBufferAccess) {
  runFileTest("op.vector.swizzle.buffer-access.hlsl");
}
TEST_F(FileTest, OpVectorSwizzleAfterTextureAccess) {
  runFileTest("op.vector.swizzle.texture-access.hlsl");
}
TEST_F(FileTest, OpVectorSwizzleConstScalar) {
  runFileTest("op.vector.swizzle.const-scalar.hlsl");
}
TEST_F(FileTest, OpVectorAccess) { runFileTest("op.vector.access.hlsl"); }

// For matrix accessing/swizzling operators
TEST_F(FileTest, OpMatrixAccessMxN) {
  runFileTest("op.matrix.access.mxn.hlsl");
}
TEST_F(FileTest, OpMatrixAccessMx1) {
  runFileTest("op.matrix.access.mx1.hlsl");
}
TEST_F(FileTest, OpMatrixAccess1xN) {
  runFileTest("op.matrix.access.1xn.hlsl");
}
TEST_F(FileTest, OpMatrixAccess1x1) {
  runFileTest("op.matrix.access.1x1.hlsl");
}

// For struct & array accessing operator
TEST_F(FileTest, OpStructAccess) { runFileTest("op.struct.access.hlsl"); }
TEST_F(FileTest, OpArrayAccess) { runFileTest("op.array.access.hlsl"); }

// For buffer accessing operator
TEST_F(FileTest, OpBufferAccess) { runFileTest("op.buffer.access.hlsl"); }
TEST_F(FileTest, OpRWBufferAccess) { runFileTest("op.rwbuffer.access.hlsl"); }
TEST_F(FileTest, OpCBufferAccess) { runFileTest("op.cbuffer.access.hlsl"); }
TEST_F(FileTest, OpCBufferAccessMajorness) {
  /// Tests that we correctly consider majorness when accessing matrices
  runFileTest("op.cbuffer.access.majorness.hlsl");
}
TEST_F(FileTest, OpConstantBufferAccess) {
  runFileTest("op.constant-buffer.access.hlsl");
}
TEST_F(FileTest, OpTBufferAccess) { runFileTest("op.tbuffer.access.hlsl"); }
TEST_F(FileTest, OpTextureBufferAccess) {
  runFileTest("op.texture-buffer.access.hlsl");
}
TEST_F(FileTest, OpStructuredBufferAccess) {
  runFileTest("op.structured-buffer.access.hlsl");
}
TEST_F(FileTest, OpRWStructuredBufferAccess) {
  runFileTest("op.rw-structured-buffer.access.hlsl");
}

// For Texture/RWTexture accessing operator (operator[])
TEST_F(FileTest, OpTextureAccess) { runFileTest("op.texture.access.hlsl"); }
TEST_F(FileTest, OpRWTextureAccessRead) {
  runFileTest("op.rwtexture.access.read.hlsl");
}
TEST_F(FileTest, OpRWTextureAccessWrite) {
  runFileTest("op.rwtexture.access.write.hlsl");
}

// For Texture.mips[][] operator
TEST_F(FileTest, OpTextureMipsAccess) {
  runFileTest("op.texture.mips-access.hlsl");
}
// For Texture2MD(Array).sample[][] operator
TEST_F(FileTest, OpTextureSampleAccess) {
  runFileTest("op.texture.sample-access.hlsl");
}
TEST_F(FileTest, OpSizeOf) { runFileTest("op.sizeof.hlsl"); }

// For casting
TEST_F(FileTest, CastNoOp) { runFileTest("cast.no-op.hlsl"); }
TEST_F(FileTest, CastNoOpMatrixFloatToInt) {
  runFileTest("cast.no-op.matrix.float-to-int.hlsl");
}
TEST_F(FileTest, CastImplicit2Bool) { runFileTest("cast.2bool.implicit.hlsl"); }
TEST_F(FileTest, CastExplicit2Bool) { runFileTest("cast.2bool.explicit.hlsl"); }
TEST_F(FileTest, CastImplicit2SInt) { runFileTest("cast.2sint.implicit.hlsl"); }
TEST_F(FileTest, CastExplicit2SInt) { runFileTest("cast.2sint.explicit.hlsl"); }
TEST_F(FileTest, CastImplicit2UInt) { runFileTest("cast.2uint.implicit.hlsl"); }
TEST_F(FileTest, CastExplicit2UInt) { runFileTest("cast.2uint.explicit.hlsl"); }
TEST_F(FileTest, CastImplicit2FP) { runFileTest("cast.2fp.implicit.hlsl"); }
TEST_F(FileTest, CastExplicit2FP) { runFileTest("cast.2fp.explicit.hlsl"); }
TEST_F(FileTest, CastImplicit2LiteralInt) {
  runFileTest("cast.2literal-int.implicit.hlsl");
}
TEST_F(FileTest, CastFlatConversionArrayToVector) {
  runFileTest("cast.flat-conversion.array-to-vector.hlsl");
}
TEST_F(FileTest, CastImplicitFlatConversion) {
  runFileTest("cast.flat-conversion.implicit.hlsl");
}
TEST_F(FileTest, CastFlatConversionStruct) {
  runFileTest("cast.flat-conversion.struct.hlsl");
}
TEST_F(FileTest, CastFlatConversionNoOp) {
  runFileTest("cast.flat-conversion.no-op.hlsl");
}
TEST_F(FileTest, CastFlatConversionStructToStruct) {
  runFileTest("cast.flat-conversion.struct-to-struct.hlsl");
}
TEST_F(FileTest, CastFlatConversionLiteralInitializer) {
  runFileTest("cast.flat-conversion.literal-initializer.hlsl");
}
TEST_F(FileTest, CastFlatConversionDecomposeVector) {
  runFileTest("cast.flat-conversion.vector.hlsl");
}
TEST_F(FileTest, CastExplicitVecToMat) {
  runFileTest("cast.vec-to-mat.explicit.hlsl");
}
TEST_F(FileTest, CastMatrixToVector) { runFileTest("cast.mat-to-vec.hlsl"); }
TEST_F(FileTest, CastBitwidth) { runFileTest("cast.bitwidth.hlsl"); }

TEST_F(FileTest, CastLiteralTypeForArraySubscript) {
  runFileTest("cast.literal-type.array-subscript.hlsl");
}

TEST_F(FileTest, CastLiteralTypeForTernary) {
  runFileTest("cast.literal-type.ternary.hlsl");
}

// For vector/matrix splatting and trunction
TEST_F(FileTest, CastTruncateVector) { runFileTest("cast.vector.trunc.hlsl"); }
TEST_F(FileTest, CastTruncateMatrix) { runFileTest("cast.matrix.trunc.hlsl"); }
TEST_F(FileTest, CastSplatVector) { runFileTest("cast.vector.splat.hlsl"); }
TEST_F(FileTest, CastSplatMatrix) { runFileTest("cast.matrix.splat.hlsl"); }

// For if statements
TEST_F(FileTest, IfStmtPlainAssign) { runFileTest("cf.if.plain.hlsl"); }
TEST_F(FileTest, IfStmtNestedIfStmt) { runFileTest("cf.if.nested.hlsl"); }
TEST_F(FileTest, IfStmtConstCondition) { runFileTest("cf.if.const-cond.hlsl"); }

// For switch statements
TEST_F(FileTest, SwitchStmtUsingOpSwitch) {
  runFileTest("cf.switch.opswitch.hlsl");
}
TEST_F(FileTest, SwitchStmtUsingIfStmt) {
  runFileTest("cf.switch.ifstmt.hlsl");
}

// For for statements
TEST_F(FileTest, ForStmtPlainAssign) { runFileTest("cf.for.plain.hlsl"); }
TEST_F(FileTest, ForStmtNestedForStmt) { runFileTest("cf.for.nested.hlsl"); }
TEST_F(FileTest, ForStmtContinue) { runFileTest("cf.for.continue.hlsl"); }
TEST_F(FileTest, ForStmtBreak) { runFileTest("cf.for.break.hlsl"); }

// For while statements
TEST_F(FileTest, WhileStmtPlain) { runFileTest("cf.while.plain.hlsl"); }
TEST_F(FileTest, WhileStmtNested) { runFileTest("cf.while.nested.hlsl"); }
TEST_F(FileTest, WhileStmtContinue) { runFileTest("cf.while.continue.hlsl"); }
TEST_F(FileTest, WhileStmtBreak) { runFileTest("cf.while.break.hlsl"); }

// For do statements
TEST_F(FileTest, DoStmtPlain) { runFileTest("cf.do.plain.hlsl"); }
TEST_F(FileTest, DoStmtNested) { runFileTest("cf.do.nested.hlsl"); }
TEST_F(FileTest, DoStmtContinue) { runFileTest("cf.do.continue.hlsl"); }
TEST_F(FileTest, DoStmtBreak) { runFileTest("cf.do.break.hlsl"); }

// For break statements (mix of breaks in loops and switch)
TEST_F(FileTest, BreakStmtMixed) { runFileTest("cf.break.mixed.hlsl"); }

// For discard statement
TEST_F(FileTest, Discard) { runFileTest("cf.discard.hlsl"); }
TEST_F(FileTest, DiscardCS) {
  // Using discard is only allowed in pixel shaders.
  runFileTest("cf.discard.cs.hlsl", Expect::Failure);
}

// For return statement
TEST_F(FileTest, EarlyReturn) { runFileTest("cf.return.early.hlsl"); }
TEST_F(FileTest, EarlyReturnFloat4) {
  runFileTest("cf.return.early.float4.hlsl");
}
TEST_F(FileTest, ReturnStruct) { runFileTest("cf.return.struct.hlsl"); }
TEST_F(FileTest, ReturnFromDifferentStorageClass) {
  runFileTest("cf.return.storage-class.hlsl");
}

// For control flows
TEST_F(FileTest, ControlFlowNestedIfForStmt) { runFileTest("cf.if.for.hlsl"); }
TEST_F(FileTest, ControlFlowLogicalAnd) { runFileTest("cf.logical-and.hlsl"); }
TEST_F(FileTest, ControlFlowLogicalOr) { runFileTest("cf.logical-or.hlsl"); }
TEST_F(FileTest, ControlFlowConditionalOp) { runFileTest("cf.cond-op.hlsl"); }

// For functions
TEST_F(FileTest, FunctionCall) { runFileTest("fn.call.hlsl"); }
TEST_F(FileTest, FunctionDefaultArg) { runFileTest("fn.default-arg.hlsl"); }
TEST_F(FileTest, FunctionInOutParam) {
  // Tests using uniform/in/out/inout annotations on function parameters
  runFileTest("fn.param.inout.hlsl");
}
TEST_F(FileTest, FunctionInOutParamVector) {
  setBeforeHLSLLegalization();
  runFileTest("fn.param.inout.vector.hlsl");
}
TEST_F(FileTest, FunctionInOutParamDiffStorageClass) {
  setBeforeHLSLLegalization();
  runFileTest("fn.param.inout.storage-class.hlsl");
}
TEST_F(FileTest, FunctionInOutParamIsomorphism) {
  setBeforeHLSLLegalization();
  runFileTest("fn.param.isomorphism.hlsl");
}
TEST_F(FileTest, FunctionInOutParamNoNeedToCopy) {
  // Tests that referencing function scope variables as a whole with out/inout
  // annotation does not create temporary variables
  runFileTest("fn.param.inout.no-copy.hlsl");
}
TEST_F(FileTest, FunctionParamUnsizedArray) {
  // Unsized ararys as function params are not supported.
  runFileTest("fn.param.unsized-array.hlsl", Expect::Failure);
}
TEST_F(FileTest, FunctionInOutParamTypeMismatch) {
  // The type for the inout parameter doesn't match the argument type.
  runFileTest("fn.param.inout.type-mismatch.hlsl");
}
TEST_F(FileTest, FunctionFowardDeclaration) {
  runFileTest("fn.foward-declaration.hlsl");
}
TEST_F(FileTest, FunctionInCTBuffer) {
  setBeforeHLSLLegalization();
  runFileTest("fn.ctbuffer.hlsl");
}

// For OO features
TEST_F(FileTest, StructMethodCall) {
  setBeforeHLSLLegalization();
  runFileTest("oo.struct.method.hlsl");
}
TEST_F(FileTest, StructThisAlias) {
  setBeforeHLSLLegalization();
  runFileTest("oo.struct.this.alias.hlsl");
}
TEST_F(FileTest, ClassMethodCall) {
  setBeforeHLSLLegalization();
  runFileTest("oo.class.method.hlsl");
}
TEST_F(FileTest, StructStaticMember) {
  runFileTest("oo.struct.static.member.hlsl");
}
TEST_F(FileTest, ClassStaticMember) {
  runFileTest("oo.struct.static.member.hlsl");
}
TEST_F(FileTest, StaticMemberInitializer) {
  runFileTest("oo.static.member.init.hlsl");
}
TEST_F(FileTest, MethodCallOnStaticVar) {
  setBeforeHLSLLegalization();
  runFileTest("oo.method.on-static-var.hlsl");
}
TEST_F(FileTest, Inheritance) { runFileTest("oo.inheritance.hlsl"); }
TEST_F(FileTest, InheritanceMemberFunction) {
  runFileTest("oo.inheritance.member.function.hlsl");
}
TEST_F(FileTest, InheritanceStageIOVS) {
  runFileTest("oo.inheritance.stage-io.vs.hlsl");
}
TEST_F(FileTest, InheritanceStageIOGS) {
  runFileTest("oo.inheritance.stage-io.gs.hlsl");
}

// For semantics
// SV_Position, SV_ClipDistance, and SV_CullDistance are covered in
// SpirvStageIOInterface* tests.
TEST_F(FileTest, SemanticVertexIDVS) {
  runFileTest("semantic.vertex-id.vs.hlsl");
}
TEST_F(FileTest, SemanticInstanceIDVS) {
  runFileTest("semantic.instance-id.vs.hlsl");
}
TEST_F(FileTest, SemanticInstanceIDHS) {
  runFileTest("semantic.instance-id.hs.hlsl");
}
TEST_F(FileTest, SemanticInstanceIDDS) {
  runFileTest("semantic.instance-id.ds.hlsl");
}
TEST_F(FileTest, SemanticInstanceIDGS) {
  runFileTest("semantic.instance-id.gs.hlsl");
}
TEST_F(FileTest, SemanticInstanceIDPS) {
  runFileTest("semantic.instance-id.ps.hlsl");
}
TEST_F(FileTest, SemanticTargetPS) { runFileTest("semantic.target.ps.hlsl"); }
TEST_F(FileTest, SemanticTargetDualBlend) {
  runFileTest("semantic.target.dual-blend.hlsl");
}
TEST_F(FileTest, SemanticTargetDualBlendError1) {
  runFileTest("semantic.target.dual-blend.error1.hlsl", Expect::Failure);
}
TEST_F(FileTest, SemanticTargetDualBlendError2) {
  runFileTest("semantic.target.dual-blend.error2.hlsl", Expect::Failure);
}
TEST_F(FileTest, SemanticDepthPS) { runFileTest("semantic.depth.ps.hlsl"); }
TEST_F(FileTest, SemanticDepthGreaterEqualPS) {
  runFileTest("semantic.depth-greater-equal.ps.hlsl");
}
TEST_F(FileTest, SemanticDepthLessEqualPS) {
  runFileTest("semantic.depth-less-equal.ps.hlsl");
}
TEST_F(FileTest, SemanticIsFrontFaceGS) {
  runFileTest("semantic.is-front-face.gs.hlsl");
}
TEST_F(FileTest, SemanticIsFrontFacePS) {
  runFileTest("semantic.is-front-face.ps.hlsl");
}
TEST_F(FileTest, SemanticDispatchThreadId) {
  runFileTest("semantic.dispatch-thread-id.cs.hlsl");
}
TEST_F(FileTest, SemanticDispatchThreadIdUint) {
  runFileTest("semantic.dispatch-thread-id.uint.cs.hlsl");
}
TEST_F(FileTest, SemanticDispatchThreadIdInt2) {
  runFileTest("semantic.dispatch-thread-id.int2.cs.hlsl");
}
TEST_F(FileTest, SemanticGroupID) { runFileTest("semantic.group-id.cs.hlsl"); }
TEST_F(FileTest, SemanticGroupIDUint) {
  runFileTest("semantic.group-id.uint.cs.hlsl");
}
TEST_F(FileTest, SemanticGroupIDInt2) {
  runFileTest("semantic.group-id.int2.cs.hlsl");
}
TEST_F(FileTest, SemanticGroupThreadID) {
  runFileTest("semantic.group-thread-id.cs.hlsl");
}
TEST_F(FileTest, SemanticGroupThreadIDUint) {
  runFileTest("semantic.group-thread-id.uint.cs.hlsl");
}
TEST_F(FileTest, SemanticGroupThreadIDInt2) {
  runFileTest("semantic.group-thread-id.int2.cs.hlsl");
}
TEST_F(FileTest, SemanticGroupIndex) {
  runFileTest("semantic.group-index.cs.hlsl");
}
TEST_F(FileTest, SemanticDomainLocationDS) {
  runFileTest("semantic.domain-location.ds.hlsl");
}
TEST_F(FileTest, SemanticTessFactorDS) {
  runFileTest("semantic.tess-factor.ds.hlsl");
}
TEST_F(FileTest, SemanticTessFactorSizeMismatchDS) {
  runFileTest("semantic.tess-factor.size-mismatch.ds.hlsl");
}
TEST_F(FileTest, SemanticInsideTessFactorDS) {
  runFileTest("semantic.inside-tess-factor.ds.hlsl");
}
TEST_F(FileTest, SemanticInsideTessFactorDSArray1) {
  // Test that SV_InsideTessFactor is of type float[1]
  runFileTest("semantic.inside-tess-factor.ds.array1.hlsl");
}
TEST_F(FileTest, SemanticTessFactorHS) {
  runFileTest("semantic.tess-factor.hs.hlsl");
}
TEST_F(FileTest, SemanticTessFactorSizeMismatchHS) {
  runFileTest("semantic.tess-factor.size-mismatch.hs.hlsl");
}
TEST_F(FileTest, SemanticInsideTessFactorHS) {
  runFileTest("semantic.inside-tess-factor.hs.hlsl");
}
TEST_F(FileTest, SemanticInsideTessFactorHSArray1) {
  // Test that SV_InsideTessFactor is of type float[1]
  runFileTest("semantic.inside-tess-factor.hs.array1.hlsl");
}
TEST_F(FileTest, SemanticPrimitiveIdHS) {
  runFileTest("semantic.primitive-id.hs.hlsl");
}
TEST_F(FileTest, SemanticPrimitiveIdDS) {
  runFileTest("semantic.primitive-id.ds.hlsl");
}
TEST_F(FileTest, SemanticPrimitiveIdGS) {
  runFileTest("semantic.primitive-id.gs.hlsl");
}
TEST_F(FileTest, SemanticPrimitiveIdPS) {
  runFileTest("semantic.primitive-id.ps.hlsl");
}
TEST_F(FileTest, SemanticOutputControlPointIdHS) {
  runFileTest("semantic.output-control-point-id.hs.hlsl");
}
TEST_F(FileTest, SemanticOutputControlPointIdHSError) {
  runFileTest("semantic.output-control-point-id.hs.error.hlsl",
              Expect::Failure);
}
TEST_F(FileTest, SemanticGSInstanceIDGS) {
  runFileTest("semantic.gs-instance-id.gs.hlsl");
}
TEST_F(FileTest, SemanticSampleIndexPS) {
  runFileTest("semantic.sample-index.ps.hlsl");
}
TEST_F(FileTest, SemanticStencilRefPS) {
  runFileTest("semantic.stencil-ref.ps.hlsl");
}
TEST_F(FileTest, SemanticRenderTargetArrayIndexVS) {
  runFileTest("semantic.render-target-array-index.vs.hlsl");
}
TEST_F(FileTest, SemanticRenderTargetArrayIndexHS) {
  runFileTest("semantic.render-target-array-index.hs.hlsl");
}
TEST_F(FileTest, SemanticRenderTargetArrayIndexDS) {
  runFileTest("semantic.render-target-array-index.ds.hlsl");
}
TEST_F(FileTest, SemanticRenderTargetArrayIndexGS) {
  runFileTest("semantic.render-target-array-index.gs.hlsl");
}
TEST_F(FileTest, SemanticRenderTargetArrayIndexPS) {
  runFileTest("semantic.render-target-array-index.ps.hlsl");
}
TEST_F(FileTest, SemanticViewportArrayIndexVS) {
  runFileTest("semantic.viewport-array-index.vs.hlsl");
}
TEST_F(FileTest, SemanticViewportArrayIndexHS) {
  runFileTest("semantic.viewport-array-index.hs.hlsl");
}
TEST_F(FileTest, SemanticViewportArrayIndexDS) {
  runFileTest("semantic.viewport-array-index.ds.hlsl");
}
TEST_F(FileTest, SemanticViewportArrayIndexGS) {
  runFileTest("semantic.viewport-array-index.gs.hlsl");
}
TEST_F(FileTest, SemanticViewportArrayIndexPS) {
  runFileTest("semantic.viewport-array-index.ps.hlsl");
}
TEST_F(FileTest, SemanticBarycentricsSmoothPS) {
  runFileTest("semantic.barycentrics.ps.s.hlsl");
}
TEST_F(FileTest, SemanticBarycentricsSmoothCentroidPS) {
  runFileTest("semantic.barycentrics.ps.s-c.hlsl");
}
TEST_F(FileTest, SemanticBarycentricsSmoothSamplePS) {
  runFileTest("semantic.barycentrics.ps.s-s.hlsl");
}
TEST_F(FileTest, SemanticBarycentricsNoPerspectivePS) {
  runFileTest("semantic.barycentrics.ps.np.hlsl");
}
TEST_F(FileTest, SemanticBarycentricsNoPerspectiveCentroidPS) {
  runFileTest("semantic.barycentrics.ps.np-c.hlsl");
}
TEST_F(FileTest, SemanticBarycentricsNoPerspectiveSamplePS) {
  runFileTest("semantic.barycentrics.ps.np-s.hlsl");
}

TEST_F(FileTest, SemanticCoveragePS) {
  runFileTest("semantic.coverage.ps.hlsl");
}
TEST_F(FileTest, SemanticCoverageTypeMismatchPS) {
  runFileTest("semantic.coverage.type-mismatch.ps.hlsl");
}
TEST_F(FileTest, SemanticInnerCoveragePS) {
  runFileTest("semantic.inner-coverage.ps.hlsl");
}
TEST_F(FileTest, SemanticViewIDVS) { runFileTest("semantic.view-id.vs.hlsl"); }
TEST_F(FileTest, SemanticViewIDHS) { runFileTest("semantic.view-id.hs.hlsl"); }
TEST_F(FileTest, SemanticViewIDDS) { runFileTest("semantic.view-id.ds.hlsl"); }
TEST_F(FileTest, SemanticViewIDGS) { runFileTest("semantic.view-id.gs.hlsl"); }
TEST_F(FileTest, SemanticViewIDPS) { runFileTest("semantic.view-id.ps.hlsl"); }

TEST_F(FileTest, SemanticArbitrary) { runFileTest("semantic.arbitrary.hlsl"); }
TEST_F(FileTest, SemanticArbitraryDeclLocation) {
  runFileTest("semantic.arbitrary.location.decl.hlsl");
}
TEST_F(FileTest, SemanticArbitraryAlphaLocation) {
  runFileTest("semantic.arbitrary.location.alpha.hlsl");
}
TEST_F(FileTest, SemanticDuplication) {
  runFileTest("semantic.duplication.hlsl", Expect::Failure);
}
TEST_F(FileTest, SemanticOnStruct) { runFileTest("semantic.on-struct.hlsl"); }

// For texture methods
TEST_F(FileTest, TextureSample) { runFileTest("texture.sample.hlsl"); }
TEST_F(FileTest, TextureArraySample) {
  runFileTest("texture.array.sample.hlsl");
}
TEST_F(FileTest, TextureLoad) { runFileTest("texture.load.hlsl"); }
TEST_F(FileTest, TextureArrayLoad) { runFileTest("texture.array.load.hlsl"); }
TEST_F(FileTest, TextureGetDimensions) {
  runFileTest("texture.get-dimensions.hlsl");
}
TEST_F(FileTest, TextureGetSamplePosition) {
  runFileTest("texture.get-sample-position.hlsl");
}
TEST_F(FileTest, TextureCalculateLevelOfDetail) {
  runFileTest("texture.calculate-lod.hlsl");
}
TEST_F(FileTest, TextureCalculateLevelOfDetailUnclamped) {
  runFileTest("texture.calculate-lod-unclamped.hlsl");
}
TEST_F(FileTest, TextureGather) { runFileTest("texture.gather.hlsl"); }
TEST_F(FileTest, TextureArrayGather) {
  runFileTest("texture.array.gather.hlsl");
}
TEST_F(FileTest, TextureGatherRed) { runFileTest("texture.gather-red.hlsl"); }
TEST_F(FileTest, TextureArrayGatherRed) {
  runFileTest("texture.array.gather-red.hlsl");
}
TEST_F(FileTest, TextureGatherGreen) {
  runFileTest("texture.gather-green.hlsl");
}
TEST_F(FileTest, TextureArrayGatherGreen) {
  runFileTest("texture.array.gather-green.hlsl");
}
TEST_F(FileTest, TextureGatherBlue) { runFileTest("texture.gather-blue.hlsl"); }
TEST_F(FileTest, TextureArrayGatherBlue) {
  runFileTest("texture.array.gather-blue.hlsl");
}
TEST_F(FileTest, TextureGatherAlpha) {
  runFileTest("texture.gather-alpha.hlsl");
}
TEST_F(FileTest, TextureArrayGatherAlpha) {
  runFileTest("texture.array.gather-alpha.hlsl");
}
TEST_F(FileTest, TextureGatherCmp) { runFileTest("texture.gather-cmp.hlsl"); }
TEST_F(FileTest, TextureArrayGatherCmp) {
  runFileTest("texture.array.gather-cmp.hlsl");
}
TEST_F(FileTest, TextureGatherCmpRed) {
  runFileTest("texture.gather-cmp-red.hlsl");
}
TEST_F(FileTest, TextureArrayGatherCmpRed) {
  runFileTest("texture.array.gather-cmp-red.hlsl");
}
TEST_F(FileTest, TextureArrayGatherCmpGreen) {
  runFileTest("texture.gather-cmp-green.hlsl", Expect::Failure);
}
TEST_F(FileTest, TextureArrayGatherCmpBlue) {
  runFileTest("texture.gather-cmp-blue.hlsl", Expect::Failure);
}
TEST_F(FileTest, TextureArrayGatherCmpAlpha) {
  runFileTest("texture.gather-cmp-alpha.hlsl", Expect::Failure);
}
TEST_F(FileTest, TextureSampleLevel) {
  runFileTest("texture.sample-level.hlsl");
}
TEST_F(FileTest, TextureArraySampleLevel) {
  runFileTest("texture.array.sample-level.hlsl");
}
TEST_F(FileTest, TextureSampleBias) { runFileTest("texture.sample-bias.hlsl"); }
TEST_F(FileTest, TextureArraySampleBias) {
  runFileTest("texture.array.sample-bias.hlsl");
}
TEST_F(FileTest, TextureSampleGrad) { runFileTest("texture.sample-grad.hlsl"); }
TEST_F(FileTest, TextureArraySampleGrad) {
  runFileTest("texture.array.sample-grad.hlsl");
}
TEST_F(FileTest, TextureSampleCmp) { runFileTest("texture.sample-cmp.hlsl"); }
TEST_F(FileTest, TextureArraySampleCmp) {
  runFileTest("texture.array.sample-cmp.hlsl");
}
TEST_F(FileTest, TextureSampleCmpLevelZero) {
  runFileTest("texture.sample-cmp-level-zero.hlsl");
}
TEST_F(FileTest, TextureArraySampleCmpLevelZero) {
  runFileTest("texture.array.sample-cmp-level-zero.hlsl");
}

// For structured buffer methods
TEST_F(FileTest, StructuredBufferLoad) {
  runFileTest("method.structured-buffer.load.hlsl");
}
TEST_F(FileTest, StructuredBufferGetDimensions) {
  runFileTest("method.structured-buffer.get-dimensions.hlsl");
}
TEST_F(FileTest, RWStructuredBufferIncDecCounter) {
  runFileTest("method.rw-structured-buffer.counter.hlsl");
}
TEST_F(FileTest, AppendStructuredBufferAppend) {
  runFileTest("method.append-structured-buffer.append.hlsl");
}
TEST_F(FileTest, AppendStructuredBufferGetDimensions) {
  runFileTest("method.append-structured-buffer.get-dimensions.hlsl");
}
TEST_F(FileTest, ConsumeStructuredBufferConsume) {
  runFileTest("method.consume-structured-buffer.consume.hlsl");
}
TEST_F(FileTest, ConsumeStructuredBufferGetDimensions) {
  runFileTest("method.consume-structured-buffer.get-dimensions.hlsl");
}

// For ByteAddressBuffer methods
TEST_F(FileTest, ByteAddressBufferLoad) {
  runFileTest("method.byte-address-buffer.load.hlsl");
}
TEST_F(FileTest, ByteAddressBufferTemplatedLoadScalar) {
  runFileTest("method.byte-address-buffer.templated-load.scalar.hlsl");
}
TEST_F(FileTest, ByteAddressBufferTemplatedLoadVector) {
  runFileTest("method.byte-address-buffer.templated-load.vector.hlsl");
}
TEST_F(FileTest, ByteAddressBufferTemplatedLoadMatrix) {
  runFileTest("method.byte-address-buffer.templated-load.matrix.hlsl");
}
TEST_F(FileTest, ByteAddressBufferTemplatedLoadStruct) {
  runFileTest("method.byte-address-buffer.templated-load.struct.hlsl");
}
TEST_F(FileTest, ByteAddressBufferTemplatedLoadStruct2) {
  runFileTest("method.byte-address-buffer.templated-load.struct2.hlsl");
}
TEST_F(FileTest, ByteAddressBufferTemplatedLoadStruct3) {
  runFileTest("method.byte-address-buffer.templated-load.struct3.hlsl");
}
TEST_F(FileTest, ByteAddressBufferStore) {
  runFileTest("method.byte-address-buffer.store.hlsl");
}
TEST_F(FileTest, ByteAddressBufferTemplatedStoreStruct) {
  runFileTest("method.byte-address-buffer.templated-store.struct.hlsl");
}
TEST_F(FileTest, ByteAddressBufferTemplatedStoreStruct2) {
  runFileTest("method.byte-address-buffer.templated-store.struct.hlsl");
}
TEST_F(FileTest, ByteAddressBufferGetDimensions) {
  runFileTest("method.byte-address-buffer.get-dimensions.hlsl");
}
TEST_F(FileTest, RWByteAddressBufferAtomicMethods) {
  runFileTest("method.rw-byte-address-buffer.atomic.hlsl");
}

// For Buffer/RWBuffer methods
TEST_F(FileTest, BufferLoad) { runFileTest("method.buffer.load.hlsl"); }
TEST_F(FileTest, BufferGetDimensions) {
  runFileTest("method.buffer.get-dimensions.hlsl");
}

// For RWTexture methods
TEST_F(FileTest, RWTextureLoad) { runFileTest("method.rwtexture.load.hlsl"); }
TEST_F(FileTest, RWTextureGetDimensions) {
  runFileTest("method.rwtexture.get-dimensions.hlsl");
}

// For InputPatch and OutputPatch methods
TEST_F(FileTest, InputOutputPatchAccess) {
  runFileTest("method.input-output-patch.access.hlsl");
}

// For intrinsic functions
TEST_F(FileTest, IntrinsicsCountBits) {
  runFileTest("intrinsics.countbits.hlsl");
}
TEST_F(FileTest, IntrinsicsDot) { runFileTest("intrinsics.dot.hlsl"); }
TEST_F(FileTest, IntrinsicsMul) { runFileTest("intrinsics.mul.hlsl"); }
TEST_F(FileTest, IntrinsicsAll) { runFileTest("intrinsics.all.hlsl"); }
TEST_F(FileTest, IntrinsicsAny) { runFileTest("intrinsics.any.hlsl"); }
TEST_F(FileTest, IntrinsicsAsDouble) {
  runFileTest("intrinsics.asdouble.hlsl");
}
TEST_F(FileTest, IntrinsicsAsfloat) { runFileTest("intrinsics.asfloat.hlsl"); }
TEST_F(FileTest, IntrinsicsAsint) { runFileTest("intrinsics.asint.hlsl"); }
TEST_F(FileTest, IntrinsicsAsuint) { runFileTest("intrinsics.asuint.hlsl"); }
TEST_F(FileTest, IntrinsicsRound) { runFileTest("intrinsics.round.hlsl"); }
TEST_F(FileTest, IntrinsicsAbs) { runFileTest("intrinsics.abs.hlsl"); }
TEST_F(FileTest, IntrinsicsCross) { runFileTest("intrinsics.cross.hlsl"); }
TEST_F(FileTest, IntrinsicsCeil) { runFileTest("intrinsics.ceil.hlsl"); }
TEST_F(FileTest, IntrinsicsClamp) { runFileTest("intrinsics.clamp.hlsl"); }
TEST_F(FileTest, IntrinsicsClip) { runFileTest("intrinsics.clip.hlsl"); }
TEST_F(FileTest, IntrinsicsD3DCOLORtoUBYTE4) {
  runFileTest("intrinsics.D3DCOLORtoUBYTE4.hlsl");
}
TEST_F(FileTest, IntrinsicsDegrees) { runFileTest("intrinsics.degrees.hlsl"); }
TEST_F(FileTest, IntrinsicsDistance) {
  runFileTest("intrinsics.distance.hlsl");
}
TEST_F(FileTest, IntrinsicsRadians) { runFileTest("intrinsics.radians.hlsl"); }
TEST_F(FileTest, IntrinsicsDdx) { runFileTest("intrinsics.ddx.hlsl"); }
TEST_F(FileTest, IntrinsicsDdy) { runFileTest("intrinsics.ddy.hlsl"); }
TEST_F(FileTest, IntrinsicsDdxCoarse) {
  runFileTest("intrinsics.ddx-coarse.hlsl");
}
TEST_F(FileTest, IntrinsicsDdyCoarse) {
  runFileTest("intrinsics.ddy-coarse.hlsl");
}
TEST_F(FileTest, IntrinsicsDdxFine) { runFileTest("intrinsics.ddx-fine.hlsl"); }
TEST_F(FileTest, IntrinsicsDdyFine) { runFileTest("intrinsics.ddy-fine.hlsl"); }
TEST_F(FileTest, IntrinsicsDeterminant) {
  runFileTest("intrinsics.determinant.hlsl");
}
TEST_F(FileTest, IntrinsicsDst) { runFileTest("intrinsics.dst.hlsl"); }
TEST_F(FileTest, IntrinsicsExp) { runFileTest("intrinsics.exp.hlsl"); }
TEST_F(FileTest, IntrinsicsExp2) { runFileTest("intrinsics.exp2.hlsl"); }
TEST_F(FileTest, IntrinsicsF16ToF32) {
  runFileTest("intrinsics.f16tof32.hlsl");
}
TEST_F(FileTest, IntrinsicsF32ToF16) {
  runFileTest("intrinsics.f32tof16.hlsl");
}
TEST_F(FileTest, IntrinsicsFaceForward) {
  runFileTest("intrinsics.faceforward.hlsl");
}
TEST_F(FileTest, IntrinsicsFirstBitHigh) {
  runFileTest("intrinsics.firstbithigh.hlsl");
}
TEST_F(FileTest, IntrinsicsFirstBitLow) {
  runFileTest("intrinsics.firstbitlow.hlsl");
}
TEST_F(FileTest, IntrinsicsFloor) { runFileTest("intrinsics.floor.hlsl"); }
TEST_F(FileTest, IntrinsicsFma) { runFileTest("intrinsics.fma.hlsl"); }
TEST_F(FileTest, IntrinsicsFmod) { runFileTest("intrinsics.fmod.hlsl"); }
TEST_F(FileTest, IntrinsicsFrac) { runFileTest("intrinsics.frac.hlsl"); }
TEST_F(FileTest, IntrinsicsFrexp) { runFileTest("intrinsics.frexp.hlsl"); }
TEST_F(FileTest, IntrinsicsFwidth) { runFileTest("intrinsics.fwidth.hlsl"); }
TEST_F(FileTest, IntrinsicsDeviceMemoryBarrier) {
  runFileTest("intrinsics.devicememorybarrier.hlsl");
}
TEST_F(FileTest, IntrinsicsAllMemoryBarrier) {
  runFileTest("intrinsics.allmemorybarrier.hlsl");
}
TEST_F(FileTest, IntrinsicsAllMemoryBarrierWithGroupSync) {
  runFileTest("intrinsics.allmemorybarrierwithgroupsync.hlsl");
}
TEST_F(FileTest, IntrinsicsDeviceMemoryBarrierWithGroupSync) {
  runFileTest("intrinsics.devicememorybarrierwithgroupsync.hlsl");
}
TEST_F(FileTest, IntrinsicsGroupMemoryBarrier) {
  runFileTest("intrinsics.groupmemorybarrier.hlsl");
}
TEST_F(FileTest, IntrinsicsGroupMemoryBarrierWithGroupSync) {
  runFileTest("intrinsics.groupmemorybarrierwithgroupsync.hlsl");
}
TEST_F(FileTest, IntrinsicsIsFinite) {
  runFileTest("intrinsics.isfinite.hlsl");
}
TEST_F(FileTest, IntrinsicsInterlockedMethodsPS) {
  runFileTest("intrinsics.interlocked-methods.ps.hlsl");
}
TEST_F(FileTest, IntrinsicsInterlockedMethodsCS) {
  runFileTest("intrinsics.interlocked-methods.cs.hlsl");
}
TEST_F(FileTest, IntrinsicsInterlockedMethodsError) {
  runFileTest("intrinsics.interlocked-methods.error.hlsl", Expect::Failure);
}
TEST_F(FileTest, IntrinsicsInterlockedMethodsStaticError) {
  runFileTest("intrinsics.interlocked-methods.static-error.hlsl",
              Expect::Failure);
}
TEST_F(FileTest, IntrinsicsInterlockedMethodsTextureSwizzling) {
  runFileTest("intrinsics.interlocked-methods.texture.swizzling.hlsl");
}
TEST_F(FileTest, IntrinsicsInterlockedMethodsTextureSwizzlingError) {
  runFileTest("intrinsics.interlocked-methods.texture.swizzling.error.hlsl",
              Expect::Failure);
}
TEST_F(FileTest, IntrinsicsIsInf) { runFileTest("intrinsics.isinf.hlsl"); }
TEST_F(FileTest, IntrinsicsIsNan) { runFileTest("intrinsics.isnan.hlsl"); }
TEST_F(FileTest, IntrinsicsLength) { runFileTest("intrinsics.length.hlsl"); }
TEST_F(FileTest, IntrinsicsLdexp) { runFileTest("intrinsics.ldexp.hlsl"); }
TEST_F(FileTest, IntrinsicsLerp) { runFileTest("intrinsics.lerp.hlsl"); }
TEST_F(FileTest, IntrinsicsLog) { runFileTest("intrinsics.log.hlsl"); }
TEST_F(FileTest, IntrinsicsLog10) { runFileTest("intrinsics.log10.hlsl"); }
TEST_F(FileTest, IntrinsicsLog2) { runFileTest("intrinsics.log2.hlsl"); }
TEST_F(FileTest, IntrinsicsMin) { runFileTest("intrinsics.min.hlsl"); }
TEST_F(FileTest, IntrinsicsLit) { runFileTest("intrinsics.lit.hlsl"); }
TEST_F(FileTest, IntrinsicsModf) { runFileTest("intrinsics.modf.hlsl"); }
TEST_F(FileTest, IntrinsicsModfWithSwizzling) {
  runFileTest("intrinsics.modf.swizzle.hlsl");
}
TEST_F(FileTest, IntrinsicsMad) { runFileTest("intrinsics.mad.hlsl"); }
TEST_F(FileTest, IntrinsicsUMad) { runFileTest("intrinsics.umad.hlsl"); }
TEST_F(FileTest, IntrinsicsMax) { runFileTest("intrinsics.max.hlsl"); }
TEST_F(FileTest, IntrinsicsMsad4) { runFileTest("intrinsics.msad4.hlsl"); }
TEST_F(FileTest, IntrinsicsNormalize) {
  runFileTest("intrinsics.normalize.hlsl");
}
TEST_F(FileTest, IntrinsicsPow) { runFileTest("intrinsics.pow.hlsl"); }
TEST_F(FileTest, IntrinsicsRsqrt) { runFileTest("intrinsics.rsqrt.hlsl"); }
TEST_F(FileTest, IntrinsicsFloatSign) {
  runFileTest("intrinsics.floatsign.hlsl");
}
TEST_F(FileTest, IntrinsicsIntSign) { runFileTest("intrinsics.intsign.hlsl"); }
TEST_F(FileTest, IntrinsicsRcp) { runFileTest("intrinsics.rcp.hlsl"); }
TEST_F(FileTest, IntrinsicsReflect) { runFileTest("intrinsics.reflect.hlsl"); }
TEST_F(FileTest, IntrinsicsRefract) { runFileTest("intrinsics.refract.hlsl"); }
TEST_F(FileTest, IntrinsicsReverseBits) {
  runFileTest("intrinsics.reversebits.hlsl");
}
TEST_F(FileTest, IntrinsicsSaturate) {
  runFileTest("intrinsics.saturate.hlsl");
}
TEST_F(FileTest, IntrinsicsSmoothStep) {
  runFileTest("intrinsics.smoothstep.hlsl");
}
TEST_F(FileTest, IntrinsicsStep) { runFileTest("intrinsics.step.hlsl"); }
TEST_F(FileTest, IntrinsicsSqrt) { runFileTest("intrinsics.sqrt.hlsl"); }
TEST_F(FileTest, IntrinsicsTranspose) {
  runFileTest("intrinsics.transpose.hlsl");
}
TEST_F(FileTest, IntrinsicsTrunc) { runFileTest("intrinsics.trunc.hlsl"); }

// For intrinsic trigonometric functions
TEST_F(FileTest, IntrinsicsSin) { runFileTest("intrinsics.sin.hlsl"); }
TEST_F(FileTest, IntrinsicsCos) { runFileTest("intrinsics.cos.hlsl"); }
TEST_F(FileTest, IntrinsicsSinCos) { runFileTest("intrinsics.sincos.hlsl"); }
TEST_F(FileTest, IntrinsicsTan) { runFileTest("intrinsics.tan.hlsl"); }
TEST_F(FileTest, IntrinsicsSinh) { runFileTest("intrinsics.sinh.hlsl"); }
TEST_F(FileTest, IntrinsicsCosh) { runFileTest("intrinsics.cosh.hlsl"); }
TEST_F(FileTest, IntrinsicsTanh) { runFileTest("intrinsics.tanh.hlsl"); }
TEST_F(FileTest, IntrinsicsAsin) { runFileTest("intrinsics.asin.hlsl"); }
TEST_F(FileTest, IntrinsicsAcos) { runFileTest("intrinsics.acos.hlsl"); }
TEST_F(FileTest, IntrinsicsAtan) { runFileTest("intrinsics.atan.hlsl"); }
TEST_F(FileTest, IntrinsicsAtan2) { runFileTest("intrinsics.atan2.hlsl"); }
TEST_F(FileTest, IntrinsicsAtanFp16) {
  // Float16 capability should be emitted for usage of fp16 in the extended
  // instruction set.
  runFileTest("intrinsics.atan.fp16.hlsl");
}

// Unspported intrinsic functions
TEST_F(FileTest, IntrinsicsAbort) {
  runFileTest("intrinsics.abort.hlsl", Expect::Failure);
}
TEST_F(FileTest, IntrinsicsCheckAccessFullyMapped) {
  runFileTest("intrinsics.check-access-fully-mapped.hlsl");
}
TEST_F(FileTest, IntrinsicsCheckAccessFullyMappedWithoutSampler) {
  runFileTest("intrinsics.check-access-fully-mapped.without-sampler.hlsl");
}
TEST_F(FileTest, IntrinsicsGetRenderTargetSampleCount) {
  runFileTest("intrinsics.get-render-target-sample-count.hlsl",
              Expect::Failure);
}
TEST_F(FileTest, IntrinsicsGetRenderTargetSamplePosition) {
  runFileTest("intrinsics.get-render-target-sample-position.hlsl",
              Expect::Failure);
}
TEST_F(FileTest, IntrinsicsNonUniformResourceIndex) {
  runFileTest("intrinsics.non-uniform-resource-index.hlsl");
}

// For attributes
TEST_F(FileTest, AttributeEarlyDepthStencil) {
  runFileTest("attribute.earlydepthstencil.ps.hlsl");
}
TEST_F(FileTest, AttributePostDepthCoverage) {
  runFileTest("attribute.postdepthcoverage.ps.hlsl");
}
TEST_F(FileTest, AttributeNumThreads) {
  runFileTest("attribute.numthreads.hlsl");
}
TEST_F(FileTest, AttributeMissingNumThreads) {
  runFileTest("attribute.numthreads.missing.hlsl");
}
TEST_F(FileTest, AttributeDomainTri) {
  runFileTest("attribute.domain.tri.hlsl");
}
TEST_F(FileTest, AttributeDomainQuad) {
  runFileTest("attribute.domain.quad.hlsl");
}
TEST_F(FileTest, AttributeDomainIsoline) {
  runFileTest("attribute.domain.isoline.hlsl");
}
TEST_F(FileTest, AttributePartitioningInteger) {
  runFileTest("attribute.partitioning.integer.hlsl");
}
TEST_F(FileTest, AttributePartitioningFractionalEven) {
  runFileTest("attribute.partitioning.fractional-even.hlsl");
}
TEST_F(FileTest, AttributePartitioningFractionalOdd) {
  runFileTest("attribute.partitioning.fractional-odd.hlsl");
}
TEST_F(FileTest, AttributeOutputTopologyPoint) {
  runFileTest("attribute.outputtopology.point.hlsl");
}
TEST_F(FileTest, AttributeOutputTopologyTriangleCw) {
  runFileTest("attribute.outputtopology.triangle-cw.hlsl");
}
TEST_F(FileTest, AttributeOutputTopologyTriangleCcw) {
  runFileTest("attribute.outputtopology.triangle-ccw.hlsl");
}
TEST_F(FileTest, AttributeOutputControlPoints) {
  runFileTest("attribute.outputcontrolpoints.hlsl");
}
TEST_F(FileTest, AttributeMaxVertexCount) {
  runFileTest("attribute.max-vertex-count.hlsl");
}
TEST_F(FileTest, AttributeInstanceGS) {
  runFileTest("attribute.instance.gs.hlsl");
}
TEST_F(FileTest, AttributeInstanceMissingGS) {
  runFileTest("attribute.instance.missing.gs.hlsl");
}

// For geometry shader primitive types
TEST_F(FileTest, PrimitivePointGS) { runFileTest("primitive.point.gs.hlsl"); }
TEST_F(FileTest, PrimitiveLineGS) { runFileTest("primitive.line.gs.hlsl"); }
TEST_F(FileTest, PrimitiveTriangleGS) {
  runFileTest("primitive.triangle.gs.hlsl");
}
TEST_F(FileTest, PrimitiveLineAdjGS) {
  runFileTest("primitive.lineadj.gs.hlsl");
}
TEST_F(FileTest, PrimitiveTriangleAdjGS) {
  runFileTest("primitive.triangleadj.gs.hlsl");
}
TEST_F(FileTest, PrimitiveErrorGS) {
  runFileTest("primitive.error.gs.hlsl", Expect::Failure);
}

// Shader model 6.0 wave query
TEST_F(FileTest, SM6WaveIsFirstLane) {
  useVulkan1p1();
  runFileTest("sm6.wave-is-first-lane.hlsl");
}
TEST_F(FileTest, SM6WaveGetLaneCount) {
  useVulkan1p1();
  runFileTest("sm6.wave-get-lane-count.hlsl");
}
TEST_F(FileTest, SM6WaveGetLaneIndex) {
  useVulkan1p1();
  runFileTest("sm6.wave-get-lane-index.hlsl");
}
TEST_F(FileTest, SM6WaveBuiltInNoDuplicate) {
  useVulkan1p1();
  runFileTest("sm6.wave.builtin.no-dup.hlsl");
}

// Shader model 6.0 wave vote
TEST_F(FileTest, SM6WaveActiveAnyTrue) {
  useVulkan1p1();
  runFileTest("sm6.wave-active-any-true.hlsl");
}
TEST_F(FileTest, SM6WaveActiveAllTrue) {
  useVulkan1p1();
  runFileTest("sm6.wave-active-all-true.hlsl");
}
TEST_F(FileTest, SM6WaveActiveBallot) {
  useVulkan1p1();
  runFileTest("sm6.wave-active-ballot.hlsl");
}

// Shader model 6.0 wave reduction
TEST_F(FileTest, SM6WaveActiveAllEqual) {
  useVulkan1p1();
  runFileTest("sm6.wave-active-all-equal.hlsl");
}
TEST_F(FileTest, SM6WaveActiveSum) {
  useVulkan1p1();
  runFileTest("sm6.wave-active-sum.hlsl");
}
TEST_F(FileTest, SM6WaveActiveProduct) {
  useVulkan1p1();
  runFileTest("sm6.wave-active-product.hlsl");
}
TEST_F(FileTest, SM6WaveActiveMax) {
  useVulkan1p1();
  runFileTest("sm6.wave-active-max.hlsl");
}
TEST_F(FileTest, SM6WaveActiveMin) {
  useVulkan1p1();
  runFileTest("sm6.wave-active-min.hlsl");
}
TEST_F(FileTest, SM6WaveActiveBitAnd) {
  useVulkan1p1();
  runFileTest("sm6.wave-active-bit-and.hlsl");
}
TEST_F(FileTest, SM6WaveActiveBitOr) {
  useVulkan1p1();
  runFileTest("sm6.wave-active-bit-or.hlsl");
}
TEST_F(FileTest, SM6WaveActiveBitXor) {
  useVulkan1p1();
  runFileTest("sm6.wave-active-bit-xor.hlsl");
}
TEST_F(FileTest, SM6WaveActiveCountBits) {
  useVulkan1p1();
  runFileTest("sm6.wave-active-count-bits.hlsl");
}

// Shader model 6.0 wave scan/prefix
TEST_F(FileTest, SM6WavePrefixSum) {
  useVulkan1p1();
  runFileTest("sm6.wave-prefix-sum.hlsl");
}
TEST_F(FileTest, SM6WavePrefixProduct) {
  useVulkan1p1();
  runFileTest("sm6.wave-prefix-product.hlsl");
}
TEST_F(FileTest, SM6WavePrefixCountBits) {
  useVulkan1p1();
  runFileTest("sm6.wave-prefix-count-bits.hlsl");
}

// Shader model 6.0 wave broadcast
TEST_F(FileTest, SM6WaveReadLaneAt) {
  useVulkan1p1();
  runFileTest("sm6.wave-read-lane-at.hlsl");
}
TEST_F(FileTest, SM6WaveReadLaneFirst) {
  useVulkan1p1();
  runFileTest("sm6.wave-read-lane-first.hlsl");
}

// Shader model 6.0 wave quad-wide shuffle
TEST_F(FileTest, SM6QuadReadAcrossX) {
  useVulkan1p1();
  runFileTest("sm6.quad-read-across-x.hlsl");
}
TEST_F(FileTest, SM6QuadReadAcrossY) {
  useVulkan1p1();
  runFileTest("sm6.quad-read-across-y.hlsl");
}
TEST_F(FileTest, SM6QuadReadAcrossDiagonal) {
  useVulkan1p1();
  runFileTest("sm6.quad-read-across-diagonal.hlsl");
}
TEST_F(FileTest, SM6QuadReadLaneAt) {
  useVulkan1p1();
  runFileTest("sm6.quad-read-lane-at.hlsl");
}

// Test error on using wave ops on Vulkan 1.0 target environment.
TEST_F(FileTest, WaveOpVulkan1Error) {
  runFileTest("sm6.wave-op.target-vulkan1.error.hlsl", Expect::Failure);
}
TEST_F(FileTest, WaveOpNoTargetEnvError) {
  runFileTest("sm6.wave-op.no-target-env.error.hlsl", Expect::Failure);
}

// SPIR-V specific
TEST_F(FileTest, SpirvStorageClass) { runFileTest("spirv.storage-class.hlsl"); }

TEST_F(FileTest, SpirvControlFlowMissingReturn) {
  runFileTest("spirv.cf.ret-missing.hlsl");
}

TEST_F(FileTest, SpirvEntryFunctionWrapper) {
  runFileTest("spirv.entry-function.wrapper.hlsl");
}
TEST_F(FileTest, SpirvEntryFunctionInOut) {
  runFileTest("spirv.entry-function.inout.hlsl");
}
TEST_F(FileTest, SpirvEntryFunctionUnusedParameter) {
  runFileTest("spirv.entry-function.unused-param.hlsl");
}

TEST_F(FileTest, SpirvBuiltInHelperInvocation) {
  runFileTest("spirv.builtin.helper-invocation.hlsl");
}
TEST_F(FileTest, SpirvBuiltInHelperInvocationInvalidUsage) {
  runFileTest("spirv.builtin.helper-invocation.invalid.hlsl", Expect::Failure);
}
TEST_F(FileTest, SpirvBuiltInPointSizeInvalidUsage) {
  runFileTest("spirv.builtin.point-size.invalid.hlsl", Expect::Failure);
}
TEST_F(FileTest, SpirvBuiltInShaderDrawParameters) {
  runFileTest("spirv.builtin.shader-draw-parameters.hlsl");
}
TEST_F(FileTest, SpirvBuiltInShaderDrawParametersInvalidUsage) {
  runFileTest("spirv.builtin.shader-draw-parameters.invalid.hlsl",
              Expect::Failure);
}
TEST_F(FileTest, SpirvBuiltInDeviceIndex) {
  runFileTest("spirv.builtin.device-index.hlsl");
}
TEST_F(FileTest, SpirvBuiltInDeviceIndexInvalidUsage) {
  runFileTest("spirv.builtin.device-index.invalid.hlsl", Expect::Failure);
}

TEST_F(FileTest, SpirvExtensionCLAllow) {
  runFileTest("spirv.ext.cl.allow.hlsl");
}
TEST_F(FileTest, SpirvExtensionCLForbid) {
  runFileTest("spirv.ext.cl.forbid.hlsl", Expect::Failure);
}
TEST_F(FileTest, SpirvExtensionCLUnknown) {
  runFileTest("spirv.ext.cl.unknown.hlsl", Expect::Failure);
}
TEST_F(FileTest, SpirvExtensionAllowAllKHR) {
  runFileTest("spirv.ext.allow-all-khr.hlsl");
}
// Test -Oconfig command line option.
TEST_F(FileTest, SpirvOptOconfigMultipleUses) {
  runFileTest("spirv.opt.multiple.cl.oconfig.hlsl", Expect::Failure);
}
TEST_F(FileTest, SpirvOptOconfigAndO0) {
  runFileTest("spirv.opt.with-O0.cl.oconfig.hlsl", Expect::Failure);
}
TEST_F(FileTest, SpirvOptOconfigAndO1) {
  runFileTest("spirv.opt.with-O1.cl.oconfig.hlsl", Expect::Failure);
}
TEST_F(FileTest, SpirvOptOconfigAndO2) {
  runFileTest("spirv.opt.with-O2.cl.oconfig.hlsl", Expect::Failure);
}
TEST_F(FileTest, SpirvOptOconfigAndO3) {
  runFileTest("spirv.opt.with-O3.cl.oconfig.hlsl", Expect::Failure);
}
TEST_F(FileTest, SpirvOptOconfigInvalidFlag) {
  runFileTest("spirv.opt.invalid-flag.cl.oconfig.hlsl", Expect::Failure);
}
TEST_F(FileTest, SpirvOptOconfig) { runFileTest("spirv.opt.cl.oconfig.hlsl"); }

// For shader stage input/output interface
// For semantic SV_Position, SV_ClipDistance, SV_CullDistance
TEST_F(FileTest, SpirvStageIOInterfaceVS) {
  runFileTest("spirv.interface.vs.hlsl");
}
TEST_F(FileTest, SpirvStageIOInterfaceHS) {
  runFileTest("spirv.interface.hs.hlsl");
}
TEST_F(FileTest, SpirvStageIOInterfaceDS) {
  runFileTest("spirv.interface.ds.hlsl");
}
TEST_F(FileTest, SpirvStageIOInterfaceGS) {
  runFileTest("spirv.interface.gs.hlsl");
}
TEST_F(FileTest, SpirvStageIOInterfacePS) {
  runFileTest("spirv.interface.ps.hlsl");
}

TEST_F(FileTest, SpirvStageIOAliasBuiltIn) {
  runFileTest("spirv.interface.alias-builtin.hlsl");
}

// For testing UserSemantic decoration
TEST_F(FileTest, SpirvUserSemanticVS) {
  runFileTest("spirv.user-semantic.vs.hlsl");
}

TEST_F(FileTest, SpirvStageIO16bitTypes) {
  runFileTest("spirv.stage-io.16bit.hlsl");
}

TEST_F(FileTest, SpirvInterpolationPS) {
  runFileTest("spirv.interpolation.ps.hlsl");
}
TEST_F(FileTest, SpirvInterpolationVS) {
  runFileTest("spirv.interpolation.vs.hlsl");
}
TEST_F(FileTest, SpirvInterpolationError) {
  runFileTest("spirv.interpolation.error.hlsl", Expect::Failure);
}

TEST_F(FileTest, SpirvLegalizationOpaqueStruct) {
  setBeforeHLSLLegalization();
  runFileTest("spirv.legal.opaque-struct.hlsl");
}
TEST_F(FileTest, SpirvLegalizationStructuredBufferUsage) {
  setBeforeHLSLLegalization();
  runFileTest("spirv.legal.sbuffer.usage.hlsl");
}
TEST_F(FileTest, SpirvLegalizationStructuredBufferMethods) {
  setBeforeHLSLLegalization();
  runFileTest("spirv.legal.sbuffer.methods.hlsl");
}
TEST_F(FileTest, SpirvLegalizationStructuredBufferCounter) {
  setBeforeHLSLLegalization();
  runFileTest("spirv.legal.sbuffer.counter.hlsl");
}
TEST_F(FileTest, SpirvLegalizationStructuredBufferCounterInStruct) {
  // Tests using struct/class having associated counters
  setBeforeHLSLLegalization();
  runFileTest("spirv.legal.sbuffer.counter.struct.hlsl");
}
TEST_F(FileTest, SpirvLegalizationStructuredBufferCounterInMethod) {
  // Tests using methods whose enclosing struct/class having associated counters
  setBeforeHLSLLegalization();
  runFileTest("spirv.legal.sbuffer.counter.method.hlsl");
}
TEST_F(FileTest,
       SpirvLegalizationCounterVarAssignAcrossDifferentNestedStructLevel) {
  setBeforeHLSLLegalization();
  runFileTest("spirv.legal.counter.nested-struct.hlsl");
}
TEST_F(FileTest, SpirvLegalizationStructuredBufferInStruct) {
  setBeforeHLSLLegalization();
  runFileTest("spirv.legal.sbuffer.struct.hlsl");
}
TEST_F(FileTest, SpirvLegalizationConstantBuffer) {
  runFileTest("spirv.legal.cbuffer.hlsl");
}
TEST_F(FileTest, SpirvLegalizationTextureBuffer) {
  runFileTest("spirv.legal.tbuffer.hlsl", Expect::Success,
              // TODO: fix the different type error for OpStore
              /*runValidation=*/false);
}

TEST_F(FileTest, SpirvDebugOpSource) {
  runFileTest("spirv.debug.opsource.hlsl");
}

TEST_F(FileTest, SpirvDebugOpLine) { runFileTest("spirv.debug.opline.hlsl"); }
TEST_F(FileTest, SpirvDebugOpLineBranch) {
  runFileTest("spirv.debug.opline.branch.hlsl");
}
TEST_F(FileTest, SpirvDebugOpLinePrecendence) {
  runFileTest("spirv.debug.opline.precedence.hlsl");
}
TEST_F(FileTest, SpirvDebugOpLineComposite) {
  runFileTest("spirv.debug.opline.composite.hlsl");
}
TEST_F(FileTest, SpirvDebugOpLineEntry) {
  runFileTest("spirv.debug.opline.entry.hlsl");
}
TEST_F(FileTest, SpirvDebugOpLineFunction) {
  setBeforeHLSLLegalization();
  runFileTest("spirv.debug.opline.function.hlsl");
}
TEST_F(FileTest, SpirvDebugOpLineIntrinsics) {
  runFileTest("spirv.debug.opline.intrinsic.hlsl");
}
TEST_F(FileTest, SpirvDebugOpLineIntrinsicsControlBarrier) {
  runFileTest("spirv.debug.opline.intrinsic.control.barrier.hlsl");
}
TEST_F(FileTest, SpirvDebugOpLineIntrinsicsVulkan1_1) {
  useVulkan1p1();
  runFileTest("spirv.debug.opline.intrinsic.vulkan1.1.hlsl");
}
TEST_F(FileTest, SpirvDebugOpLineOperators) {
  runFileTest("spirv.debug.opline.operators.hlsl");
}
TEST_F(FileTest, SpirvDebugOpLineVariables) {
  runFileTest("spirv.debug.opline.variables.hlsl");
}
TEST_F(FileTest, SpirvDebugOpLineInclude) {
  runFileTest("spirv.debug.opline.include.hlsl");
}

TEST_F(FileTest, SpirvDebugDxcCommitInfo) {
  useVulkan1p1();
  runFileTest("spirv.debug.commit.hlsl");
}

// Test that command line options are exposed using OpModuleProcessed.
TEST_F(FileTest, SpirvDebugClOption) {
  useVulkan1p1();
  runFileTest("spirv.debug.cl-option.hlsl");
}

TEST_F(FileTest, SpirvDebugO1Option) {
  runFileTest("spirv.debug.o1.option.hlsl");
}

TEST_F(FileTest, SpirvDebugO2Option) {
  runFileTest("spirv.debug.o2.option.hlsl");
}

TEST_F(FileTest, SpirvDebugO3Option) {
  useVulkan1p1();
  runFileTest("spirv.debug.o3.option.hlsl");
}

TEST_F(FileTest, SpirvDebugControlFile) {
  useVulkan1p1();
  runFileTest("spirv.debug.ctrl.file.hlsl");
}
TEST_F(FileTest, SpirvDebugControlSource) {
  useVulkan1p1();
  runFileTest("spirv.debug.ctrl.source.hlsl");
}
TEST_F(FileTest, SpirvDebugControlLine) {
  useVulkan1p1();
  runFileTest("spirv.debug.ctrl.line.hlsl");
}
TEST_F(FileTest, SpirvDebugControlTool) {
  useVulkan1p1();
  runFileTest("spirv.debug.ctrl.tool.hlsl");
}
TEST_F(FileTest, SpirvDebugControlUnknown) {
  useVulkan1p1();
  runFileTest("spirv.debug.ctrl.unknown.hlsl", Expect::Failure);
}

TEST_F(FileTest, VulkanAttributeErrors) {
  runFileTest("vk.attribute.error.hlsl", Expect::Failure);
}
TEST_F(FileTest, VulkanAttributePushConstantInvalidUsages) {
  runFileTest("vk.attribute.push-constant.invalid.hlsl", Expect::Failure);
}
TEST_F(FileTest, VulkanAttributeShaderRecordNVInvalidUsages) {
  runFileTest("vk.attribute.shader-record-nv.invalid.hlsl", Expect::Failure);
}

TEST_F(FileTest, VulkanCLOptionInvertYVS) {
  runFileTest("vk.cloption.invert-y.vs.hlsl");
}
TEST_F(FileTest, VulkanCLOptionInvertYDS) {
  runFileTest("vk.cloption.invert-y.ds.hlsl");
}
TEST_F(FileTest, VulkanCLOptionInvertYGS) {
  runFileTest("vk.cloption.invert-y.gs.hlsl");
}

TEST_F(FileTest, VulkanCLOptionInvertWDS) {
  runFileTest("vk.cloption.invert-w.ds.hlsl");
}
TEST_F(FileTest, VulkanCLOptionInvertWPS) {
  runFileTest("vk.cloption.invert-w.ps.hlsl");
}

// Vulkan specific
TEST_F(FileTest, VulkanLocation) { runFileTest("vk.location.hlsl"); }
TEST_F(FileTest, VulkanLocationInputExplicitOutputImplicit) {
  runFileTest("vk.location.exp-in.hlsl");
}
TEST_F(FileTest, VulkanLocationInputImplicitOutputExplicit) {
  runFileTest("vk.location.exp-out.hlsl");
}
TEST_F(FileTest, VulkanLocationCompositeTypes) {
  runFileTest("vk.location.composite.hlsl");
}
TEST_F(FileTest, VulkanLocationTooLarge) {
  runFileTest("vk.location.large.hlsl", Expect::Failure);
}
TEST_F(FileTest, VulkanLocationReassigned) {
  runFileTest("vk.location.reassign.hlsl", Expect::Failure);
}
TEST_F(FileTest, VulkanLocationPartiallyAssigned) {
  runFileTest("vk.location.mixed.hlsl", Expect::Failure);
}

TEST_F(FileTest, VulkanExplicitBinding) {
  // Resource binding from [[vk::binding()]]
  runFileTest("vk.binding.explicit.hlsl");
}
TEST_F(FileTest, VulkanImplicitBinding) {
  // Resource binding from neither [[vk::binding()]] or :register()
  runFileTest("vk.binding.implicit.hlsl");
}
TEST_F(FileTest, VulkanPrecedenceBinding) {
  // Bindings from vk::binding and :register competing for dominance
  runFileTest("vk.binding.precedence.hlsl");
}
TEST_F(FileTest, VulkanRegisterBinding) {
  // Resource binding from :register(xX, spaceY)
  runFileTest("vk.binding.register.hlsl");
}
TEST_F(FileTest, VulkanSpaceOnlyRegisterBinding) {
  // Resource binding from :register(spaceY)
  runFileTest("vk.binding.register.space-only.hlsl");
}
TEST_F(FileTest, VulkanRegisterBindingShift) {
  // Resource binding from :register() with shift specified via
  // command line option
  runFileTest("vk.binding.cl.shift.hlsl");
}
TEST_F(FileTest, VulkanRegisterBindingShiftAllSets) {
  // Resource binding from :register() with shift specified for all sets via
  // command line option
  runFileTest("vk.binding.cl.shift.all-sets.hlsl");
}
TEST_F(FileTest, VulkanRegisterBinding1to1Mapping) {
  runFileTest("vk.binding.cl.register.hlsl");
}
TEST_F(FileTest, VulkanGlobalsBinding) {
  // Binding the $Globals buffer to a specific set/binding via command line
  // option.
  runFileTest("vk.binding.cl.globals.hlsl");
}
TEST_F(FileTest, VulkanGlobalsBindingRegisterBinding) {
  // Using command line option for specifying both the 1-1 register mapping as
  // well as $Globals binding.
  runFileTest("vk.binding.cl.register-and-globals.hlsl");
}
TEST_F(FileTest, VulkanRegisterBinding1to1MappingInvalidSpaceNo) {
  runFileTest("vk.binding.cl.register.invalid-space.hlsl", Expect::Failure);
}
TEST_F(FileTest, VulkanRegisterBinding1to1MappingInvalidSetNo) {
  runFileTest("vk.binding.cl.register.invalid-set.hlsl", Expect::Failure);
}
TEST_F(FileTest, VulkanRegisterBinding1to1MappingInvalidBindNo) {
  runFileTest("vk.binding.cl.register.invalid-bind.hlsl", Expect::Failure);
}
TEST_F(FileTest, VulkanRegisterBinding1to1MappingMissingAttr) {
  runFileTest("vk.binding.cl.register.missing-attr.hlsl", Expect::Failure);
}
TEST_F(FileTest, VulkanRegisterBinding1to1MappingMissingCLOption) {
  runFileTest("vk.binding.cl.register.missing-cl.hlsl", Expect::Failure);
}
TEST_F(FileTest, VulkanRegisterBinding1to1MappingAssociatedCounter) {
  runFileTest("vk.binding.cl.register.counter.hlsl", Expect::Failure);
}

// For flattening array of resources
TEST_F(FileTest, FlattenResourceArrayBindings1) {
  runFileTest("vk.binding.cl.flatten-arrays.example1.hlsl");
}
TEST_F(FileTest, FlattenResourceArrayBindings1Optimized) {
  runFileTest("vk.binding.cl.flatten-arrays.example1-optimized.hlsl");
}
TEST_F(FileTest, FlattenResourceArrayBindings2) {
  runFileTest("vk.binding.cl.flatten-arrays.example2.hlsl");
}
TEST_F(FileTest, FlattenResourceArrayBindings2Optimized) {
  runFileTest("vk.binding.cl.flatten-arrays.example2-optimized.hlsl");
}
TEST_F(FileTest, FlattenResourceArrayBindings3) {
  runFileTest("vk.binding.cl.flatten-arrays.example3.hlsl");
}

// For testing the "-auto-binding-space" command line option which specifies the
// "default space" for resources.
TEST_F(FileTest, VulkanRegisterBindingDefaultSpaceImplicit) {
  runFileTest("vk.binding.default-space.implicit.hlsl");
}
TEST_F(FileTest, VulkanRegisterBindingDefaultSpaceExplicit) {
  runFileTest("vk.binding.default-space.explicit.hlsl");
}
// Testing combinations of "-auto-binding-space" and other options.
TEST_F(FileTest, VulkanRegisterBindingDefaultSpaceWithShift) {
  runFileTest("vk.binding.default-space.with-shift.hlsl");
}
TEST_F(FileTest, VulkanRegisterBindingDefaultSpaceWithShiftAll) {
  runFileTest("vk.binding.default-space.with-shift-all.hlsl");
}

TEST_F(FileTest, VulkanStructuredBufferCounter) {
  // [[vk::counter_binding()]] for RWStructuredBuffer, AppendStructuredBuffer,
  // and ConsumeStructuredBuffer
  runFileTest("vk.binding.counter.hlsl");
}

TEST_F(FileTest, VulkanPushConstant) { runFileTest("vk.push-constant.hlsl"); }
TEST_F(FileTest, VulkanPushConstantOffset) {
  // Checks the behavior of [[vk::offset]] with [[vk::push_constant]]
  runFileTest("vk.push-constant.offset.hlsl");
}
TEST_F(FileTest, VulkanPushConstantAnonymousStruct) {
  runFileTest("vk.push-constant.anon-struct.hlsl");
}
TEST_F(FileTest, VulkanMultiplePushConstant) {
  runFileTest("vk.push-constant.multiple.hlsl", Expect::Failure);
}

TEST_F(FileTest, VulkanSpecConstantInit) {
  runFileTest("vk.spec-constant.init.hlsl");
}
TEST_F(FileTest, VulkanSpecConstantUsage) {
  runFileTest("vk.spec-constant.usage.hlsl");
}
TEST_F(FileTest, VulkanSpecConstantError1) {
  runFileTest("vk.spec-constant.error1.hlsl", Expect::Failure);
}
TEST_F(FileTest, VulkanSpecConstantError2) {
  runFileTest("vk.spec-constant.error2.hlsl", Expect::Failure);
}
TEST_F(FileTest, VulkanSpecConstantError3) {
  runFileTest("vk.spec-constant.error3.hlsl", Expect::Failure);
}
TEST_F(FileTest, VulkanSpecConstantError4) {
  runFileTest("vk.spec-constant.error4.hlsl", Expect::Failure);
}
TEST_F(FileTest, VulkanSpecConstantError5) {
  runFileTest("vk.spec-constant.error5.hlsl", Expect::Failure);
}
TEST_F(FileTest, VulkanSpecConstantErrorNotSegfault) {
  runFileTest("vk.spec-constant.error.not.segfault.hlsl", Expect::Failure);
}

TEST_F(FileTest, VulkanLayoutCBufferMatrixZpr) {
  runFileTest("vk.layout.cbuffer.zpr.hlsl");
}
TEST_F(FileTest, VulkanLayoutCBufferMatrixZpc) {
  runFileTest("vk.layout.cbuffer.zpc.hlsl");
}
TEST_F(FileTest, VulkanLayoutCBufferStd140) {
  setGlLayout();
  runFileTest("vk.layout.cbuffer.std140.hlsl");
}
TEST_F(FileTest, VulkanLayoutCBufferNestedStd140) {
  setGlLayout();
  runFileTest("vk.layout.cbuffer.nested.std140.hlsl");
}
TEST_F(FileTest, VulkanLayoutCBufferNestedEmptyStd140) {
  setGlLayout();
  runFileTest("vk.layout.cbuffer.nested.empty.std140.hlsl");
}
TEST_F(FileTest, VulkanLayoutCBufferBoolean) {
  runFileTest("vk.layout.cbuffer.boolean.hlsl");
}
TEST_F(FileTest, VulkanLayoutCBufferDerivedStruct) {
  runFileTest("vk.layout.cbuffer.derived-struct.hlsl");
}
TEST_F(FileTest, VulkanLayoutRWStructuredBufferBoolean) {
  runFileTest("vk.layout.rwstructuredbuffer.boolean.hlsl");
}
TEST_F(FileTest, VulkanLayoutSBufferStd430) {
  setGlLayout();
  runFileTest("vk.layout.sbuffer.std430.hlsl");
}
TEST_F(FileTest, VulkanLayoutSBufferNestedStd430) {
  setGlLayout();
  runFileTest("vk.layout.sbuffer.nested.std430.hlsl");
}
TEST_F(FileTest, VulkanLayoutAppendSBufferStd430) {
  setGlLayout();
  runFileTest("vk.layout.asbuffer.std430.hlsl");
}
TEST_F(FileTest, VulkanLayoutConsumeSBufferStd430) {
  setGlLayout();
  runFileTest("vk.layout.csbuffer.std430.hlsl");
}
TEST_F(FileTest, VulkanLayoutTBufferStd430) {
  setGlLayout();
  runFileTest("vk.layout.tbuffer.std430.hlsl");
}
TEST_F(FileTest, VulkanLayoutTextureBufferStd430) {
  setGlLayout();
  runFileTest("vk.layout.texture-buffer.std430.hlsl");
}
TEST_F(FileTest, VulkanLayout64BitTypesStd430) {
  setGlLayout();
  runFileTest("vk.layout.64bit-types.std430.hlsl");
}
TEST_F(FileTest, VulkanLayout64BitTypesStd140) {
  setGlLayout();
  runFileTest("vk.layout.64bit-types.std140.hlsl");
}
TEST_F(FileTest, VulkanLayout16BitTypesPushConstant) {
  runFileTest("vk.layout.16bit-types.pc.hlsl");
}
TEST_F(FileTest, VulkanLayout16BitTypesCBuffer) {
  runFileTest("vk.layout.16bit-types.cbuffer.hlsl");
}
TEST_F(FileTest, VulkanLayout16BitTypesTBuffer) {
  runFileTest("vk.layout.16bit-types.tbuffer.hlsl");
}
TEST_F(FileTest, VulkanLayout16BitTypesStructuredBuffer) {
  runFileTest("vk.layout.16bit-types.sbuffer.hlsl");
}
TEST_F(FileTest, VulkanLayoutVectorRelaxedLayout) {
  // Allows vectors to be aligned according to their element types, if not
  // causing improper straddle
  runFileTest("vk.layout.vector.relaxed.hlsl");
}
TEST_F(FileTest, VulkanLayoutStructRelaxedLayout) {
  // Checks VK_KHR_relaxed_block_layout on struct types
  runFileTest("vk.layout.struct.relaxed.hlsl");
}

TEST_F(FileTest, VulkanLayoutVkOffsetAttr) {
  // Checks the behavior of [[vk::offset]]
  setDxLayout();
  runFileTest("vk.layout.attr.offset.hlsl");
}

TEST_F(FileTest, VulkanLayoutPushConstantStd430) {
  setGlLayout();
  runFileTest("vk.layout.push-constant.std430.hlsl");
}

TEST_F(FileTest, VulkanLayoutCBufferPackOffset) {
  runFileTest("vk.layout.cbuffer.packoffset.hlsl");
}
TEST_F(FileTest, VulkanLayoutCBufferPackOffsetError) {
  runFileTest("vk.layout.cbuffer.packoffset.error.hlsl", Expect::Failure);
}

TEST_F(FileTest, VulkanLayoutFxcRulesSBuffer) {
  // structured buffers with fxc layout rules
  setDxLayout();
  runFileTest("vk.layout.sbuffer.fxc.hlsl");
}
TEST_F(FileTest, VulkanLayoutFxcRulesCBuffer) {
  // cbuffer/tbuffer/ConstantBuffer/TextureBuffer with fxc layout rules
  setDxLayout();
  runFileTest("vk.layout.cbuffer.fxc.hlsl");
}

TEST_F(FileTest, VulkanLayoutFxcRulesCBuffer1) {
  // cbuffer/tbuffer/ConstantBuffer/TextureBuffer with fxc layout rules
  setDxLayout();
  runFileTest("vk.layout.cbuffer.fxc.1.hlsl");
}

TEST_F(FileTest, VulkanLayoutCBufferScalar) {
  // VK_EXT_scalar_block_layout
  setScalarLayout();
  runFileTest("vk.layout.cbuffer.scalar.hlsl");
}

TEST_F(FileTest, VulkanLayoutRegisterCAll) {
  // :register(c#) used on all global variables.
  setDxLayout();
  runFileTest("vk.layout.register-c.all.hlsl");
}

TEST_F(FileTest, VulkanLayoutRegisterCMixed) {
  // :register(c#) used only on some global variables.
  setDxLayout();
  runFileTest("vk.layout.register-c.mixed.hlsl");
}

TEST_F(FileTest, VulkanLayoutRegisterCError) {
  // :register(c#) causing offset overlap for global variables.
  setDxLayout();
  runFileTest("vk.layout.register-c.error.hlsl", Expect::Failure);
}

TEST_F(FileTest, VulkanSubpassInput) { runFileTest("vk.subpass-input.hlsl"); }
TEST_F(FileTest, VulkanSubpassInputBinding) {
  runFileTest("vk.subpass-input.binding.hlsl");
}
TEST_F(FileTest, VulkanSubpassInputError1) {
  runFileTest("vk.subpass-input.missing-attr.error.hlsl", Expect::Failure);
}
TEST_F(FileTest, VulkanSubpassInputError2) {
  runFileTest("vk.subpass-input.type.error.hlsl", Expect::Failure);
}
TEST_F(FileTest, VulkanSubpassInputError3) {
  runFileTest("vk.subpass-input.static.error.hlsl", Expect::Failure);
}

TEST_F(FileTest, NonFpColMajorError) {
  runFileTest("vk.layout.non-fp-matrix.error.hlsl", Expect::Failure);
}
TEST_F(FileTest, NonFpColMajorErrorArrayStruct) {
  runFileTest("vk.layout.non-fp-matrix.array.struct.error.hlsl",
              Expect::Failure);
}

TEST_F(FileTest, NamespaceFunctions) {
  runFileTest("namespace.functions.hlsl");
}
TEST_F(FileTest, NamespaceGlobals) { runFileTest("namespace.globals.hlsl"); }
TEST_F(FileTest, NamespaceResources) {
  runFileTest("namespace.resources.hlsl");
}

// HS: for different Patch Constant Functions
TEST_F(FileTest, HullShaderPCFVoid) { runFileTest("hs.pcf.void.hlsl"); }
TEST_F(FileTest, HullShaderPCFTakesInputPatch) {
  runFileTest("hs.pcf.input-patch.hlsl");
}
TEST_F(FileTest, HullShaderPCFTakesOutputPatch) {
  runFileTest("hs.pcf.output-patch.hlsl");
}
TEST_F(FileTest, HullShaderPCFTakesPrimitiveId) {
  runFileTest("hs.pcf.primitive-id.1.hlsl");
}
TEST_F(FileTest, HullShaderPCFTakesPrimitiveIdButMainDoesnt) {
  runFileTest("hs.pcf.primitive-id.2.hlsl");
}
TEST_F(FileTest, HullShaderPCFTakesViewId) {
  runFileTest("hs.pcf.view-id.1.hlsl");
}
TEST_F(FileTest, HullShaderPCFTakesViewIdButMainDoesnt) {
  runFileTest("hs.pcf.view-id.2.hlsl");
}
// HS: for the structure of hull shaders
TEST_F(FileTest, HullShaderStructure) { runFileTest("hs.structure.hlsl"); }

// GS: emit vertex and emit primitive
TEST_F(FileTest, GeometryShaderEmit) { runFileTest("gs.emit.hlsl"); }

// CS: groupshared
TEST_F(FileTest, ComputeShaderGroupShared) {
  runFileTest("cs.groupshared.hlsl");
}
TEST_F(FileTest, ComputeShaderGroupSharedNotInGlobals) {
  runFileTest("cs.groupshared.not-in-globals.hlsl");
}
TEST_F(FileTest, ComputeShaderGroupSharedFunctionParam) {
  setBeforeHLSLLegalization();
  runFileTest("cs.groupshared.function-param.hlsl");
}
TEST_F(FileTest, ComputeShaderGroupSharedFunctionParamOut) {
  setBeforeHLSLLegalization();
  runFileTest("cs.groupshared.function-param.out.hlsl");
}
TEST_F(FileTest, ComputeShaderGroupSharedStructFunction) {
  setBeforeHLSLLegalization();
  runFileTest("cs.groupshared.struct-function.hlsl");
}

// === Legalization examples ===

TEST_F(FileTest, LegalizationExample0) {
  runFileTest("legal-examples/00-copy-sbuf-ok.hlsl");
}
TEST_F(FileTest, LegalizationExample1) {
  runFileTest("legal-examples/01-copy-global-static-ok.hlsl");
}
TEST_F(FileTest, LegalizationExample2) {
  runFileTest("legal-examples/02-write-global-static-ok.hlsl");
}
TEST_F(FileTest, LegalizationExample3) {
  runFileTest("legal-examples/03-copy-local-struct-ok.hlsl");
}
TEST_F(FileTest, LegalizationExample4) {
  runFileTest("legal-examples/04-copy-local-nested-struct-ok.hlsl");
}
TEST_F(FileTest, LegalizationExample5) {
  runFileTest("legal-examples/05-func-param-sbuf-ok.hlsl");
}
TEST_F(FileTest, LegalizationExample6) {
  runFileTest("legal-examples/06-func-param-rwsbuf-ok.hlsl");
}
TEST_F(FileTest, LegalizationExample7) {
  runFileTest("legal-examples/07-func-ret-tmp-var-ok.hlsl");
}
TEST_F(FileTest, LegalizationExample8) {
  runFileTest("legal-examples/08-func-ret-direct-ok.hlsl");
}
TEST_F(FileTest, LegalizationExample9) {
  runFileTest("legal-examples/09-if-stmt-select-fail.hlsl", Expect::ValFailure);
}
TEST_F(FileTest, LegalizationExample10) {
  runFileTest("legal-examples/10-if-stmt-select-ok.hlsl");
}
TEST_F(FileTest, LegalizationExample11) {
  runFileTest("legal-examples/11-if-stmt-const-ok.hlsl");
}
TEST_F(FileTest, LegalizationExample12) {
  runFileTest("legal-examples/12-switch-stmt-select-fail.hlsl",
              Expect::ValFailure);
}
TEST_F(FileTest, LegalizationExample13) {
  runFileTest("legal-examples/13-switch-stmt-const-ok.hlsl");
}
TEST_F(FileTest, LegalizationExample14) {
  runFileTest("legal-examples/14-loop-var-fail.hlsl", Expect::ValFailure);
}
TEST_F(FileTest, LegalizationExample15) {
  runFileTest("legal-examples/15-loop-var-unroll-ok.hlsl");
}
TEST_F(FileTest, LegalizationExample16) {
  runFileTest("legal-examples/16-loop-var-range-fail.hlsl", Expect::ValFailure);
}
TEST_F(FileTest, LegalizationExample17) {
  runFileTest("legal-examples/17-loop-var-float-fail.hlsl", Expect::ValFailure);
}
TEST_F(FileTest, LegalizationExample18) {
  runFileTest("legal-examples/18-multi-func-call-ok.hlsl");
}
TEST_F(FileTest, LegalizationExample19) {
  runFileTest("legal-examples/19-multi-func-ret-fail.hlsl", Expect::ValFailure);
}
TEST_F(FileTest, LegalizationExample20) {
  runFileTest("legal-examples/20-multi-func-ret-const-ok.hlsl");
}
TEST_F(FileTest, LegalizationExample21) {
  runFileTest("legal-examples/21-combined-ok.hlsl");
}

TEST_F(FileTest, PreprocessorError) {
  // Tests that preprocessor error is surfaced
  runFileTest("preprocess.error.hlsl", Expect::Failure);
}

// === Raytracing NV examples ===
TEST_F(FileTest, RayTracingNVRaygen) {
  runFileTest("raytracing.nv.raygen.hlsl");
}
TEST_F(FileTest, RayTracingNVEnum) { runFileTest("raytracing.nv.enum.hlsl"); }
TEST_F(FileTest, RayTracingNVIntersection) {
  runFileTest("raytracing.nv.intersection.hlsl");
}
TEST_F(FileTest, RayTracingNVAnyHit) {
  runFileTest("raytracing.nv.anyhit.hlsl");
}
TEST_F(FileTest, RayTracingNVClosestHit) {
  runFileTest("raytracing.nv.closesthit.hlsl");
}
TEST_F(FileTest, RayTracingNVMiss) { runFileTest("raytracing.nv.miss.hlsl"); }
TEST_F(FileTest, RayTracingNVCallable) {
  runFileTest("raytracing.nv.callable.hlsl");
}
TEST_F(FileTest, RayTracingNVLibrary) {
  runFileTest("raytracing.nv.library.hlsl");
}

// === Raytracing KHR examples ===
TEST_F(FileTest, RayTracingKHRClosestHit) {
  runFileTest("raytracing.khr.closesthit.hlsl");
}

// For decoration uniqueness
TEST_F(FileTest, DecorationUnique) { runFileTest("decoration.unique.hlsl"); }

// For capability uniqueness
TEST_F(FileTest, CapabilityUnique) { runFileTest("capability.unique.hlsl"); }

// For extension uniqueness
TEST_F(FileTest, ExtensionUnique) { runFileTest("extension.unique.hlsl"); }

// For RelaxedPrecision decorations
TEST_F(FileTest, DecorationRelaxedPrecisionBasic) {
  runFileTest("decoration.relaxed-precision.basic.hlsl");
}
TEST_F(FileTest, DecorationRelaxedPrecisionStruct) {
  runFileTest("decoration.relaxed-precision.struct.hlsl");
}
TEST_F(FileTest, DecorationRelaxedPrecisionImage) {
  runFileTest("decoration.relaxed-precision.image.hlsl");
}

// For NoContraction decorations
TEST_F(FileTest, DecorationNoContraction) {
  setBeforeHLSLLegalization();
  runFileTest("decoration.no-contraction.hlsl");
}
TEST_F(FileTest, DecorationNoContractionVariableReuse) {
  runFileTest("decoration.no-contraction.variable-reuse.hlsl");
}
TEST_F(FileTest, DecorationNoContractionStruct) {
  runFileTest("decoration.no-contraction.struct.hlsl");
}
TEST_F(FileTest, DecorationNoContractionStageVars) {
  runFileTest("decoration.no-contraction.stage-vars.hlsl");
}

// For UserTypeGOOGLE decorations
TEST_F(FileTest, DecorationUserTypeGOOGLE) {
  runFileTest("decoration.user-type.hlsl");
}

// For pragmas
TEST_F(FileTest, PragmaPackMatrix) { runFileTest("pragma.pack_matrix.hlsl"); }

// Tests for [[vk::shader_record_nv]]
TEST_F(FileTest, VulkanShaderRecordBufferNV) {
  runFileTest("vk.shader-record-nv.hlsl");
}
TEST_F(FileTest, VulkanLayoutShaderRecordBufferNVStd430) {
  setGlLayout();
  runFileTest("vk.layout.shader-record-nv.std430.hlsl");
}
TEST_F(FileTest, VulkanShaderRecordBufferNVOffset) {
  // Checks the behavior of [[vk::offset]] with [[vk::shader_record_nv]]
  runFileTest("vk.shader-record-nv.offset.hlsl");
}
TEST_F(FileTest, VulkanShadingRate) { runFileTest("vk.shading-rate.hlsl"); }
TEST_F(FileTest, VulkanShadingRateError) {
  runFileTest("vk.shading-rate.vs-error.hlsl", Expect::Failure);
}

// === MeshShading NV examples ===
TEST_F(FileTest, MeshShadingNVMeshTriangle) {
  runFileTest("meshshading.nv.triangle.mesh.hlsl");
}
TEST_F(FileTest, MeshShadingNVMeshLine) {
  runFileTest("meshshading.nv.line.mesh.hlsl");
}
TEST_F(FileTest, MeshShadingNVMeshPoint) {
  runFileTest("meshshading.nv.point.mesh.hlsl");
}
TEST_F(FileTest, MeshShadingNVMeshBuffer) {
  runFileTest("meshshading.nv.buffer.mesh.hlsl");
}
TEST_F(FileTest, MeshShadingNVMeshError1) {
  runFileTest("meshshading.nv.error1.mesh.hlsl", Expect::Failure);
}
TEST_F(FileTest, MeshShadingNVMeshError2) {
  runFileTest("meshshading.nv.error2.mesh.hlsl", Expect::Failure);
}
TEST_F(FileTest, MeshShadingNVMeshError3) {
  runFileTest("meshshading.nv.error3.mesh.hlsl", Expect::Failure);
}
TEST_F(FileTest, MeshShadingNVMeshError4) {
  runFileTest("meshshading.nv.error4.mesh.hlsl", Expect::Failure);
}
TEST_F(FileTest, MeshShadingNVMeshError5) {
  runFileTest("meshshading.nv.error5.mesh.hlsl", Expect::Failure);
}
TEST_F(FileTest, MeshShadingNVMeshError6) {
  runFileTest("meshshading.nv.error6.mesh.hlsl", Expect::Failure);
}
TEST_F(FileTest, MeshShadingNVMeshError7) {
  runFileTest("meshshading.nv.error7.mesh.hlsl", Expect::Failure);
}
TEST_F(FileTest, MeshShadingNVMeshError8) {
  runFileTest("meshshading.nv.error8.mesh.hlsl", Expect::Failure);
}
TEST_F(FileTest, MeshShadingNVMeshError9) {
  runFileTest("meshshading.nv.error9.mesh.hlsl", Expect::Failure);
}
TEST_F(FileTest, MeshShadingNVMeshError10) {
  runFileTest("meshshading.nv.error10.mesh.hlsl", Expect::Failure);
}
TEST_F(FileTest, MeshShadingNVMeshError11) {
  runFileTest("meshshading.nv.error11.mesh.hlsl", Expect::Failure);
}
TEST_F(FileTest, MeshShadingNVMeshError12) {
  runFileTest("meshshading.nv.error12.mesh.hlsl", Expect::Failure);
}
TEST_F(FileTest, MeshShadingNVMeshError13) {
  runFileTest("meshshading.nv.error13.mesh.hlsl", Expect::Failure);
}
TEST_F(FileTest, MeshShadingNVMeshError14) {
  runFileTest("meshshading.nv.error14.mesh.hlsl", Expect::Failure);
}
TEST_F(FileTest, MeshShadingNVAmplification) {
  runFileTest("meshshading.nv.amplification.hlsl");
}
TEST_F(FileTest, MeshShadingNVAmplificationFunCall) {
  useVulkan1p1();
  runFileTest("meshshading.nv.fncall.amplification.hlsl");
}
TEST_F(FileTest, MeshShadingNVAmplificationError1) {
  runFileTest("meshshading.nv.error1.amplification.hlsl", Expect::Failure);
}
TEST_F(FileTest, MeshShadingNVAmplificationError2) {
  runFileTest("meshshading.nv.error2.amplification.hlsl", Expect::Failure);
}
TEST_F(FileTest, MeshShadingNVAmplificationError3) {
  runFileTest("meshshading.nv.error4.amplification.hlsl", Expect::Failure);
}
TEST_F(FileTest, MeshShadingNVAmplificationError4) {
  runFileTest("meshshading.nv.error3.amplification.hlsl", Expect::Failure);
}

<<<<<<< HEAD
// Tests for Rich Debug Information
// TODO: change |runValidation| parameter back to 'true' once the following bug
// has been fixed in SPIRV-Tools:
// https://github.com/KhronosGroup/SPIRV-Tools/issues/3086
const bool runValidationForRichDebugInfo = false;

TEST_F(FileTest, RichDebugInfoDebugSource) {
  runFileTest("rich.debug.debugsource.hlsl", Expect::Success,
              /*runValidation*/ runValidationForRichDebugInfo);
}
TEST_F(FileTest, RichDebugInfoDebugCompilationUnit) {
  runFileTest("rich.debug.debugcompilationunit.hlsl", Expect::Success,
              /*runValidation*/ runValidationForRichDebugInfo);
}
TEST_F(FileTest, RichDebugInfoDebugLexicalBlock) {
  runFileTest("rich.debug.debuglexicalblock.hlsl", Expect::Success,
              /*runValidation*/ runValidationForRichDebugInfo);
}
TEST_F(FileTest, RichDebugInfoTypeBool) {
  runFileTest("rich.debug.type.bool.hlsl", Expect::Success,
              /*runValidation*/ runValidationForRichDebugInfo);
}
TEST_F(FileTest, RichDebugInfoTypeInt) {
  runFileTest("rich.debug.type.int.hlsl", Expect::Success,
              /*runValidation*/ runValidationForRichDebugInfo);
}
TEST_F(FileTest, RichDebugInfoTypeFloat) {
  runFileTest("rich.debug.type.float.hlsl", Expect::Success,
              /*runValidation*/ runValidationForRichDebugInfo);
}
TEST_F(FileTest, RichDebugInfoTypeVector) {
  runFileTest("rich.debug.type.vector.hlsl", Expect::Success,
              /*runValidation*/ runValidationForRichDebugInfo);
}
TEST_F(FileTest, RichDebugInfoTypeMatrix) {
  runFileTest("rich.debug.type.matrix.hlsl", Expect::Success,
              /*runValidation*/ runValidationForRichDebugInfo);
}
TEST_F(FileTest, RichDebugInfoTypeArray) {
  runFileTest("rich.debug.type.array.hlsl", Expect::Success,
              /*runValidation*/ runValidationForRichDebugInfo);
}
TEST_F(FileTest, RichDebugInfoTypeFunction) {
  runFileTest("rich.debug.type.function.hlsl", Expect::Success,
              /*runValidation*/ runValidationForRichDebugInfo);
}
TEST_F(FileTest, RichDebugInfoTypeMemberFunction) {
  runFileTest("rich.debug.type.member.function.hlsl", Expect::Success,
              /*runValidation*/ runValidationForRichDebugInfo);
}
TEST_F(FileTest, RichDebugInfoMemberFunctionWithoutCall) {
  runFileTest("rich.debug.member.function.without-call.hlsl", Expect::Success,
              /*runValidation*/ runValidationForRichDebugInfo);
}
TEST_F(FileTest, RichDebugInfoTypeComposite) {
  runFileTest("rich.debug.type.composite.hlsl", Expect::Success,
              /*runValidation*/ runValidationForRichDebugInfo);
}
TEST_F(FileTest, RichDebugInfoTypeCompositeEmpty) {
  runFileTest("rich.debug.type.composite.empty.hlsl", Expect::Success,
              /*runValidation*/ runValidationForRichDebugInfo);
}
TEST_F(FileTest, RichDebugInfoTypeCompositeBeforeFunction) {
  runFileTest("rich.debug.type.composite.before.function.hlsl", Expect::Success,
              /*runValidation*/ runValidationForRichDebugInfo);
}
TEST_F(FileTest, RichDebugInfoTypeStructuredBuffer) {
  runFileTest("rich.debug.structured-buffer.hlsl", Expect::Success,
              /*runValidation*/ runValidationForRichDebugInfo);
}
TEST_F(FileTest, RichDebugInfoLocalVariable) {
  runFileTest("rich.debug.local-variable.hlsl", Expect::Success,
              /*runValidation*/ runValidationForRichDebugInfo);
}
TEST_F(FileTest, RichDebugInfoGlobalVariable) {
  runFileTest("rich.debug.global-variable.hlsl", Expect::Success,
              /*runValidation*/ runValidationForRichDebugInfo);
}
TEST_F(FileTest, RichDebugInfoFunction) {
  runFileTest("rich.debug.function.hlsl", Expect::Success,
              /*runValidation*/ runValidationForRichDebugInfo);
}
TEST_F(FileTest, RichDebugInfoFunctionParent) {
  runFileTest("rich.debug.function.parent.hlsl", Expect::Success,
              /*runValidation*/ runValidationForRichDebugInfo);
}
TEST_F(FileTest, RichDebugInfoFunctionParam) {
  runFileTest("rich.debug.function.param.hlsl", Expect::Success,
              /*runValidation*/ runValidationForRichDebugInfo);
}
TEST_F(FileTest, RichDebugInfoMemberFunctionParam) {
  runFileTest("rich.debug.member.function.param.hlsl", Expect::Success,
              /*runValidation*/ runValidationForRichDebugInfo);
}
TEST_F(FileTest, RichDebugInfoDebugSourceMultiple) {
  runFileTest("rich.debug.debugsource.multiple.hlsl", Expect::Success,
              /*runValidation*/ runValidationForRichDebugInfo);
}
TEST_F(FileTest, RichDebugInfoDeclare) {
  runFileTest("rich.debug.debugdeclare.hlsl", Expect::Success,
              /*runValidation*/ runValidationForRichDebugInfo);
}
TEST_F(FileTest, RichDebugInfoScope) {
  runFileTest("rich.debug.debugscope.hlsl", Expect::Success,
              /*runValidation*/ runValidationForRichDebugInfo);
=======
// Test OpEntryPoint in the Vulkan1.2 target environment
TEST_F(FileTest, Vk1p2EntryPoint) {
  useVulkan1p2();
  runFileTest("vk.1p2.entry-point.hlsl");
}

// Test deprecation of BufferBlock decoration after SPIR-V 1.3.
TEST_F(FileTest, Vk1p2BlockDecoration) {
  useVulkan1p2();
  runFileTest("vk.1p2.block-decoration.hlsl");
}

// Test shaders that require Vulkan1.1 support with
// -fspv-target-env=vulkan1.2 option to make sure that enabling
// Vulkan1.2 also enables Vulkan1.1.
TEST_F(FileTest, CompatibilityWithVk1p1) {
  useVulkan1p2();
  runFileTest("meshshading.nv.fncall.amplification.vulkan1.2.hlsl");
  runFileTest("sm6.quad-read-across-diagonal.vulkan1.2.hlsl");
  runFileTest("sm6.quad-read-across-x.vulkan1.2.hlsl");
  runFileTest("sm6.quad-read-across-y.vulkan1.2.hlsl");
  runFileTest("sm6.quad-read-lane-at.vulkan1.2.hlsl");
  runFileTest("sm6.wave-active-all-equal.vulkan1.2.hlsl");
  runFileTest("sm6.wave-active-all-true.vulkan1.2.hlsl");
  runFileTest("sm6.wave-active-any-true.vulkan1.2.hlsl");
  runFileTest("sm6.wave-active-ballot.vulkan1.2.hlsl");
  runFileTest("sm6.wave-active-bit-and.vulkan1.2.hlsl");
  runFileTest("sm6.wave-active-bit-or.vulkan1.2.hlsl");
  runFileTest("sm6.wave-active-bit-xor.vulkan1.2.hlsl");
  runFileTest("sm6.wave-active-count-bits.vulkan1.2.hlsl");
  runFileTest("sm6.wave-active-max.vulkan1.2.hlsl");
  runFileTest("sm6.wave-active-min.vulkan1.2.hlsl");
  runFileTest("sm6.wave-active-product.vulkan1.2.hlsl");
  runFileTest("sm6.wave-active-sum.vulkan1.2.hlsl");
  runFileTest("sm6.wave-get-lane-count.vulkan1.2.hlsl");
  runFileTest("sm6.wave-get-lane-index.vulkan1.2.hlsl");
  runFileTest("sm6.wave-is-first-lane.vulkan1.2.hlsl");
  runFileTest("sm6.wave-prefix-count-bits.vulkan1.2.hlsl");
  runFileTest("sm6.wave-prefix-product.vulkan1.2.hlsl");
  runFileTest("sm6.wave-prefix-sum.vulkan1.2.hlsl");
  runFileTest("sm6.wave-read-lane-at.vulkan1.2.hlsl");
  runFileTest("sm6.wave-read-lane-first.vulkan1.2.hlsl");
  runFileTest("sm6.wave.builtin.no-dup.vulkan1.2.hlsl");
>>>>>>> 177ee8c9
}

} // namespace<|MERGE_RESOLUTION|>--- conflicted
+++ resolved
@@ -2234,113 +2234,6 @@
   runFileTest("meshshading.nv.error3.amplification.hlsl", Expect::Failure);
 }
 
-<<<<<<< HEAD
-// Tests for Rich Debug Information
-// TODO: change |runValidation| parameter back to 'true' once the following bug
-// has been fixed in SPIRV-Tools:
-// https://github.com/KhronosGroup/SPIRV-Tools/issues/3086
-const bool runValidationForRichDebugInfo = false;
-
-TEST_F(FileTest, RichDebugInfoDebugSource) {
-  runFileTest("rich.debug.debugsource.hlsl", Expect::Success,
-              /*runValidation*/ runValidationForRichDebugInfo);
-}
-TEST_F(FileTest, RichDebugInfoDebugCompilationUnit) {
-  runFileTest("rich.debug.debugcompilationunit.hlsl", Expect::Success,
-              /*runValidation*/ runValidationForRichDebugInfo);
-}
-TEST_F(FileTest, RichDebugInfoDebugLexicalBlock) {
-  runFileTest("rich.debug.debuglexicalblock.hlsl", Expect::Success,
-              /*runValidation*/ runValidationForRichDebugInfo);
-}
-TEST_F(FileTest, RichDebugInfoTypeBool) {
-  runFileTest("rich.debug.type.bool.hlsl", Expect::Success,
-              /*runValidation*/ runValidationForRichDebugInfo);
-}
-TEST_F(FileTest, RichDebugInfoTypeInt) {
-  runFileTest("rich.debug.type.int.hlsl", Expect::Success,
-              /*runValidation*/ runValidationForRichDebugInfo);
-}
-TEST_F(FileTest, RichDebugInfoTypeFloat) {
-  runFileTest("rich.debug.type.float.hlsl", Expect::Success,
-              /*runValidation*/ runValidationForRichDebugInfo);
-}
-TEST_F(FileTest, RichDebugInfoTypeVector) {
-  runFileTest("rich.debug.type.vector.hlsl", Expect::Success,
-              /*runValidation*/ runValidationForRichDebugInfo);
-}
-TEST_F(FileTest, RichDebugInfoTypeMatrix) {
-  runFileTest("rich.debug.type.matrix.hlsl", Expect::Success,
-              /*runValidation*/ runValidationForRichDebugInfo);
-}
-TEST_F(FileTest, RichDebugInfoTypeArray) {
-  runFileTest("rich.debug.type.array.hlsl", Expect::Success,
-              /*runValidation*/ runValidationForRichDebugInfo);
-}
-TEST_F(FileTest, RichDebugInfoTypeFunction) {
-  runFileTest("rich.debug.type.function.hlsl", Expect::Success,
-              /*runValidation*/ runValidationForRichDebugInfo);
-}
-TEST_F(FileTest, RichDebugInfoTypeMemberFunction) {
-  runFileTest("rich.debug.type.member.function.hlsl", Expect::Success,
-              /*runValidation*/ runValidationForRichDebugInfo);
-}
-TEST_F(FileTest, RichDebugInfoMemberFunctionWithoutCall) {
-  runFileTest("rich.debug.member.function.without-call.hlsl", Expect::Success,
-              /*runValidation*/ runValidationForRichDebugInfo);
-}
-TEST_F(FileTest, RichDebugInfoTypeComposite) {
-  runFileTest("rich.debug.type.composite.hlsl", Expect::Success,
-              /*runValidation*/ runValidationForRichDebugInfo);
-}
-TEST_F(FileTest, RichDebugInfoTypeCompositeEmpty) {
-  runFileTest("rich.debug.type.composite.empty.hlsl", Expect::Success,
-              /*runValidation*/ runValidationForRichDebugInfo);
-}
-TEST_F(FileTest, RichDebugInfoTypeCompositeBeforeFunction) {
-  runFileTest("rich.debug.type.composite.before.function.hlsl", Expect::Success,
-              /*runValidation*/ runValidationForRichDebugInfo);
-}
-TEST_F(FileTest, RichDebugInfoTypeStructuredBuffer) {
-  runFileTest("rich.debug.structured-buffer.hlsl", Expect::Success,
-              /*runValidation*/ runValidationForRichDebugInfo);
-}
-TEST_F(FileTest, RichDebugInfoLocalVariable) {
-  runFileTest("rich.debug.local-variable.hlsl", Expect::Success,
-              /*runValidation*/ runValidationForRichDebugInfo);
-}
-TEST_F(FileTest, RichDebugInfoGlobalVariable) {
-  runFileTest("rich.debug.global-variable.hlsl", Expect::Success,
-              /*runValidation*/ runValidationForRichDebugInfo);
-}
-TEST_F(FileTest, RichDebugInfoFunction) {
-  runFileTest("rich.debug.function.hlsl", Expect::Success,
-              /*runValidation*/ runValidationForRichDebugInfo);
-}
-TEST_F(FileTest, RichDebugInfoFunctionParent) {
-  runFileTest("rich.debug.function.parent.hlsl", Expect::Success,
-              /*runValidation*/ runValidationForRichDebugInfo);
-}
-TEST_F(FileTest, RichDebugInfoFunctionParam) {
-  runFileTest("rich.debug.function.param.hlsl", Expect::Success,
-              /*runValidation*/ runValidationForRichDebugInfo);
-}
-TEST_F(FileTest, RichDebugInfoMemberFunctionParam) {
-  runFileTest("rich.debug.member.function.param.hlsl", Expect::Success,
-              /*runValidation*/ runValidationForRichDebugInfo);
-}
-TEST_F(FileTest, RichDebugInfoDebugSourceMultiple) {
-  runFileTest("rich.debug.debugsource.multiple.hlsl", Expect::Success,
-              /*runValidation*/ runValidationForRichDebugInfo);
-}
-TEST_F(FileTest, RichDebugInfoDeclare) {
-  runFileTest("rich.debug.debugdeclare.hlsl", Expect::Success,
-              /*runValidation*/ runValidationForRichDebugInfo);
-}
-TEST_F(FileTest, RichDebugInfoScope) {
-  runFileTest("rich.debug.debugscope.hlsl", Expect::Success,
-              /*runValidation*/ runValidationForRichDebugInfo);
-=======
 // Test OpEntryPoint in the Vulkan1.2 target environment
 TEST_F(FileTest, Vk1p2EntryPoint) {
   useVulkan1p2();
@@ -2384,7 +2277,113 @@
   runFileTest("sm6.wave-read-lane-at.vulkan1.2.hlsl");
   runFileTest("sm6.wave-read-lane-first.vulkan1.2.hlsl");
   runFileTest("sm6.wave.builtin.no-dup.vulkan1.2.hlsl");
->>>>>>> 177ee8c9
+}
+
+// Tests for Rich Debug Information
+// TODO: change |runValidation| parameter back to 'true' once the following bug
+// has been fixed in SPIRV-Tools:
+// https://github.com/KhronosGroup/SPIRV-Tools/issues/3086
+const bool runValidationForRichDebugInfo = false;
+
+TEST_F(FileTest, RichDebugInfoDebugSource) {
+  runFileTest("rich.debug.debugsource.hlsl", Expect::Success,
+              /*runValidation*/ runValidationForRichDebugInfo);
+}
+TEST_F(FileTest, RichDebugInfoDebugCompilationUnit) {
+  runFileTest("rich.debug.debugcompilationunit.hlsl", Expect::Success,
+              /*runValidation*/ runValidationForRichDebugInfo);
+}
+TEST_F(FileTest, RichDebugInfoDebugLexicalBlock) {
+  runFileTest("rich.debug.debuglexicalblock.hlsl", Expect::Success,
+              /*runValidation*/ runValidationForRichDebugInfo);
+}
+TEST_F(FileTest, RichDebugInfoTypeBool) {
+  runFileTest("rich.debug.type.bool.hlsl", Expect::Success,
+              /*runValidation*/ runValidationForRichDebugInfo);
+}
+TEST_F(FileTest, RichDebugInfoTypeInt) {
+  runFileTest("rich.debug.type.int.hlsl", Expect::Success,
+              /*runValidation*/ runValidationForRichDebugInfo);
+}
+TEST_F(FileTest, RichDebugInfoTypeFloat) {
+  runFileTest("rich.debug.type.float.hlsl", Expect::Success,
+              /*runValidation*/ runValidationForRichDebugInfo);
+}
+TEST_F(FileTest, RichDebugInfoTypeVector) {
+  runFileTest("rich.debug.type.vector.hlsl", Expect::Success,
+              /*runValidation*/ runValidationForRichDebugInfo);
+}
+TEST_F(FileTest, RichDebugInfoTypeMatrix) {
+  runFileTest("rich.debug.type.matrix.hlsl", Expect::Success,
+              /*runValidation*/ runValidationForRichDebugInfo);
+}
+TEST_F(FileTest, RichDebugInfoTypeArray) {
+  runFileTest("rich.debug.type.array.hlsl", Expect::Success,
+              /*runValidation*/ runValidationForRichDebugInfo);
+}
+TEST_F(FileTest, RichDebugInfoTypeFunction) {
+  runFileTest("rich.debug.type.function.hlsl", Expect::Success,
+              /*runValidation*/ runValidationForRichDebugInfo);
+}
+TEST_F(FileTest, RichDebugInfoTypeMemberFunction) {
+  runFileTest("rich.debug.type.member.function.hlsl", Expect::Success,
+              /*runValidation*/ runValidationForRichDebugInfo);
+}
+TEST_F(FileTest, RichDebugInfoMemberFunctionWithoutCall) {
+  runFileTest("rich.debug.member.function.without-call.hlsl", Expect::Success,
+              /*runValidation*/ runValidationForRichDebugInfo);
+}
+TEST_F(FileTest, RichDebugInfoTypeComposite) {
+  runFileTest("rich.debug.type.composite.hlsl", Expect::Success,
+              /*runValidation*/ runValidationForRichDebugInfo);
+}
+TEST_F(FileTest, RichDebugInfoTypeCompositeEmpty) {
+  runFileTest("rich.debug.type.composite.empty.hlsl", Expect::Success,
+              /*runValidation*/ runValidationForRichDebugInfo);
+}
+TEST_F(FileTest, RichDebugInfoTypeCompositeBeforeFunction) {
+  runFileTest("rich.debug.type.composite.before.function.hlsl", Expect::Success,
+              /*runValidation*/ runValidationForRichDebugInfo);
+}
+TEST_F(FileTest, RichDebugInfoTypeStructuredBuffer) {
+  runFileTest("rich.debug.structured-buffer.hlsl", Expect::Success,
+              /*runValidation*/ runValidationForRichDebugInfo);
+}
+TEST_F(FileTest, RichDebugInfoLocalVariable) {
+  runFileTest("rich.debug.local-variable.hlsl", Expect::Success,
+              /*runValidation*/ runValidationForRichDebugInfo);
+}
+TEST_F(FileTest, RichDebugInfoGlobalVariable) {
+  runFileTest("rich.debug.global-variable.hlsl", Expect::Success,
+              /*runValidation*/ runValidationForRichDebugInfo);
+}
+TEST_F(FileTest, RichDebugInfoFunction) {
+  runFileTest("rich.debug.function.hlsl", Expect::Success,
+              /*runValidation*/ runValidationForRichDebugInfo);
+}
+TEST_F(FileTest, RichDebugInfoFunctionParent) {
+  runFileTest("rich.debug.function.parent.hlsl", Expect::Success,
+              /*runValidation*/ runValidationForRichDebugInfo);
+}
+TEST_F(FileTest, RichDebugInfoFunctionParam) {
+  runFileTest("rich.debug.function.param.hlsl", Expect::Success,
+              /*runValidation*/ runValidationForRichDebugInfo);
+}
+TEST_F(FileTest, RichDebugInfoMemberFunctionParam) {
+  runFileTest("rich.debug.member.function.param.hlsl", Expect::Success,
+              /*runValidation*/ runValidationForRichDebugInfo);
+}
+TEST_F(FileTest, RichDebugInfoDebugSourceMultiple) {
+  runFileTest("rich.debug.debugsource.multiple.hlsl", Expect::Success,
+              /*runValidation*/ runValidationForRichDebugInfo);
+}
+TEST_F(FileTest, RichDebugInfoDeclare) {
+  runFileTest("rich.debug.debugdeclare.hlsl", Expect::Success,
+              /*runValidation*/ runValidationForRichDebugInfo);
+}
+TEST_F(FileTest, RichDebugInfoScope) {
+  runFileTest("rich.debug.debugscope.hlsl", Expect::Success,
+              /*runValidation*/ runValidationForRichDebugInfo);
 }
 
 } // namespace