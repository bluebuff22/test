///////////////////////////////////////////////////////////////////////////////
//                                                                           //
// dxc_bach.cpp                                                              //
// Copyright (C) Microsoft Corporation. All rights reserved.                 //
// This file is distributed under the University of Illinois Open Source     //
// License. See LICENSE.TXT for details.                                     //
//                                                                           //
// Provides the entry point for the dxc_back console program.                //
//                                                                           //
///////////////////////////////////////////////////////////////////////////////

// dxc_batch is a fork of dxc showing how to build multiple shaders while
// sharing library-fied intermediates

#include "dxc/Support/Global.h"
#include "dxc/Support/Unicode.h"
#include "dxc/Support/WinIncludes.h"
#include <string>
#include <vector>

#include "dxc/DXIL/DxilShaderModel.h"
#include "dxc/DxilContainer/DxilContainer.h"
#include "dxc/DxilRootSignature/DxilRootSignature.h"
#include "dxc/Support/FileIOHelper.h"
#include "dxc/Support/HLSLOptions.h"
#include "dxc/Support/dxcapi.use.h"
#include "dxc/Support/microcom.h"
#include "dxc/dxcapi.h"
#include "dxc/dxcapi.internal.h"
#include "dxc/dxctools.h"
#include "llvm/Option/ArgList.h"
#include "llvm/Option/OptTable.h"
#include "llvm/Support/MemoryBuffer.h"
#include "llvm/Support/raw_ostream.h"
#include <algorithm>
#include <chrono>
#include <comdef.h>
#include <ios>
#include <thread>
#include <unordered_map>

#include "llvm/Support//MSFileSystem.h"
#include "llvm/Support/CommandLine.h"
#include "llvm/Support/FileSystem.h"
#include "llvm/Support/Path.h"

inline bool wcseq(LPCWSTR a, LPCWSTR b) {
  return (a == nullptr && b == nullptr) ||
         (a != nullptr && b != nullptr && wcscmp(a, b) == 0);
}
inline bool wcsieq(LPCWSTR a, LPCWSTR b) { return _wcsicmp(a, b) == 0; }

using namespace dxc;
using namespace llvm;
using namespace llvm::opt;
using namespace hlsl::options;

extern HRESULT WINAPI DxilD3DCompile2(
    LPCVOID pSrcData, SIZE_T SrcDataSize, LPCSTR pSourceName,
    LPCSTR pEntrypoint, LPCSTR pTarget,
    const DxcDefine *pDefines, // Array of defines
    UINT32 defineCount,        // Number of defines
    LPCWSTR *pArguments,       // Array of pointers to arguments
    UINT32 argCount,           // Number of arguments
    IDxcIncludeHandler *pInclude, IDxcOperationResult **ppOperationResult);

class DxcContext {

private:
  DxcOpts &m_Opts;
  DxcDllSupport &m_dxcSupport;

  int ActOnBlob(IDxcBlob *pBlob);
  int ActOnBlob(IDxcBlob *pBlob, IDxcBlob *pDebugBlob, LPCWSTR pDebugBlobName);
  void UpdatePart(IDxcBlob *pBlob, IDxcBlob **ppResult);
  bool UpdatePartRequired();
  void WriteHeader(IDxcBlobEncoding *pDisassembly, IDxcBlob *pCode,
                   llvm::Twine &pVariableName, LPCWSTR pPath);
  HRESULT ReadFileIntoPartContent(hlsl::DxilFourCC fourCC, LPCWSTR fileName,
                                  IDxcBlob **ppResult);

  void ExtractRootSignature(IDxcBlob *pBlob, IDxcBlob **ppResult);
  int VerifyRootSignature();

public:
  DxcContext(DxcOpts &Opts, DxcDllSupport &dxcSupport)
      : m_Opts(Opts), m_dxcSupport(dxcSupport) {}

  int Compile(llvm::StringRef path, bool bLibLink);
  int DumpBinary();
  void Preprocess();
};

static void PrintHlslException(const ::hlsl::Exception &hlslException,
                               llvm::StringRef stage,
                               llvm::raw_string_ostream &errorStream) {
  errorStream << stage << " failed\n";
  try {
    errorStream << hlslException.what();
    if (hlslException.hr == DXC_E_DUPLICATE_PART) {
      errorStream << "dxc_batch failed : DXIL container already contains the "
                     "given part.";
    } else if (hlslException.hr == DXC_E_MISSING_PART) {
      errorStream << "dxc_batch failed : DXIL container does not contain the "
                     "given part.";
    } else if (hlslException.hr == DXC_E_CONTAINER_INVALID) {
      errorStream << "dxc_batch failed : Invalid DXIL container.";
    } else if (hlslException.hr == DXC_E_CONTAINER_MISSING_DXIL) {
      errorStream << "dxc_batch failed : DXIL container is missing DXIL part.";
    } else if (hlslException.hr == DXC_E_CONTAINER_MISSING_DEBUG) {
      errorStream
          << "dxc_batch failed : DXIL container is missing Debug Info part.";
    } else if (hlslException.hr == E_OUTOFMEMORY) {
      errorStream << "dxc_batch failed : Out of Memory.";
    } else if (hlslException.hr == E_INVALIDARG) {
      errorStream << "dxc_batch failed : Invalid argument.";
    } else {
      errorStream << "dxc_batch failed : error code 0x" << std::hex
                  << hlslException.hr << ".";
    }
    errorStream << "\n";
  } catch (...) {
    errorStream << "  unable to retrieve error message.\n";
  }
}

static int Compile(llvm::StringRef command, DxcDllSupport &dxcSupport,
                   llvm::StringRef path, bool bLinkLib,
                   std::string &errorString) {
  // llvm::raw_string_ostream &errorStream) {
  const OptTable *optionTable = getHlslOptTable();
  llvm::SmallVector<llvm::StringRef, 4> args;
  command.split(args, " ", /*MaxSplit*/ -1, /*KeepEmpty*/ false);
  if (!path.empty()) {
    args.emplace_back("-I");
    args.emplace_back(path);
  }

  MainArgs argStrings(args);
  DxcOpts dxcOpts;
  llvm::raw_string_ostream errorStream(errorString);

  int retVal =
      ReadDxcOpts(optionTable, DxcFlags, argStrings, dxcOpts, errorStream);

  if (0 == retVal) {
    try {
      DxcContext context(dxcOpts, dxcSupport);
      // TODO: implement all other actions.
      if (!dxcOpts.Preprocess.empty()) {
        context.Preprocess();
      } else if (dxcOpts.DumpBin) {
        retVal = context.DumpBinary();
      } else {
        retVal = context.Compile(path, bLinkLib);
      }
    } catch (const ::hlsl::Exception &hlslException) {
      PrintHlslException(hlslException, command, errorStream);
      retVal = 1;
    } catch (std::bad_alloc &) {
      errorStream << command << " failed - out of memory.\n";
      retVal = 1;
    } catch (...) {
      errorStream << command << " failed - unknown error.\n";
      retVal = 1;
    }
  }

  errorStream.flush();
  return retVal;
}

static void WriteBlobToFile(IDxcBlob *pBlob, llvm::StringRef FName,
                            UINT32 defaultTextCodePage) {
  ::dxc::WriteBlobToFile(pBlob, StringRefWide(FName), defaultTextCodePage);
}

static void WritePartToFile(IDxcBlob *pBlob, hlsl::DxilFourCC CC,
                            llvm::StringRef FName) {
  const hlsl::DxilContainerHeader *pContainer = hlsl::IsDxilContainerLike(
      pBlob->GetBufferPointer(), pBlob->GetBufferSize());
  if (!pContainer) {
    throw hlsl::Exception(E_FAIL, "Unable to find required part in blob");
  }
  hlsl::DxilPartIsType pred(CC);
  hlsl::DxilPartIterator it =
      std::find_if(hlsl::begin(pContainer), hlsl::end(pContainer), pred);
  if (it == hlsl::end(pContainer)) {
    throw hlsl::Exception(E_FAIL, "Unable to find required part in blob");
  }

  const char *pData = hlsl::GetDxilPartData(*it);
  DWORD dataLen = (*it)->PartSize;
  StringRefWide WideName(FName);
  CHandle file(CreateFileW(WideName, GENERIC_WRITE, FILE_SHARE_READ, nullptr,
                           CREATE_ALWAYS, FILE_ATTRIBUTE_NORMAL, nullptr));
  if (file == INVALID_HANDLE_VALUE) {
    IFT_Data(HRESULT_FROM_WIN32(GetLastError()), WideName);
  }
  DWORD written;
  if (FALSE == WriteFile(file, pData, dataLen, &written, nullptr)) {
    IFT_Data(HRESULT_FROM_WIN32(GetLastError()), WideName);
  }
}

// This function is called either after the compilation is done or /dumpbin
// option is provided Performing options that are used to process dxil
// container.
int DxcContext::ActOnBlob(IDxcBlob *pBlob) {
  return ActOnBlob(pBlob, nullptr, nullptr);
}

int DxcContext::ActOnBlob(IDxcBlob *pBlob, IDxcBlob *pDebugBlob,
                          LPCWSTR pDebugBlobName) {
  int retVal = 0;
  // Text output.
  if (m_Opts.AstDump || m_Opts.OptDump) {
    WriteBlobToConsole(pBlob);
    return retVal;
  }

  // Write the output blob.
  if (!m_Opts.OutputObject.empty()) {
    // For backward compatability: fxc requires /Fo for /extractrootsignature
    if (!m_Opts.ExtractRootSignature) {
      CComPtr<IDxcBlob> pResult;
      UpdatePart(pBlob, &pResult);
      WriteBlobToFile(pResult, m_Opts.OutputObject, m_Opts.DefaultTextCodePage);
    }
  }

  // Verify Root Signature
  if (!m_Opts.VerifyRootSignatureSource.empty()) {
    return VerifyRootSignature();
  }

  // Extract and write the PDB/debug information.
  if (!m_Opts.DebugFile.empty()) {
    IFTBOOLMSG(m_Opts.DebugInfo, E_INVALIDARG,
               "/Fd specified, but no Debug Info was "
               "found in the shader, please use the "
               "/Zi switch to generate debug "
               "information compiling this shader.");

    if (pDebugBlob != nullptr) {
      IFTBOOLMSG(pDebugBlobName && *pDebugBlobName, E_INVALIDARG,
                 "/Fd was specified but no debug name was produced");
      WriteBlobToFile(pDebugBlob, pDebugBlobName, m_Opts.DefaultTextCodePage);
    } else {
      WritePartToFile(pBlob, hlsl::DFCC_ShaderDebugInfoDXIL, m_Opts.DebugFile);
    }
  }

  // Extract and write root signature information.
  if (m_Opts.ExtractRootSignature) {
    CComPtr<IDxcBlob> pRootSignatureContainer;
    ExtractRootSignature(pBlob, &pRootSignatureContainer);
    WriteBlobToFile(pRootSignatureContainer, m_Opts.OutputObject,
                    m_Opts.DefaultTextCodePage);
  }

  // Extract and write private data.
  if (!m_Opts.ExtractPrivateFile.empty()) {
    WritePartToFile(pBlob, hlsl::DFCC_PrivateData, m_Opts.ExtractPrivateFile);
  }

  // OutputObject suppresses console dump.
  bool needDisassembly =
      !m_Opts.OutputHeader.empty() || !m_Opts.AssemblyCode.empty() ||
      (m_Opts.OutputObject.empty() && m_Opts.DebugFile.empty() &&
       m_Opts.ExtractPrivateFile.empty() &&
       m_Opts.VerifyRootSignatureSource.empty() &&
       !m_Opts.ExtractRootSignature);

  if (!needDisassembly)
    return retVal;

  CComPtr<IDxcBlobEncoding> pDisassembleResult;

  if (m_Opts.IsRootSignatureProfile()) {
    // keep the same behavior as fxc, people may want to embed the root
    // signatures in their code bases.
    CComPtr<IDxcLibrary> pLibrary;
    IFT(m_dxcSupport.CreateInstance(CLSID_DxcLibrary, &pLibrary));
    std::string Message = "Disassembly failed";
    IFT(pLibrary->CreateBlobWithEncodingOnHeapCopy(
        (LPBYTE)&Message[0], Message.size(), CP_ACP, &pDisassembleResult));
  } else {
    CComPtr<IDxcCompiler> pCompiler;
    IFT(m_dxcSupport.CreateInstance(CLSID_DxcCompiler, &pCompiler));
    IFT(pCompiler->Disassemble(pBlob, &pDisassembleResult));
  }

  if (!m_Opts.OutputHeader.empty()) {
    llvm::Twine varName = m_Opts.VariableName.empty()
                              ? llvm::Twine("g_", m_Opts.EntryPoint)
                              : m_Opts.VariableName;
    WriteHeader(pDisassembleResult, pBlob, varName,
                StringRefWide(m_Opts.OutputHeader));
  } else if (!m_Opts.AssemblyCode.empty()) {
    WriteBlobToFile(pDisassembleResult, m_Opts.AssemblyCode,
                    m_Opts.DefaultTextCodePage);
  } else {
    WriteBlobToConsole(pDisassembleResult);
  }
  return retVal;
}

// Given a dxil container, update the dxil container by processing container
// specific options.
void DxcContext::UpdatePart(IDxcBlob *pSource, IDxcBlob **ppResult) {
  DXASSERT(pSource && ppResult, "otherwise blob cannot be updated");
  if (!UpdatePartRequired()) {
    *ppResult = pSource;
    pSource->AddRef();
    return;
  }

  CComPtr<IDxcContainerBuilder> pContainerBuilder;
  CComPtr<IDxcBlob> pResult;
  IFT(m_dxcSupport.CreateInstance(CLSID_DxcContainerBuilder,
                                  &pContainerBuilder));

  // Load original container and update blob for each given option
  IFT(pContainerBuilder->Load(pSource));

  // Update parts based on dxc options
  if (m_Opts.StripDebug) {
    IFT(pContainerBuilder->RemovePart(
        hlsl::DxilFourCC::DFCC_ShaderDebugInfoDXIL));
  }
  if (m_Opts.StripPrivate) {
    IFT(pContainerBuilder->RemovePart(hlsl::DxilFourCC::DFCC_PrivateData));
  }
  if (m_Opts.StripRootSignature) {
    IFT(pContainerBuilder->RemovePart(hlsl::DxilFourCC::DFCC_RootSignature));
  }
  if (!m_Opts.PrivateSource.empty()) {
    CComPtr<IDxcBlob> privateBlob;
    IFT(ReadFileIntoPartContent(hlsl::DxilFourCC::DFCC_PrivateData,
                                StringRefWide(m_Opts.PrivateSource),
                                &privateBlob));

    // setprivate option can replace existing private part.
    // Try removing the private data if exists
    pContainerBuilder->RemovePart(hlsl::DxilFourCC::DFCC_PrivateData);
    IFT(pContainerBuilder->AddPart(hlsl::DxilFourCC::DFCC_PrivateData,
                                   privateBlob));
  }
  if (!m_Opts.RootSignatureSource.empty()) {
    // set rootsignature assumes that the given input is a dxil container.
    // We only want to add RTS0 part to the container builder.
    CComPtr<IDxcBlob> RootSignatureBlob;
    IFT(ReadFileIntoPartContent(hlsl::DxilFourCC::DFCC_RootSignature,
                                StringRefWide(m_Opts.RootSignatureSource),
                                &RootSignatureBlob));

    // setrootsignature option can replace existing rootsignature part
    // Try removing rootsignature if exists
    pContainerBuilder->RemovePart(hlsl::DxilFourCC::DFCC_RootSignature);
    IFT(pContainerBuilder->AddPart(hlsl::DxilFourCC::DFCC_RootSignature,
                                   RootSignatureBlob));
  }

  // Get the final blob from container builder
  CComPtr<IDxcOperationResult> pBuilderResult;
  IFT(pContainerBuilder->SerializeContainer(&pBuilderResult));
  if (!m_Opts.OutputWarningsFile.empty()) {
    CComPtr<IDxcBlobEncoding> pErrors;
    IFT(pBuilderResult->GetErrorBuffer(&pErrors));
    if (pErrors != nullptr) {
      WriteBlobToFile(pErrors, m_Opts.OutputWarningsFile,
                      m_Opts.DefaultTextCodePage);
    }
  } else {
    WriteOperationErrorsToConsole(pBuilderResult, m_Opts.OutputWarnings);
  }
  HRESULT status;
  IFT(pBuilderResult->GetStatus(&status));
  IFT(status);
  IFT(pBuilderResult->GetResult(ppResult));
}

bool DxcContext::UpdatePartRequired() {
  return m_Opts.StripDebug || m_Opts.StripPrivate ||
         m_Opts.StripRootSignature || !m_Opts.PrivateSource.empty() ||
         !m_Opts.RootSignatureSource.empty();
}

// This function reads the file from input file and constructs a blob with
// fourCC parts Used for setprivate and setrootsignature option
HRESULT DxcContext::ReadFileIntoPartContent(hlsl::DxilFourCC fourCC,
                                            LPCWSTR fileName,
                                            IDxcBlob **ppResult) {
  DXASSERT(fourCC == hlsl::DxilFourCC::DFCC_PrivateData ||
               fourCC == hlsl::DxilFourCC::DFCC_RootSignature,
           "Otherwise we provided wrong part to read for updating part.");

  // Read result, if it's private data, then return the blob
  if (fourCC == hlsl::DxilFourCC::DFCC_PrivateData) {
    CComPtr<IDxcBlobEncoding> pResult;
    ReadFileIntoBlob(m_dxcSupport, fileName, &pResult);
    *ppResult = pResult.Detach();
  }

  // If root signature, check if it's a dxil container that contains
  // rootsignature part, then construct a blob of root signature part
  if (fourCC == hlsl::DxilFourCC::DFCC_RootSignature) {
    CComPtr<IDxcBlob> pResult;
    CComHeapPtr<BYTE> pData;
    DWORD dataSize;
    IFT(hlsl::ReadBinaryFile(fileName, (void **)&pData, &dataSize));
    DXASSERT(pData != nullptr,
             "otherwise ReadBinaryFile should throw an exception");
    hlsl::DxilContainerHeader *pHeader =
        hlsl::IsDxilContainerLike(pData.m_pData, dataSize);
    IFRBOOL(IsValidDxilContainer(pHeader, dataSize), E_INVALIDARG);
    hlsl::DxilPartHeader *pPartHeader =
        hlsl::GetDxilPartByType(pHeader, hlsl::DxilFourCC::DFCC_RootSignature);
    IFRBOOL(pPartHeader != nullptr, E_INVALIDARG);
    hlsl::DxcCreateBlobOnHeapCopy(hlsl::GetDxilPartData(pPartHeader),
                                  pPartHeader->PartSize, &pResult);
    *ppResult = pResult.Detach();
  }
  return S_OK;
}

// Constructs a dxil container builder with only root signature part.
// Right now IDxcContainerBuilder assumes that we are building a full dxil
// container, but we are building a container with only rootsignature part
void DxcContext::ExtractRootSignature(IDxcBlob *pBlob, IDxcBlob **ppResult) {

  DXASSERT_NOMSG(pBlob != nullptr && ppResult != nullptr);
  const hlsl::DxilContainerHeader *pHeader =
      (hlsl::DxilContainerHeader *)(pBlob->GetBufferPointer());
  IFTBOOL(hlsl::IsValidDxilContainer(pHeader, pHeader->ContainerSizeInBytes),
          DXC_E_CONTAINER_INVALID);
  const hlsl::DxilPartHeader *pPartHeader =
      hlsl::GetDxilPartByType(pHeader, hlsl::DxilFourCC::DFCC_RootSignature);
  IFTBOOL(pPartHeader != nullptr, DXC_E_MISSING_PART);

  // Get new header and allocate memory for new container
  hlsl::DxilContainerHeader newHeader;
  uint32_t containerSize =
      hlsl::GetDxilContainerSizeFromParts(1, pPartHeader->PartSize);
  hlsl::InitDxilContainer(&newHeader, 1, containerSize);
  CComPtr<IMalloc> pMalloc;
  CComPtr<hlsl::AbstractMemoryStream> pMemoryStream;
  IFT(DxcCoGetMalloc(1, &pMalloc));
  IFT(hlsl::CreateMemoryStream(pMalloc, &pMemoryStream));
  ULONG cbWritten;

  // Write Container Header
  IFT(pMemoryStream->Write(&newHeader, sizeof(hlsl::DxilContainerHeader),
                           &cbWritten));
  IFTBOOL(cbWritten == sizeof(hlsl::DxilContainerHeader), E_OUTOFMEMORY);

  // Write Part Offset
  uint32_t offset =
      sizeof(hlsl::DxilContainerHeader) + hlsl::GetOffsetTableSize(1);
  IFT(pMemoryStream->Write(&offset, sizeof(uint32_t), &cbWritten));
  IFTBOOL(cbWritten == sizeof(uint32_t), E_OUTOFMEMORY);

  // Write Root Signature Header
  IFT(pMemoryStream->Write(pPartHeader, sizeof(hlsl::DxilPartHeader),
                           &cbWritten));
  IFTBOOL(cbWritten == sizeof(hlsl::DxilPartHeader), E_OUTOFMEMORY);
  const char *partContent = hlsl::GetDxilPartData(pPartHeader);

  // Write Root Signature Content
  IFT(pMemoryStream->Write(partContent, pPartHeader->PartSize, &cbWritten));
  IFTBOOL(cbWritten == pPartHeader->PartSize, E_OUTOFMEMORY);

  // Return Result
  CComPtr<IDxcBlob> pResult;
  IFT(pMemoryStream->QueryInterface(&pResult));
  *ppResult = pResult.Detach();
}

int DxcContext::VerifyRootSignature() {
  // Get dxil container from file
  CComPtr<IDxcBlobEncoding> pSource;
  ReadFileIntoBlob(m_dxcSupport, StringRefWide(m_Opts.InputFile), &pSource);
  hlsl::DxilContainerHeader *pSourceHeader =
      (hlsl::DxilContainerHeader *)pSource->GetBufferPointer();
  IFTBOOLMSG(hlsl::IsValidDxilContainer(pSourceHeader,
                                        pSourceHeader->ContainerSizeInBytes),
             E_INVALIDARG, "invalid DXIL container to verify.");

  // Get rootsignature from file
  CComPtr<IDxcBlob> pRootSignature;

  IFTMSG(ReadFileIntoPartContent(
             hlsl::DxilFourCC::DFCC_RootSignature,
             StringRefWide(m_Opts.VerifyRootSignatureSource), &pRootSignature),
         "invalid root signature to verify.");

  // TODO : Right now we are just going to bild a new blob with updated root
  // signature to verify root signature Since dxil container builder will verify
  // on its behalf. This does unnecessary memory allocation. We can improve this
  // later.
  CComPtr<IDxcContainerBuilder> pContainerBuilder;
  IFT(m_dxcSupport.CreateInstance(CLSID_DxcContainerBuilder,
                                  &pContainerBuilder));
  IFT(pContainerBuilder->Load(pSource));
  // Try removing root signature if it already exists
  pContainerBuilder->RemovePart(hlsl::DxilFourCC::DFCC_RootSignature);
  IFT(pContainerBuilder->AddPart(hlsl::DxilFourCC::DFCC_RootSignature,
                                 pRootSignature));
  CComPtr<IDxcOperationResult> pOperationResult;
  IFT(pContainerBuilder->SerializeContainer(&pOperationResult));
  HRESULT status = E_FAIL;
  CComPtr<IDxcBlob> pResult;
  IFT(pOperationResult->GetStatus(&status));
  if (FAILED(status)) {
    if (!m_Opts.OutputWarningsFile.empty()) {
      CComPtr<IDxcBlobEncoding> pErrors;
      IFT(pOperationResult->GetErrorBuffer(&pErrors));
      WriteBlobToFile(pErrors, m_Opts.OutputWarningsFile,
                      m_Opts.DefaultTextCodePage);
    } else {
      WriteOperationErrorsToConsole(pOperationResult, m_Opts.OutputWarnings);
    }
    return 1;
  } else {
    printf("root signature verification succeeded.");
    return 0;
  }
}

class DxcIncludeHandlerForInjectedSources : public IDxcIncludeHandler {
private:
  DXC_MICROCOM_REF_FIELD(m_dwRef)

public:
  DXC_MICROCOM_ADDREF_RELEASE_IMPL(m_dwRef)
  DxcIncludeHandlerForInjectedSources() : m_dwRef(0){};
  std::unordered_map<std::wstring, CComPtr<IDxcBlob>> includeFiles;

  HRESULT STDMETHODCALLTYPE QueryInterface(REFIID iid,
                                           void **ppvObject) override {
    return DoBasicQueryInterface<IDxcIncludeHandler>(this, iid, ppvObject);
  }

  HRESULT insertIncludeFile(LPCWSTR pFilename, IDxcBlobEncoding *pBlob,
                            UINT32 dataLen) {
    try {
      includeFiles.try_emplace(std::wstring(pFilename), pBlob);
    }
    CATCH_CPP_RETURN_HRESULT()
    return S_OK;
  }

  HRESULT STDMETHODCALLTYPE LoadSource(LPCWSTR pFilename,
                                       IDxcBlob **ppIncludeSource) override {
    try {
      *ppIncludeSource = includeFiles.at(std::wstring(pFilename));
      (*ppIncludeSource)->AddRef();
    }
    CATCH_CPP_RETURN_HRESULT()
    return S_OK;
  }
};

int DxcContext::Compile(llvm::StringRef path, bool bLibLink) {
  CComPtr<IDxcCompiler> pCompiler;
  CComPtr<IDxcOperationResult> pCompileResult;
  CComPtr<IDxcBlob> pDebugBlob;
  std::wstring debugName;
  {
    CComPtr<IDxcBlobEncoding> pSource;

    std::vector<std::wstring> argStrings;
    CopyArgsToWStrings(m_Opts.Args, CoreOption, argStrings);

    std::vector<LPCWSTR> args;
    args.reserve(argStrings.size());
    for (unsigned i = 0; i < argStrings.size(); i++) {
      const std::wstring &a = argStrings[i];
      if (a == L"-E" || a == L"-T") {
        // Skip entry and profile in arg.
        i++;
        continue;
      }
      args.push_back(a.data());
    }

    CComPtr<IDxcLibrary> pLibrary;
    IFT(m_dxcSupport.CreateInstance(CLSID_DxcLibrary, &pLibrary));
    IFT(m_dxcSupport.CreateInstance(CLSID_DxcCompiler, &pCompiler));
    if (path.empty()) {
      ReadFileIntoBlob(m_dxcSupport, StringRefWide(m_Opts.InputFile), &pSource);
    } else {
      llvm::sys::fs::MSFileSystem *msfPtr;
      IFT(CreateMSFileSystemForDisk(&msfPtr));
      std::unique_ptr<::llvm::sys::fs::MSFileSystem> msf(msfPtr);

      ::llvm::sys::fs::AutoPerThreadSystem pts(msf.get());
      IFTLLVM(pts.error_code());

      if (llvm::sys::fs::exists(m_Opts.InputFile)) {
        ReadFileIntoBlob(m_dxcSupport, StringRefWide(m_Opts.InputFile),
                         &pSource);
      } else {
        SmallString<128> pathStr(path.begin(), path.end());
        llvm::sys::path::append(pathStr, m_Opts.InputFile.begin(),
                                m_Opts.InputFile.end());
        ReadFileIntoBlob(m_dxcSupport, StringRefWide(pathStr.str().str()),
                         &pSource);
      }
    }
    IFTARG(pSource->GetBufferSize() >= 4);

    CComPtr<IDxcIncludeHandler> pIncludeHandler;
    IFT(pLibrary->CreateIncludeHandler(&pIncludeHandler));

    // Upgrade profile to 6.0 version from minimum recognized shader model
    llvm::StringRef TargetProfile = m_Opts.TargetProfile;
    const hlsl::ShaderModel *SM =
        hlsl::ShaderModel::GetByName(m_Opts.TargetProfile.str().c_str());
    if (SM->IsValid() && SM->GetMajor() < 6) {
      TargetProfile = hlsl::ShaderModel::Get(SM->GetKind(), 6, 0)->GetName();
    }

    if (bLibLink) {
      IFT(DxilD3DCompile2(pSource->GetBufferPointer(), pSource->GetBufferSize(),
                          m_Opts.InputFile.str().c_str(),
                          m_Opts.EntryPoint.str().c_str(),
                          TargetProfile.str().c_str(), m_Opts.Defines.data(),
                          m_Opts.Defines.size(), args.data(), args.size(),
                          pIncludeHandler, &pCompileResult));
    } else {
      IFT(pCompiler->Compile(
          pSource, StringRefWide(m_Opts.InputFile),
          StringRefWide(m_Opts.EntryPoint), StringRefWide(TargetProfile),
          args.data(), args.size(), m_Opts.Defines.data(),
          m_Opts.Defines.size(), pIncludeHandler, &pCompileResult));
    }
  }

  if (!m_Opts.OutputWarningsFile.empty()) {
    CComPtr<IDxcBlobEncoding> pErrors;
    IFT(pCompileResult->GetErrorBuffer(&pErrors));
    WriteBlobToFile(pErrors, m_Opts.OutputWarningsFile,
                    m_Opts.DefaultTextCodePage);
  } else {
    WriteOperationErrorsToConsole(pCompileResult, m_Opts.OutputWarnings);
  }

  HRESULT status;
  IFT(pCompileResult->GetStatus(&status));
  if (SUCCEEDED(status) || m_Opts.AstDump || m_Opts.OptDump) {
    CComPtr<IDxcBlob> pProgram;
    IFT(pCompileResult->GetResult(&pProgram));
    pCompiler.Release();
    pCompileResult.Release();
    if (pProgram.p != nullptr) {
      ActOnBlob(pProgram.p, pDebugBlob, debugName.c_str());
    }
  }
  return status;
}

int DxcContext::DumpBinary() {
  CComPtr<IDxcBlobEncoding> pSource;
  ReadFileIntoBlob(m_dxcSupport, StringRefWide(m_Opts.InputFile), &pSource);
  return ActOnBlob(pSource.p);
}

void DxcContext::Preprocess() {
  DXASSERT(!m_Opts.Preprocess.empty(),
           "else option reading should have failed");
  CComPtr<IDxcCompiler> pCompiler;
  CComPtr<IDxcOperationResult> pPreprocessResult;
  CComPtr<IDxcBlobEncoding> pSource;
  std::vector<LPCWSTR> args;

  CComPtr<IDxcLibrary> pLibrary;
  CComPtr<IDxcIncludeHandler> pIncludeHandler;
  IFT(m_dxcSupport.CreateInstance(CLSID_DxcLibrary, &pLibrary));
  IFT(pLibrary->CreateIncludeHandler(&pIncludeHandler));

  ReadFileIntoBlob(m_dxcSupport, StringRefWide(m_Opts.InputFile), &pSource);
  IFT(m_dxcSupport.CreateInstance(CLSID_DxcCompiler, &pCompiler));
  IFT(pCompiler->Preprocess(pSource, StringRefWide(m_Opts.InputFile),
                            args.data(), args.size(), m_Opts.Defines.data(),
                            m_Opts.Defines.size(), pIncludeHandler,
                            &pPreprocessResult));
  WriteOperationErrorsToConsole(pPreprocessResult, m_Opts.OutputWarnings);

  HRESULT status;
  IFT(pPreprocessResult->GetStatus(&status));
  if (SUCCEEDED(status)) {
    CComPtr<IDxcBlob> pProgram;
    IFT(pPreprocessResult->GetResult(&pProgram));
    WriteBlobToFile(pProgram, m_Opts.Preprocess, m_Opts.DefaultTextCodePage);
  }
}

static void WriteString(HANDLE hFile, LPCSTR value, LPCWSTR pFileName) {
  DWORD written;
  if (FALSE == WriteFile(hFile, value, strlen(value) * sizeof(value[0]),
                         &written, nullptr))
    IFT_Data(HRESULT_FROM_WIN32(GetLastError()), pFileName);
}

void DxcContext::WriteHeader(IDxcBlobEncoding *pDisassembly, IDxcBlob *pCode,
                             llvm::Twine &pVariableName, LPCWSTR pFileName) {
  CHandle file(CreateFileW(pFileName, GENERIC_WRITE, FILE_SHARE_READ, nullptr,
                           CREATE_ALWAYS, FILE_ATTRIBUTE_NORMAL, nullptr));
  if (file == INVALID_HANDLE_VALUE) {
    IFT_Data(HRESULT_FROM_WIN32(GetLastError()), pFileName);
  }

  {
    std::string s;
    llvm::raw_string_ostream OS(s);
    // Note: with \r\n line endings, writing the disassembly could be a simple
    // WriteBlobToHandle with a prior and following WriteString for #ifs
    OS << "#if 0\r\n";
    const uint8_t *pBytes = (const uint8_t *)pDisassembly->GetBufferPointer();
    size_t len = pDisassembly->GetBufferSize();
    s.reserve(len + len * 0.1f); // rough estimate
    for (size_t i = 0; i < len; ++i) {
      if (pBytes[i] == '\n')
        OS << '\r';
      OS << pBytes[i];
    }
    OS << "\r\n#endif\r\n";
    OS.flush();
    WriteString(file, s.c_str(), pFileName);
  }

  {
    std::string s;
    llvm::raw_string_ostream OS(s);
    OS << "\r\nconst unsigned char " << pVariableName << "[] = {";
    const uint8_t *pBytes = (const uint8_t *)pCode->GetBufferPointer();
    size_t len = pCode->GetBufferSize();
    s.reserve(100 + len * 6 + (len / 12) * 3); // rough estimate
    for (size_t i = 0; i < len; ++i) {
      if (i != 0)
        OS << ',';
      if ((i % 12) == 0)
        OS << "\r\n ";
      OS << " 0x";
      if (pBytes[i] < 0x10)
        OS << '0';
      OS.write_hex(pBytes[i]);
    }
    OS << "\r\n};\r\n";
    OS.flush();
    WriteString(file, s.c_str(), pFileName);
  }
}

class DxcBatchContext {
public:
  DxcBatchContext(DxcOpts &Opts, DxcDllSupport &dxcSupport)
      : m_Opts(Opts), m_dxcSupport(dxcSupport) {}

  int BatchCompile(bool bMultiThread, bool bLibLink);

private:
  DxcOpts &m_Opts;
  DxcDllSupport &m_dxcSupport;
};

int DxcBatchContext::BatchCompile(bool bMultiThread, bool bLibLink) {
  int retVal = 0;
<<<<<<< HEAD
  DxcOpts tmp_Opts;
  // tmp_Opts = m_Opts;
=======
>>>>>>> 99a8202a
  SmallString<128> path(m_Opts.InputFile.begin(), m_Opts.InputFile.end());
  llvm::sys::path::remove_filename(path);

  CComPtr<IDxcBlobEncoding> pSource;
  ReadFileIntoBlob(m_dxcSupport, StringRefWide(m_Opts.InputFile), &pSource);
  llvm::StringRef source((char *)pSource->GetBufferPointer(),
                         pSource->GetBufferSize());
  llvm::SmallVector<llvm::StringRef, 4> commands;
  source.split(commands, "\n", /*MaxSplit*/ -1, /*KeepEmpty*/ false);

  if (bMultiThread) {
    unsigned int threadNum = std::min<unsigned>(
        std::thread::hardware_concurrency(), commands.size());
    auto empty_fn = []() {};
    std::vector<std::thread> threads(threadNum);
    std::vector<std::string> errorStrings(threadNum);
    for (unsigned i = 0; i < threadNum; i++)
      threads[i] = std::thread(empty_fn);

    for (unsigned i = 0; i < commands.size(); i++) {
      // trim to remove /r if exist.
      llvm::StringRef command = commands[i].trim();
      if (command.empty())
        continue;
      if (command.startswith("//"))
        continue;

      unsigned threadIdx = i % threadNum;
      threads[threadIdx].join();

      threads[threadIdx] =
          std::thread(::Compile, command, std::ref(m_dxcSupport), path.str(),
                      bLibLink, std::ref(errorStrings[threadIdx]));
    }
    for (auto &th : threads)
      th.join();

    for (unsigned i = 0; i < threadNum; i++) {
      auto &errorString = errorStrings[i];
      if (errorString.size()) {
        fprintf(stderr, "dxc_batch failed : %s", errorString.c_str());
        if (0 == retVal)
          retVal = 1;
      }
    }
  } else {
    for (llvm::StringRef command : commands) {
      // trim to remove /r if exist.
      command = command.trim();
      if (command.empty())
        continue;
      if (command.startswith("//"))
        continue;
      std::string errorString;
      int ret =
          Compile(command, m_dxcSupport, path.str(), bLibLink, errorString);
      if (ret && 0 == retVal)
        retVal = ret;
      if (errorString.size()) {
        fprintf(stderr, "dxc_batch failed : %s", errorString.c_str());
        if (0 == retVal)
          retVal = 1;
      }
    }
  }
  return retVal;
}

int __cdecl wmain(int argc, const wchar_t **argv_) {
  const char *pStage = "Initialization";
  int retVal = 0;
  if (llvm::sys::fs::SetupPerThreadFileSystem())
    return 1;
  llvm::sys::fs::AutoCleanupPerThreadFileSystem auto_cleanup_fs;
  try {
    auto t_start = std::chrono::high_resolution_clock::now();

    std::error_code ec = hlsl::options::initHlslOptTable();
    if (ec) {
      fprintf(stderr, "%s failed - %s.\n", pStage, ec.message().c_str());
      return ec.value();
    }

    pStage = "Argument processing";
    const char *kMultiThreadArg = "-multi-thread";
    bool bMultiThread = false;
    const char *kLibLinkArg = "-lib-link";
    bool bLibLink = false;
    // Parse command line options.
    const OptTable *optionTable = getHlslOptTable();
    MainArgs argStrings(argc, argv_);
    llvm::ArrayRef<const char *> tmpArgStrings = argStrings.getArrayRef();
    std::vector<std::string> args(tmpArgStrings.begin(), tmpArgStrings.end());
    // Add target to avoid fail.
    args.emplace_back("-T");
    args.emplace_back("lib_6_x");

    std::vector<StringRef> refArgs;
    refArgs.reserve(args.size());
    for (auto &arg : args) {
      if (arg != kMultiThreadArg && arg != kLibLinkArg) {
        refArgs.emplace_back(arg.c_str());
      } else if (arg == kLibLinkArg) {
        bLibLink = true;
      } else {
        bMultiThread = true;
      }
    }

    MainArgs batchArgStrings(refArgs);

    DxcOpts dxcOpts;
    DxcDllSupport dxcSupport;

    // Read options and check errors.
    {
      std::string errorString;
      llvm::raw_string_ostream errorStream(errorString);
      int optResult = ReadDxcOpts(optionTable, DxcFlags, batchArgStrings,
                                  dxcOpts, errorStream);
      // TODO: validate unused option for dxc_bach.
      errorStream.flush();
      if (errorString.size()) {
        fprintf(stderr, "dxc_batch failed : %s", errorString.data());
      }
      if (optResult != 0) {
        return optResult;
      }
    }

    // Handle help request, which overrides any other processing.
    if (dxcOpts.ShowHelp) {
      std::string helpString;
      llvm::raw_string_ostream helpStream(helpString);
      optionTable->PrintHelp(helpStream, "dxc_batch.exe", "HLSL Compiler", "");
      helpStream << "multi-thread";
      helpStream.flush();
      dxc::WriteUtf8ToConsoleSizeT(helpString.data(), helpString.size());
      return 0;
    }

    // Setup a helper DLL.
    {
      std::string dllErrorString;
      llvm::raw_string_ostream dllErrorStream(dllErrorString);
      int dllResult = SetupDxcDllSupport(dxcOpts, dxcSupport, dllErrorStream);
      dllErrorStream.flush();
      if (dllErrorString.size()) {
        fprintf(stderr, "%s", dllErrorString.data());
      }
      if (dllResult)
        return dllResult;
    }

    EnsureEnabled(dxcSupport);
    DxcBatchContext context(dxcOpts, dxcSupport);
    pStage = "BatchCompilation";
    retVal = context.BatchCompile(bMultiThread, bLibLink);
    {
      auto t_end = std::chrono::high_resolution_clock::now();
      double duration_ms =
          std::chrono::duration<double, std::milli>(t_end - t_start).count();

      fprintf(stderr, "duration: %f sec\n", duration_ms / 1000);
    }
  } catch (const ::hlsl::Exception &hlslException) {
    std::string errorString;
    llvm::raw_string_ostream errorStream(errorString);
    PrintHlslException(hlslException, pStage, errorStream);
    errorStream.flush();
    fprintf(stderr, "dxc_batch failed : %s", errorString.c_str());
    return 1;
  } catch (std::bad_alloc &) {
    printf("%s failed - out of memory.\n", pStage);
    return 1;
  } catch (...) {
    printf("%s failed - unknown error.\n", pStage);
    return 1;
  }
  return retVal;
}<|MERGE_RESOLUTION|>--- conflicted
+++ resolved
@@ -768,11 +768,6 @@
 
 int DxcBatchContext::BatchCompile(bool bMultiThread, bool bLibLink) {
   int retVal = 0;
-<<<<<<< HEAD
-  DxcOpts tmp_Opts;
-  // tmp_Opts = m_Opts;
-=======
->>>>>>> 99a8202a
   SmallString<128> path(m_Opts.InputFile.begin(), m_Opts.InputFile.end());
   llvm::sys::path::remove_filename(path);
 
