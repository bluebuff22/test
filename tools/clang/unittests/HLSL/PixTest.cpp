///////////////////////////////////////////////////////////////////////////////
//                                                                           //
// PixTest.cpp                                                               //
// Copyright (C) Microsoft Corporation. All rights reserved.                 //
// This file is distributed under the University of Illinois Open Source     //
// License. See LICENSE.TXT for details.                                     //
//                                                                           //
// Provides tests for the PIX-specific components                            //
//                                                                           //
///////////////////////////////////////////////////////////////////////////////

// This whole file is win32-only
#ifdef _WIN32


#ifndef UNICODE
#define UNICODE
#endif

#include <memory>
#include <vector>
#include <string>
#include <map>
#include <cassert>
#include <sstream>
#include <algorithm>
#include <cfloat>

#include "dxc/Support/WinIncludes.h"

#include "dxc/DxilContainer/DxilContainer.h"
#include "dxc/DxilContainer/DxilRuntimeReflection.h"
#include "dxc/DxilRootSignature/DxilRootSignature.h"
#include "dxc/Support/WinIncludes.h"
#include "dxc/dxcapi.h"
#include "dxc/dxcpix.h"
#include <atlfile.h>
#include "dia2.h"

#include "dxc/DXIL/DxilModule.h"

#include "dxc/Test/HLSLTestData.h"
#include "dxc/Test/HlslTestUtils.h"
#include "dxc/Test/DxcTestUtils.h"

#include "llvm/Support/raw_os_ostream.h"
#include "dxc/Support/Global.h"
#include "dxc/Support/dxcapi.use.h"
#include "dxc/Support/microcom.h"
#include "dxc/Support/HLSLOptions.h"
#include "dxc/Support/Unicode.h"
#include "dxc/DXIL/DxilUtil.h"

#include <fstream>
#include "llvm/Bitcode/ReaderWriter.h"
#include "llvm/IR/Instructions.h"
#include "llvm/IR/Intrinsics.h"
#include "llvm/IR/IntrinsicInst.h"
#include "llvm/IR/LLVMContext.h"
#include "llvm/IR/Module.h"
#include "llvm/IR/ModuleSlotTracker.h"
#include "llvm/IR/Operator.h"
#include "llvm/IR/DebugInfo.h"
#include "llvm/Support/FileSystem.h"
#include "llvm/Support/MemoryBuffer.h"
#include "llvm/Support/MSFileSystem.h"
#include "llvm/Support/Path.h"
#include "llvm/ADT/SmallString.h"
#include "llvm/ADT/StringSwitch.h"


#include <../lib/DxilDia/DxilDiaSession.h>
#include <../lib/DxilDia/DxcPixLiveVariables.h>
#include <../lib/DxilDia/DxcPixLiveVariables_FragmentIterator.h>
#include <dxc/DxilPIXPasses/DxilPIXVirtualRegisters.h>

using namespace std;
using namespace hlsl;
using namespace hlsl_test;

// Aligned to SymTagEnum.
const char *SymTagEnumText[] = {
    "Null",               // SymTagNull
    "Exe",                // SymTagExe
    "Compiland",          // SymTagCompiland
    "CompilandDetails",   // SymTagCompilandDetails
    "CompilandEnv",       // SymTagCompilandEnv
    "Function",           // SymTagFunction
    "Block",              // SymTagBlock
    "Data",               // SymTagData
    "Annotation",         // SymTagAnnotation
    "Label",              // SymTagLabel
    "PublicSymbol",       // SymTagPublicSymbol
    "UDT",                // SymTagUDT
    "Enum",               // SymTagEnum
    "FunctionType",       // SymTagFunctionType
    "PointerType",        // SymTagPointerType
    "ArrayType",          // SymTagArrayType
    "BaseType",           // SymTagBaseType
    "Typedef",            // SymTagTypedef
    "BaseClass",          // SymTagBaseClass
    "Friend",             // SymTagFriend
    "FunctionArgType",    // SymTagFunctionArgType
    "FuncDebugStart",     // SymTagFuncDebugStart
    "FuncDebugEnd",       // SymTagFuncDebugEnd
    "UsingNamespace",     // SymTagUsingNamespace
    "VTableShape",        // SymTagVTableShape
    "VTable",             // SymTagVTable
    "Custom",             // SymTagCustom
    "Thunk",              // SymTagThunk
    "CustomType",         // SymTagCustomType
    "ManagedType",        // SymTagManagedType
    "Dimension",          // SymTagDimension
    "CallSite",           // SymTagCallSite
    "InlineSite",         // SymTagInlineSite
    "BaseInterface",      // SymTagBaseInterface
    "VectorType",         // SymTagVectorType
    "MatrixType",         // SymTagMatrixType
    "HLSLType",           // SymTagHLSLType
    "Caller",             // SymTagCaller
    "Callee",             // SymTagCallee
    "Export",             // SymTagExport
    "HeapAllocationSite", // SymTagHeapAllocationSite
    "CoffGroup",          // SymTagCoffGroup
};

// Aligned to LocationType.
const char* LocationTypeText[] =
{
  "Null",
  "Static",
  "TLS",
  "RegRel",
  "ThisRel",
  "Enregistered",
  "BitField",
  "Slot",
  "IlRel",
  "MetaData",
  "Constant",
};

// Aligned to DataKind.
const char* DataKindText[] =
{
  "Unknown",
  "Local",
  "StaticLocal",
  "Param",
  "ObjectPtr",
  "FileStatic",
  "Global",
  "Member",
  "StaticMember",
  "Constant",
};

// Aligned to UdtKind.
const char* UdtKindText[] =
{
  "Struct",
  "Class",
  "Union",
  "Interface",
};

static std::vector<std::string> Tokenize(const std::string &str,
                                         const char *delimiters) {
  std::vector<std::string> tokens;
  std::string copy = str;

  for (auto i = strtok(&copy[0], delimiters); i != nullptr;
       i = strtok(nullptr, delimiters)) {
    tokens.push_back(i);
  }

  return tokens;
}

class PixTest {
public:
  BEGIN_TEST_CLASS(PixTest)
    TEST_CLASS_PROPERTY(L"Parallel", L"true")
    TEST_METHOD_PROPERTY(L"Priority", L"0")
  END_TEST_CLASS()

  TEST_CLASS_SETUP(InitSupport);

  TEST_METHOD(CompileWhenDebugThenDIPresent)
  
  TEST_METHOD(CompileDebugPDB)
  TEST_METHOD(CompileDebugDisasmPDB)
  
  TEST_METHOD(DiaLoadBadBitcodeThenFail)
  TEST_METHOD(DiaLoadDebugThenOK)
  TEST_METHOD(DiaTableIndexThenOK)
  TEST_METHOD(DiaLoadDebugSubrangeNegativeThenOK)
  TEST_METHOD(DiaLoadRelocatedBitcode)
  TEST_METHOD(DiaLoadBitcodePlusExtraData)
  TEST_METHOD(DiaCompileArgs)
  TEST_METHOD(PixDebugCompileInfo)

  TEST_METHOD(AddToASPayload)

  TEST_METHOD(PixStructAnnotation_Lib_DualRaygen)
  TEST_METHOD(PixStructAnnotation_Lib_RaygenAllocaStructAlignment)

  TEST_METHOD(PixStructAnnotation_Simple)
  TEST_METHOD(PixStructAnnotation_CopiedStruct)
  TEST_METHOD(PixStructAnnotation_MixedSizes)
  TEST_METHOD(PixStructAnnotation_StructWithinStruct)
  TEST_METHOD(PixStructAnnotation_1DArray)
  TEST_METHOD(PixStructAnnotation_2DArray)
  TEST_METHOD(PixStructAnnotation_EmbeddedArray)
  TEST_METHOD(PixStructAnnotation_FloatN)
  TEST_METHOD(PixStructAnnotation_SequentialFloatN)
  TEST_METHOD(PixStructAnnotation_EmbeddedFloatN)
  TEST_METHOD(PixStructAnnotation_Matrix)
  TEST_METHOD(PixStructAnnotation_MemberFunction)
  TEST_METHOD(PixStructAnnotation_BigMess)
  TEST_METHOD(PixStructAnnotation_AlignedFloat4Arrays)
  TEST_METHOD(PixStructAnnotation_Inheritance)
  TEST_METHOD(PixStructAnnotation_ResourceAsMember)
  TEST_METHOD(PixStructAnnotation_WheresMyDbgValue)

  TEST_METHOD(PixValueToDeclarePass_GlobalBackedGlobalStaticEmbeddedArrays_NoDbgValue)

  TEST_METHOD(PixTypeManager_InheritancePointerStruct)
  TEST_METHOD(PixTypeManager_InheritancePointerTypedef)
  TEST_METHOD(PixTypeManager_MatricesInBase)
  TEST_METHOD(PixTypeManager_SamplersAndResources)
  TEST_METHOD(PixTypeManager_XBoxDiaAssert)

  TEST_METHOD(DxcPixDxilDebugInfo_InstructionOffsets)

  TEST_METHOD(VirtualRegisters_InstructionCounts)
  TEST_METHOD(VirtualRegisters_AlignedOffsets)

  TEST_METHOD(RootSignatureUpgrade_SubObjects)
  TEST_METHOD(RootSignatureUpgrade_Annotation)

  TEST_METHOD(SymbolManager_Embedded2DArray)

  dxc::DxcDllSupport m_dllSupport;
  VersionSupportInfo m_ver;

  void CreateBlobPinned(_In_bytecount_(size) LPCVOID data, SIZE_T size,
                        UINT32 codePage, _Outptr_ IDxcBlobEncoding **ppBlob) {
    CComPtr<IDxcLibrary> library;
    IFT(m_dllSupport.CreateInstance(CLSID_DxcLibrary, &library));
    IFT(library->CreateBlobWithEncodingFromPinned(data, size, codePage,
                                                  ppBlob));
  }

  void CreateBlobFromFile(LPCWSTR name, _Outptr_ IDxcBlobEncoding **ppBlob) {
    CComPtr<IDxcLibrary> library;
    IFT(m_dllSupport.CreateInstance(CLSID_DxcLibrary, &library));
    const std::wstring path = hlsl_test::GetPathToHlslDataFile(name);
    IFT(library->CreateBlobFromFile(path.c_str(), nullptr, ppBlob));
  }

  void CreateBlobFromText(_In_z_ const char *pText,
                          _Outptr_ IDxcBlobEncoding **ppBlob) {
    CreateBlobPinned(pText, strlen(pText) + 1, CP_UTF8, ppBlob);
  }

  HRESULT CreateCompiler(IDxcCompiler **ppResult) {
    return m_dllSupport.CreateInstance(CLSID_DxcCompiler, ppResult);
  }

  HRESULT CreateContainerBuilder(IDxcContainerBuilder **ppResult) {
    return m_dllSupport.CreateInstance(CLSID_DxcContainerBuilder, ppResult);
  }

  template <typename T, typename TDefault, typename TIface>
  void WriteIfValue(TIface *pSymbol, std::wstringstream &o,
                    TDefault defaultValue, LPCWSTR valueLabel,
                    HRESULT (__stdcall TIface::*pFn)(T *)) {
    T value;
    HRESULT hr = (pSymbol->*(pFn))(&value);
    if (SUCCEEDED(hr) && value != defaultValue) {
      o << L", " << valueLabel << L": " << value;
    }
  }

  template <typename TIface>
  void WriteIfValue(TIface *pSymbol, std::wstringstream &o,
    LPCWSTR valueLabel, HRESULT(__stdcall TIface::*pFn)(BSTR *)) {
    CComBSTR value;
    HRESULT hr = (pSymbol->*(pFn))(&value);
    if (SUCCEEDED(hr) && value.Length()) {
      o << L", " << valueLabel << L": " << (LPCWSTR)value;
    }
  }
  template <typename TIface>
  void WriteIfValue(TIface *pSymbol, std::wstringstream &o,
    LPCWSTR valueLabel, HRESULT(__stdcall TIface::*pFn)(VARIANT *)) {
    CComVariant value;
    HRESULT hr = (pSymbol->*(pFn))(&value);
    if (SUCCEEDED(hr) && value.vt != VT_NULL && value.vt != VT_EMPTY) {
      if (SUCCEEDED(value.ChangeType(VT_BSTR))) {
        o << L", " << valueLabel << L": " << (LPCWSTR)value.bstrVal;
      }
    }
  }
  template <typename TIface>
  void WriteIfValue(TIface *pSymbol, std::wstringstream &o,
    LPCWSTR valueLabel, HRESULT(__stdcall TIface::*pFn)(IDiaSymbol **)) {
    CComPtr<IDiaSymbol> value;
    HRESULT hr = (pSymbol->*(pFn))(&value);
    if (SUCCEEDED(hr) && value.p != nullptr) {
      DWORD symId;
      value->get_symIndexId(&symId);
      o << L", " << valueLabel << L": id=" << symId;
    }
  }

  std::wstring GetDebugInfoAsText(_In_ IDiaDataSource* pDataSource) {
    CComPtr<IDiaSession> pSession;
    CComPtr<IDiaTable> pTable;
    CComPtr<IDiaEnumTables> pEnumTables;
    std::wstringstream o;

    VERIFY_SUCCEEDED(pDataSource->openSession(&pSession));
    VERIFY_SUCCEEDED(pSession->getEnumTables(&pEnumTables));
    LONG count;
    VERIFY_SUCCEEDED(pEnumTables->get_Count(&count));
    for (LONG i = 0; i < count; ++i) {
      pTable.Release();
      ULONG fetched;
      VERIFY_SUCCEEDED(pEnumTables->Next(1, &pTable, &fetched));
      VERIFY_ARE_EQUAL(fetched, 1);
      CComBSTR tableName;
      VERIFY_SUCCEEDED(pTable->get_name(&tableName));
      o << L"Table: " << (LPWSTR)tableName << std::endl;
      LONG rowCount;
      IFT(pTable->get_Count(&rowCount));
      o << L" Row count: " << rowCount << std::endl;

      for (LONG rowIndex = 0; rowIndex < rowCount; ++rowIndex) {
        CComPtr<IUnknown> item;
        o << L'#' << rowIndex;
        IFT(pTable->Item(rowIndex, &item));
        CComPtr<IDiaSymbol> pSymbol;
        if (SUCCEEDED(item.QueryInterface(&pSymbol))) {
          DWORD symTag;
          DWORD dataKind;
          DWORD locationType;
          DWORD registerId;
          pSymbol->get_symTag(&symTag);
          pSymbol->get_dataKind(&dataKind);
          pSymbol->get_locationType(&locationType);
          pSymbol->get_registerId(&registerId);
          //pSymbol->get_value(&value);

          WriteIfValue(pSymbol.p, o, 0, L"symIndexId", &IDiaSymbol::get_symIndexId);
          o << L", " << SymTagEnumText[symTag];
          if (dataKind != 0) o << L", " << DataKindText[dataKind];
          WriteIfValue(pSymbol.p, o, L"name", &IDiaSymbol::get_name);
          WriteIfValue(pSymbol.p, o, L"lexicalParent", &IDiaSymbol::get_lexicalParent);
          WriteIfValue(pSymbol.p, o, L"type", &IDiaSymbol::get_type);
          WriteIfValue(pSymbol.p, o, 0, L"slot", &IDiaSymbol::get_slot);
          WriteIfValue(pSymbol.p, o, 0, L"platform", &IDiaSymbol::get_platform);
          WriteIfValue(pSymbol.p, o, 0, L"language", &IDiaSymbol::get_language);
          WriteIfValue(pSymbol.p, o, 0, L"frontEndMajor", &IDiaSymbol::get_frontEndMajor);
          WriteIfValue(pSymbol.p, o, 0, L"frontEndMinor", &IDiaSymbol::get_frontEndMinor);
          WriteIfValue(pSymbol.p, o, 0, L"token", &IDiaSymbol::get_token);
          WriteIfValue(pSymbol.p, o,    L"value", &IDiaSymbol::get_value);
          WriteIfValue(pSymbol.p, o, 0, L"code", &IDiaSymbol::get_code);
          WriteIfValue(pSymbol.p, o, 0, L"function", &IDiaSymbol::get_function);
          WriteIfValue(pSymbol.p, o, 0, L"udtKind", &IDiaSymbol::get_udtKind);
          WriteIfValue(pSymbol.p, o, 0, L"hasDebugInfo", &IDiaSymbol::get_hasDebugInfo);
          WriteIfValue(pSymbol.p, o,    L"compilerName", &IDiaSymbol::get_compilerName);
          WriteIfValue(pSymbol.p, o, 0, L"isLocationControlFlowDependent", &IDiaSymbol::get_isLocationControlFlowDependent);
          WriteIfValue(pSymbol.p, o, 0, L"numberOfRows", &IDiaSymbol::get_numberOfRows);
          WriteIfValue(pSymbol.p, o, 0, L"numberOfColumns", &IDiaSymbol::get_numberOfColumns);
          WriteIfValue(pSymbol.p, o, 0, L"length", &IDiaSymbol::get_length);
          WriteIfValue(pSymbol.p, o, 0, L"isMatrixRowMajor", &IDiaSymbol::get_isMatrixRowMajor);
          WriteIfValue(pSymbol.p, o, 0, L"builtInKind", &IDiaSymbol::get_builtInKind);
          WriteIfValue(pSymbol.p, o, 0, L"textureSlot", &IDiaSymbol::get_textureSlot);
          WriteIfValue(pSymbol.p, o, 0, L"memorySpaceKind", &IDiaSymbol::get_memorySpaceKind);
          WriteIfValue(pSymbol.p, o, 0, L"isHLSLData", &IDiaSymbol::get_isHLSLData);
        }

        CComPtr<IDiaSourceFile> pSourceFile;
        if (SUCCEEDED(item.QueryInterface(&pSourceFile))) {
          WriteIfValue(pSourceFile.p, o, 0, L"uniqueId", &IDiaSourceFile::get_uniqueId);
          WriteIfValue(pSourceFile.p, o, L"fileName", &IDiaSourceFile::get_fileName);
        }

        CComPtr<IDiaLineNumber> pLineNumber;
        if (SUCCEEDED(item.QueryInterface(&pLineNumber))) {
          WriteIfValue(pLineNumber.p, o, L"compiland", &IDiaLineNumber::get_compiland);
          //WriteIfValue(pLineNumber.p, o, L"sourceFile", &IDiaLineNumber::get_sourceFile);
          WriteIfValue(pLineNumber.p, o, 0, L"lineNumber", &IDiaLineNumber::get_lineNumber);
          WriteIfValue(pLineNumber.p, o, 0, L"lineNumberEnd", &IDiaLineNumber::get_lineNumberEnd);
          WriteIfValue(pLineNumber.p, o, 0, L"columnNumber", &IDiaLineNumber::get_columnNumber);
          WriteIfValue(pLineNumber.p, o, 0, L"columnNumberEnd", &IDiaLineNumber::get_columnNumberEnd);
          WriteIfValue(pLineNumber.p, o, 0, L"addressSection", &IDiaLineNumber::get_addressSection);
          WriteIfValue(pLineNumber.p, o, 0, L"addressOffset", &IDiaLineNumber::get_addressOffset);
          WriteIfValue(pLineNumber.p, o, 0, L"relativeVirtualAddress", &IDiaLineNumber::get_relativeVirtualAddress);
          WriteIfValue(pLineNumber.p, o, 0, L"virtualAddress", &IDiaLineNumber::get_virtualAddress);
          WriteIfValue(pLineNumber.p, o, 0, L"length", &IDiaLineNumber::get_length);
          WriteIfValue(pLineNumber.p, o, 0, L"sourceFileId", &IDiaLineNumber::get_sourceFileId);
          WriteIfValue(pLineNumber.p, o, 0, L"statement", &IDiaLineNumber::get_statement);
          WriteIfValue(pLineNumber.p, o, 0, L"compilandId", &IDiaLineNumber::get_compilandId);
        }

        CComPtr<IDiaSectionContrib> pSectionContrib;
        if (SUCCEEDED(item.QueryInterface(&pSectionContrib))) {
          WriteIfValue(pSectionContrib.p, o, L"compiland", &IDiaSectionContrib::get_compiland);
          WriteIfValue(pSectionContrib.p, o, 0, L"addressSection", &IDiaSectionContrib::get_addressSection);
          WriteIfValue(pSectionContrib.p, o, 0, L"addressOffset", &IDiaSectionContrib::get_addressOffset);
          WriteIfValue(pSectionContrib.p, o, 0, L"relativeVirtualAddress", &IDiaSectionContrib::get_relativeVirtualAddress);
          WriteIfValue(pSectionContrib.p, o, 0, L"virtualAddress", &IDiaSectionContrib::get_virtualAddress);
          WriteIfValue(pSectionContrib.p, o, 0, L"length", &IDiaSectionContrib::get_length);
          WriteIfValue(pSectionContrib.p, o, 0, L"notPaged", &IDiaSectionContrib::get_notPaged);
          WriteIfValue(pSectionContrib.p, o, 0, L"code", &IDiaSectionContrib::get_code);
          WriteIfValue(pSectionContrib.p, o, 0, L"initializedData", &IDiaSectionContrib::get_initializedData);
          WriteIfValue(pSectionContrib.p, o, 0, L"uninitializedData", &IDiaSectionContrib::get_uninitializedData);
          WriteIfValue(pSectionContrib.p, o, 0, L"remove", &IDiaSectionContrib::get_remove);
          WriteIfValue(pSectionContrib.p, o, 0, L"comdat", &IDiaSectionContrib::get_comdat);
          WriteIfValue(pSectionContrib.p, o, 0, L"discardable", &IDiaSectionContrib::get_discardable);
          WriteIfValue(pSectionContrib.p, o, 0, L"notCached", &IDiaSectionContrib::get_notCached);
          WriteIfValue(pSectionContrib.p, o, 0, L"share", &IDiaSectionContrib::get_share);
          WriteIfValue(pSectionContrib.p, o, 0, L"execute", &IDiaSectionContrib::get_execute);
          WriteIfValue(pSectionContrib.p, o, 0, L"read", &IDiaSectionContrib::get_read);
          WriteIfValue(pSectionContrib.p, o, 0, L"write", &IDiaSectionContrib::get_write);
          WriteIfValue(pSectionContrib.p, o, 0, L"dataCrc", &IDiaSectionContrib::get_dataCrc);
          WriteIfValue(pSectionContrib.p, o, 0, L"relocationsCrc", &IDiaSectionContrib::get_relocationsCrc);
          WriteIfValue(pSectionContrib.p, o, 0, L"compilandId", &IDiaSectionContrib::get_compilandId);
        }

        CComPtr<IDiaSegment> pSegment;
        if (SUCCEEDED(item.QueryInterface(&pSegment))) {
          WriteIfValue(pSegment.p, o, 0, L"frame", &IDiaSegment::get_frame);
          WriteIfValue(pSegment.p, o, 0, L"offset", &IDiaSegment::get_offset);
          WriteIfValue(pSegment.p, o, 0, L"length", &IDiaSegment::get_length);
          WriteIfValue(pSegment.p, o, 0, L"read", &IDiaSegment::get_read);
          WriteIfValue(pSegment.p, o, 0, L"write", &IDiaSegment::get_write);
          WriteIfValue(pSegment.p, o, 0, L"execute", &IDiaSegment::get_execute);
          WriteIfValue(pSegment.p, o, 0, L"addressSection", &IDiaSegment::get_addressSection);
          WriteIfValue(pSegment.p, o, 0, L"relativeVirtualAddress", &IDiaSegment::get_relativeVirtualAddress);
          WriteIfValue(pSegment.p, o, 0, L"virtualAddress", &IDiaSegment::get_virtualAddress);
        }

        CComPtr<IDiaInjectedSource> pInjectedSource;
        if (SUCCEEDED(item.QueryInterface(&pInjectedSource))) {
          WriteIfValue(pInjectedSource.p, o, 0, L"crc", &IDiaInjectedSource::get_crc);
          WriteIfValue(pInjectedSource.p, o, 0, L"length", &IDiaInjectedSource::get_length);
          WriteIfValue(pInjectedSource.p, o, L"filename", &IDiaInjectedSource::get_filename);
          WriteIfValue(pInjectedSource.p, o, L"objectFilename", &IDiaInjectedSource::get_objectFilename);
          WriteIfValue(pInjectedSource.p, o, L"virtualFilename", &IDiaInjectedSource::get_virtualFilename);
          WriteIfValue(pInjectedSource.p, o, 0, L"sourceCompression", &IDiaInjectedSource::get_sourceCompression);
          // get_source is also available
        }

        CComPtr<IDiaFrameData> pFrameData;
        if (SUCCEEDED(item.QueryInterface(&pFrameData))) {
        }

        o << std::endl;
      }
    }

    return o.str();
  }
  std::wstring GetDebugFileContent(_In_ IDiaDataSource *pDataSource) {
    CComPtr<IDiaSession> pSession;
    CComPtr<IDiaTable> pTable;

    CComPtr<IDiaTable> pSourcesTable;

    CComPtr<IDiaEnumTables> pEnumTables;
    std::wstringstream o;

    VERIFY_SUCCEEDED(pDataSource->openSession(&pSession));
    VERIFY_SUCCEEDED(pSession->getEnumTables(&pEnumTables));

    ULONG fetched = 0;
    while (pEnumTables->Next(1, &pTable, &fetched) == S_OK && fetched == 1) {
      CComBSTR name;
      IFT(pTable->get_name(&name));

      if (wcscmp(name, L"SourceFiles") == 0) {
        pSourcesTable = pTable.Detach();
        continue;
      }

      pTable.Release();
    }

    if (!pSourcesTable) {
      return L"cannot find source";
    }

    // Get source file contents.
    // NOTE: "SourceFiles" has the root file first while "InjectedSources" is in
    // alphabetical order.
    //       It is important to keep the root file first for recompilation, so
    //       iterate "SourceFiles" and look up the corresponding injected
    //       source.
    LONG count;
    IFT(pSourcesTable->get_Count(&count));

    CComPtr<IDiaSourceFile> pSourceFile;
    CComBSTR pName;
    CComPtr<IUnknown> pSymbolUnk;
    CComPtr<IDiaEnumInjectedSources> pEnumInjectedSources;
    CComPtr<IDiaInjectedSource> pInjectedSource;
    std::wstring sourceText, sourceFilename;

    while (SUCCEEDED(pSourcesTable->Next(1, &pSymbolUnk, &fetched)) &&
           fetched == 1) {
      sourceText = sourceFilename = L"";

      IFT(pSymbolUnk->QueryInterface(&pSourceFile));
      IFT(pSourceFile->get_fileName(&pName));

      IFT(pSession->findInjectedSource(pName, &pEnumInjectedSources));

      if (SUCCEEDED(pEnumInjectedSources->get_Count(&count)) && count == 1) {
        IFT(pEnumInjectedSources->Item(0, &pInjectedSource));

        DWORD cbData = 0;
        std::string tempString;
        CComBSTR bstr;
        IFT(pInjectedSource->get_filename(&bstr));
        IFT(pInjectedSource->get_source(0, &cbData, nullptr));

        tempString.resize(cbData);
        IFT(pInjectedSource->get_source(
            cbData, &cbData, reinterpret_cast<BYTE *>(&tempString[0])));

        CA2W tempWString(tempString.data());
        o << tempWString.m_psz;
      }
      pSymbolUnk.Release();
    }

    return o.str();
  }

  struct LineNumber { DWORD line; DWORD rva; };
  std::vector<LineNumber> ReadLineNumbers(IDiaEnumLineNumbers *pEnumLineNumbers) {
    std::vector<LineNumber> lines;
    CComPtr<IDiaLineNumber> pLineNumber;
    DWORD lineCount;
    while (SUCCEEDED(pEnumLineNumbers->Next(1, &pLineNumber, &lineCount)) && lineCount == 1)
    {
      DWORD line;
      DWORD rva;
      VERIFY_SUCCEEDED(pLineNumber->get_lineNumber(&line));
      VERIFY_SUCCEEDED(pLineNumber->get_relativeVirtualAddress(&rva));
      lines.push_back({ line, rva });
      pLineNumber.Release();
    }
    return lines;
  }
 
  std::string GetOption(std::string &cmd, char *opt) {
    std::string option = cmd.substr(cmd.find(opt));
    option = option.substr(option.find_first_of(' '));
    option = option.substr(option.find_first_not_of(' '));
    return option.substr(0, option.find_first_of(' '));
  }

  HRESULT CreateDiaSourceForCompile(const char* hlsl,
    IDiaDataSource** ppDiaSource)
  {
    if (!ppDiaSource)
      return E_POINTER;

    CComPtr<IDxcCompiler> pCompiler;
    CComPtr<IDxcOperationResult> pResult;
    CComPtr<IDxcBlobEncoding> pSource;
    CComPtr<IDxcBlob> pProgram;

    VERIFY_SUCCEEDED(CreateCompiler(&pCompiler));
    CreateBlobFromText(hlsl, &pSource);
    LPCWSTR args[] = { L"/Zi", L"/Qembed_debug", L"/Od" };
    VERIFY_SUCCEEDED(pCompiler->Compile(pSource, L"source.hlsl", L"main",
      L"ps_6_0", args, _countof(args), nullptr, 0, nullptr, &pResult));
    
    HRESULT compilationStatus;
    VERIFY_SUCCEEDED(pResult->GetStatus(&compilationStatus));
    if (FAILED(compilationStatus))
    {
      CComPtr<IDxcBlobEncoding> pErrros;
      VERIFY_SUCCEEDED(pResult->GetErrorBuffer(&pErrros));
      CA2W errorTextW(static_cast<const char *>(pErrros->GetBufferPointer()), CP_UTF8);
      WEX::Logging::Log::Error(errorTextW);
    }

    VERIFY_SUCCEEDED(pResult->GetResult(&pProgram));

    // Disassemble the compiled (stripped) program.
    {
      CComPtr<IDxcBlobEncoding> pDisassembly;
      VERIFY_SUCCEEDED(pCompiler->Disassemble(pProgram, &pDisassembly));
      std::string disText = BlobToUtf8(pDisassembly);
      CA2W disTextW(disText.c_str(), CP_UTF8);
      //WEX::Logging::Log::Comment(disTextW);
    }

    auto annotated = WrapInNewContainer(RunAnnotationPasses(pProgram).blob);

    // CONSIDER: have the dia data source look for the part if passed a whole container.
    CComPtr<IDiaDataSource> pDiaSource;
    CComPtr<IStream> pProgramStream;
    CComPtr<IDxcLibrary> pLib;
    VERIFY_SUCCEEDED(m_dllSupport.CreateInstance(CLSID_DxcLibrary, &pLib));
    const hlsl::DxilContainerHeader *pContainer = hlsl::IsDxilContainerLike(
        annotated->GetBufferPointer(), annotated->GetBufferSize());
    VERIFY_IS_NOT_NULL(pContainer);
    hlsl::DxilPartIterator partIter =
        std::find_if(hlsl::begin(pContainer), hlsl::end(pContainer),
                     hlsl::DxilPartIsType(hlsl::DFCC_ShaderDebugInfoDXIL));
    const hlsl::DxilProgramHeader *pProgramHeader =
        (const hlsl::DxilProgramHeader *)hlsl::GetDxilPartData(*partIter);
    uint32_t bitcodeLength;
    const char *pBitcode;
    CComPtr<IDxcBlob> pProgramPdb;
    hlsl::GetDxilProgramBitcode(pProgramHeader, &pBitcode, &bitcodeLength);
    VERIFY_SUCCEEDED(pLib->CreateBlobFromBlob(
        annotated, pBitcode - (char *)annotated->GetBufferPointer(),
        bitcodeLength,
        &pProgramPdb));

    // Disassemble the program with debug information.
    {
      CComPtr<IDxcBlobEncoding> pDbgDisassembly;
      VERIFY_SUCCEEDED(pCompiler->Disassemble(pProgramPdb, &pDbgDisassembly));
      std::string disText = BlobToUtf8(pDbgDisassembly);
      CA2W disTextW(disText.c_str(), CP_UTF8);
      //WEX::Logging::Log::Comment(disTextW);
    }

    // Create a short text dump of debug information.
    VERIFY_SUCCEEDED(pLib->CreateStreamFromBlobReadOnly(pProgramPdb, &pProgramStream));
    VERIFY_SUCCEEDED(m_dllSupport.CreateInstance(CLSID_DxcDiaDataSource, &pDiaSource));
    VERIFY_SUCCEEDED(pDiaSource->loadDataFromIStream(pProgramStream));
    *ppDiaSource = pDiaSource.Detach();
    return S_OK;
  }

  CComPtr<IDxcBlob> Compile(
    const char* hlsl,
    const wchar_t* target,
      std::vector<const wchar_t*> extraArgs = {},
    const wchar_t* entry = L"main")
  {
    CComPtr<IDxcCompiler> pCompiler;
    CComPtr<IDxcOperationResult> pResult;
    CComPtr<IDxcBlobEncoding> pSource;

    VERIFY_SUCCEEDED(CreateCompiler(&pCompiler));
    CreateBlobFromText(hlsl, &pSource);
    std::vector<const wchar_t*>  args = { L"/Zi", L"/Qembed_debug" };
    args.insert(args.end(), extraArgs.begin(), extraArgs.end());
    VERIFY_SUCCEEDED(pCompiler->Compile(pSource, L"source.hlsl", entry,
      target, args.data(), static_cast<UINT32>(args.size()), nullptr, 0, nullptr, &pResult));

    HRESULT compilationStatus;
    VERIFY_SUCCEEDED(pResult->GetStatus(&compilationStatus));
    if (FAILED(compilationStatus))
    {
      CComPtr<IDxcBlobEncoding> pErrros;
      VERIFY_SUCCEEDED(pResult->GetErrorBuffer(&pErrros));
      CA2W errorTextW(static_cast<const char*>(pErrros->GetBufferPointer()), CP_UTF8);
      WEX::Logging::Log::Error(errorTextW);
      return {};
    }

#if 0 //handy for debugging
    {
      CComPtr<IDxcBlob> pProgram;
      CheckOperationSucceeded(pResult, &pProgram);

      CComPtr<IDxcLibrary> pLib;
      VERIFY_SUCCEEDED(m_dllSupport.CreateInstance(CLSID_DxcLibrary, &pLib));
      const hlsl::DxilContainerHeader *pContainer = hlsl::IsDxilContainerLike(
          pProgram->GetBufferPointer(), pProgram->GetBufferSize());
      VERIFY_IS_NOT_NULL(pContainer);
      hlsl::DxilPartIterator partIter =
          std::find_if(hlsl::begin(pContainer), hlsl::end(pContainer),
                       hlsl::DxilPartIsType(hlsl::DFCC_ShaderDebugInfoDXIL));
      const hlsl::DxilProgramHeader *pProgramHeader =
          (const hlsl::DxilProgramHeader *)hlsl::GetDxilPartData(*partIter);
      uint32_t bitcodeLength;
      const char *pBitcode;
      CComPtr<IDxcBlob> pProgramPdb;
      hlsl::GetDxilProgramBitcode(pProgramHeader, &pBitcode, &bitcodeLength);
      VERIFY_SUCCEEDED(pLib->CreateBlobFromBlob(
          pProgram, pBitcode - (char *)pProgram->GetBufferPointer(),
          bitcodeLength, &pProgramPdb));

      CComPtr<IDxcBlobEncoding> pDbgDisassembly;
      VERIFY_SUCCEEDED(pCompiler->Disassemble(pProgramPdb, &pDbgDisassembly));
      std::string disText = BlobToUtf8(pDbgDisassembly);
      CA2W disTextW(disText.c_str(), CP_UTF8);
      WEX::Logging::Log::Comment(disTextW);
    }
#endif

    CComPtr<IDxcBlob> pProgram;
    VERIFY_SUCCEEDED(pResult->GetResult(&pProgram));

    return pProgram;
  }

  CComPtr<IDxcBlob> ExtractDxilPart(IDxcBlob *pProgram) {
    CComPtr<IDxcLibrary> pLib;
    VERIFY_SUCCEEDED(m_dllSupport.CreateInstance(CLSID_DxcLibrary, &pLib));
    const hlsl::DxilContainerHeader *pContainer = hlsl::IsDxilContainerLike(
        pProgram->GetBufferPointer(), pProgram->GetBufferSize());
    VERIFY_IS_NOT_NULL(pContainer);
    hlsl::DxilPartIterator partIter =
        std::find_if(hlsl::begin(pContainer), hlsl::end(pContainer),
                     hlsl::DxilPartIsType(hlsl::DFCC_DXIL));
    const hlsl::DxilProgramHeader *pProgramHeader =
        (const hlsl::DxilProgramHeader *)hlsl::GetDxilPartData(*partIter);
    uint32_t bitcodeLength;
    const char *pBitcode;
    CComPtr<IDxcBlob> pDxilBits;
    hlsl::GetDxilProgramBitcode(pProgramHeader, &pBitcode, &bitcodeLength);
    VERIFY_SUCCEEDED(pLib->CreateBlobFromBlob(
        pProgram, pBitcode - (char *)pProgram->GetBufferPointer(),
        bitcodeLength, &pDxilBits));
    return pDxilBits;
  }

  struct ValueLocation
  {
    int base;
    int count;
  };

  struct PassOutput
  {
    CComPtr<IDxcBlob> blob;
    std::vector<ValueLocation> valueLocations;
    std::vector<std::string> lines;
  };

  std::string ExtractBracedSubstring(std::string const &line) {
    auto open = line.find('{');
    auto close = line.find('}');
    if (open != std::string::npos && close != std::string::npos &&
        open + 1 < close) {
      return line.substr(open + 1, close - open - 1);
    }
    return "";
  }

  int ExtractMetaInt32Value(std::string const &token) {
    if (token.substr(0, 5) == " i32 ") {
      return atoi(token.c_str() + 5);
    }
    return -1;
  }

  std::map<int, std::pair<int, int>>
  MetaDataKeyToRegisterNumber(std::vector<std::string> const &lines) {
    // Find lines of the exemplary form
    // "!249 = !{i32 0, i32 20}"  (in the case of a DXIL value)
    // "!196 = !{i32 1, i32 5, i32 1}" (in the case of a DXIL alloca reg)
    // The first i32 is a tag indicating what type of metadata this is.
    // It doesn't matter if we parse poorly and find some data that don't match
    // this pattern, as long as we do find all the data that do match (we won't
    // be looking up the non-matchers in the resultant map anyway).

    constexpr char *valueMetaDataAssignment = "= !{i32 0, ";
    constexpr char *allocaMetaDataAssignment = "= !{i32 1, ";

    std::map<int, std::pair<int, int>> ret;
    for (auto const &line : lines) {
      if (line[0] == '!') {
        if (line.find(valueMetaDataAssignment) != std::string::npos ||
            line.find(allocaMetaDataAssignment) != std::string::npos) {
          int key = atoi(line.c_str() + 1);
          if (key != 0) {
            std::string bitInBraces = ExtractBracedSubstring(line); 
            if (bitInBraces != "") {
              auto tokens = Tokenize(bitInBraces.c_str(), ",");
              if (tokens.size() == 2) {
                auto value = ExtractMetaInt32Value(tokens[1]);
                if (value != -1) {
                  ret[key] = {value, 1};
                }
              }
              if (tokens.size() == 3) {
                auto value0 = ExtractMetaInt32Value(tokens[1]);
                if (value0 != -1) {
                  auto value1 = ExtractMetaInt32Value(tokens[2]);
                  if (value1 != -1) {
                    ret[key] = {value0, value1};
                  }
                }
              }
            }
          }
        }
      }
    }
    return ret;
  }

  std::string ExtractValueName(std::string const &line) {
    auto foundEquals = line.find('=');
    if (foundEquals != std::string::npos && foundEquals > 4) {
      return line.substr(2, foundEquals - 3);
    }
    return "";
  }

    using DxilRegisterToNameMap = std::map<std::pair<int, int>, std::string>;

  void CheckForAndInsertMapEntryIfFound(
        DxilRegisterToNameMap &registerToNameMap,
      std::map<int, std::pair<int, int>> const &metaDataKeyToValue,
      std::string const &line, char const *tag, size_t tagLength) {
    auto foundAlloca = line.find(tag); 
    if (foundAlloca != std::string::npos) {
      auto valueName = ExtractValueName(line);
      if (valueName != "") {
        int key = atoi(line.c_str() + foundAlloca + tagLength);
        auto foundKey = metaDataKeyToValue.find(key);
        if (foundKey != metaDataKeyToValue.end()) {
          registerToNameMap[foundKey->second] = valueName;
        }
      }
    }
  }

  // Here's some exemplary DXIL to help understand what's going on:
  //
  //  %5 = alloca [1 x float], i32 0, !pix-alloca-reg !196
  //  %25 = call float @dx.op.loadInput.f32(...), !pix-dxil-reg !255
  //
  // The %5 is an alloca name, and the %25 is a regular llvm value.
  // The meta-data tags !pix-alloca-reg and !pix-dxil-reg denote this,
  // and provide keys !196 and !255 respectively.
  // Those keys are then given values later on in the DXIL like this:
  //
  // !196 = !{i32 1, i32 5, i32 1}  (5 is the base alloca, 1 is the offset into
  // it) !255 = !{i32 0, i32 23}
  //
  // So the task is first to find all of those key/value pairs and make a map
  // from e.g. !196 to, e.g., (5,1), and then to find all of the alloca and reg
  // tags and look up the keys in said map to build the map we're actually
  // looking for, with key->values like e.g. "%5"->(5,1) and "%25"->(23)

DxilRegisterToNameMap BuildDxilRegisterToNameMap(char const *disassembly) {
    DxilRegisterToNameMap ret;

    auto lines = Tokenize(disassembly, "\n");

    auto metaDataKeyToValue = MetaDataKeyToRegisterNumber(lines);

    for (auto const &line : lines) {
      if (line[0] == '!') {
        // Stop searching for values when we've run into the metadata region of
        // the disassembly
        break;
      }
      const char allocaTag[] = "!pix-alloca-reg !";
      CheckForAndInsertMapEntryIfFound(ret, metaDataKeyToValue, line, allocaTag,
                                       _countof(allocaTag) - 1);
      const char valueTag[] = "!pix-dxil-reg !";
      CheckForAndInsertMapEntryIfFound(ret, metaDataKeyToValue, line, valueTag,
                                       _countof(valueTag) - 1);
    }
    return ret;
  }

static std::string ToString(std::wstring from)
{
    std::string ret;
    ret.assign(from.data(), from.data() + from.size());
    return ret;
}

  PassOutput RunValueToDeclarePass(IDxcBlob * dxil, int startingLineNumber = 0)
  {
    CComPtr<IDxcOptimizer> pOptimizer;
    VERIFY_SUCCEEDED(
        m_dllSupport.CreateInstance(CLSID_DxcOptimizer, &pOptimizer));
    std::vector<LPCWSTR> Options;
    Options.push_back(L"-opt-mod-passes");
    Options.push_back(L"-dxil-dbg-value-to-dbg-declare");

    CComPtr<IDxcBlob> pOptimizedModule;
    CComPtr<IDxcBlobEncoding> pText;
    VERIFY_SUCCEEDED(pOptimizer->RunOptimizer(
        dxil, Options.data(), Options.size(), &pOptimizedModule, &pText));

    std::string outputText;
    if (pText->GetBufferSize() != 0)
    {
      outputText = reinterpret_cast<const char*>(pText->GetBufferPointer());
    }

    return {
        std::move(pOptimizedModule), {}, Tokenize(outputText.c_str(), "\n")};
  }

  PassOutput RunAnnotationPasses(IDxcBlob *dxil, int startingLineNumber = 0) {
    CComPtr<IDxcOptimizer> pOptimizer;
    VERIFY_SUCCEEDED(
        m_dllSupport.CreateInstance(CLSID_DxcOptimizer, &pOptimizer));
    std::vector<LPCWSTR> Options;
    Options.push_back(L"-opt-mod-passes");
    Options.push_back(L"-dxil-dbg-value-to-dbg-declare");
    std::wstring annotationCommandLine =
        L"-dxil-annotate-with-virtual-regs,startInstruction=" +
        std::to_wstring(startingLineNumber);
    Options.push_back(annotationCommandLine.c_str());

    CComPtr<IDxcBlob> pOptimizedModule;
    CComPtr<IDxcBlobEncoding> pText;
    VERIFY_SUCCEEDED(pOptimizer->RunOptimizer(
        dxil, Options.data(), Options.size(), &pOptimizedModule, &pText));

    std::string outputText;
    if (pText->GetBufferSize() != 0) {
      outputText = reinterpret_cast<const char *>(pText->GetBufferPointer());
    }

    auto disasm = ToString(Disassemble(pOptimizedModule));

    auto registerToName = BuildDxilRegisterToNameMap(disasm.c_str());

    std::vector<ValueLocation> valueLocations;

    for (auto const &r2n : registerToName) {
      valueLocations.push_back({r2n.first.first, r2n.first.second});
    }

    return {std::move(pOptimizedModule), std::move(valueLocations),
            Tokenize(outputText.c_str(), "\n")};
  }

  std::wstring Disassemble(IDxcBlob * pProgram)
  {
    CComPtr<IDxcCompiler> pCompiler;
    VERIFY_SUCCEEDED(CreateCompiler(&pCompiler));

    CComPtr<IDxcBlobEncoding> pDbgDisassembly;
    VERIFY_SUCCEEDED(pCompiler->Disassemble(pProgram, &pDbgDisassembly));
    std::string disText = BlobToUtf8(pDbgDisassembly);
    CA2W disTextW(disText.c_str(), CP_UTF8);
    return std::wstring(disTextW);
  }

  CComPtr<IDxcBlob> FindModule(hlsl::DxilFourCC fourCC, IDxcBlob *pSource)
  {
    const UINT32 BC_C0DE = ((INT32)(INT8)'B' | (INT32)(INT8)'C' << 8 |
                            (INT32)0xDEC0 << 16); // BC0xc0de in big endian
    const char *pBitcode = nullptr;
    const hlsl::DxilPartHeader *pDxilPartHeader =
        (hlsl::DxilPartHeader *)
            pSource->GetBufferPointer(); // Initialize assuming that source is
                                         // starting with DXIL part

    if (BC_C0DE == *(UINT32 *)pSource->GetBufferPointer()) {
      return pSource;
    }
    if (hlsl::IsValidDxilContainer(
            (hlsl::DxilContainerHeader *)pSource->GetBufferPointer(),
            pSource->GetBufferSize())) {
      hlsl::DxilContainerHeader *pDxilContainerHeader =
          (hlsl::DxilContainerHeader *)pSource->GetBufferPointer();
      pDxilPartHeader =
          *std::find_if(begin(pDxilContainerHeader), end(pDxilContainerHeader),
                        hlsl::DxilPartIsType(fourCC));
    }
    if (fourCC == pDxilPartHeader->PartFourCC) {
      UINT32 pBlobSize;
      hlsl::DxilProgramHeader *pDxilProgramHeader =
          (hlsl::DxilProgramHeader *)(pDxilPartHeader + 1);
      hlsl::GetDxilProgramBitcode(pDxilProgramHeader, &pBitcode, &pBlobSize);
      UINT32 offset =
          (UINT32)(pBitcode - (const char *)pSource->GetBufferPointer());
      CComPtr<IDxcLibrary> library;
      IFT(m_dllSupport.CreateInstance(CLSID_DxcLibrary, &library));
      CComPtr<IDxcBlob> targetBlob;
      library->CreateBlobFromBlob(pSource, offset, pBlobSize, &targetBlob);
      return targetBlob;
    }
    return {};
  }


  void ReplaceDxilBlobPart(
      const void *originalShaderBytecode, SIZE_T originalShaderLength,
      IDxcBlob *pNewDxilBlob, IDxcBlob **ppNewShaderOut)
  {
    CComPtr<IDxcLibrary> pLibrary;
    IFT(m_dllSupport.CreateInstance(CLSID_DxcLibrary, &pLibrary));

    CComPtr<IDxcBlob> pNewContainer;

    // Use the container assembler to build a new container from the
    // recently-modified DXIL bitcode. This container will contain new copies of
    // things like input signature etc., which will supersede the ones from the
    // original compiled shader's container.
    {
      CComPtr<IDxcAssembler> pAssembler;
      IFT(m_dllSupport.CreateInstance(CLSID_DxcAssembler, &pAssembler));

      CComPtr<IDxcOperationResult> pAssembleResult;
      VERIFY_SUCCEEDED(
          pAssembler->AssembleToContainer(pNewDxilBlob, &pAssembleResult));

      CComPtr<IDxcBlobEncoding> pAssembleErrors;
      VERIFY_SUCCEEDED(
          pAssembleResult->GetErrorBuffer(&pAssembleErrors));

      if (pAssembleErrors && pAssembleErrors->GetBufferSize() != 0) {
        OutputDebugStringA(
            static_cast<LPCSTR>(pAssembleErrors->GetBufferPointer()));
        VERIFY_SUCCEEDED(E_FAIL);
      }

      VERIFY_SUCCEEDED(pAssembleResult->GetResult(&pNewContainer));
    }

    // Now copy over the blobs from the original container that won't have been
    // invalidated by changing the shader code itself, using the container
    // reflection API
    { 
      // Wrap the original code in a container blob
      CComPtr<IDxcBlobEncoding> pContainer;
      VERIFY_SUCCEEDED(
          pLibrary->CreateBlobWithEncodingFromPinned(
              static_cast<LPBYTE>(const_cast<void *>(originalShaderBytecode)),
              static_cast<UINT32>(originalShaderLength), CP_ACP, &pContainer));

      CComPtr<IDxcContainerReflection> pReflection;
      IFT(m_dllSupport.CreateInstance(CLSID_DxcContainerReflection, &pReflection));

      // Load the reflector from the original shader
      VERIFY_SUCCEEDED(pReflection->Load(pContainer));

      UINT32 partIndex;

      if (SUCCEEDED(pReflection->FindFirstPartKind(hlsl::DFCC_PrivateData,
                                                   &partIndex))) {
        CComPtr<IDxcBlob> pPart;
        VERIFY_SUCCEEDED(
            pReflection->GetPartContent(partIndex, &pPart));

        CComPtr<IDxcContainerBuilder> pContainerBuilder;
        IFT(m_dllSupport.CreateInstance(CLSID_DxcContainerBuilder,
                                        &pContainerBuilder));

        VERIFY_SUCCEEDED(
            pContainerBuilder->Load(pNewContainer));

        VERIFY_SUCCEEDED(
            pContainerBuilder->AddPart(hlsl::DFCC_PrivateData, pPart));

        CComPtr<IDxcOperationResult> pBuildResult;

        VERIFY_SUCCEEDED(
            pContainerBuilder->SerializeContainer(&pBuildResult));

        CComPtr<IDxcBlobEncoding> pBuildErrors;
        VERIFY_SUCCEEDED(
            pBuildResult->GetErrorBuffer(&pBuildErrors));

        if (pBuildErrors && pBuildErrors->GetBufferSize() != 0) {
          OutputDebugStringA(
              reinterpret_cast<LPCSTR>(pBuildErrors->GetBufferPointer()));
          VERIFY_SUCCEEDED(E_FAIL);
        }

        VERIFY_SUCCEEDED(
            pBuildResult->GetResult(&pNewContainer));
      }
    }

    *ppNewShaderOut = pNewContainer.Detach();
  }

  class ModuleAndHangersOn
  {
    std::unique_ptr<llvm::LLVMContext> llvmContext;
    std::unique_ptr<llvm::Module> llvmModule;
    DxilModule* dxilModule;

  public:
    ModuleAndHangersOn(IDxcBlob* pBlob)
    {
      // Verify we have a valid dxil container.
      const DxilContainerHeader *pContainer = IsDxilContainerLike(
          pBlob->GetBufferPointer(), pBlob->GetBufferSize());
      VERIFY_IS_NOT_NULL(pContainer);
      VERIFY_IS_TRUE(IsValidDxilContainer(pContainer, pBlob->GetBufferSize()));

      // Get Dxil part from container.
      DxilPartIterator it =
          std::find_if(begin(pContainer), end(pContainer),
                       DxilPartIsType(DFCC_ShaderDebugInfoDXIL));
      VERIFY_IS_FALSE(it == end(pContainer));

      const DxilProgramHeader *pProgramHeader =
          reinterpret_cast<const DxilProgramHeader *>(GetDxilPartData(*it));
      VERIFY_IS_TRUE(IsValidDxilProgramHeader(pProgramHeader, (*it)->PartSize));

      // Get a pointer to the llvm bitcode.
      const char *pIL;
      uint32_t pILLength;
      GetDxilProgramBitcode(pProgramHeader, &pIL, &pILLength);

      // Parse llvm bitcode into a module.
      std::unique_ptr<llvm::MemoryBuffer> pBitcodeBuf(
          llvm::MemoryBuffer::getMemBuffer(llvm::StringRef(pIL, pILLength), "",
                                           false));

      llvmContext.reset(new llvm::LLVMContext);

      llvm::ErrorOr<std::unique_ptr<llvm::Module>> pModule(
          llvm::parseBitcodeFile(pBitcodeBuf->getMemBufferRef(),
                                 *llvmContext));
      if (std::error_code ec = pModule.getError()) {
        VERIFY_FAIL();
      }

      llvmModule = std::move(pModule.get());

      dxilModule =
          DxilModule::TryGetDxilModule(llvmModule.get());
    }

    DxilModule& GetDxilModule()
    {
      return *dxilModule;
    }
  };

  struct AggregateOffsetAndSize
  {
    unsigned countOfMembers;
    unsigned offset;
    unsigned size;
  };
  struct AllocaWrite {
    std::string memberName;
    uint32_t regBase;
    uint32_t regSize;
    uint64_t index;
  };
  struct TestableResults
  {
    std::vector<AggregateOffsetAndSize> OffsetAndSizes;
    std::vector<AllocaWrite> AllocaWrites;
  };

  TestableResults TestStructAnnotationCase(const char *hlsl,
                                           const wchar_t *optimizationLevel,
                                           bool validateCoverage = true,
                                           const wchar_t *profile = L"as_6_5");
  void ValidateAllocaWrite(std::vector<AllocaWrite> const& allocaWrites, size_t index, const char* name);
  CComPtr<IDxcBlob> RunShaderAccessTrackingPass(IDxcBlob* blob);
  std::string RunDxilPIXAddTidToAmplificationShaderPayloadPass(IDxcBlob *
                                                                 blob);
  CComPtr<IDxcBlob> RunDxilPIXMeshShaderOutputPass(IDxcBlob* blob);
  void CompileAndRunAnnotationAndGetDebugPart(
      dxc::DxcDllSupport &dllSupport, const char *source, wchar_t *profile,
      IDxcBlob **ppDebugPart);
  void CompileAndRunValueToDeclareAndGetDebugPart(
      dxc::DxcDllSupport &dllSupport, const char *source, wchar_t *profile,
      IDxcBlob **ppDebugPart);
  void CompileAndRunAnnotationAndLoadDiaSource(dxc::DxcDllSupport &dllSupport,
                                   const char *source, wchar_t *profile,
                                   IDiaDataSource **ppDataSource);

private:
  CComPtr<IDxcBlob> WrapInNewContainer(IDxcBlob * part);
};


bool PixTest::InitSupport() {
  if (!m_dllSupport.IsEnabled()) {
    VERIFY_SUCCEEDED(m_dllSupport.Initialize());
    m_ver.Initialize(m_dllSupport);
  }
  return true;
}

TEST_F(PixTest, CompileWhenDebugThenDIPresent) {
  // BUG: the first test written was of this form:
  // float4 local = 0; return local;
  //
  // However we get no numbers because of the _wrapper form
  // that exports the zero initialization from main into
  // a global can't be attributed to any particular location
  // within main, and everything in main is eventually folded away.
  //
  // Making the function do a bit more work by calling an intrinsic
  // helps this case.
  CComPtr<IDiaDataSource> pDiaSource;
  VERIFY_SUCCEEDED(CreateDiaSourceForCompile(
    "float4 main(float4 pos : SV_Position) : SV_Target {\r\n"
    "  float4 local = abs(pos);\r\n"
    "  return local;\r\n"
    "}", &pDiaSource));
  std::wstring diaDump = GetDebugInfoAsText(pDiaSource).c_str();
  //WEX::Logging::Log::Comment(GetDebugInfoAsText(pDiaSource).c_str());

  // Very basic tests - we have basic symbols, line numbers, and files with sources.
  VERIFY_IS_NOT_NULL(wcsstr(diaDump.c_str(), L"symIndexId: 5, CompilandEnv, name: hlslTarget, lexicalParent: id=2, value: ps_6_0"));
  VERIFY_IS_NOT_NULL(wcsstr(diaDump.c_str(), L"lineNumber: 2"));
  VERIFY_IS_NOT_NULL(wcsstr(diaDump.c_str(), L"length: 99, filename: source.hlsl"));
  std::wstring diaFileContent = GetDebugFileContent(pDiaSource).c_str();
  VERIFY_IS_NOT_NULL(wcsstr(diaFileContent.c_str(), L"loat4 main(float4 pos : SV_Position) : SV_Target"));
#if SUPPORT_FXC_PDB
  // Now, fake it by loading from a .pdb!
  VERIFY_SUCCEEDED(CoInitializeEx(0, COINITBASE_MULTITHREADED));
  const wchar_t path[] = L"path-to-fxc-blob.bin";
  pDiaSource.Release();
  pProgramStream.Release();
  CComPtr<IDxcBlobEncoding> fxcBlob;
  CComPtr<IDxcBlob> pdbBlob;
  VERIFY_SUCCEEDED(pLib->CreateBlobFromFile(path, nullptr, &fxcBlob));
  std::string s = DumpParts(fxcBlob);
  CA2W sW(s.c_str(), CP_UTF8);
  WEX::Logging::Log::Comment(sW);
  VERIFY_SUCCEEDED(CreateDiaSourceFromDxbcBlob(pLib, fxcBlob, &pDiaSource));
  WEX::Logging::Log::Comment(GetDebugInfoAsText(pDiaSource).c_str());
#endif
}

TEST_F(PixTest, CompileDebugDisasmPDB) {
  const char *hlsl = R"(
    [RootSignature("")]
    float main(float pos : A) : SV_Target {
      float x = abs(pos);
      float y = sin(pos);
      float z = x + y;
      return z;
    }
  )";
  CComPtr<IDxcLibrary> pLib;
  VERIFY_SUCCEEDED(m_dllSupport.CreateInstance(CLSID_DxcLibrary, &pLib));

  CComPtr<IDxcCompiler> pCompiler;
  CComPtr<IDxcCompiler2> pCompiler2;

  CComPtr<IDxcOperationResult> pResult;
  CComPtr<IDxcBlobEncoding> pSource;
  CComPtr<IDxcBlob> pProgram;
  CComPtr<IDxcBlob> pPdbBlob;
  WCHAR *pDebugName = nullptr;

  VERIFY_SUCCEEDED(CreateCompiler(&pCompiler));
  VERIFY_SUCCEEDED(pCompiler.QueryInterface(&pCompiler2));
  CreateBlobFromText(hlsl, &pSource);
  LPCWSTR args[] = { L"/Zi", L"/Qembed_debug" };
  VERIFY_SUCCEEDED(pCompiler2->CompileWithDebug(pSource, L"source.hlsl", L"main",
    L"ps_6_0", args, _countof(args), nullptr, 0, nullptr, &pResult, &pDebugName, &pPdbBlob));
  VERIFY_SUCCEEDED(pResult->GetResult(&pProgram));

  // Test that disassembler can consume a PDB container
  CComPtr<IDxcBlobEncoding> pDisasm;
  VERIFY_SUCCEEDED(pCompiler->Disassemble(pPdbBlob, &pDisasm));
}

// Test that the new PDB format still works with Dia
TEST_F(PixTest, CompileDebugPDB) {
  const char *hlsl = R"(
    [RootSignature("")]
    float main(float pos : A) : SV_Target {
      float x = abs(pos);
      float y = sin(pos);
      float z = x + y;
      return z;
    }
  )";
  CComPtr<IDxcLibrary> pLib;
  VERIFY_SUCCEEDED(m_dllSupport.CreateInstance(CLSID_DxcLibrary, &pLib));

  CComPtr<IDxcCompiler> pCompiler;
  CComPtr<IDxcCompiler2> pCompiler2;

  CComPtr<IDxcOperationResult> pResult;
  CComPtr<IDxcBlobEncoding> pSource;
  CComPtr<IDxcBlob> pProgram;
  CComPtr<IDxcBlob> pPdbBlob;
  WCHAR *pDebugName = nullptr;

  VERIFY_SUCCEEDED(CreateCompiler(&pCompiler));
  VERIFY_SUCCEEDED(pCompiler.QueryInterface(&pCompiler2));
  CreateBlobFromText(hlsl, &pSource);
  LPCWSTR args[] = { L"/Zi", L"/Qembed_debug" };
  VERIFY_SUCCEEDED(pCompiler2->CompileWithDebug(pSource, L"source.hlsl", L"main",
    L"ps_6_0", args, _countof(args), nullptr, 0, nullptr, &pResult, &pDebugName, &pPdbBlob));
  VERIFY_SUCCEEDED(pResult->GetResult(&pProgram));

  CComPtr<IDiaDataSource> pDiaSource;
  CComPtr<IStream> pProgramStream;

  VERIFY_SUCCEEDED(pLib->CreateStreamFromBlobReadOnly(pPdbBlob, &pProgramStream));
  VERIFY_SUCCEEDED(m_dllSupport.CreateInstance(CLSID_DxcDiaDataSource, &pDiaSource));
  VERIFY_SUCCEEDED(pDiaSource->loadDataFromIStream(pProgramStream));

  // Test that IDxcContainerReflection can consume a PDB container
  CComPtr<IDxcContainerReflection> pReflection;
  VERIFY_SUCCEEDED(m_dllSupport.CreateInstance(CLSID_DxcContainerReflection, &pReflection));
  VERIFY_SUCCEEDED(pReflection->Load(pPdbBlob));

  UINT32 uDebugInfoIndex = 0;
  VERIFY_SUCCEEDED(pReflection->FindFirstPartKind(hlsl::DFCC_ShaderDebugInfoDXIL, &uDebugInfoIndex));
}

TEST_F(PixTest, DiaLoadBadBitcodeThenFail) {
  CComPtr<IDxcBlob> pBadBitcode;
  CComPtr<IDiaDataSource> pDiaSource;
  CComPtr<IStream> pStream;
  CComPtr<IDxcLibrary> pLib;

  Utf8ToBlob(m_dllSupport, "badcode", &pBadBitcode);
  VERIFY_SUCCEEDED(m_dllSupport.CreateInstance(CLSID_DxcLibrary, &pLib));
  VERIFY_SUCCEEDED(pLib->CreateStreamFromBlobReadOnly(pBadBitcode, &pStream));
  VERIFY_SUCCEEDED(m_dllSupport.CreateInstance(CLSID_DxcDiaDataSource, &pDiaSource));
  VERIFY_FAILED(pDiaSource->loadDataFromIStream(pStream));
}

static void CompileAndGetDebugPart(dxc::DxcDllSupport &dllSupport, const char *source, wchar_t *profile, IDxcBlob **ppDebugPart) {
  CComPtr<IDxcBlob> pContainer;
  CComPtr<IDxcLibrary> pLib;
  CComPtr<IDxcContainerReflection> pReflection;
  UINT32 index;
  std::vector<LPCWSTR> args;
  args.push_back(L"/Zi");
  args.push_back(L"/Qembed_debug");

  VerifyCompileOK(dllSupport, source, profile, args, &pContainer);
  VERIFY_SUCCEEDED(dllSupport.CreateInstance(CLSID_DxcLibrary, &pLib));
  VERIFY_SUCCEEDED(dllSupport.CreateInstance(CLSID_DxcContainerReflection, &pReflection));
  VERIFY_SUCCEEDED(pReflection->Load(pContainer));
  VERIFY_SUCCEEDED(pReflection->FindFirstPartKind(hlsl::DFCC_ShaderDebugInfoDXIL, &index));
  VERIFY_SUCCEEDED(pReflection->GetPartContent(index, ppDebugPart));
}

static void CompileTestAndLoadDiaSource(dxc::DxcDllSupport &dllSupport, const char *source, wchar_t *profile, IDiaDataSource **ppDataSource) {
  CComPtr<IDxcBlob> pDebugContent;
  CComPtr<IStream> pStream;
  CComPtr<IDiaDataSource> pDiaSource;
  CComPtr<IDxcLibrary> pLib;
  VERIFY_SUCCEEDED(dllSupport.CreateInstance(CLSID_DxcLibrary, &pLib));

  CompileAndGetDebugPart(dllSupport, source, profile, &pDebugContent);
  VERIFY_SUCCEEDED(pLib->CreateStreamFromBlobReadOnly(pDebugContent, &pStream));
  VERIFY_SUCCEEDED(dllSupport.CreateInstance(CLSID_DxcDiaDataSource, &pDiaSource));
  VERIFY_SUCCEEDED(pDiaSource->loadDataFromIStream(pStream));
  if (ppDataSource) {
    *ppDataSource = pDiaSource.Detach();
  }
}

static const char EmptyCompute[] = "[numthreads(8,8,1)] void main() { }";

static void CompileTestAndLoadDia(dxc::DxcDllSupport &dllSupport, IDiaDataSource **ppDataSource) {
  CompileTestAndLoadDiaSource(dllSupport, EmptyCompute, L"cs_6_0", ppDataSource);
}

TEST_F(PixTest, DiaLoadDebugSubrangeNegativeThenOK) {
  static const char source[] = R"(
    SamplerState  samp0 : register(s0);
    Texture2DArray tex0 : register(t0);

    float4 foo(Texture2DArray textures[], int idx, SamplerState samplerState, float3 uvw) {
      return textures[NonUniformResourceIndex(idx)].Sample(samplerState, uvw);
    }

    [RootSignature( "DescriptorTable(SRV(t0)), DescriptorTable(Sampler(s0)) " )]
    float4 main(int index : INDEX, float3 uvw : TEXCOORD) : SV_Target {
      Texture2DArray textures[] = {
        tex0,
      };
      return foo(textures, index, samp0, uvw);
    }
  )";

  CComPtr<IDiaDataSource> pDiaDataSource;
  CComPtr<IDiaSession> pDiaSession;
  CompileTestAndLoadDiaSource(m_dllSupport, source, L"ps_6_0", &pDiaDataSource);

  VERIFY_SUCCEEDED(pDiaDataSource->openSession(&pDiaSession));
}

TEST_F(PixTest, DiaLoadRelocatedBitcode) {

  static const char source[] = R"(
    SamplerState  samp0 : register(s0);
    Texture2DArray tex0 : register(t0);

    float4 foo(Texture2DArray textures[], int idx, SamplerState samplerState, float3 uvw) {
      return textures[NonUniformResourceIndex(idx)].Sample(samplerState, uvw);
    }

    [RootSignature( "DescriptorTable(SRV(t0)), DescriptorTable(Sampler(s0)) " )]
    float4 main(int index : INDEX, float3 uvw : TEXCOORD) : SV_Target {
      Texture2DArray textures[] = {
        tex0,
      };
      return foo(textures, index, samp0, uvw);
    }
  )";

  CComPtr<IDxcBlob> pPart;
  CComPtr<IDiaDataSource> pDiaSource;
  CComPtr<IStream> pStream;

  CComPtr<IDxcLibrary> pLib;
  VERIFY_SUCCEEDED(m_dllSupport.CreateInstance(CLSID_DxcLibrary, &pLib));

  CompileAndGetDebugPart(m_dllSupport, source, L"ps_6_0", &pPart);
  const char *pPartData = (char *)pPart->GetBufferPointer();

  // Get program header
  const hlsl::DxilProgramHeader *programHeader = (hlsl::DxilProgramHeader *)pPartData;

  const char *pBitcode = nullptr;
  uint32_t uBitcodeSize = 0;
  hlsl::GetDxilProgramBitcode(programHeader, &pBitcode, &uBitcodeSize);
  VERIFY_IS_TRUE(uBitcodeSize % sizeof(UINT32) == 0);

  size_t uNewGapSize = 4 * 10; // Size of some bytes between program header and bitcode
  size_t uNewSuffixeBytes = 4 * 10; // Size of some random bytes after the program

  hlsl::DxilProgramHeader newProgramHeader = {};
  memcpy(&newProgramHeader, programHeader, sizeof(newProgramHeader));
  newProgramHeader.BitcodeHeader.BitcodeOffset = uNewGapSize + sizeof(newProgramHeader.BitcodeHeader);

  unsigned uNewSizeInBytes = sizeof(newProgramHeader) + uNewGapSize + uBitcodeSize + uNewSuffixeBytes;
  VERIFY_IS_TRUE(uNewSizeInBytes % sizeof(UINT32) == 0);
  newProgramHeader.SizeInUint32 = uNewSizeInBytes / sizeof(UINT32);

  llvm::SmallVector<char, 0> buffer;
  llvm::raw_svector_ostream OS(buffer);

  // Write the header
  OS.write((char *)&newProgramHeader, sizeof(newProgramHeader));

  // Write some garbage between the header and the bitcode
  for (unsigned i = 0; i < uNewGapSize; i++) {
    OS.write(0xFF);
  }

  // Write the actual bitcode
  OS.write(pBitcode, uBitcodeSize);

  // Write some garbage after the bitcode
  for (unsigned i = 0; i < uNewSuffixeBytes; i++) {
    OS.write(0xFF);
  }
  OS.flush();

  // Try to load this new program, make sure dia is still okay.
  CComPtr<IDxcBlobEncoding> pNewProgramBlob;
  VERIFY_SUCCEEDED(pLib->CreateBlobWithEncodingFromPinned(buffer.data(), buffer.size(), CP_ACP, &pNewProgramBlob));

  CComPtr<IStream> pNewProgramStream;
  VERIFY_SUCCEEDED(pLib->CreateStreamFromBlobReadOnly(pNewProgramBlob, &pNewProgramStream));

  CComPtr<IDiaDataSource> pDiaDataSource;
  VERIFY_SUCCEEDED(m_dllSupport.CreateInstance(CLSID_DxcDiaDataSource, &pDiaDataSource));

  VERIFY_SUCCEEDED(pDiaDataSource->loadDataFromIStream(pNewProgramStream));
}

TEST_F(PixTest, DiaCompileArgs) {
  static const char source[] = R"(
    SamplerState  samp0 : register(s0);
    Texture2DArray tex0 : register(t0);

    float4 foo(Texture2DArray textures[], int idx, SamplerState samplerState, float3 uvw) {
      return textures[NonUniformResourceIndex(idx)].Sample(samplerState, uvw);
    }

    [RootSignature( "DescriptorTable(SRV(t0)), DescriptorTable(Sampler(s0)) " )]
    float4 main(int index : INDEX, float3 uvw : TEXCOORD) : SV_Target {
      Texture2DArray textures[] = {
        tex0,
      };
      return foo(textures, index, samp0, uvw);
    }
  )";

  CComPtr<IDxcBlob> pPart;
  CComPtr<IDiaDataSource> pDiaSource;
  CComPtr<IStream> pStream;

  CComPtr<IDxcLibrary> pLib;
  VERIFY_SUCCEEDED(m_dllSupport.CreateInstance(CLSID_DxcLibrary, &pLib));

  const WCHAR *FlagList[] = {
    L"/Zi",
    L"-Zpr",
    L"/Qembed_debug",
    L"/Fd", L"F:\\my dir\\",
    L"-Fo", L"F:\\my dir\\file.dxc",
  };
  const WCHAR *DefineList[] = {
    L"MY_SPECIAL_DEFINE",
    L"MY_OTHER_SPECIAL_DEFINE=\"MY_STRING\"",
  };

  std::vector<LPCWSTR> args;
  for (unsigned i = 0; i < _countof(FlagList); i++) {
    args.push_back(FlagList[i]);
  }
  for (unsigned i = 0; i < _countof(DefineList); i++) {
    args.push_back(L"/D");
    args.push_back(DefineList[i]);
  }

  auto CompileAndGetDebugPart = [&args](dxc::DxcDllSupport &dllSupport, const char *source, wchar_t *profile, IDxcBlob **ppDebugPart) {
    CComPtr<IDxcBlob> pContainer;
    CComPtr<IDxcLibrary> pLib;
    CComPtr<IDxcContainerReflection> pReflection;
    UINT32 index;

    VerifyCompileOK(dllSupport, source, profile, args, &pContainer);
    VERIFY_SUCCEEDED(dllSupport.CreateInstance(CLSID_DxcLibrary, &pLib));
    VERIFY_SUCCEEDED(dllSupport.CreateInstance(CLSID_DxcContainerReflection, &pReflection));
    VERIFY_SUCCEEDED(pReflection->Load(pContainer));
    VERIFY_SUCCEEDED(pReflection->FindFirstPartKind(hlsl::DFCC_ShaderDebugInfoDXIL, &index));
    VERIFY_SUCCEEDED(pReflection->GetPartContent(index, ppDebugPart));
  };

  CompileAndGetDebugPart(m_dllSupport, source, L"ps_6_0", &pPart);

  CComPtr<IStream> pNewProgramStream;
  VERIFY_SUCCEEDED(pLib->CreateStreamFromBlobReadOnly(pPart, &pNewProgramStream));

  CComPtr<IDiaDataSource> pDiaDataSource;
  VERIFY_SUCCEEDED(m_dllSupport.CreateInstance(CLSID_DxcDiaDataSource, &pDiaDataSource));

  VERIFY_SUCCEEDED(pDiaDataSource->loadDataFromIStream(pNewProgramStream));

  CComPtr<IDiaSession> pSession;
  VERIFY_SUCCEEDED(pDiaDataSource->openSession(&pSession));

  CComPtr<IDiaEnumTables> pEnumTables;
  VERIFY_SUCCEEDED(pSession->getEnumTables(&pEnumTables));

  CComPtr<IDiaTable> pSymbolTable;

  LONG uCount = 0;
  VERIFY_SUCCEEDED(pEnumTables->get_Count(&uCount));
  for (int i = 0; i < uCount; i++) {
    CComPtr<IDiaTable> pTable;
    VARIANT index = {};
    index.vt = VT_I4;
    index.intVal = i;
    VERIFY_SUCCEEDED(pEnumTables->Item(index, &pTable));

    CComBSTR pName;
    VERIFY_SUCCEEDED(pTable->get_name(&pName));

    if (pName == "Symbols") {
      pSymbolTable = pTable;
      break;
    }
  }

  std::wstring Args;
  std::wstring Entry;
  std::wstring Target;
  std::vector<std::wstring> Defines;
  std::vector<std::wstring> Flags;

  auto ReadNullSeparatedTokens = [](BSTR Str) -> std::vector<std::wstring> {
    std::vector<std::wstring> Result;
    while (*Str) {
      Result.push_back(std::wstring(Str));
      Str += wcslen(Str)+1;
    }
    return Result;
  };

  VERIFY_SUCCEEDED(pSymbolTable->get_Count(&uCount));
  for (int i = 0; i < uCount; i++) {
    CComPtr<IUnknown> pSymbolUnk;
    CComPtr<IDiaSymbol> pSymbol;
    CComVariant pValue;
    CComBSTR pName;
    VERIFY_SUCCEEDED(pSymbolTable->Item(i, &pSymbolUnk));
    VERIFY_SUCCEEDED(pSymbolUnk->QueryInterface(&pSymbol));
    VERIFY_SUCCEEDED(pSymbol->get_name(&pName));
    VERIFY_SUCCEEDED(pSymbol->get_value(&pValue));
    if (pName == "hlslTarget") {
      if (pValue.vt == VT_BSTR)
        Target = pValue.bstrVal;
    }
    else if (pName == "hlslEntry") {
      if (pValue.vt == VT_BSTR)
        Entry = pValue.bstrVal;
    }
    else if (pName == "hlslFlags") {
      if (pValue.vt == VT_BSTR)
        Flags = ReadNullSeparatedTokens(pValue.bstrVal);
    }
    else if (pName == "hlslArguments") {
      if (pValue.vt == VT_BSTR)
        Args = pValue.bstrVal;
    }
    else if (pName == "hlslDefines") {
      if (pValue.vt == VT_BSTR)
        Defines = ReadNullSeparatedTokens(pValue.bstrVal);
    }
  }

  auto VectorContains = [](std::vector<std::wstring> &Tokens, std::wstring Sub) {
    for (unsigned i = 0; i < Tokens.size(); i++) {
      if (Tokens[i].find(Sub) != std::wstring::npos)
        return true;
    }
    return false;
  };

  VERIFY_IS_TRUE(Target == L"ps_6_0");
  VERIFY_IS_TRUE(Entry == L"main");

  VERIFY_IS_TRUE(_countof(FlagList) == Flags.size());
  for (unsigned i = 0; i < _countof(FlagList); i++) {
    VERIFY_IS_TRUE(Flags[i] == FlagList[i]);
  }
  for (unsigned i = 0; i < _countof(DefineList); i++) {
    VERIFY_IS_TRUE(VectorContains(Defines, DefineList[i]));
  }
}

TEST_F(PixTest, DiaLoadBitcodePlusExtraData) {
  // Test that dia doesn't crash when bitcode has unused extra data at the end

  static const char source[] = R"(
    SamplerState  samp0 : register(s0);
    Texture2DArray tex0 : register(t0);

    float4 foo(Texture2DArray textures[], int idx, SamplerState samplerState, float3 uvw) {
      return textures[NonUniformResourceIndex(idx)].Sample(samplerState, uvw);
    }

    [RootSignature( "DescriptorTable(SRV(t0)), DescriptorTable(Sampler(s0)) " )]
    float4 main(int index : INDEX, float3 uvw : TEXCOORD) : SV_Target {
      Texture2DArray textures[] = {
        tex0,
      };
      return foo(textures, index, samp0, uvw);
    }
  )";

  CComPtr<IDxcBlob> pPart;
  CComPtr<IDiaDataSource> pDiaSource;
  CComPtr<IStream> pStream;

  CComPtr<IDxcLibrary> pLib;
  VERIFY_SUCCEEDED(m_dllSupport.CreateInstance(CLSID_DxcLibrary, &pLib));

  CompileAndGetDebugPart(m_dllSupport, source, L"ps_6_0", &pPart);
  const char *pPartData = (char *)pPart->GetBufferPointer();

  // Get program header
  const hlsl::DxilProgramHeader *programHeader = (hlsl::DxilProgramHeader *)pPartData;

  const char *pBitcode = nullptr;
  uint32_t uBitcodeSize = 0;
  hlsl::GetDxilProgramBitcode(programHeader, &pBitcode, &uBitcodeSize);

  llvm::SmallVector<char, 0> buffer;
  llvm::raw_svector_ostream OS(buffer);

  // Write the bitcode
  OS.write(pBitcode, uBitcodeSize);
  for (unsigned i = 0; i < 12; i++) {
    OS.write(0xFF);
  }
  OS.flush();

  // Try to load this new program, make sure dia is still okay.
  CComPtr<IDxcBlobEncoding> pNewProgramBlob;
  VERIFY_SUCCEEDED(pLib->CreateBlobWithEncodingFromPinned(buffer.data(), buffer.size(), CP_ACP, &pNewProgramBlob));

  CComPtr<IStream> pNewProgramStream;
  VERIFY_SUCCEEDED(pLib->CreateStreamFromBlobReadOnly(pNewProgramBlob, &pNewProgramStream));

  CComPtr<IDiaDataSource> pDiaDataSource;
  VERIFY_SUCCEEDED(m_dllSupport.CreateInstance(CLSID_DxcDiaDataSource, &pDiaDataSource));

  VERIFY_SUCCEEDED(pDiaDataSource->loadDataFromIStream(pNewProgramStream));
}

TEST_F(PixTest, DiaLoadDebugThenOK) {
  CompileTestAndLoadDia(m_dllSupport, nullptr);
}

TEST_F(PixTest, DiaTableIndexThenOK) {
  CComPtr<IDiaDataSource> pDiaSource;
  CComPtr<IDiaSession> pDiaSession;
  CComPtr<IDiaEnumTables> pEnumTables;
  CComPtr<IDiaTable> pTable;
  VARIANT vtIndex;
  CompileTestAndLoadDia(m_dllSupport, &pDiaSource);
  VERIFY_SUCCEEDED(pDiaSource->openSession(&pDiaSession));
  VERIFY_SUCCEEDED(pDiaSession->getEnumTables(&pEnumTables));

  vtIndex.vt = VT_EMPTY;
  VERIFY_FAILED(pEnumTables->Item(vtIndex, &pTable));

  vtIndex.vt = VT_I4;
  vtIndex.intVal = 1;
  VERIFY_SUCCEEDED(pEnumTables->Item(vtIndex, &pTable));
  VERIFY_IS_NOT_NULL(pTable.p);
  pTable.Release();

  vtIndex.vt = VT_UI4;
  vtIndex.uintVal = 1;
  VERIFY_SUCCEEDED(pEnumTables->Item(vtIndex, &pTable));
  VERIFY_IS_NOT_NULL(pTable.p);
  pTable.Release();

  vtIndex.uintVal = 100;
  VERIFY_FAILED(pEnumTables->Item(vtIndex, &pTable));
}

TEST_F(PixTest, PixDebugCompileInfo) {
  static const char source[] = R"(
    SamplerState  samp0 : register(s0);
    Texture2DArray tex0 : register(t0);

    float4 foo(Texture2DArray textures[], int idx, SamplerState samplerState, float3 uvw) {
      return textures[NonUniformResourceIndex(idx)].Sample(samplerState, uvw);
    }

    [RootSignature( "DescriptorTable(SRV(t0)), DescriptorTable(Sampler(s0)) " )]
    float4 main(int index : INDEX, float3 uvw : TEXCOORD) : SV_Target {
      Texture2DArray textures[] = {
        tex0,
      };
      return foo(textures, index, samp0, uvw);
    }
  )";

  CComPtr<IDxcBlob> pPart;
  CComPtr<IDiaDataSource> pDiaSource;
  CComPtr<IStream> pStream;

  CComPtr<IDxcLibrary> pLib;
  VERIFY_SUCCEEDED(m_dllSupport.CreateInstance(CLSID_DxcLibrary, &pLib));

  const WCHAR *FlagList[] = {
      L"/Zi",          L"-Zpr", L"/Qembed_debug",        L"/Fd",
      L"F:\\my dir\\", L"-Fo",  L"F:\\my dir\\file.dxc",
  };
  const WCHAR *DefineList[] = {
      L"MY_SPECIAL_DEFINE",
      L"MY_OTHER_SPECIAL_DEFINE=\"MY_STRING\"",
  };

  std::vector<LPCWSTR> args;
  for (unsigned i = 0; i < _countof(FlagList); i++) {
    args.push_back(FlagList[i]);
  }
  for (unsigned i = 0; i < _countof(DefineList); i++) {
    args.push_back(L"/D");
    args.push_back(DefineList[i]);
  }

  auto CompileAndGetDebugPart = [&args](dxc::DxcDllSupport &dllSupport,
                                        const char *source, wchar_t *profile,
                                        IDxcBlob **ppDebugPart) {
    CComPtr<IDxcBlob> pContainer;
    CComPtr<IDxcLibrary> pLib;
    CComPtr<IDxcContainerReflection> pReflection;
    UINT32 index;

    VerifyCompileOK(dllSupport, source, profile, args, &pContainer);
    VERIFY_SUCCEEDED(dllSupport.CreateInstance(CLSID_DxcLibrary, &pLib));
    VERIFY_SUCCEEDED(
        dllSupport.CreateInstance(CLSID_DxcContainerReflection, &pReflection));
    VERIFY_SUCCEEDED(pReflection->Load(pContainer));
    VERIFY_SUCCEEDED(
        pReflection->FindFirstPartKind(hlsl::DFCC_ShaderDebugInfoDXIL, &index));
    VERIFY_SUCCEEDED(pReflection->GetPartContent(index, ppDebugPart));
  };

  constexpr wchar_t *profile = L"ps_6_0";
  CompileAndGetDebugPart(m_dllSupport, source, profile, &pPart);

  CComPtr<IStream> pNewProgramStream;
  VERIFY_SUCCEEDED(
      pLib->CreateStreamFromBlobReadOnly(pPart, &pNewProgramStream));

  CComPtr<IDiaDataSource> pDiaDataSource;
  VERIFY_SUCCEEDED(
      m_dllSupport.CreateInstance(CLSID_DxcDiaDataSource, &pDiaDataSource));

  VERIFY_SUCCEEDED(pDiaDataSource->loadDataFromIStream(pNewProgramStream));

  CComPtr<IDiaSession> pSession;
  VERIFY_SUCCEEDED(pDiaDataSource->openSession(&pSession));

  CComPtr<IDxcPixDxilDebugInfoFactory> factory;
  VERIFY_SUCCEEDED(pSession->QueryInterface(IID_PPV_ARGS(&factory)));

  CComPtr<IDxcPixCompilationInfo> compilationInfo;
  VERIFY_SUCCEEDED(factory->NewDxcPixCompilationInfo(&compilationInfo));

  CComBSTR arguments;
  VERIFY_SUCCEEDED(compilationInfo->GetArguments(&arguments));
  for (unsigned i = 0; i < _countof(FlagList); i++) {
    VERIFY_IS_TRUE(nullptr != wcsstr(arguments, FlagList[i]));
  }

  CComBSTR macros;
  VERIFY_SUCCEEDED(compilationInfo->GetMacroDefinitions(&macros));
  for (unsigned i = 0; i < _countof(DefineList); i++) {
    std::wstring MacroDef = std::wstring(L"-D") + DefineList[i];
    VERIFY_IS_TRUE(nullptr != wcsstr(macros, MacroDef.c_str()));
  }

  CComBSTR entryPointFile;
  VERIFY_SUCCEEDED(compilationInfo->GetEntryPointFile(&entryPointFile));
  VERIFY_ARE_EQUAL(std::wstring(L"source.hlsl"), std::wstring(entryPointFile));

  CComBSTR entryPointFunction;
  VERIFY_SUCCEEDED(compilationInfo->GetEntryPoint(&entryPointFunction));
  VERIFY_ARE_EQUAL(std::wstring(L"main"), std::wstring(entryPointFunction));

  CComBSTR hlslTarget;
  VERIFY_SUCCEEDED(compilationInfo->GetHlslTarget(&hlslTarget));
  VERIFY_ARE_EQUAL(std::wstring(profile), std::wstring(hlslTarget));
}

static LPCWSTR defaultFilename = L"source.hlsl";

static void CompileAndLogErrors(dxc::DxcDllSupport &dllSupport, LPCSTR pText,
                     LPWSTR pTargetProfile, std::vector<LPCWSTR> &args,
                     _Outptr_ IDxcBlob **ppResult) {
  CComPtr<IDxcCompiler> pCompiler;
  CComPtr<IDxcBlobEncoding> pSource;
  CComPtr<IDxcOperationResult> pResult;
  HRESULT hrCompile;
  *ppResult = nullptr;
  VERIFY_SUCCEEDED(dllSupport.CreateInstance(CLSID_DxcCompiler, &pCompiler));
  Utf8ToBlob(dllSupport, pText, &pSource);
  VERIFY_SUCCEEDED(pCompiler->Compile(pSource, defaultFilename, L"main",
                                      pTargetProfile, args.data(), args.size(),
                                      nullptr, 0, nullptr, &pResult));

  VERIFY_SUCCEEDED(pResult->GetStatus(&hrCompile));
  if (FAILED(hrCompile)) {
    CComPtr<IDxcBlobEncoding> textBlob;
    VERIFY_SUCCEEDED(pResult->GetErrorBuffer(&textBlob));
    std::wstring text = BlobToWide(textBlob);
    WEX::Logging::Log::Comment(text.c_str());
  }
  VERIFY_SUCCEEDED(hrCompile);
  VERIFY_SUCCEEDED(pResult->GetResult(ppResult));
}
void PixTest::CompileAndRunAnnotationAndGetDebugPart(
    dxc::DxcDllSupport &dllSupport, const char *source, wchar_t *profile,
    IDxcBlob **ppDebugPart) {
  CComPtr<IDxcBlob> pContainer;
  CComPtr<IDxcLibrary> pLib;
  CComPtr<IDxcContainerReflection> pReflection;
  UINT32 index;
  std::vector<LPCWSTR> args;
  args.push_back(L"/Zi");
  args.push_back(L"/Qembed_debug");

  CompileAndLogErrors(dllSupport, source, profile, args, &pContainer);

  auto annotated = RunAnnotationPasses(pContainer);

  CComPtr<IDxcBlob> pNewContainer = WrapInNewContainer(annotated.blob);
<<<<<<< HEAD

  VERIFY_SUCCEEDED(dllSupport.CreateInstance(CLSID_DxcLibrary, &pLib));
  VERIFY_SUCCEEDED(
      dllSupport.CreateInstance(CLSID_DxcContainerReflection, &pReflection));
  VERIFY_SUCCEEDED(pReflection->Load(pNewContainer));
  VERIFY_SUCCEEDED(
      pReflection->FindFirstPartKind(hlsl::DFCC_ShaderDebugInfoDXIL, &index));
  VERIFY_SUCCEEDED(pReflection->GetPartContent(index, ppDebugPart));
}

void PixTest::CompileAndRunValueToDeclareAndGetDebugPart(
    dxc::DxcDllSupport &dllSupport, const char *source, wchar_t *profile,
    IDxcBlob **ppDebugPart) {
  CComPtr<IDxcBlob> pContainer;
  CComPtr<IDxcLibrary> pLib;
  CComPtr<IDxcContainerReflection> pReflection;
  UINT32 index;
  std::vector<LPCWSTR> args;
  args.push_back(L"/Zi");
  args.push_back(L"/Od");
  args.push_back(L"/Qembed_debug");

  CompileAndLogErrors(dllSupport, source, profile, args, &pContainer);

  auto annotated = RunValueToDeclarePass(pContainer);

  CComPtr<IDxcBlob> pNewContainer;
  {
    CComPtr<IDxcAssembler> pAssembler;
    IFT(m_dllSupport.CreateInstance(CLSID_DxcAssembler, &pAssembler));

    CComPtr<IDxcOperationResult> pAssembleResult;
    VERIFY_SUCCEEDED(
        pAssembler->AssembleToContainer(annotated.blob, &pAssembleResult));

    CComPtr<IDxcBlobEncoding> pAssembleErrors;
    VERIFY_SUCCEEDED(pAssembleResult->GetErrorBuffer(&pAssembleErrors));

    if (pAssembleErrors && pAssembleErrors->GetBufferSize() != 0) {
      OutputDebugStringA(
          static_cast<LPCSTR>(pAssembleErrors->GetBufferPointer()));
      VERIFY_SUCCEEDED(E_FAIL);
    }

    VERIFY_SUCCEEDED(pAssembleResult->GetResult(&pNewContainer));
  }
=======
>>>>>>> 8330655d

  VERIFY_SUCCEEDED(dllSupport.CreateInstance(CLSID_DxcLibrary, &pLib));
  VERIFY_SUCCEEDED(
      dllSupport.CreateInstance(CLSID_DxcContainerReflection, &pReflection));
  VERIFY_SUCCEEDED(pReflection->Load(pNewContainer));
  VERIFY_SUCCEEDED(
      pReflection->FindFirstPartKind(hlsl::DFCC_ShaderDebugInfoDXIL, &index));
  VERIFY_SUCCEEDED(pReflection->GetPartContent(index, ppDebugPart));
}

void PixTest::CompileAndRunAnnotationAndLoadDiaSource(
    dxc::DxcDllSupport &dllSupport, const char *source, wchar_t *profile,
    IDiaDataSource **ppDataSource) {
  CComPtr<IDxcBlob> pDebugContent;
  CComPtr<IStream> pStream;
  CComPtr<IDiaDataSource> pDiaSource;
  CComPtr<IDxcLibrary> pLib;
  VERIFY_SUCCEEDED(dllSupport.CreateInstance(CLSID_DxcLibrary, &pLib));

  CompileAndRunAnnotationAndGetDebugPart(dllSupport, source, profile,
                                         &pDebugContent);
  VERIFY_SUCCEEDED(pLib->CreateStreamFromBlobReadOnly(pDebugContent, &pStream));
  VERIFY_SUCCEEDED(
      dllSupport.CreateInstance(CLSID_DxcDiaDataSource, &pDiaSource));
  VERIFY_SUCCEEDED(pDiaSource->loadDataFromIStream(pStream));
  if (ppDataSource) {
    *ppDataSource = pDiaSource.Detach();
  }
}

CComPtr<IDxcBlob> PixTest::WrapInNewContainer(IDxcBlob *part) {
  CComPtr<IDxcAssembler> pAssembler;
  IFT(m_dllSupport.CreateInstance(CLSID_DxcAssembler, &pAssembler));

  CComPtr<IDxcOperationResult> pAssembleResult;
  VERIFY_SUCCEEDED(pAssembler->AssembleToContainer(part, &pAssembleResult));

  CComPtr<IDxcBlobEncoding> pAssembleErrors;
  VERIFY_SUCCEEDED(pAssembleResult->GetErrorBuffer(&pAssembleErrors));

  if (pAssembleErrors && pAssembleErrors->GetBufferSize() != 0) {
    OutputDebugStringA(
        static_cast<LPCSTR>(pAssembleErrors->GetBufferPointer()));
    VERIFY_SUCCEEDED(E_FAIL);
  }

  CComPtr<IDxcBlob> pNewContainer;
  VERIFY_SUCCEEDED(pAssembleResult->GetResult(&pNewContainer));

  return pNewContainer;
}

TEST_F(PixTest, PixTypeManager_InheritancePointerStruct) {
  if (m_ver.SkipDxilVersion(1, 5))
    return;

  const char *hlsl = R"(
struct Base
{
    float floatValue;
};

struct Derived : Base
{
	int intValue;
};

RaytracingAccelerationStructure Scene : register(t0, space0);

[shader("raygeneration")]
void main()
{
    RayDesc ray;
    ray.Origin = float3(0,0,0);
    ray.Direction = float3(0,0,1);
    // Set TMin to a non-zero small value to avoid aliasing issues due to floating - point errors.
    // TMin should be kept small to prevent missing geometry at close contact areas.
    ray.TMin = 0.001;
    ray.TMax = 10000.0;
    Derived payload;
    payload.floatValue = 1;
    payload.intValue = 2;
    TraceRay(Scene, RAY_FLAG_CULL_BACK_FACING_TRIANGLES, ~0, 0, 1, 0, ray, payload);}

)";

  CComPtr<IDiaDataSource> pDiaDataSource;
  CComPtr<IDiaSession> pDiaSession;
  CompileAndRunAnnotationAndLoadDiaSource(m_dllSupport, hlsl, L"lib_6_6",
                                          &pDiaDataSource);

  VERIFY_SUCCEEDED(pDiaDataSource->openSession(&pDiaSession));
}

TEST_F(PixTest, PixTypeManager_InheritancePointerTypedef) {
  if (m_ver.SkipDxilVersion(1, 5))
    return;

  const char *hlsl = R"(
struct Base
{
    float floatValue;
};
typedef Base BaseTypedef;

struct Derived : BaseTypedef
{
	int intValue;
};

RaytracingAccelerationStructure Scene : register(t0, space0);

[shader("raygeneration")]
void main()
{
    RayDesc ray;
    ray.Origin = float3(0,0,0);
    ray.Direction = float3(0,0,1);
    // Set TMin to a non-zero small value to avoid aliasing issues due to floating - point errors.
    // TMin should be kept small to prevent missing geometry at close contact areas.
    ray.TMin = 0.001;
    ray.TMax = 10000.0;
    Derived payload;
    payload.floatValue = 1;
    payload.intValue = 2;
    TraceRay(Scene, RAY_FLAG_CULL_BACK_FACING_TRIANGLES, ~0, 0, 1, 0, ray, payload);}

)";

  CComPtr<IDiaDataSource> pDiaDataSource;
  CComPtr<IDiaSession> pDiaSession;
  CompileAndRunAnnotationAndLoadDiaSource(m_dllSupport, hlsl, L"lib_6_6",
                                          &pDiaDataSource);

  VERIFY_SUCCEEDED(pDiaDataSource->openSession(&pDiaSession));
}

TEST_F(PixTest, PixTypeManager_MatricesInBase) {
  if (m_ver.SkipDxilVersion(1, 5))
    return;

  const char *hlsl = R"(
struct Base
{
    float4x4 mat;
};
typedef Base BaseTypedef;

struct Derived : BaseTypedef
{
	int intValue;
};

RaytracingAccelerationStructure Scene : register(t0, space0);

[shader("raygeneration")]
void main()
{
    RayDesc ray;
    ray.Origin = float3(0,0,0);
    ray.Direction = float3(0,0,1);
    // Set TMin to a non-zero small value to avoid aliasing issues due to floating - point errors.
    // TMin should be kept small to prevent missing geometry at close contact areas.
    ray.TMin = 0.001;
    ray.TMax = 10000.0;
    Derived payload;
    payload.mat[0][0] = 1;
    payload.intValue = 2;
    TraceRay(Scene, RAY_FLAG_CULL_BACK_FACING_TRIANGLES, ~0, 0, 1, 0, ray, payload);}

)";

  CComPtr<IDiaDataSource> pDiaDataSource;
  CComPtr<IDiaSession> pDiaSession;
  CompileAndRunAnnotationAndLoadDiaSource(m_dllSupport, hlsl, L"lib_6_6",
                                          &pDiaDataSource);

  VERIFY_SUCCEEDED(pDiaDataSource->openSession(&pDiaSession));
}

TEST_F(PixTest, PixTypeManager_SamplersAndResources) {
  if (m_ver.SkipDxilVersion(1, 5))
    return;

  const char *hlsl = R"(

static const SamplerState SamplerRef = SamplerDescriptorHeap[1];

Texture3D<uint4> Tex3DTemplated ;
Texture3D Tex3d ;
Texture2D Tex2D ;
Texture2D<uint> Tex2DTemplated ;
StructuredBuffer<float4> StructBuf ;
Texture2DArray Tex2DArray ;
Buffer<float4> Buff ;

static const struct
{
	float  AFloat;
	SamplerState Samp1;
	Texture3D<uint4> Tex1;
	Texture3D Tex2;
	Texture2D Tex3;
	Texture2D<uint> Tex4;
	StructuredBuffer<float4> Buff1;
	Texture2DArray Tex5;
	Buffer<float4> Buff2;
	float  AnotherFloat;
} View = {
1,
SamplerRef,
Tex3DTemplated,
Tex3d,
Tex2D,
Tex2DTemplated,
StructBuf,
Tex2DArray,
Buff,
2
};

struct Payload
{
	int intValue;
};

RaytracingAccelerationStructure Scene : register(t0, space0);

[shader("raygeneration")]
void main()
{
    RayDesc ray;
    ray.Origin = float3(0,0,0);
    ray.Direction = float3(0,0,1);
    ray.TMin = 0.001;
    ray.TMax = 10000.0;
    Payload payload;
    payload.intValue = View.AFloat;
    TraceRay(Scene, RAY_FLAG_CULL_BACK_FACING_TRIANGLES, ~0, 0, 1, 0, ray, payload);}
)";

  CComPtr<IDiaDataSource> pDiaDataSource;
  CComPtr<IDiaSession> pDiaSession;
  CompileAndRunAnnotationAndLoadDiaSource(m_dllSupport, hlsl, L"lib_6_6",
                                          &pDiaDataSource);

  VERIFY_SUCCEEDED(pDiaDataSource->openSession(&pDiaSession));
}

TEST_F(PixTest, PixTypeManager_XBoxDiaAssert) {
  if (m_ver.SkipDxilVersion(1, 5))
    return;

  const char *hlsl = R"(
struct VSOut
{
    float4 vPosition : SV_POSITION;
    float4 vLightAndFog : COLOR0_center;
    float4 vTexCoords : TEXCOORD1;
};

struct HSPatchData
{
    float edges[3] : SV_TessFactor;
    float inside : SV_InsideTessFactor;
};

HSPatchData HSPatchFunc(const InputPatch<VSOut, 3> tri)
{

    float dist = (tri[0].vPosition.w + tri[1].vPosition.w + tri[2].vPosition.w) / 3;


    float tf = max(1, dist / 100.f);

    HSPatchData pd;
    pd.edges[0] = pd.edges[1] = pd.edges[2] = tf;
    pd.inside = tf;

    return pd;
}

[domain("tri")]
[partitioning("fractional_odd")]
[outputtopology("triangle_cw")]
[patchconstantfunc("HSPatchFunc")]
[outputcontrolpoints(3)]
[RootSignature("RootFlags(ALLOW_INPUT_ASSEMBLER_INPUT_LAYOUT), " "DescriptorTable(SRV(t0, numDescriptors=2), visibility=SHADER_VISIBILITY_ALL)," "DescriptorTable(Sampler(s0, numDescriptors=2), visibility=SHADER_VISIBILITY_PIXEL)," "DescriptorTable(CBV(b0, numDescriptors=1), visibility=SHADER_VISIBILITY_ALL)," "DescriptorTable(CBV(b1, numDescriptors=1), visibility=SHADER_VISIBILITY_ALL)," "DescriptorTable(CBV(b2, numDescriptors=1), visibility=SHADER_VISIBILITY_ALL)," "DescriptorTable(SRV(t3, numDescriptors=1), visibility=SHADER_VISIBILITY_ALL)," "DescriptorTable(UAV(u9, numDescriptors=2), visibility=SHADER_VISIBILITY_ALL),")]
VSOut main( const uint id : SV_OutputControlPointID,
              const InputPatch< VSOut, 3 > triIn )
{
    return triIn[id];
}
)";

  CComPtr<IDiaDataSource> pDiaDataSource;
  CComPtr<IDiaSession> pDiaSession;
  CompileAndRunAnnotationAndLoadDiaSource(m_dllSupport, hlsl, L"hs_6_0",
                                          &pDiaDataSource);

  VERIFY_SUCCEEDED(pDiaDataSource->openSession(&pDiaSession));
}

std::vector<std::string> SplitAndPreserveEmptyLines(std::string const & str, char delimeter) {
  std::vector<std::string> lines;

  auto const *p = str.data();
  auto const *justPastPreviousDelimiter = p;
  while (p < str.data() + str.length()) {
    if (*p == delimeter) {
      lines.emplace_back(justPastPreviousDelimiter, p - justPastPreviousDelimiter);
      justPastPreviousDelimiter = p + 1;
      p = justPastPreviousDelimiter;
    } else {
      p++;
    }
  }

  lines.emplace_back(std::string(justPastPreviousDelimiter,
                                      p - justPastPreviousDelimiter));

  return lines;
}

TEST_F(PixTest, DxcPixDxilDebugInfo_InstructionOffsets) {

  if (m_ver.SkipDxilVersion(1, 5))
    return;

  const char *hlsl = R"(RaytracingAccelerationStructure Scene : register(t0, space0);
RWTexture2D<float4> RenderTarget : register(u0);

struct SceneConstantBuffer
{
    float4x4 projectionToWorld;
    float4 cameraPosition;
    float4 lightPosition;
    float4 lightAmbientColor;
    float4 lightDiffuseColor;
};

ConstantBuffer<SceneConstantBuffer> g_sceneCB : register(b0);

struct RayPayload
{
    float4 color;
};

inline void GenerateCameraRay(uint2 index, out float3 origin, out float3 direction)
{
    float2 xy = index + 0.5f; // center in the middle of the pixel.
    float2 screenPos = xy;// / DispatchRaysDimensions().xy * 2.0 - 1.0;

    // Invert Y for DirectX-style coordinates.
    screenPos.y = -screenPos.y;

    // Unproject the pixel coordinate into a ray.
    float4 world = /*mul(*/float4(screenPos, 0, 1)/*, g_sceneCB.projectionToWorld)*/;

    //world.xyz /= world.w;
    origin = world.xyz; //g_sceneCB.cameraPosition.xyz;
    direction = float3(1,0,0);//normalize(world.xyz - origin);
}

void RaygenCommon()
{
    float3 rayDir;
    float3 origin;
    
    // Generate a ray for a camera pixel corresponding to an index from the dispatched 2D grid.
    GenerateCameraRay(DispatchRaysIndex().xy, origin, rayDir);

    // Trace the ray.
    // Set the ray's extents.
    RayDesc ray;
    ray.Origin = origin;
    ray.Direction = rayDir;
    // Set TMin to a non-zero small value to avoid aliasing issues due to floating - point errors.
    // TMin should be kept small to prevent missing geometry at close contact areas.
    ray.TMin = 0.001;
    ray.TMax = 10000.0;
    RayPayload payload = { float4(0, 0, 0, 0) };
    TraceRay(Scene, RAY_FLAG_CULL_BACK_FACING_TRIANGLES, ~0, 0, 1, 0, ray, payload);

    // Write the raytraced color to the output texture.
   // RenderTarget[DispatchRaysIndex().xy] = payload.color;
}

[shader("raygeneration")]
void Raygen()
{
    RaygenCommon();
}

typedef BuiltInTriangleIntersectionAttributes MyAttributes;

[shader("closesthit")]
void InnerClosestHitShader(inout RayPayload payload, in MyAttributes attr)
{
    payload.color = float4(0,1,0,0);
}


[shader("miss")]
void MyMissShader(inout RayPayload payload)
{
    payload.color = float4(1, 0, 0, 0);
})";

  auto lines = SplitAndPreserveEmptyLines(std::string(hlsl), '\n');
  DWORD countOfSourceLines = static_cast<DWORD>(lines.size());

  CComPtr<IDiaDataSource> pDiaDataSource;
  CompileAndRunAnnotationAndLoadDiaSource(m_dllSupport, hlsl, L"lib_6_6",
                                          &pDiaDataSource);

  CComPtr<IDiaSession> session;
  VERIFY_SUCCEEDED(pDiaDataSource->openSession(&session));

  CComPtr<IDxcPixDxilDebugInfoFactory> Factory;
  VERIFY_SUCCEEDED(session->QueryInterface(IID_PPV_ARGS(&Factory)));

  CComPtr<IDxcPixDxilDebugInfo> dxilDebugger;
  VERIFY_SUCCEEDED(Factory->NewDxcPixDxilDebugInfo(&dxilDebugger));

  // Quick crash test for wrong filename:
  CComPtr<IDxcPixDxilInstructionOffsets> garbageOffsets;
  dxilDebugger->InstructionOffsetsFromSourceLocation(L"garbage", 0, 0,
                                                     &garbageOffsets);

  // Since the API offers both source-from-instruction and
  // instruction-from-source, we'll compare them against each other:
  for (size_t line = 0; line < lines.size(); ++line) {

    auto lineNumber = static_cast<DWORD>(line);

    constexpr DWORD sourceLocationReaderOnlySupportsColumnZero = 0;
    CComPtr<IDxcPixDxilInstructionOffsets> offsets;
    dxilDebugger->InstructionOffsetsFromSourceLocation(
        defaultFilename, lineNumber, sourceLocationReaderOnlySupportsColumnZero,
        &offsets);

    auto offsetCount = offsets->GetCount();
    for (DWORD offsetOrdinal = 0; offsetOrdinal < offsetCount;
         ++offsetOrdinal) {

      DWORD instructionOffsetFromSource =
          offsets->GetOffsetByIndex(offsetOrdinal);

      CComPtr<IDxcPixDxilSourceLocations> sourceLocations;
      VERIFY_SUCCEEDED(dxilDebugger->SourceLocationsFromInstructionOffset(
          instructionOffsetFromSource, &sourceLocations));

      auto count = sourceLocations->GetCount();
      for (DWORD sourceLocationOrdinal = 0; sourceLocationOrdinal < count;
           ++sourceLocationOrdinal) {
        DWORD lineNumber =
            sourceLocations->GetLineNumberByIndex(sourceLocationOrdinal);
        DWORD column = sourceLocations->GetColumnByIndex(sourceLocationOrdinal);
        CComBSTR filename;
        VERIFY_SUCCEEDED(sourceLocations->GetFileNameByIndex(
            sourceLocationOrdinal, &filename));

        VERIFY_IS_TRUE(lineNumber < countOfSourceLines);

        constexpr DWORD lineNumbersAndColumnsStartAtOne = 1;
        VERIFY_IS_TRUE(
            column - lineNumbersAndColumnsStartAtOne  <=
            static_cast<DWORD>(lines.at(lineNumber - lineNumbersAndColumnsStartAtOne).size()));
        VERIFY_IS_TRUE(0 == wcscmp(filename, defaultFilename));
      }
    }
  }
}

CComPtr<IDxcBlob> PixTest::RunShaderAccessTrackingPass(IDxcBlob *blob) {
  CComPtr<IDxcOptimizer> pOptimizer;
  VERIFY_SUCCEEDED(
      m_dllSupport.CreateInstance(CLSID_DxcOptimizer, &pOptimizer));
  std::vector<LPCWSTR> Options;
  Options.push_back(L"-opt-mod-passes");
  Options.push_back(L"-hlsl-dxil-pix-shader-access-instrumentation,config=");

  CComPtr<IDxcBlob> pOptimizedModule;
  CComPtr<IDxcBlobEncoding> pText;
  VERIFY_SUCCEEDED(pOptimizer->RunOptimizer(
      blob, Options.data(), Options.size(), &pOptimizedModule, &pText));

  CComPtr<IDxcAssembler> pAssembler;
  VERIFY_SUCCEEDED(
      m_dllSupport.CreateInstance(CLSID_DxcAssembler, &pAssembler));

  CComPtr<IDxcOperationResult> pAssembleResult;
  VERIFY_SUCCEEDED(
      pAssembler->AssembleToContainer(pOptimizedModule, &pAssembleResult));

  HRESULT hr;
  VERIFY_SUCCEEDED(pAssembleResult->GetStatus(&hr));
  VERIFY_SUCCEEDED(hr);

  CComPtr<IDxcBlob> pNewContainer;
  VERIFY_SUCCEEDED(pAssembleResult->GetResult(&pNewContainer));

  return pNewContainer;
}

CComPtr<IDxcBlob> PixTest::RunDxilPIXMeshShaderOutputPass(IDxcBlob *blob) {
  CComPtr<IDxcBlob> dxil = FindModule(DFCC_ShaderDebugInfoDXIL, blob);
  CComPtr<IDxcOptimizer> pOptimizer;
  VERIFY_SUCCEEDED(
      m_dllSupport.CreateInstance(CLSID_DxcOptimizer, &pOptimizer));
  std::vector<LPCWSTR> Options;
  Options.push_back(L"-opt-mod-passes");
  Options.push_back(L"-hlsl-dxil-pix-meshshader-output-instrumentation,expand-payload=1,UAVSize=8192");

  CComPtr<IDxcBlob> pOptimizedModule;
  CComPtr<IDxcBlobEncoding> pText;
  VERIFY_SUCCEEDED(pOptimizer->RunOptimizer(
      dxil, Options.data(), Options.size(), &pOptimizedModule, &pText));

  std::string outputText;
  if (pText->GetBufferSize() != 0) {
    outputText = reinterpret_cast<const char *>(pText->GetBufferPointer());
  }

  return pOptimizedModule;
}

std::string
PixTest::RunDxilPIXAddTidToAmplificationShaderPayloadPass(IDxcBlob *blob) {
  CComPtr<IDxcBlob> dxil = FindModule(DFCC_ShaderDebugInfoDXIL, blob);
  CComPtr<IDxcOptimizer> pOptimizer;
  VERIFY_SUCCEEDED(
      m_dllSupport.CreateInstance(CLSID_DxcOptimizer, &pOptimizer));
  std::vector<LPCWSTR> Options;
  Options.push_back(L"-opt-mod-passes");
  Options.push_back(L"-hlsl-dxil-PIX-add-tid-to-as-payload,dispatchArgY=1,dispatchArgZ=2");

  CComPtr<IDxcBlob> pOptimizedModule;
  CComPtr<IDxcBlobEncoding> pText;
  VERIFY_SUCCEEDED(pOptimizer->RunOptimizer(
      dxil, Options.data(), Options.size(), &pOptimizedModule, &pText));

  std::string outputText;
  if (pText->GetBufferSize() != 0) {
    outputText = reinterpret_cast<const char *>(pText->GetBufferPointer());
  }

  return outputText;
}

TEST_F(PixTest, AddToASPayload) {

  const char *dynamicResourceDecriptorHeapAccess = R"(
struct MyPayload
{
    float f1;
    float f2;
};

[numthreads(1, 1, 1)]
void ASMain(uint gid : SV_GroupID)
{
    MyPayload payload;
    payload.f1 = (float)gid / 4.f;
    payload.f2 = (float)gid * 4.f;
    DispatchMesh(1, 1, 1, payload);
}

struct PSInput
{
    float4 position : SV_POSITION;
};


[outputtopology("triangle")]
[numthreads(3,1,1)]
void MSMain(
    in payload MyPayload small,
    in uint tid : SV_GroupThreadID,
    in uint3 dtid : SV_DispatchThreadID,
    out vertices PSInput verts[3],
    out indices uint3 triangles[1])
{
    SetMeshOutputCounts(3, 1);
    verts[tid].position = float4(small.f1, small.f2, 0, 0);
    triangles[0] = uint3(0, 1, 2);
}

  )";

  auto as = Compile(dynamicResourceDecriptorHeapAccess, L"as_6_6", {}, L"ASMain");
  RunDxilPIXAddTidToAmplificationShaderPayloadPass(as);
 
  auto ms = Compile(dynamicResourceDecriptorHeapAccess, L"ms_6_6", {}, L"MSMain");
  RunDxilPIXMeshShaderOutputPass(ms);

}

static llvm::DIType *PeelTypedefs(llvm::DIType *diTy) {
  using namespace llvm;
  const llvm::DITypeIdentifierMap EmptyMap;
  while (1) {
    DIDerivedType *diDerivedTy = dyn_cast<DIDerivedType>(diTy);
    if (!diDerivedTy)
      return diTy;

    switch (diTy->getTag()) {
    case dwarf::DW_TAG_member:
    case dwarf::DW_TAG_inheritance:
    case dwarf::DW_TAG_typedef:
    case dwarf::DW_TAG_reference_type:
    case dwarf::DW_TAG_const_type:
    case dwarf::DW_TAG_restrict_type:
      diTy = diDerivedTy->getBaseType().resolve(EmptyMap);
      break;
    default:
      return diTy;
    }
  }

  return diTy;
}

static unsigned GetDITypeSizeInBits(llvm::DIType *diTy) {
  return PeelTypedefs(diTy)->getSizeInBits();
}

static unsigned GetDITypeAlignmentInBits(llvm::DIType *diTy) {
  return PeelTypedefs(diTy)->getAlignInBits();
}

static bool FindStructMemberFromStore(llvm::StoreInst *S, std::string *OutMemberName) {
  using namespace llvm;
  Value *Ptr = S->getPointerOperand();
  AllocaInst *Alloca = nullptr;

  auto &DL = S->getModule()->getDataLayout();

  unsigned OffsetInAlloca = 0;
  while (Ptr) {
    if (auto AI = dyn_cast<AllocaInst>(Ptr)) {
      Alloca = AI;
      break;
    }
    else if (auto Gep = dyn_cast<GEPOperator>(Ptr)) {
      if (Gep->getNumIndices() < 2 ||
        !Gep->hasAllConstantIndices() ||
        0 != cast<ConstantInt>(Gep->getOperand(1))->getLimitedValue())
      {
        return false;
      }

      auto GepSrcPtr = Gep->getPointerOperand();
      Type *GepSrcPtrTy = GepSrcPtr->getType()->getPointerElementType();

      Type *PeelingType = GepSrcPtrTy;
      for (unsigned i = 1; i < Gep->getNumIndices(); i++) {
        uint64_t Idx = cast<ConstantInt>(Gep->getOperand(1 + i))->getLimitedValue();

        if (PeelingType->isStructTy()) {
          auto StructTy = cast<StructType>(PeelingType);
          unsigned Offset = DL.getStructLayout(StructTy)->getElementOffsetInBits(Idx);
          OffsetInAlloca += Offset;
          PeelingType = StructTy->getElementType(Idx);
        }
        else if (PeelingType->isVectorTy()) {
          OffsetInAlloca += DL.getTypeSizeInBits(PeelingType->getVectorElementType()) * Idx;
          PeelingType = PeelingType->getVectorElementType();
        }
        else if (PeelingType->isArrayTy()) {
          OffsetInAlloca += DL.getTypeSizeInBits(PeelingType->getArrayElementType()) * Idx;
          PeelingType = PeelingType->getArrayElementType();
        }
        else {
          return false;
        }
      }

      Ptr = GepSrcPtr;
    }
    else {
      return false;
    }
  }

  // If there's not exactly one dbg.* inst, give up for now.
  if (hlsl::dxilutil::mdv_user_empty(Alloca) ||
    std::next(hlsl::dxilutil::mdv_users_begin(Alloca)) != hlsl::dxilutil::mdv_users_end(Alloca))
  {
    return false;
  }

  auto DI = dyn_cast<DbgDeclareInst>(*hlsl::dxilutil::mdv_users_begin(Alloca));
  if (!DI)
    return false;

  DILocalVariable *diVar = DI->getVariable();
  DIExpression *diExpr = DI->getExpression();
  const llvm::DITypeIdentifierMap EmptyMap;
  DIType *diType = diVar->getType().resolve(EmptyMap);

  unsigned MemberOffset = OffsetInAlloca;
  if (diExpr->isBitPiece()) {
    MemberOffset += diExpr->getBitPieceOffset();
  }

  diType = PeelTypedefs(diType);
  if (!isa<DICompositeType>(diType))
    return false;

  unsigned OffsetInDI = 0;
  std::string MemberName;

  //=====================================================
  // Find the correct member based on size
  while (diType) {
    diType = PeelTypedefs(diType);
    if (DICompositeType *diCompType = dyn_cast<DICompositeType>(diType)) {
      if (diCompType->getTag() == dwarf::DW_TAG_structure_type ||
          diCompType->getTag() == dwarf::DW_TAG_class_type)
      {
        bool FoundCompositeMember = false;
        for (DINode *Elem : diCompType->getElements()) {
          auto diElemType = dyn_cast<DIType>(Elem);
          if (!diElemType)
            return false;

          StringRef CurMemberName;
          if (diElemType->getTag() == dwarf::DW_TAG_member) {
            CurMemberName = diElemType->getName();
          }
          else if (diElemType->getTag() == dwarf::DW_TAG_inheritance) {}
          else {
            return false;
          }

          unsigned CompositeMemberSize = GetDITypeSizeInBits(diElemType);
          unsigned CompositeMemberAlignment = GetDITypeAlignmentInBits(diElemType);

          assert(CompositeMemberAlignment);
          OffsetInDI = llvm::RoundUpToAlignment(OffsetInDI, CompositeMemberAlignment);

          if (OffsetInDI <= MemberOffset && MemberOffset < OffsetInDI + CompositeMemberSize) {
            diType = diElemType;
            if (CurMemberName.size()) {
              if (MemberName.size())
                MemberName += ".";
              MemberName += CurMemberName;
            }
            FoundCompositeMember = true;
            break;
          }

          // TODO: How will we match up the padding?
          OffsetInDI += CompositeMemberSize;
        }

        if (!FoundCompositeMember)
          return false;
      }
      // For arrays, just flatten it for now.
      // TODO: multi-dimension array
      else if (diCompType->getTag() == dwarf::DW_TAG_array_type) {
        if (MemberOffset < OffsetInDI || MemberOffset >= OffsetInDI + diCompType->getSizeInBits())
          return false;
        DIType *diArrayElemType = diCompType->getBaseType().resolve(EmptyMap);

        {
          unsigned CurSize = diCompType->getSizeInBits();
          unsigned CurOffset = MemberOffset - OffsetInDI;
          for (DINode *SubrangeMD : diCompType->getElements()) {
            DISubrange *Range = cast<DISubrange>(SubrangeMD);

            unsigned ElemSize = CurSize / Range->getCount();
            unsigned Idx = CurOffset / ElemSize;

            CurOffset -= ElemSize * Idx;
            CurSize = ElemSize;

            MemberName += "[";
            MemberName += std::to_string(Idx);
            MemberName += "]";
          }
        }

        unsigned ArrayElemSize = GetDITypeSizeInBits(diArrayElemType);
        unsigned FlattenedIdx = (MemberOffset - OffsetInDI) / ArrayElemSize;
        OffsetInDI += FlattenedIdx * ArrayElemSize;
        diType = diArrayElemType;
      }
      else {
        return false;
      }
    }
    else if (DIBasicType *diBasicType = dyn_cast<DIBasicType>(diType)) {
      if (OffsetInDI == MemberOffset) {
        *OutMemberName = MemberName;
        return true;
      }

      OffsetInDI += diBasicType->getSizeInBits();
      return false;
    }
    else {
      return false;
    }
  }

  return false;
}

// This function lives in lib\DxilPIXPasses\DxilAnnotateWithVirtualRegister.cpp
// Declared here so we can test it.
uint32_t CountStructMembers(llvm::Type const* pType);

PixTest::TestableResults PixTest::TestStructAnnotationCase(
    const char* hlsl, 
    const wchar_t * optimizationLevel,
    bool validateCoverage,
    const wchar_t *profile) {
  CComPtr<IDxcBlob> pBlob = Compile(hlsl, profile,
              {optimizationLevel, L"-HV", L"2018", L"-enable-16bit-types"});

  CComPtr<IDxcBlob> pDxil = FindModule(DFCC_ShaderDebugInfoDXIL, pBlob);

  PassOutput passOutput = RunAnnotationPasses(pDxil);

  auto pAnnotated = passOutput.blob;

  CComPtr<IDxcBlob> pAnnotatedContainer;
  ReplaceDxilBlobPart(
    pBlob->GetBufferPointer(),
    pBlob->GetBufferSize(),
    pAnnotated,
    &pAnnotatedContainer);

#if 0 // handy for debugging
  auto disTextW = Disassemble(pAnnotatedContainer);
  WEX::Logging::Log::Comment(disTextW.c_str());
#endif

  ModuleAndHangersOn moduleEtc(pAnnotatedContainer);
    PixTest::TestableResults ret;

  // For every dbg.declare, run the member iterator and record what it finds:
  auto entryPoints = moduleEtc.GetDxilModule().GetExportedFunctions();
    for (auto &entryFunction : entryPoints) {
      for (auto &block : entryFunction->getBasicBlockList()) {
        for (auto &instruction : block.getInstList()) {
          if (auto *dbgDeclare =
                  llvm::dyn_cast<llvm::DbgDeclareInst>(&instruction)) {
            llvm::Value *Address = dbgDeclare->getAddress();
            auto *AddressAsAlloca = llvm::dyn_cast<llvm::AllocaInst>(Address);
            if (AddressAsAlloca != nullptr) {
              auto *Expression = dbgDeclare->getExpression();

              std::unique_ptr<dxil_debug_info::MemberIterator> iterator =
                  dxil_debug_info::CreateMemberIterator(
                      dbgDeclare,
                      moduleEtc.GetDxilModule().GetModule()->getDataLayout(),
                      AddressAsAlloca, Expression);

              unsigned int startingBit = 0;
              unsigned int coveredBits = 0;
              unsigned int memberIndex = 0;
              unsigned int memberCount = 0;
              while (iterator->Next(&memberIndex)) {
                memberCount++;
                if (memberIndex == 0) {
                  startingBit = iterator->OffsetInBits(memberIndex);
                  coveredBits = iterator->SizeInBits(memberIndex);
                } else {
                  coveredBits = std::max<unsigned int>(
                      coveredBits, iterator->OffsetInBits(memberIndex) +
                                       iterator->SizeInBits(memberIndex));
                }
              }

              AggregateOffsetAndSize OffsetAndSize = {};
              OffsetAndSize.countOfMembers = memberCount;
              OffsetAndSize.offset = startingBit;
              OffsetAndSize.size = coveredBits;
              ret.OffsetAndSizes.push_back(OffsetAndSize);

              // Use this independent count of number of struct members to test
              // the function that operates on the alloca type:
              llvm::Type *pAllocaTy =
                  AddressAsAlloca->getType()->getElementType();
              if (auto *AT = llvm::dyn_cast<llvm::ArrayType>(pAllocaTy)) {
                // This is the case where a struct is passed to a function, and
                // in these tests there should be only one struct behind the
                // pointer.
                VERIFY_ARE_EQUAL(AT->getNumElements(), 1);
                pAllocaTy = AT->getArrayElementType();
              }

              if (auto *ST = llvm::dyn_cast<llvm::StructType>(pAllocaTy)) {
                uint32_t countOfMembers = CountStructMembers(ST);
                // memberIndex might be greater, because the fragment iterator
                // also includes contained derived types as fragments, in
                // addition to the members of that contained derived types.
                // CountStructMembers only counts the leaf-node types.
                VERIFY_ARE_EQUAL(countOfMembers, memberCount);
              } else if (pAllocaTy->isFloatingPointTy() ||
                         pAllocaTy->isIntegerTy()) {
                // If there's only one member in the struct in the
                // pass-to-function (by pointer) case, then the underlying type
                // will have been reduced to the contained type.
                VERIFY_ARE_EQUAL(1, memberCount);
              } else {
                VERIFY_IS_TRUE(false);
              }
            }
          }
        }
      }

      // The member iterator should find a solid run of bits that is exactly
      // covered by exactly one of the members found by the annotation pass:
      if (validateCoverage) {
        unsigned CurRegIdx = 0;
        for (AggregateOffsetAndSize const &cover :
             ret.OffsetAndSizes) // For each entry read from member iterators
                                 // and dbg.declares
        {
          bool found = false;
          for (ValueLocation const &valueLocation :
               passOutput.valueLocations) // For each allocas and dxil values
          {
            if (CurRegIdx == valueLocation.base && 
                valueLocation.count == cover.countOfMembers) {
              VERIFY_IS_FALSE(found);
              found = true;
            }
          }
          VERIFY_IS_TRUE(found);
          CurRegIdx += cover.countOfMembers;
        }
      }

      // For every store operation to the struct alloca, check that the
      // annotation pass correctly determined which alloca
      for (auto &block : entryFunction->getBasicBlockList()) {
        for (auto &instruction : block.getInstList()) {
          if (auto *store = llvm::dyn_cast<llvm::StoreInst>(&instruction)) {

            AllocaWrite NewAllocaWrite = {};
            if (FindStructMemberFromStore(store, &NewAllocaWrite.memberName)) {
              llvm::Value *index;
              if (pix_dxil::PixAllocaRegWrite::FromInst(
                      store, &NewAllocaWrite.regBase, &NewAllocaWrite.regSize,
                      &index)) {
                auto *asInt = llvm::dyn_cast<llvm::ConstantInt>(index);
                NewAllocaWrite.index = asInt->getLimitedValue();
                ret.AllocaWrites.push_back(NewAllocaWrite);
              }
            }
          }
        }
      }
    }
  return ret;
}

void PixTest::ValidateAllocaWrite(std::vector<AllocaWrite> const &allocaWrites,
                                  size_t index, const char *name) {
  VERIFY_ARE_EQUAL(index, allocaWrites[index].regBase + allocaWrites[index].index);
#ifndef NDEBUG
  // Compilation may add a prefix to the struct member name:
  VERIFY_IS_TRUE(0 == strncmp(name, allocaWrites[index].memberName.c_str(), strlen(name)));
#endif
}

struct OptimizationChoice {
  const wchar_t *Flag;
  bool IsOptimized;
};
static const OptimizationChoice OptimizationChoices[] = {
  { L"-Od", false },
  { L"-O1", true },
};

TEST_F(PixTest, PixStructAnnotation_Lib_DualRaygen) {
  if (m_ver.SkipDxilVersion(1, 5)) return;

  for (auto choice : OptimizationChoices) {
      auto optimization = choice.Flag;
      const char* hlsl = R"(

RaytracingAccelerationStructure Scene : register(t0, space0);
RWTexture2D<float4> RenderTarget : register(u0);

struct SceneConstantBuffer
{
    float4x4 projectionToWorld;
    float4 cameraPosition;
    float4 lightPosition;
    float4 lightAmbientColor;
    float4 lightDiffuseColor;
};

ConstantBuffer<SceneConstantBuffer> g_sceneCB : register(b0);

struct RayPayload
{
    float4 color;
};

inline void GenerateCameraRay(uint2 index, out float3 origin, out float3 direction)
{
    float2 xy = index + 0.5f; // center in the middle of the pixel.
    float2 screenPos = xy;// / DispatchRaysDimensions().xy * 2.0 - 1.0;

    // Invert Y for DirectX-style coordinates.
    screenPos.y = -screenPos.y;

    // Unproject the pixel coordinate into a ray.
    float4 world = /*mul(*/float4(screenPos, 0, 1)/*, g_sceneCB.projectionToWorld)*/;

    //world.xyz /= world.w;
    origin = world.xyz; //g_sceneCB.cameraPosition.xyz;
    direction = float3(1,0,0);//normalize(world.xyz - origin);
}

void RaygenCommon()
{
    float3 rayDir;
    float3 origin;
    
    // Generate a ray for a camera pixel corresponding to an index from the dispatched 2D grid.
    GenerateCameraRay(DispatchRaysIndex().xy, origin, rayDir);

    // Trace the ray.
    // Set the ray's extents.
    RayDesc ray;
    ray.Origin = origin;
    ray.Direction = rayDir;
    // Set TMin to a non-zero small value to avoid aliasing issues due to floating - point errors.
    // TMin should be kept small to prevent missing geometry at close contact areas.
    ray.TMin = 0.001;
    ray.TMax = 10000.0;
    RayPayload payload = { float4(0, 0, 0, 0) };
    TraceRay(Scene, RAY_FLAG_CULL_BACK_FACING_TRIANGLES, ~0, 0, 1, 0, ray, payload);

    // Write the raytraced color to the output texture.
   // RenderTarget[DispatchRaysIndex().xy] = payload.color;
}

[shader("raygeneration")]
void Raygen0()
{
    RaygenCommon();
}

[shader("raygeneration")]
void Raygen1()
{
    RaygenCommon();
}
)";

      // This is just a crash test until we decide what the right way forward
      // for #DSLTodo is...
      CComPtr<IDxcBlob> pBlob = Compile(hlsl, L"lib_6_6", {optimization});
      CComPtr<IDxcBlob> pDxil = FindModule(DFCC_ShaderDebugInfoDXIL, pBlob);
      RunAnnotationPasses(pDxil);
  }
}

TEST_F(PixTest, PixStructAnnotation_Lib_RaygenAllocaStructAlignment) {
  if (m_ver.SkipDxilVersion(1, 5)) return;

  const char* hlsl = R"(

RaytracingAccelerationStructure Scene : register(t0, space0);
RWTexture2D<float4> RenderTarget : register(u0);

struct SceneConstantBuffer
{
    float4x4 projectionToWorld;
    float4 cameraPosition;
    float4 lightPosition;
    float4 lightAmbientColor;
    float4 lightDiffuseColor;
};

ConstantBuffer<SceneConstantBuffer> g_sceneCB : register(b0);

struct RayPayload
{
    float4 color;
};

inline void GenerateCameraRay(uint2 index, out float3 origin, out float3 direction)
{
    float2 xy = index + 0.5f; // center in the middle of the pixel.
    float2 screenPos = xy;// / DispatchRaysDimensions().xy * 2.0 - 1.0;

    // Invert Y for DirectX-style coordinates.
    screenPos.y = -screenPos.y;

    // Unproject the pixel coordinate into a ray.
    float4 world = /*mul(*/float4(screenPos, 0, 1)/*, g_sceneCB.projectionToWorld)*/;

    //world.xyz /= world.w;
    origin = world.xyz; //g_sceneCB.cameraPosition.xyz;
    direction = float3(1,0,0);//normalize(world.xyz - origin);
}

void RaygenCommon()
{
    float3 rayDir;
    float3 origin;
    
    // Generate a ray for a camera pixel corresponding to an index from the dispatched 2D grid.
    GenerateCameraRay(DispatchRaysIndex().xy, origin, rayDir);

    // Trace the ray.
    // Set the ray's extents.
    RayDesc ray;
    ray.Origin = origin;
    ray.Direction = rayDir;
    // Set TMin to a non-zero small value to avoid aliasing issues due to floating - point errors.
    // TMin should be kept small to prevent missing geometry at close contact areas.
    ray.TMin = 0.001;
    ray.TMax = 10000.0;
    RayPayload payload = { float4(0, 0, 0, 0) };
    TraceRay(Scene, RAY_FLAG_CULL_BACK_FACING_TRIANGLES, ~0, 0, 1, 0, ray, payload);

    // Write the raytraced color to the output texture.
   // RenderTarget[DispatchRaysIndex().xy] = payload.color;
}

[shader("raygeneration")]
void Raygen()
{
    RaygenCommon();
}
)";

  auto Testables = TestStructAnnotationCase(hlsl, L"-Od", true, L"lib_6_6");

  // Built-in type "RayDesc" has this structure: struct { float3 Origin; float
  // TMin; float3 Direction; float TMax; } This is 8 floats, with members at
  // offsets 0,3,4,7 respectively.

  auto FindAtLeastOneOf = [=](char const *name, uint32_t index) {
    VERIFY_IS_TRUE(std::find_if(Testables.AllocaWrites.begin(),
                                Testables.AllocaWrites.end(),
                                [&name, &index](AllocaWrite const &aw) {
                                  return 0 == strcmp(aw.memberName.c_str(),
                                                     name) &&
                                         aw.index == index;
                                }) != Testables.AllocaWrites.end());
  };

  FindAtLeastOneOf("Origin.x", 0);
  FindAtLeastOneOf("TMin", 3);
  FindAtLeastOneOf("Direction.x", 4);
  FindAtLeastOneOf("TMax", 7);
}

TEST_F(PixTest, PixStructAnnotation_Simple) {
  if (m_ver.SkipDxilVersion(1, 5))
    return;

  for (auto choice : OptimizationChoices) {
    auto optimization = choice.Flag;
    const char *hlsl = R"(
struct smallPayload
{
    uint dummy;
};


[numthreads(1, 1, 1)]
void main()
{
    smallPayload p;
    p.dummy = 42;
    DispatchMesh(1, 1, 1, p);
}
)";

    auto Testables = TestStructAnnotationCase(hlsl, optimization);

    if (!Testables.OffsetAndSizes.empty()) {
      VERIFY_ARE_EQUAL(1, Testables.OffsetAndSizes.size());
      VERIFY_ARE_EQUAL(1, Testables.OffsetAndSizes[0].countOfMembers);
      VERIFY_ARE_EQUAL(0, Testables.OffsetAndSizes[0].offset);
      VERIFY_ARE_EQUAL(32, Testables.OffsetAndSizes[0].size);
    }

    VERIFY_ARE_EQUAL(1, Testables.AllocaWrites.size());
    ValidateAllocaWrite(Testables.AllocaWrites, 0, "dummy");
  }
}


TEST_F(PixTest, PixStructAnnotation_CopiedStruct) {
  if (m_ver.SkipDxilVersion(1, 5)) return;
  for (auto choice : OptimizationChoices) {
      auto optimization = choice.Flag;

      const char* hlsl = R"(
struct smallPayload
{
    uint dummy;
};


[numthreads(1, 1, 1)]
void main()
{
    smallPayload p;
    p.dummy = 42;
    smallPayload p2 = p;
    DispatchMesh(1, 1, 1, p2);
}
)";

    auto Testables = TestStructAnnotationCase(hlsl, optimization);

    // 2 in unoptimized case (one for each instance of smallPayload)
    // 1 in optimized case (cuz p2 aliases over p)
    VERIFY_IS_TRUE(Testables.OffsetAndSizes.size() >= 1);

    for (const auto& os : Testables.OffsetAndSizes) {
      VERIFY_ARE_EQUAL(1, os.countOfMembers);
      VERIFY_ARE_EQUAL(0, os.offset);
      VERIFY_ARE_EQUAL(32, os.size);
    }

    VERIFY_ARE_EQUAL(1, Testables.AllocaWrites.size());
  }
}

TEST_F(PixTest, PixStructAnnotation_MixedSizes) {
    if (m_ver.SkipDxilVersion(1, 5)) return;

    for (auto choice : OptimizationChoices) {
        auto optimization = choice.Flag;

        const char* hlsl = R"(
struct smallPayload
{
    bool b1;
    uint16_t sixteen;
    uint32_t thirtytwo;
    uint64_t sixtyfour;
};


[numthreads(1, 1, 1)]
void main()
{
    smallPayload p;
    p.b1 = true;
    p.sixteen = 16;
    p.thirtytwo = 32;
    p.sixtyfour = 64;
    DispatchMesh(1, 1, 1, p);
}
)";

        auto Testables = TestStructAnnotationCase(hlsl, optimization);

        if (!choice.IsOptimized) {
            VERIFY_ARE_EQUAL(1, Testables.OffsetAndSizes.size());
            VERIFY_ARE_EQUAL(4, Testables.OffsetAndSizes[0].countOfMembers);
            VERIFY_ARE_EQUAL(0, Testables.OffsetAndSizes[0].offset);
            // 8 bytes align for uint64_t:
            VERIFY_ARE_EQUAL(32 + 16 + 16 /*alignment for next field*/ + 32 + 32/*alignment for max align*/ + 64,
                Testables.OffsetAndSizes[0].size);
        }
        else {
            VERIFY_ARE_EQUAL(4, Testables.OffsetAndSizes.size());

            VERIFY_ARE_EQUAL(1, Testables.OffsetAndSizes[0].countOfMembers);
            VERIFY_ARE_EQUAL(0, Testables.OffsetAndSizes[0].offset);
            VERIFY_ARE_EQUAL(32, Testables.OffsetAndSizes[0].size);

            VERIFY_ARE_EQUAL(1, Testables.OffsetAndSizes[1].countOfMembers);
            VERIFY_ARE_EQUAL(32, Testables.OffsetAndSizes[1].offset);
            VERIFY_ARE_EQUAL(16, Testables.OffsetAndSizes[1].size);

            VERIFY_ARE_EQUAL(1, Testables.OffsetAndSizes[2].countOfMembers);
            VERIFY_ARE_EQUAL(32+32, Testables.OffsetAndSizes[2].offset);
            VERIFY_ARE_EQUAL(32, Testables.OffsetAndSizes[2].size);

            VERIFY_ARE_EQUAL(1, Testables.OffsetAndSizes[3].countOfMembers);
            VERIFY_ARE_EQUAL(32+32+32+/*padding for alignment*/32, Testables.OffsetAndSizes[3].offset);
            VERIFY_ARE_EQUAL(64, Testables.OffsetAndSizes[3].size);
        }

        VERIFY_ARE_EQUAL(4, Testables.AllocaWrites.size());
        ValidateAllocaWrite(Testables.AllocaWrites, 0, "b1");
        ValidateAllocaWrite(Testables.AllocaWrites, 1, "sixteen");
        ValidateAllocaWrite(Testables.AllocaWrites, 2, "thirtytwo");
        ValidateAllocaWrite(Testables.AllocaWrites, 3, "sixtyfour");
    }
}

TEST_F(PixTest, PixStructAnnotation_StructWithinStruct) {
  if (m_ver.SkipDxilVersion(1, 5)) return;

    for (auto choice : OptimizationChoices) {
      auto optimization = choice.Flag;

      const char* hlsl = R"(

struct Contained
{
  uint32_t one;
  uint32_t two;
};

struct smallPayload
{
  uint32_t before;
  Contained contained;
  uint32_t after;
};


[numthreads(1, 1, 1)]
void main()
{
    smallPayload p;
    p.before = 0xb4;
    p.contained.one = 1;
    p.contained.two = 2;
    p.after = 3;
    DispatchMesh(1, 1, 1, p);
}
)";

      auto Testables = TestStructAnnotationCase(hlsl, optimization);

      if (!choice.IsOptimized) {
          VERIFY_ARE_EQUAL(1, Testables.OffsetAndSizes.size());
          VERIFY_ARE_EQUAL(4, Testables.OffsetAndSizes[0].countOfMembers);
          VERIFY_ARE_EQUAL(0, Testables.OffsetAndSizes[0].offset);
          VERIFY_ARE_EQUAL(4 * 32, Testables.OffsetAndSizes[0].size);
      }
      else {
          VERIFY_ARE_EQUAL(4, Testables.OffsetAndSizes.size());
          for (int i = 0; i < 4; i++) {
              VERIFY_ARE_EQUAL(1, Testables.OffsetAndSizes[i].countOfMembers);
              VERIFY_ARE_EQUAL(i * 32, Testables.OffsetAndSizes[i].offset);
              VERIFY_ARE_EQUAL(32, Testables.OffsetAndSizes[i].size);
          }
      }

      ValidateAllocaWrite(Testables.AllocaWrites, 0, "before");
      ValidateAllocaWrite(Testables.AllocaWrites, 1, "contained.one");
      ValidateAllocaWrite(Testables.AllocaWrites, 2, "contained.two");
      ValidateAllocaWrite(Testables.AllocaWrites, 3, "after");
  }
}

TEST_F(PixTest, PixStructAnnotation_1DArray) {
  if (m_ver.SkipDxilVersion(1, 5)) return;

    for (auto choice : OptimizationChoices) {
      auto optimization = choice.Flag;

      const char* hlsl = R"(
struct smallPayload
{
    uint32_t Array[2];
};


[numthreads(1, 1, 1)]
void main()
{
    smallPayload p;
    p.Array[0] = 250;
    p.Array[1] = 251;
    DispatchMesh(1, 1, 1, p);
}
)";

      auto Testables = TestStructAnnotationCase(hlsl, optimization);
      if (!choice.IsOptimized) {
          VERIFY_ARE_EQUAL(1, Testables.OffsetAndSizes.size());
          VERIFY_ARE_EQUAL(2, Testables.OffsetAndSizes[0].countOfMembers);
          VERIFY_ARE_EQUAL(0, Testables.OffsetAndSizes[0].offset);
          VERIFY_ARE_EQUAL(2 * 32, Testables.OffsetAndSizes[0].size);
      }
      else {
          VERIFY_ARE_EQUAL(2, Testables.OffsetAndSizes.size());
          for (int i = 0; i < 2; i++) {
              VERIFY_ARE_EQUAL(1, Testables.OffsetAndSizes[i].countOfMembers);
              VERIFY_ARE_EQUAL(i * 32, Testables.OffsetAndSizes[i].offset);
              VERIFY_ARE_EQUAL(32, Testables.OffsetAndSizes[i].size);
          }
      }
      VERIFY_ARE_EQUAL(2, Testables.AllocaWrites.size());

      int Idx = 0;
      ValidateAllocaWrite(Testables.AllocaWrites, Idx++, "Array[0]");
      ValidateAllocaWrite(Testables.AllocaWrites, Idx++, "Array[1]");
  }
}

TEST_F(PixTest, PixStructAnnotation_2DArray) {
  if (m_ver.SkipDxilVersion(1, 5)) return;

    for (auto choice : OptimizationChoices) {
      auto optimization = choice.Flag;
      const char* hlsl = R"(
struct smallPayload
{
    uint32_t TwoDArray[2][3];
};


[numthreads(1, 1, 1)]
void main()
{
    smallPayload p;
    p.TwoDArray[0][0] = 250;
    p.TwoDArray[0][1] = 251;
    p.TwoDArray[0][2] = 252;
    p.TwoDArray[1][0] = 253;
    p.TwoDArray[1][1] = 254;
    p.TwoDArray[1][2] = 255;
    DispatchMesh(1, 1, 1, p);
}
)";

      auto Testables = TestStructAnnotationCase(hlsl, optimization);
      if (!choice.IsOptimized) {
          VERIFY_ARE_EQUAL(1, Testables.OffsetAndSizes.size());
          VERIFY_ARE_EQUAL(6, Testables.OffsetAndSizes[0].countOfMembers);
          VERIFY_ARE_EQUAL(0, Testables.OffsetAndSizes[0].offset);
          VERIFY_ARE_EQUAL(2 * 3 * 32, Testables.OffsetAndSizes[0].size);
      }
      else {
          VERIFY_ARE_EQUAL(6, Testables.OffsetAndSizes.size());
          for (int i = 0; i < 6; i++) {
              VERIFY_ARE_EQUAL(1, Testables.OffsetAndSizes[i].countOfMembers);
              VERIFY_ARE_EQUAL(i * 32, Testables.OffsetAndSizes[i].offset);
              VERIFY_ARE_EQUAL(32, Testables.OffsetAndSizes[i].size);
          }
      }
      VERIFY_ARE_EQUAL(6, Testables.AllocaWrites.size());

      int Idx = 0;
      ValidateAllocaWrite(Testables.AllocaWrites, Idx++, "TwoDArray[0][0]");
      ValidateAllocaWrite(Testables.AllocaWrites, Idx++, "TwoDArray[0][1]");
      ValidateAllocaWrite(Testables.AllocaWrites, Idx++, "TwoDArray[0][2]");
      ValidateAllocaWrite(Testables.AllocaWrites, Idx++, "TwoDArray[1][0]");
      ValidateAllocaWrite(Testables.AllocaWrites, Idx++, "TwoDArray[1][1]");
      ValidateAllocaWrite(Testables.AllocaWrites, Idx++, "TwoDArray[1][2]");
  }
}

TEST_F(PixTest, PixStructAnnotation_EmbeddedArray) {
  if (m_ver.SkipDxilVersion(1, 5)) return;

    for (auto choice : OptimizationChoices) {
      auto optimization = choice.Flag;
      const char* hlsl = R"(

struct Contained
{
  uint32_t array[3];
};

struct smallPayload
{
  uint32_t before;
  Contained contained;
  uint32_t after;
};


[numthreads(1, 1, 1)]
void main()
{
    smallPayload p;
    p.before = 0xb4;
    p.contained.array[0] = 0;
    p.contained.array[1] = 1;
    p.contained.array[2] = 2;
    p.after = 3;
    DispatchMesh(1, 1, 1, p);
}
)";

      auto Testables = TestStructAnnotationCase(hlsl, optimization);

      if (!choice.IsOptimized) {
          VERIFY_ARE_EQUAL(1, Testables.OffsetAndSizes.size());
          VERIFY_ARE_EQUAL(5, Testables.OffsetAndSizes[0].countOfMembers);
          VERIFY_ARE_EQUAL(0, Testables.OffsetAndSizes[0].offset);
          VERIFY_ARE_EQUAL(5 * 32, Testables.OffsetAndSizes[0].size);
      }
      else {
          VERIFY_ARE_EQUAL(5, Testables.OffsetAndSizes.size());
          for (int i = 0; i < 5; i++) {
            VERIFY_ARE_EQUAL(1, Testables.OffsetAndSizes[i].countOfMembers);
            VERIFY_ARE_EQUAL(i * 32, Testables.OffsetAndSizes[i].offset);
            VERIFY_ARE_EQUAL(32, Testables.OffsetAndSizes[i].size);
          }
      }

      ValidateAllocaWrite(Testables.AllocaWrites, 0, "before");
      ValidateAllocaWrite(Testables.AllocaWrites, 1, "contained.array[0]");
      ValidateAllocaWrite(Testables.AllocaWrites, 2, "contained.array[1]");
      ValidateAllocaWrite(Testables.AllocaWrites, 3, "contained.array[2]");
      ValidateAllocaWrite(Testables.AllocaWrites, 4, "after");
  }
}

TEST_F(PixTest, PixStructAnnotation_FloatN) {
  if (m_ver.SkipDxilVersion(1, 5)) return;

    for (auto choice : OptimizationChoices) {
      auto optimization = choice.Flag;
      auto IsOptimized = choice.IsOptimized;
      const char* hlsl = R"(
struct smallPayload
{
    float2 f2;
};


[numthreads(1, 1, 1)]
void main()
{
    smallPayload p;
    p.f2 = float2(1,2);
    DispatchMesh(1, 1, 1, p);
}
)";

      auto Testables = TestStructAnnotationCase(hlsl, optimization);

      if (IsOptimized) {
        VERIFY_ARE_EQUAL(2, Testables.OffsetAndSizes.size());
        VERIFY_ARE_EQUAL(1, Testables.OffsetAndSizes[0].countOfMembers);
        VERIFY_ARE_EQUAL(1, Testables.OffsetAndSizes[1].countOfMembers);
        VERIFY_ARE_EQUAL(0, Testables.OffsetAndSizes[0].offset);
        VERIFY_ARE_EQUAL(32, Testables.OffsetAndSizes[0].size);
        VERIFY_ARE_EQUAL(32, Testables.OffsetAndSizes[1].offset);
        VERIFY_ARE_EQUAL(32, Testables.OffsetAndSizes[1].size);
      }
      else {
        VERIFY_ARE_EQUAL(1, Testables.OffsetAndSizes.size());
        VERIFY_ARE_EQUAL(2, Testables.OffsetAndSizes[0].countOfMembers);
        VERIFY_ARE_EQUAL(0, Testables.OffsetAndSizes[0].offset);
        VERIFY_ARE_EQUAL(32 + 32, Testables.OffsetAndSizes[0].size);
      }

      VERIFY_ARE_EQUAL(Testables.AllocaWrites.size(), 2);
      ValidateAllocaWrite(Testables.AllocaWrites, 0, "f2.x");
      ValidateAllocaWrite(Testables.AllocaWrites, 1, "f2.y");
  }
}


TEST_F(PixTest, PixStructAnnotation_SequentialFloatN) {
  if (m_ver.SkipDxilVersion(1, 5)) return;

    for (auto choice : OptimizationChoices) {
      auto optimization = choice.Flag;
      const char* hlsl = R"(
struct smallPayload
{
    float3 color;
    float3 dir;
};


[numthreads(1, 1, 1)]
void main()
{
    smallPayload p;
    p.color = float3(1,2,3);
    p.dir = float3(4,5,6);

    DispatchMesh(1, 1, 1, p);
}
)";

      auto Testables = TestStructAnnotationCase(hlsl, optimization);

      if (choice.IsOptimized) {
        VERIFY_ARE_EQUAL(6, Testables.OffsetAndSizes.size());
        for (int i = 0; i < 6; i++) {
          VERIFY_ARE_EQUAL(1, Testables.OffsetAndSizes[i].countOfMembers);
          VERIFY_ARE_EQUAL(i * 32, Testables.OffsetAndSizes[i].offset);
          VERIFY_ARE_EQUAL(32, Testables.OffsetAndSizes[i].size);
        }
      }
      else {
        VERIFY_ARE_EQUAL(1, Testables.OffsetAndSizes.size());
        VERIFY_ARE_EQUAL(6, Testables.OffsetAndSizes[0].countOfMembers);
        VERIFY_ARE_EQUAL(0, Testables.OffsetAndSizes[0].offset);
        VERIFY_ARE_EQUAL(32 * 6, Testables.OffsetAndSizes[0].size);
      }

      VERIFY_ARE_EQUAL(6, Testables.AllocaWrites.size());
      ValidateAllocaWrite(Testables.AllocaWrites, 0, "color.x");
      ValidateAllocaWrite(Testables.AllocaWrites, 1, "color.y");
      ValidateAllocaWrite(Testables.AllocaWrites, 2, "color.z");
      ValidateAllocaWrite(Testables.AllocaWrites, 3, "dir.x");
      ValidateAllocaWrite(Testables.AllocaWrites, 4, "dir.y");
      ValidateAllocaWrite(Testables.AllocaWrites, 5, "dir.z");
  }
}

TEST_F(PixTest, PixStructAnnotation_EmbeddedFloatN) {
  if (m_ver.SkipDxilVersion(1, 5)) return;

    for (auto choice : OptimizationChoices) {
      auto optimization = choice.Flag;
      const char* hlsl = R"(

struct Embedded
{
    float2 f2;
};

struct smallPayload
{
  uint32_t i32;
  Embedded e;
};


[numthreads(1, 1, 1)]
void main()
{
    smallPayload p;
    p.i32 = 32;
    p.e.f2 = float2(1,2);
    DispatchMesh(1, 1, 1, p);
}
)";

      auto Testables = TestStructAnnotationCase(hlsl, optimization);

      if (choice.IsOptimized) {
        VERIFY_ARE_EQUAL(3, Testables.OffsetAndSizes.size());
        for (int i = 0; i < 3; i++) {
          VERIFY_ARE_EQUAL(1, Testables.OffsetAndSizes[i].countOfMembers);
          VERIFY_ARE_EQUAL(i * 32, Testables.OffsetAndSizes[i].offset);
          VERIFY_ARE_EQUAL(32, Testables.OffsetAndSizes[i].size);
        }
      }
      else {
        VERIFY_ARE_EQUAL(1, Testables.OffsetAndSizes.size());
        VERIFY_ARE_EQUAL(3, Testables.OffsetAndSizes[0].countOfMembers);
        VERIFY_ARE_EQUAL(0, Testables.OffsetAndSizes[0].offset);
        VERIFY_ARE_EQUAL(32 * 3, Testables.OffsetAndSizes[0].size);
      }

      VERIFY_ARE_EQUAL(3, Testables.AllocaWrites.size());
      ValidateAllocaWrite(Testables.AllocaWrites, 0, "i32");
      ValidateAllocaWrite(Testables.AllocaWrites, 1, "e.f2.x");
      ValidateAllocaWrite(Testables.AllocaWrites, 2, "e.f2.y");
  }
}

TEST_F(PixTest, PixStructAnnotation_Matrix) {
  if (m_ver.SkipDxilVersion(1, 5)) return;

    for (auto choice : OptimizationChoices) {
      auto optimization = choice.Flag;
      const char* hlsl = R"(
struct smallPayload
{
  float4x4 mat;
};


[numthreads(1, 1, 1)]
void main()
{
  smallPayload p;
  p.mat = float4x4( 1,2,3,4, 5,6,7,8, 9,10,11,12, 13,14,15, 16);
  DispatchMesh(1, 1, 1, p);
}
)";

      auto Testables = TestStructAnnotationCase(hlsl, optimization);
      // Can't test member iterator until dbg.declare instructions are emitted when structs
      // contain pointers-to-pointers
      VERIFY_ARE_EQUAL(16, Testables.AllocaWrites.size());
      for (int i = 0; i < 4; ++i)
      {
        for (int j = 0; j < 4; ++j)
        {
          std::string expected = std::string("mat._") + std::to_string(i + 1) + std::to_string(j + 1);
          ValidateAllocaWrite(Testables.AllocaWrites, i*4 + j, expected.c_str());
        }
      }
  }
}

TEST_F(PixTest, PixStructAnnotation_MemberFunction) {
  if (m_ver.SkipDxilVersion(1, 5))
    return;

    for (auto choice : OptimizationChoices) {
      auto optimization = choice.Flag;
      const char* hlsl = R"(

RWStructuredBuffer<float> floatRWUAV: register(u0);

struct smallPayload
{
    int i;
};

float2 signNotZero(float2 v)
{
 return (v > 0.0f ? float(1).xx : float(-1).xx);
}

float2 unpackUnorm2(uint packed)
{
 return (1.0 / 65535.0) * float2((packed >> 16) & 0xffff, packed & 0xffff);
}

float3 unpackOctahedralSnorm(float2 e)
{
 float3 v = float3(e.xy, 1.0f - abs(e.x) - abs(e.y));
 if (v.z < 0.0f) v.xy = (1.0f - abs(v.yx)) * signNotZero(v.xy);
 return normalize(v);
}

float3 unpackOctahedralUnorm(float2 e)
{
 return unpackOctahedralSnorm(e * 2.0f - 1.0f);
}

float2 unpackHalf2(uint packed)
{
 return float2(f16tof32(packed >> 16), f16tof32(packed & 0xffff));
}

struct Gbuffer
{
	float3 worldNormal;
	float3 objectNormal; //offset:12
	
	float linearZ; //24
	float prevLinearZ; //28
	
	
	float fwidthLinearZ; //32
	float fwidthObjectNormal; //36
	
	
	uint materialType; //40
	uint2 materialParams0; //44
	uint4 materialParams1; //52  <--------- this is the variable that's being covered twice (52*8 = 416 416)
	
	uint instanceId;  //68  <------- and there's one dword left over, as expected
	
	
	void load(int2 pixelPos, Texture2DArray<uint4> gbTex)
	{
	uint4 data0 = gbTex.Load(int4(pixelPos, 0, 0));
	uint4 data1 = gbTex.Load(int4(pixelPos, 1, 0));
	uint4 data2 = gbTex.Load(int4(pixelPos, 2, 0));
	
	
	worldNormal = unpackOctahedralUnorm(unpackUnorm2(data0.x));
	linearZ = f16tof32((data0.y >> 8) & 0xffff);
	materialType = (data0.y & 0xff);
	materialParams0 = data0.zw;
	
	
	materialParams1 = data1.xyzw;
	
	
	instanceId = data2.x;
	prevLinearZ = asfloat(data2.y);
	objectNormal = unpackOctahedralUnorm(unpackUnorm2(data2.z));
	float2 fwidth = unpackHalf2(data2.w);
	fwidthLinearZ = fwidth.x;
	fwidthObjectNormal = fwidth.y;
	}
};

Gbuffer loadGbuffer(int2 pixelPos, Texture2DArray<uint4> gbTex)
{
	Gbuffer output;
	output.load(pixelPos, gbTex);
	return output;
}

Texture2DArray<uint4> g_gbuffer : register(t0, space0);

[numthreads(1, 1, 1)]
void main()
{	
	const Gbuffer gbuffer = loadGbuffer(int2(0,0), g_gbuffer);
    smallPayload p;
    p.i = gbuffer.materialParams1.x + gbuffer.materialParams1.y + gbuffer.materialParams1.z + gbuffer.materialParams1.w;
    DispatchMesh(1, 1, 1, p);
}


)";
      auto Testables = TestStructAnnotationCase(hlsl, optimization, true);

      // TODO: Make 'this' work

      // Can't validate # of writes: rel and dbg are different
      //VERIFY_ARE_EQUAL(43, Testables.AllocaWrites.size());

      // Can't test individual writes until struct member names are returned:
      //for (int i = 0; i < 51; ++i)
      //{
      //  ValidateAllocaWrite(Testables.AllocaWrites, i, "");
      //}
  }
}

TEST_F(PixTest, PixStructAnnotation_BigMess) {
    if (m_ver.SkipDxilVersion(1, 5)) return;

    for (auto choice : OptimizationChoices) {
        auto optimization = choice.Flag;

        const char* hlsl = R"(

struct BigStruct
{
    uint64_t bigInt;
    double bigDouble;
};

struct EmbeddedStruct
{
    uint32_t OneInt;
    uint32_t TwoDArray[2][2];
};

struct smallPayload
{
    uint dummy;
    uint vertexCount;
    uint primitiveCount;
    EmbeddedStruct embeddedStruct;
#ifdef PAYLOAD_MATRICES
    float4x4 mat;
#endif
    uint64_t bigOne;
    half littleOne;
    BigStruct bigStruct[2];
    uint lastCheck;
};


[numthreads(1, 1, 1)]
void main()
{
    smallPayload p;
    // Adding enough instructions to make the shader interesting to debug:
    p.dummy = 42;
    p.vertexCount = 3;
    p.primitiveCount = 1;
    p.embeddedStruct.OneInt = 123;
    p.embeddedStruct.TwoDArray[0][0] = 252;
    p.embeddedStruct.TwoDArray[0][1] = 253;
    p.embeddedStruct.TwoDArray[1][0] = 254;
    p.embeddedStruct.TwoDArray[1][1] = 255;
#ifdef PAYLOAD_MATRICES
    p.mat = float4x4( 1,2,3,4, 5,6,7,8, 9,10,11,12, 13,14,15, 16);
#endif
    p.bigOne = 123456789;
    p.littleOne = 1.0;
    p.bigStruct[0].bigInt = 10;
    p.bigStruct[0].bigDouble = 2.0;
    p.bigStruct[1].bigInt = 20;
    p.bigStruct[1].bigDouble = 4.0;
    p.lastCheck = 27;
    DispatchMesh(1, 1, 1, p);
}
)";

        auto Testables = TestStructAnnotationCase(hlsl, optimization);
        if (!choice.IsOptimized) {
            VERIFY_ARE_EQUAL(1, Testables.OffsetAndSizes.size());
            VERIFY_ARE_EQUAL(15, Testables.OffsetAndSizes[0].countOfMembers);
            VERIFY_ARE_EQUAL(0, Testables.OffsetAndSizes[0].offset);
            constexpr uint32_t BigStructBitSize = 64 * 2;
            constexpr uint32_t EmbeddedStructBitSize = 32 * 5;
            VERIFY_ARE_EQUAL(3 * 32 + EmbeddedStructBitSize + 64 + 16 + 16/*alignment for next field*/ + BigStructBitSize * 2 + 32 + 32/*align to max align*/, Testables.OffsetAndSizes[0].size);
        }
        else {
            VERIFY_ARE_EQUAL(15, Testables.OffsetAndSizes.size());

            // First 8 members
            for (int i = 0; i < 8; i++) {
              VERIFY_ARE_EQUAL(1, Testables.OffsetAndSizes[i].countOfMembers);
              VERIFY_ARE_EQUAL(i * 32, Testables.OffsetAndSizes[i].offset);
              VERIFY_ARE_EQUAL(32, Testables.OffsetAndSizes[i].size);
            }

            // bigOne
            VERIFY_ARE_EQUAL(1, Testables.OffsetAndSizes[8].countOfMembers);
            VERIFY_ARE_EQUAL(256, Testables.OffsetAndSizes[8].offset);
            VERIFY_ARE_EQUAL(64, Testables.OffsetAndSizes[8].size);

            // littleOne
            VERIFY_ARE_EQUAL(1, Testables.OffsetAndSizes[9].countOfMembers);
            VERIFY_ARE_EQUAL(320, Testables.OffsetAndSizes[9].offset);
            VERIFY_ARE_EQUAL(16, Testables.OffsetAndSizes[9].size);

            // Each member of BigStruct[2]
            for (int i = 0; i < 4; i++) {
              int idx = i + 10;
              VERIFY_ARE_EQUAL(1, Testables.OffsetAndSizes[idx].countOfMembers);
              VERIFY_ARE_EQUAL(384 + i*64, Testables.OffsetAndSizes[idx].offset);
              VERIFY_ARE_EQUAL(64, Testables.OffsetAndSizes[idx].size);
            }

            VERIFY_ARE_EQUAL(1, Testables.OffsetAndSizes[14].countOfMembers);
            VERIFY_ARE_EQUAL(640, Testables.OffsetAndSizes[14].offset);
            VERIFY_ARE_EQUAL(32, Testables.OffsetAndSizes[14].size);
        }

        VERIFY_ARE_EQUAL(15, Testables.AllocaWrites.size());

        size_t Index = 0;
        ValidateAllocaWrite(Testables.AllocaWrites, Index++, "dummy");
        ValidateAllocaWrite(Testables.AllocaWrites, Index++, "vertexCount");
        ValidateAllocaWrite(Testables.AllocaWrites, Index++, "primitiveCount");
        ValidateAllocaWrite(Testables.AllocaWrites, Index++, "embeddedStruct.OneInt");
        ValidateAllocaWrite(Testables.AllocaWrites, Index++, "embeddedStruct.TwoDArray[0][0]");
        ValidateAllocaWrite(Testables.AllocaWrites, Index++, "embeddedStruct.TwoDArray[0][1]");
        ValidateAllocaWrite(Testables.AllocaWrites, Index++, "embeddedStruct.TwoDArray[1][0]");
        ValidateAllocaWrite(Testables.AllocaWrites, Index++, "embeddedStruct.TwoDArray[1][1]");
        ValidateAllocaWrite(Testables.AllocaWrites, Index++, "bigOne");
        ValidateAllocaWrite(Testables.AllocaWrites, Index++, "littleOne");
        ValidateAllocaWrite(Testables.AllocaWrites, Index++, "bigStruct[0].bigInt");
        ValidateAllocaWrite(Testables.AllocaWrites, Index++, "bigStruct[0].bigDouble");
        ValidateAllocaWrite(Testables.AllocaWrites, Index++, "bigStruct[1].bigInt");
        ValidateAllocaWrite(Testables.AllocaWrites, Index++, "bigStruct[1].bigDouble");
        ValidateAllocaWrite(Testables.AllocaWrites, Index++, "lastCheck");
    }
}

TEST_F(PixTest, PixStructAnnotation_AlignedFloat4Arrays) {
    if (m_ver.SkipDxilVersion(1, 5)) return;

    for (auto choice : OptimizationChoices) {
        auto optimization = choice.Flag;

        const char* hlsl = R"(

struct LinearSHSampleData
{
	float4 linearTerms[3];
	float4 hdrColorAO;
	float4 visibilitySH;
} g_lhSampleData;

struct smallPayload
{
    LinearSHSampleData lhSampleData;
};


[numthreads(1, 1, 1)]
void main()
{
    smallPayload p;
    p.lhSampleData.linearTerms[0].x = g_lhSampleData.linearTerms[0].x;
    DispatchMesh(1, 1, 1, p);
}
)";

        auto Testables = TestStructAnnotationCase(hlsl, optimization);
        // Can't test offsets and sizes until dbg.declare instructions are emitted when floatn is used (https://github.com/microsoft/DirectXShaderCompiler/issues/2920)
        //VERIFY_ARE_EQUAL(20, Testables.AllocaWrites.size());
    }
}

TEST_F(PixTest, PixStructAnnotation_Inheritance) {
    if (m_ver.SkipDxilVersion(1, 5)) return;

    for (auto choice : OptimizationChoices) {
      auto optimization = choice.Flag;

        const char* hlsl = R"(
struct Base
{
    float floatValue;
};
typedef Base BaseTypedef;

struct Derived : BaseTypedef
{
	int intValue;
};

[numthreads(1, 1, 1)]
void main()
{
    Derived p;
    p.floatValue = 1.;
    p.intValue = 2;
    DispatchMesh(1, 1, 1, p);
}
)";

        auto Testables = TestStructAnnotationCase(hlsl, optimization);

        // Can't test offsets and sizes until dbg.declare instructions are emitted when floatn is used (https://github.com/microsoft/DirectXShaderCompiler/issues/2920)
        //VERIFY_ARE_EQUAL(20, Testables.AllocaWrites.size());
    }
}

TEST_F(PixTest, PixStructAnnotation_ResourceAsMember) {
    if (m_ver.SkipDxilVersion(1, 5)) return;

    for (auto choice : OptimizationChoices) {
      auto optimization = choice.Flag;

        const char* hlsl = R"(

Buffer g_texture;

struct smallPayload
{
    float value;
};

struct WithEmbeddedObject
{
	Buffer texture;
};

void DispatchIt(WithEmbeddedObject eo)
{
    smallPayload p;
    p.value = eo.texture.Load(0);
    DispatchMesh(1, 1, 1, p);
}

[numthreads(1, 1, 1)]
void main()
{
    WithEmbeddedObject eo;
    eo.texture = g_texture;
    DispatchIt(eo);
}
)";

        auto Testables = TestStructAnnotationCase(hlsl, optimization);
        // Can't test offsets and sizes until dbg.declare instructions are emitted when floatn is used (https://github.com/microsoft/DirectXShaderCompiler/issues/2920)
        //VERIFY_ARE_EQUAL(20, Testables.AllocaWrites.size());
    }
}

TEST_F(PixTest, PixStructAnnotation_WheresMyDbgValue) {
    if (m_ver.SkipDxilVersion(1, 5)) return;

    for (auto choice : OptimizationChoices) {
      auto optimization = choice.Flag;

        const char* hlsl = R"(

struct smallPayload
{
    float f1;
    float2 f2;
};


[numthreads(1, 1, 1)]
void main()
{
    smallPayload p;
    p.f1 = 1;
    p.f2 = float2(2,3);
    DispatchMesh(1, 1, 1, p);
}
)";

        auto Testables = TestStructAnnotationCase(hlsl, optimization);
        // Can't test offsets and sizes until dbg.declare instructions are emitted when floatn is used (https://github.com/microsoft/DirectXShaderCompiler/issues/2920)
        VERIFY_ARE_EQUAL(3, Testables.AllocaWrites.size());
    }
}

TEST_F(
    PixTest,
    PixValueToDeclarePass_GlobalBackedGlobalStaticEmbeddedArrays_NoDbgValue) {
    if (m_ver.SkipDxilVersion(1, 5)) return;

        const char* hlsl = R"(
RWStructuredBuffer<float> floatRWUAV: register(u0);

struct GlobalStruct
{
    int IntArray[2];
    float FloatArray[2];
};

static GlobalStruct globalStruct;
[numthreads(1, 1, 1)]
void main()
{
    float Accumulator;
    globalStruct.IntArray[0] = floatRWUAV[0];
    globalStruct.IntArray[1] = floatRWUAV[1];
    globalStruct.FloatArray[0] = floatRWUAV[2];
    globalStruct.FloatArray[1] = floatRWUAV[3];
    Accumulator = 0;

    uint killSwitch = 0;

    [loop] // do not unroll this
    while (true)
    {
        Accumulator += globalStruct.FloatArray[killSwitch % 2];

        if (killSwitch++ == 4) break;
    }

    floatRWUAV[0] = Accumulator + globalStruct.IntArray[0] + globalStruct.IntArray[1];
}

)";
        // The above HLSL should generate a module that represents the FloatArray member as a global, and
        // the IntArray as an alloca. Since only embedded arrays are present in GlobalStruct, no
        // dbg.value will be present for globalStruct. We expect the value-to-declare pass to generate its
        // own dbg.value for stores into FloatArray.
      CComPtr<IDxcBlob> ProcessedModule;
      CompileAndRunValueToDeclareAndGetDebugPart(m_dllSupport, hlsl, L"cs_6_6", &ProcessedModule);
      auto dis = Disassemble(ProcessedModule);
      dis;
}

TEST_F(PixTest, VirtualRegisters_InstructionCounts) {
  if (m_ver.SkipDxilVersion(1, 5))
    return;

  for (auto choice : OptimizationChoices) {
    auto optimization = choice.Flag;
    const char *hlsl = R"(

RaytracingAccelerationStructure Scene : register(t0, space0);
RWTexture2D<float4> RenderTarget : register(u0);

struct SceneConstantBuffer
{
    float4x4 projectionToWorld;
    float4 cameraPosition;
    float4 lightPosition;
    float4 lightAmbientColor;
    float4 lightDiffuseColor;
};

ConstantBuffer<SceneConstantBuffer> g_sceneCB : register(b0);

struct RayPayload
{
    float4 color;
};

inline void GenerateCameraRay(uint2 index, out float3 origin, out float3 direction)
{
    float2 xy = index + 0.5f; // center in the middle of the pixel.
    float2 screenPos = xy;// / DispatchRaysDimensions().xy * 2.0 - 1.0;

    // Invert Y for DirectX-style coordinates.
    screenPos.y = -screenPos.y;

    // Unproject the pixel coordinate into a ray.
    float4 world = /*mul(*/float4(screenPos, 0, 1)/*, g_sceneCB.projectionToWorld)*/;

    //world.xyz /= world.w;
    origin = world.xyz; //g_sceneCB.cameraPosition.xyz;
    direction = float3(1,0,0);//normalize(world.xyz - origin);
}

void RaygenCommon()
{
    float3 rayDir;
    float3 origin;
    
    // Generate a ray for a camera pixel corresponding to an index from the dispatched 2D grid.
    GenerateCameraRay(DispatchRaysIndex().xy, origin, rayDir);

    // Trace the ray.
    // Set the ray's extents.
    RayDesc ray;
    ray.Origin = origin;
    ray.Direction = rayDir;
    // Set TMin to a non-zero small value to avoid aliasing issues due to floating - point errors.
    // TMin should be kept small to prevent missing geometry at close contact areas.
    ray.TMin = 0.001;
    ray.TMax = 10000.0;
    RayPayload payload = { float4(0, 0, 0, 0) };
    TraceRay(Scene, RAY_FLAG_CULL_BACK_FACING_TRIANGLES, ~0, 0, 1, 0, ray, payload);

    // Write the raytraced color to the output texture.
   // RenderTarget[DispatchRaysIndex().xy] = payload.color;
}

[shader("raygeneration")]
void Raygen0()
{
    RaygenCommon();
}

[shader("raygeneration")]
void Raygen1()
{
    RaygenCommon();
}

typedef BuiltInTriangleIntersectionAttributes MyAttributes;

[shader("closesthit")]
void InnerClosestHitShader(inout RayPayload payload, in MyAttributes attr)
{
    payload.color = float4(0,1,0,0);
}


[shader("miss")]
void MyMissShader(inout RayPayload payload)
{
    payload.color = float4(1, 0, 0, 0);
})";

    CComPtr<IDxcBlob> pBlob = Compile(hlsl, L"lib_6_6", {optimization});
    CComPtr<IDxcBlob> pDxil = FindModule(DFCC_ShaderDebugInfoDXIL, pBlob);
    auto outputLines = RunAnnotationPasses(pDxil).lines;

    const char instructionRangeLabel[] = "InstructionRange:";

    // The numbering pass should have counted  instructions for each "interesting" (to PIX)
    // function and output its start and (end+1) instruction ordinal. End should always
    // be a reasonable number of instructions (>10) and end should always be higher
    // than start, and all four functions above should be represented.
    int countOfInstructionRangeLines = 0;
    for (auto const &line : outputLines) {
      auto tokens = Tokenize(line, " ");
      if (tokens.size() >= 4) {
        if (tokens[0] == instructionRangeLabel) {
          countOfInstructionRangeLines++;
          int instructionStart = atoi(tokens[1].c_str());
          int instructionEnd = atoi(tokens[2].c_str());
          VERIFY_IS_TRUE(instructionEnd > 10);
          VERIFY_IS_TRUE(instructionEnd > instructionStart);
          auto found1 = tokens[3].find("Raygen0@@YAXXZ") != std::string::npos;
          auto found2 = tokens[3].find("Raygen1@@YAXXZ") != std::string::npos;
          auto foundClosest = tokens[3].find("InnerClosestHit") != std::string::npos;
          auto foundMiss = tokens[3].find("MyMiss") != std::string::npos;
          VERIFY_IS_TRUE(found1 || found2 || foundClosest || foundMiss);
        }
      }
    }
    VERIFY_ARE_EQUAL(4, countOfInstructionRangeLines);

    // Non-library target:
    const char *PixelShader= R"(
    [RootSignature("")]
    float main(float pos : A) : SV_Target {
      float x = abs(pos);
      float y = sin(pos);
      float z = x + y;
      return z;
    }
  )";
    pBlob = Compile(PixelShader, L"ps_6_6", {optimization});
    pDxil = FindModule(DFCC_ShaderDebugInfoDXIL, pBlob);
    outputLines = RunAnnotationPasses(pDxil).lines;

    countOfInstructionRangeLines = 0;
    for (auto const &line : outputLines) {
      auto tokens = Tokenize(line, " ");
      if (tokens.size() >= 4) {
        if (tokens[0] == instructionRangeLabel) {
          countOfInstructionRangeLines++;
          int instructionStart = atoi(tokens[1].c_str());
          int instructionEnd = atoi(tokens[2].c_str());
          VERIFY_IS_TRUE(instructionStart == 0);
          VERIFY_IS_TRUE(instructionEnd > 10);
          VERIFY_IS_TRUE(instructionEnd > instructionStart);
          auto foundMain = tokens[3].find("main") != std::string::npos;
          VERIFY_IS_TRUE(foundMain);
        }
      }
    }
    VERIFY_ARE_EQUAL(1, countOfInstructionRangeLines);

    // Now check that the initial value parameter works:
    const int startingInstructionOrdinal = 1234;
    outputLines = RunAnnotationPasses(pDxil, startingInstructionOrdinal).lines;

    countOfInstructionRangeLines = 0;
    for (auto const &line : outputLines) {
      auto tokens = Tokenize(line, " ");
      if (tokens.size() >= 4) {
        if (tokens[0] == instructionRangeLabel) {
          countOfInstructionRangeLines++;
          int instructionStart = atoi(tokens[1].c_str());
          int instructionEnd = atoi(tokens[2].c_str());
          VERIFY_IS_TRUE(instructionStart == startingInstructionOrdinal);
          VERIFY_IS_TRUE(instructionEnd > instructionStart);
          auto foundMain = tokens[3].find("main") != std::string::npos;
          VERIFY_IS_TRUE(foundMain);
        }
      }
    }
    VERIFY_ARE_EQUAL(1, countOfInstructionRangeLines);
  }
}


TEST_F(PixTest, VirtualRegisters_AlignedOffsets) {
  if (m_ver.SkipDxilVersion(1, 5))
    return;

  {
    const char *hlsl = R"(
cbuffer cbEveryFrame : register(b0)
{
    int i32;
    float f32;
};

struct VS_OUTPUT_ENV
{
    float4 Pos        : SV_Position;
    float2 Tex        : TEXCOORD0;
};

float4 main(VS_OUTPUT_ENV input) : SV_Target
{
    // (BTW we load from i32 and f32 (which are resident in a cb) so that these local variables aren't optimized away)
    bool i1 = i32 != 0;
    min16uint u16 = (min16uint)(i32 / 4);
    min16int s16 = (min16int)(i32/4) * -1; // signed s16 gets -8
    min12int s12 = (min12int)(i32/8) * -1; // signed s12 gets -4
    half h = (half) f32 / 2.f; // f32 is initialized to 32.0 in8he CB, so the 16-bit type now has "16.0" in it
    min16float mf16 = (min16float) f32 / -2.f;
    min10float mf10 = (min10float) f32 / -4.f;
    return float4((float)(i1 + u16) / 2.f, (float)(s16 + s12) / -128.f, h / 128.f, mf16 / 128.f + mf10 / 256.f);
}
)";

    //This is little more than a crash test, designed to exercise a previously over-active assert..
    std::vector<std::pair<const wchar_t *,  std::vector<const wchar_t *>>> argSets = {
          {L"ps_6_0", {L"-Od"}}, 
          {L"ps_6_2", {L"-Od", L"-HV", L"2018", L"-enable-16bit-types"}}
    };
    for (auto const &args : argSets) {

      CComPtr<IDxcBlob> pBlob = Compile(hlsl, args.first, args.second);
      CComPtr<IDxcBlob> pDxil = FindModule(DFCC_ShaderDebugInfoDXIL, pBlob);
      RunAnnotationPasses(pDxil).lines;
    }
  }
}

static void VerifyOperationSucceeded(IDxcOperationResult *pResult) 
{
  HRESULT result;
  VERIFY_SUCCEEDED(pResult->GetStatus(&result));
  if (FAILED(result)) {
    CComPtr<IDxcBlobEncoding> pErrors;
    VERIFY_SUCCEEDED(pResult->GetErrorBuffer(&pErrors));
    CA2W errorsWide(BlobToUtf8(pErrors).c_str(), CP_UTF8);
    WEX::Logging::Log::Comment(errorsWide);
  }
  VERIFY_SUCCEEDED(result);
}

TEST_F(PixTest, RootSignatureUpgrade_SubObjects) {

  const char *source = R"x(
GlobalRootSignature so_GlobalRootSignature =
{
	"RootConstants(num32BitConstants=1, b8), "
};

StateObjectConfig so_StateObjectConfig = 
{ 
    STATE_OBJECT_FLAGS_ALLOW_LOCAL_DEPENDENCIES_ON_EXTERNAL_DEFINITONS
};

LocalRootSignature so_LocalRootSignature1 = 
{
	"RootConstants(num32BitConstants=3, b2), "
	"UAV(u6),RootFlags(LOCAL_ROOT_SIGNATURE)" 
};

LocalRootSignature so_LocalRootSignature2 = 
{
	"RootConstants(num32BitConstants=3, b2), "
	"UAV(u8, flags=DATA_STATIC), " 
	"RootFlags(LOCAL_ROOT_SIGNATURE)"
};

RaytracingShaderConfig  so_RaytracingShaderConfig =
{
    128, // max payload size
    32   // max attribute size
};

RaytracingPipelineConfig so_RaytracingPipelineConfig =
{
    2 // max trace recursion depth
};

TriangleHitGroup MyHitGroup =
{
    "MyAnyHit",       // AnyHit
    "MyClosestHit",   // ClosestHit
};

SubobjectToExportsAssociation so_Association1 =
{
	"so_LocalRootSignature1", // subobject name
	"MyRayGen"                // export association 
};

SubobjectToExportsAssociation so_Association2 =
{
	"so_LocalRootSignature2", // subobject name
	"MyAnyHit"                // export association 
};

struct MyPayload
{
    float4 color;
};

[shader("raygeneration")]
void MyRayGen()
{
}

[shader("closesthit")]
void MyClosestHit(inout MyPayload payload, in BuiltInTriangleIntersectionAttributes attr)
{  
}

[shader("anyhit")]
void MyAnyHit(inout MyPayload payload, in BuiltInTriangleIntersectionAttributes attr)
{
}

[shader("miss")]
void MyMiss(inout MyPayload payload)
{
}

)x";

  CComPtr<IDxcCompiler> pCompiler;
  VERIFY_SUCCEEDED(m_dllSupport.CreateInstance(CLSID_DxcCompiler, &pCompiler));

  CComPtr<IDxcBlobEncoding> pSource;
  Utf8ToBlob(m_dllSupport, source, &pSource);

  CComPtr<IDxcOperationResult> pResult;
  VERIFY_SUCCEEDED(pCompiler->Compile(pSource, L"source.hlsl", L"", L"lib_6_6",
                                      nullptr, 0, nullptr, 0, nullptr,
                                      &pResult));
  VerifyOperationSucceeded(pResult);
  CComPtr<IDxcBlob> compiled;
  VERIFY_SUCCEEDED(pResult->GetResult(&compiled));

  auto optimizedContainer = RunShaderAccessTrackingPass(compiled);

  const char *pBlobContent =
      reinterpret_cast<const char *>(optimizedContainer->GetBufferPointer());
  unsigned blobSize = optimizedContainer->GetBufferSize();
  const hlsl::DxilContainerHeader *pContainerHeader =
      hlsl::IsDxilContainerLike(pBlobContent, blobSize);

  const hlsl::DxilPartHeader *pPartHeader =
      GetDxilPartByType(pContainerHeader, hlsl::DFCC_RuntimeData);
  VERIFY_ARE_NOT_EQUAL(pPartHeader, nullptr);

  hlsl::RDAT::DxilRuntimeData rdat(GetDxilPartData(pPartHeader),
                                   pPartHeader->PartSize);

  auto const subObjectTableReader = rdat.GetSubobjectTable();

  // There are 9 subobjects in the HLSL above:
  VERIFY_ARE_EQUAL(subObjectTableReader.Count(), 9u);

  bool foundGlobalRS = false;
  for (uint32_t i = 0; i < subObjectTableReader.Count(); ++i) {
    auto subObject = subObjectTableReader[i];
    hlsl::DXIL::SubobjectKind subobjectKind = subObject.getKind();
    switch (subobjectKind) {
    case hlsl::DXIL::SubobjectKind::GlobalRootSignature: {
      foundGlobalRS = true;
      VERIFY_IS_TRUE(0 ==
                     strcmp(subObject.getName(), "so_GlobalRootSignature"));

      auto rootSigReader = subObject.getRootSignature();
      DxilVersionedRootSignatureDesc const *rootSignature = nullptr;
      DeserializeRootSignature(rootSigReader.getData(),
                               rootSigReader.sizeData(), &rootSignature);
      VERIFY_ARE_EQUAL(rootSignature->Version,
                       DxilRootSignatureVersion::Version_1_1);
      VERIFY_ARE_EQUAL(rootSignature->Desc_1_1.NumParameters, 2);
      VERIFY_ARE_EQUAL(rootSignature->Desc_1_1.pParameters[1].ParameterType,
                       DxilRootParameterType::UAV);
      VERIFY_ARE_EQUAL(rootSignature->Desc_1_1.pParameters[1].ShaderVisibility,
                       DxilShaderVisibility::All);
      VERIFY_ARE_EQUAL(
          rootSignature->Desc_1_1.pParameters[1].Descriptor.RegisterSpace,
          static_cast<uint32_t>(-2));
      VERIFY_ARE_EQUAL(
          rootSignature->Desc_1_1.pParameters[1].Descriptor.ShaderRegister, 0u);
      DeleteRootSignature(rootSignature);
      break;
    }
    }
  }
  VERIFY_IS_TRUE(foundGlobalRS);
}

TEST_F(PixTest, RootSignatureUpgrade_Annotation)
{

  const char *dynamicTextureAccess = R"x(
Texture1D<float4> tex[5] : register(t3);
SamplerState SS[3] : register(s2);

[RootSignature("DescriptorTable(SRV(t3, numDescriptors=5)),\
                DescriptorTable(Sampler(s2, numDescriptors=3))")]
float4 main(int i : A, float j : B) : SV_TARGET
{
  float4 r = tex[i].Sample(SS[i], i);
  return r;
}
  )x";

  auto compiled = Compile(dynamicTextureAccess, L"ps_6_6");
  auto pOptimizedContainer = RunShaderAccessTrackingPass(compiled);

  const char *pBlobContent =
      reinterpret_cast<const char *>(pOptimizedContainer->GetBufferPointer());
  unsigned blobSize = pOptimizedContainer->GetBufferSize();
  const hlsl::DxilContainerHeader *pContainerHeader =
      hlsl::IsDxilContainerLike(pBlobContent, blobSize);

  const hlsl::DxilPartHeader *pPartHeader =
      GetDxilPartByType(pContainerHeader, hlsl::DFCC_RootSignature);
  VERIFY_ARE_NOT_EQUAL(pPartHeader, nullptr);

  hlsl::RootSignatureHandle RSH;
  RSH.LoadSerialized((const uint8_t *)GetDxilPartData(pPartHeader),
                     pPartHeader->PartSize);

  RSH.Deserialize();

  auto const *desc = RSH.GetDesc();
  
  bool foundGlobalRS = false;

  VERIFY_ARE_EQUAL(desc->Version, hlsl::DxilRootSignatureVersion::Version_1_1);
  VERIFY_ARE_EQUAL(desc->Desc_1_1.NumParameters, 3u);
  for (unsigned int i = 0; i < desc->Desc_1_1.NumParameters; ++i) {
    hlsl::DxilRootParameter1 const *param = desc->Desc_1_1.pParameters + i;
    switch (param->ParameterType) {
    case hlsl::DxilRootParameterType::UAV:
      VERIFY_ARE_EQUAL(param->Descriptor.RegisterSpace, static_cast<uint32_t>(-2));
      VERIFY_ARE_EQUAL(param->Descriptor.ShaderRegister, 0u);
      foundGlobalRS = true;
      break;
    }
  }

  VERIFY_IS_TRUE(foundGlobalRS);
}

static CComPtr<IDxcBlob> GetDebugPart(dxc::DxcDllSupport &dllSupport,
                                      IDxcBlob *container) {

  CComPtr<IDxcLibrary> pLib;
  VERIFY_SUCCEEDED(dllSupport.CreateInstance(CLSID_DxcLibrary, &pLib));
  CComPtr<IDxcContainerReflection> pReflection;

  VERIFY_SUCCEEDED(
      dllSupport.CreateInstance(CLSID_DxcContainerReflection, &pReflection));
  VERIFY_SUCCEEDED(pReflection->Load(container));

  UINT32 index;
  VERIFY_SUCCEEDED(
      pReflection->FindFirstPartKind(hlsl::DFCC_ShaderDebugInfoDXIL, &index));

  CComPtr<IDxcBlob> debugPart;
  VERIFY_SUCCEEDED(pReflection->GetPartContent(index, &debugPart));

  return debugPart;
}


TEST_F(PixTest, SymbolManager_Embedded2DArray) {
  const char *code = R"x(
struct EmbeddedStruct
{
    uint32_t TwoDArray[2][2];
};

struct smallPayload
{
    uint32_t OneInt;
    EmbeddedStruct embeddedStruct;
    uint64_t bigOne;
};

[numthreads(1, 1, 1)]
void ASMain()
{
    smallPayload p;
    p.OneInt = -137;
    p.embeddedStruct.TwoDArray[0][0] = 252;
    p.embeddedStruct.TwoDArray[0][1] = 253;
    p.embeddedStruct.TwoDArray[1][0] = 254;
    p.embeddedStruct.TwoDArray[1][1] = 255;
    p.bigOne = 123456789;

    DispatchMesh(2, 1, 1, p);
}

)x";

  auto compiled = Compile(code, L"as_6_5", {}, L"ASMain");

  auto debugPart = GetDebugPart(m_dllSupport, WrapInNewContainer(RunAnnotationPasses(compiled).blob));

  CComPtr<IDxcLibrary> library;
  VERIFY_SUCCEEDED(m_dllSupport.CreateInstance(CLSID_DxcLibrary, &library));

  CComPtr<IStream> programStream;
  VERIFY_SUCCEEDED(
      library->CreateStreamFromBlobReadOnly(debugPart, &programStream));

  CComPtr<IDiaDataSource> diaDataSource;
  VERIFY_SUCCEEDED(
      m_dllSupport.CreateInstance(CLSID_DxcDiaDataSource, &diaDataSource));

  VERIFY_SUCCEEDED(diaDataSource->loadDataFromIStream(programStream));

  CComPtr<IDiaSession> session;
  VERIFY_SUCCEEDED(diaDataSource->openSession(&session));

  CComPtr<IDxcPixDxilDebugInfoFactory> Factory;
  VERIFY_SUCCEEDED(session->QueryInterface(&Factory));
  CComPtr<IDxcPixDxilDebugInfo> dxilDebugger;
  VERIFY_SUCCEEDED(Factory->NewDxcPixDxilDebugInfo(&dxilDebugger));

  auto lines = SplitAndPreserveEmptyLines(code, '\n');
  auto DispatchMeshLineFind =
      std::find_if(lines.begin(), lines.end(), [](std::string const &line) {
        return line.find("DispatchMesh") != std::string::npos;
      });
  auto DispatchMeshLine =
      static_cast<DWORD>(DispatchMeshLineFind - lines.begin()) + 2;

  CComPtr<IDxcPixDxilInstructionOffsets> instructionOffsets;
  VERIFY_SUCCEEDED(dxilDebugger->InstructionOffsetsFromSourceLocation(
      L"source.hlsl", DispatchMeshLine, 0, &instructionOffsets));
  VERIFY_IS_TRUE(instructionOffsets->GetCount() > 0);
  DWORD InstructionOrdinal = instructionOffsets->GetOffsetByIndex(0);
  CComPtr<IDxcPixDxilLiveVariables> liveVariables;
  VERIFY_SUCCEEDED(dxilDebugger->GetLiveVariablesAt(InstructionOrdinal, &liveVariables));
  CComPtr<IDxcPixVariable> variable;
  VERIFY_SUCCEEDED(liveVariables->GetVariableByIndex(0, &variable));
  CComBSTR name;
  variable->GetName(&name);
  VERIFY_ARE_EQUAL_WSTR(name, L"p");
  CComPtr<IDxcPixType> type;
  VERIFY_SUCCEEDED(variable->GetType(&type));
  CComPtr<IDxcPixStructType> structType;
  VERIFY_SUCCEEDED(type->QueryInterface(IID_PPV_ARGS(&structType)));
  auto ValidateStructMember = [&structType](DWORD index, const wchar_t *name,
                                            uint64_t offset) {
    CComPtr<IDxcPixStructField> member;
    VERIFY_SUCCEEDED(structType->GetFieldByIndex(index, &member));
    CComBSTR actualName;
    VERIFY_SUCCEEDED(member->GetName(&actualName));
    VERIFY_ARE_EQUAL_WSTR(actualName, name);
    DWORD actualOffset= 0;
    VERIFY_SUCCEEDED(member->GetOffsetInBits(&actualOffset));
    VERIFY_ARE_EQUAL(actualOffset, offset);
  };

  ValidateStructMember(0, L"OneInt", 0);
  ValidateStructMember(1, L"embeddedStruct", 4*8);
  ValidateStructMember(2, L"bigOne", 24*8);
}

#endif<|MERGE_RESOLUTION|>--- conflicted
+++ resolved
@@ -1880,55 +1880,7 @@
   auto annotated = RunAnnotationPasses(pContainer);
 
   CComPtr<IDxcBlob> pNewContainer = WrapInNewContainer(annotated.blob);
-<<<<<<< HEAD
-
-  VERIFY_SUCCEEDED(dllSupport.CreateInstance(CLSID_DxcLibrary, &pLib));
-  VERIFY_SUCCEEDED(
-      dllSupport.CreateInstance(CLSID_DxcContainerReflection, &pReflection));
-  VERIFY_SUCCEEDED(pReflection->Load(pNewContainer));
-  VERIFY_SUCCEEDED(
-      pReflection->FindFirstPartKind(hlsl::DFCC_ShaderDebugInfoDXIL, &index));
-  VERIFY_SUCCEEDED(pReflection->GetPartContent(index, ppDebugPart));
-}
-
-void PixTest::CompileAndRunValueToDeclareAndGetDebugPart(
-    dxc::DxcDllSupport &dllSupport, const char *source, wchar_t *profile,
-    IDxcBlob **ppDebugPart) {
-  CComPtr<IDxcBlob> pContainer;
-  CComPtr<IDxcLibrary> pLib;
-  CComPtr<IDxcContainerReflection> pReflection;
-  UINT32 index;
-  std::vector<LPCWSTR> args;
-  args.push_back(L"/Zi");
-  args.push_back(L"/Od");
-  args.push_back(L"/Qembed_debug");
-
-  CompileAndLogErrors(dllSupport, source, profile, args, &pContainer);
-
-  auto annotated = RunValueToDeclarePass(pContainer);
-
-  CComPtr<IDxcBlob> pNewContainer;
-  {
-    CComPtr<IDxcAssembler> pAssembler;
-    IFT(m_dllSupport.CreateInstance(CLSID_DxcAssembler, &pAssembler));
-
-    CComPtr<IDxcOperationResult> pAssembleResult;
-    VERIFY_SUCCEEDED(
-        pAssembler->AssembleToContainer(annotated.blob, &pAssembleResult));
-
-    CComPtr<IDxcBlobEncoding> pAssembleErrors;
-    VERIFY_SUCCEEDED(pAssembleResult->GetErrorBuffer(&pAssembleErrors));
-
-    if (pAssembleErrors && pAssembleErrors->GetBufferSize() != 0) {
-      OutputDebugStringA(
-          static_cast<LPCSTR>(pAssembleErrors->GetBufferPointer()));
-      VERIFY_SUCCEEDED(E_FAIL);
-    }
-
-    VERIFY_SUCCEEDED(pAssembleResult->GetResult(&pNewContainer));
-  }
-=======
->>>>>>> 8330655d
+
 
   VERIFY_SUCCEEDED(dllSupport.CreateInstance(CLSID_DxcLibrary, &pLib));
   VERIFY_SUCCEEDED(
