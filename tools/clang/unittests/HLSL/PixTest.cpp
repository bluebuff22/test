--- conflicted
+++ resolved
@@ -254,16 +254,11 @@
   dxc::DxcDllSupport m_dllSupport;
   VersionSupportInfo m_ver;
 
-<<<<<<< HEAD
-  void CreateBlobPinned(LPCVOID data, SIZE_T size, UINT32 codePage,
-                        IDxcBlobEncoding **ppBlob) {
-=======
   void PixTest::TestUnnamedTypeCase(const char *hlsl,
                                     const wchar_t *expectedTypeName);
 
   void CreateBlobPinned(_In_bytecount_(size) LPCVOID data, SIZE_T size,
-                        UINT32 codePage, _Outptr_ IDxcBlobEncoding **ppBlob) {
->>>>>>> 1598cd8b
+                        UINT32 codePage, IDxcBlobEncoding **ppBlob) {
     CComPtr<IDxcLibrary> library;
     IFT(m_dllSupport.CreateInstance(CLSID_DxcLibrary, &library));
     IFT(library->CreateBlobWithEncodingFromPinned(data, size, codePage,
