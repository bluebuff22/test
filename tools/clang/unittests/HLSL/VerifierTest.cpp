///////////////////////////////////////////////////////////////////////////////
//                                                                           //
// VerifierTest.cpp                                                          //
// Copyright (C) Microsoft Corporation. All rights reserved.                 //
// This file is distributed under the University of Illinois Open Source     //
// License. See LICENSE.TXT for details.                                     //
//                                                                           //
//                                                                           //
///////////////////////////////////////////////////////////////////////////////

#include <memory>
#include <vector>
#include <string>
#include "CompilationResult.h"
#include "HLSLTestData.h"
<<<<<<< HEAD
#include "llvm/Support/ManagedStatic.h"
#include "dxc/Support/HLSLOptions.h"
#include "llvm/Support/FileSystem.h"
=======
>>>>>>> 4d004f7d

#include <fstream>

#ifdef _WIN32
#include "WexTestClass.h"
#endif
#include "HlslTestUtils.h"

using namespace std;

// The test fixture.
#ifdef _WIN32
class VerifierTest {
#else
class VerifierTest : public ::testing::Test {
#endif

public:
  BEGIN_TEST_CLASS(VerifierTest)
    TEST_CLASS_PROPERTY(L"Parallel", L"true")
    TEST_METHOD_PROPERTY(L"Priority", L"0")
  END_TEST_CLASS()

<<<<<<< HEAD
  TEST_METHOD(RunAttributes);
  TEST_METHOD(RunConstExpr);
  TEST_METHOD(RunConstAssign);
  TEST_METHOD(RunConstDefault);
  TEST_METHOD(RunCppErrors);
  TEST_METHOD(RunCXX11Attributes);
  TEST_METHOD(RunEnums);
  TEST_METHOD(RunFunctions);
  TEST_METHOD(RunIndexingOperator);
  TEST_METHOD(RunIntrinsicExamples);
  TEST_METHOD(RunMatrixAssignments);
  TEST_METHOD(RunMatrixSyntax);
  TEST_METHOD(RunMatrixSyntaxExactPrecision);
  TEST_METHOD(RunMoreOperators);
  TEST_METHOD(RunObjectOperators);
  TEST_METHOD(RunPackReg);
  TEST_METHOD(RunRayTracings);
  TEST_METHOD(RunScalarAssignments);
  TEST_METHOD(RunScalarAssignmentsExactPrecision);
  TEST_METHOD(RunScalarOperatorsAssign);
  TEST_METHOD(RunScalarOperatorsAssignExactPrecision);
  TEST_METHOD(RunScalarOperators);
  TEST_METHOD(RunScalarOperatorsExactPrecision);
  TEST_METHOD(RunString);
  TEST_METHOD(RunStructAssignments);
  TEST_METHOD(RunIncompleteArray);
  TEST_METHOD(RunTemplateChecks);
  TEST_METHOD(RunVarmodsSyntax);
  TEST_METHOD(RunVectorAssignments);
  TEST_METHOD(RunVectorSyntaxMix);
  TEST_METHOD(RunVectorSyntax);
  TEST_METHOD(RunVectorSyntaxExactPrecision);
  TEST_METHOD(RunTypemodsSyntax);
  TEST_METHOD(RunSemantics);
  TEST_METHOD(RunImplicitCasts);
  TEST_METHOD(RunDerivedToBaseCasts);
  TEST_METHOD(RunLiterals);
  TEST_METHOD(RunEffectsSyntax);
  TEST_METHOD(RunVectorConditional);
  TEST_METHOD(RunUint4Add3);
  TEST_METHOD(RunBadInclude);
  TEST_METHOD(RunWave);
=======
  TEST_METHOD(RunAttributes)
  TEST_METHOD(RunConstExpr)
  TEST_METHOD(RunConstAssign)
  TEST_METHOD(RunConstDefault)
  TEST_METHOD(RunCppErrors)
  TEST_METHOD(RunCXX11Attributes)
  TEST_METHOD(RunEnums)
  TEST_METHOD(RunFunctions)
  TEST_METHOD(RunIndexingOperator)
  TEST_METHOD(RunIntrinsicExamples)
  TEST_METHOD(RunMatrixAssignments)
  TEST_METHOD(RunMatrixSyntax)
  TEST_METHOD(RunMatrixSyntaxExactPrecision)
  TEST_METHOD(RunMoreOperators)
  TEST_METHOD(RunObjectOperators)
  TEST_METHOD(RunPackReg)
  TEST_METHOD(RunScalarAssignments)
  TEST_METHOD(RunScalarAssignmentsExactPrecision)
  TEST_METHOD(RunScalarOperatorsAssign)
  TEST_METHOD(RunScalarOperatorsAssignExactPrecision)
  TEST_METHOD(RunScalarOperators)
  TEST_METHOD(RunScalarOperatorsExactPrecision)
  TEST_METHOD(RunString)
  TEST_METHOD(RunStructAssignments)
  TEST_METHOD(RunIncompleteArray)
  TEST_METHOD(RunTemplateChecks)
  TEST_METHOD(RunVarmodsSyntax)
  TEST_METHOD(RunVectorAssignments)
  TEST_METHOD(RunVectorSyntaxMix)
  TEST_METHOD(RunVectorSyntax)
  TEST_METHOD(RunVectorSyntaxExactPrecision)
  TEST_METHOD(RunTypemodsSyntax)
  TEST_METHOD(RunSemantics)
  TEST_METHOD(RunImplicitCasts)
  TEST_METHOD(RunDerivedToBaseCasts)
  TEST_METHOD(RunLiterals)
  TEST_METHOD(RunEffectsSyntax)
  TEST_METHOD(RunVectorConditional)
  TEST_METHOD(RunUint4Add3)
  TEST_METHOD(RunBadInclude)
  TEST_METHOD(RunWave)
>>>>>>> 4d004f7d

  void CheckVerifies(const wchar_t* path) {
    WEX::TestExecution::SetVerifyOutput verifySettings(WEX::TestExecution::VerifyOutputSettings::LogOnlyFailures);
    const char startMarker[] = "%clang_cc1";
    const char endMarker[] = "%s";

    char firstLine[200];
    memset(firstLine, 0, sizeof(firstLine));

    char* commandLine;

    //
    // Very simple processing for now.
    // See utils\lit\lit\TestRunner.py for the more thorough implementation.
    //
    // The first line for HLSL tests will always look like this:
    // // RUN: %clang_cc1 -fsyntax-only -Wno-unused-value -ffreestanding -verify %s
    //
    // We turn this into ' -fsyntax-only -Wno-unused-value -ffreestanding -verify ' by offseting after %clang_cc1
    // and chopping off everything after '%s'.
    //

    {
      ifstream infile(CW2A(path).m_psz);
      ASSERT_EQ(false, infile.bad());

      infile.getline(firstLine, _countof(firstLine));
      char* found = strstr(firstLine, startMarker);
      ASSERT_NE(nullptr, found);

      commandLine = found + strlen(startMarker);

      char* fileArgument = strstr(commandLine, endMarker);
      ASSERT_NE(nullptr, fileArgument);
      *fileArgument = '\0';
    }

    CW2A asciiPath(path);
    CompilationResult result = CompilationResult::CreateForCommandLine(commandLine, asciiPath);
    if (!result.ParseSucceeded()) {
      std::stringstream ss;
      ss << "for program " << asciiPath << " with errors:\n" << result.GetTextForErrors();
      CA2W pszW(ss.str().c_str());
      ::WEX::Logging::Log::Comment(pszW);
    }
    VERIFY_IS_TRUE(result.ParseSucceeded());
  }

  void CheckVerifiesHLSL(LPCWSTR name) {
    // Having a test per file makes it very easy to filter from the command line.
    CheckVerifies(hlsl_test::GetPathToHlslDataFile(name).c_str());
  }
};

<<<<<<< HEAD
bool TestModuleSetup() {
  if (llvm::sys::fs::SetupPerThreadFileSystem())
    return false;
  // Use this module-level function to set up LLVM dependencies.
  if (hlsl::options::initHlslOptTable()) {
    return false;
  }
  return true;
}

bool TestModuleCleanup() {
  // Use this module-level function to set up LLVM dependencies.
  // In particular, clean up managed static allocations used by
  // parsing options with the LLVM library.
  ::hlsl::options::cleanupHlslOptTable();
  llvm::sys::fs::CleanupPerThreadFileSystem();
  ::llvm::llvm_shutdown();
  return true;
}

=======
>>>>>>> 4d004f7d
TEST_F(VerifierTest, RunAttributes) {
  CheckVerifiesHLSL(L"attributes.hlsl");
}

TEST_F(VerifierTest, RunConstExpr) {
  CheckVerifiesHLSL(L"const-expr.hlsl");
}

TEST_F(VerifierTest, RunConstAssign) {
  CheckVerifiesHLSL(L"const-assign.hlsl");
}

TEST_F(VerifierTest, RunConstDefault) {
  CheckVerifiesHLSL(L"const-default.hlsl");
}

TEST_F(VerifierTest, RunCppErrors) {
  CheckVerifiesHLSL(L"cpp-errors.hlsl");
}

TEST_F(VerifierTest, RunCXX11Attributes) {
  CheckVerifiesHLSL(L"cxx11-attributes.hlsl");
}

TEST_F(VerifierTest, RunEnums) {
  CheckVerifiesHLSL(L"enums.hlsl");
}

TEST_F(VerifierTest, RunFunctions) {
  CheckVerifiesHLSL(L"functions.hlsl");
}

TEST_F(VerifierTest, RunIndexingOperator) {
  CheckVerifiesHLSL(L"indexing-operator.hlsl");
}

TEST_F(VerifierTest, RunIntrinsicExamples) {
  CheckVerifiesHLSL(L"intrinsic-examples.hlsl");
}

TEST_F(VerifierTest, RunMatrixAssignments) {
  CheckVerifiesHLSL(L"matrix-assignments.hlsl");
}

TEST_F(VerifierTest, RunMatrixSyntax) {
  CheckVerifiesHLSL(L"matrix-syntax.hlsl");
}

TEST_F(VerifierTest, RunMatrixSyntaxExactPrecision) {
  CheckVerifiesHLSL(L"matrix-syntax-exact-precision.hlsl");
}

TEST_F(VerifierTest, RunMoreOperators) {
  CheckVerifiesHLSL(L"more-operators.hlsl");
}

TEST_F(VerifierTest, RunObjectOperators) {
  CheckVerifiesHLSL(L"object-operators.hlsl");
}

TEST_F(VerifierTest, RunPackReg) {
  CheckVerifiesHLSL(L"packreg.hlsl");
}

TEST_F(VerifierTest, RunRayTracings) {
  CheckVerifiesHLSL(L"raytracings.hlsl");
}

TEST_F(VerifierTest, RunScalarAssignments) {
  CheckVerifiesHLSL(L"scalar-assignments.hlsl");
}

TEST_F(VerifierTest, RunScalarAssignmentsExactPrecision) {
  CheckVerifiesHLSL(L"scalar-assignments-exact-precision.hlsl");
}

TEST_F(VerifierTest, RunScalarOperatorsAssign) {
  CheckVerifiesHLSL(L"scalar-operators-assign.hlsl");
}

TEST_F(VerifierTest, RunScalarOperatorsAssignExactPrecision) {
  CheckVerifiesHLSL(L"scalar-operators-assign-exact-precision.hlsl");
}

TEST_F(VerifierTest, RunScalarOperators) {
  CheckVerifiesHLSL(L"scalar-operators.hlsl");
}

TEST_F(VerifierTest, RunScalarOperatorsExactPrecision) {
  CheckVerifiesHLSL(L"scalar-operators-exact-precision.hlsl");
}

TEST_F(VerifierTest, RunString) {
  CheckVerifiesHLSL(L"string.hlsl");
}

TEST_F(VerifierTest, RunStructAssignments) {
  CheckVerifiesHLSL(L"struct-assignments.hlsl");
}

TEST_F(VerifierTest, RunIncompleteArray) {
  CheckVerifiesHLSL(L"incomp_array_err.hlsl");
}

TEST_F(VerifierTest, RunTemplateChecks) {
  CheckVerifiesHLSL(L"template-checks.hlsl");
}

TEST_F(VerifierTest, RunVarmodsSyntax) {
  CheckVerifiesHLSL(L"varmods-syntax.hlsl");
}

TEST_F(VerifierTest, RunVectorAssignments) {
  CheckVerifiesHLSL(L"vector-assignments.hlsl");
}

TEST_F(VerifierTest, RunVectorSyntaxMix) {
  CheckVerifiesHLSL(L"vector-syntax-mix.hlsl");
}

TEST_F(VerifierTest, RunVectorSyntax) {
  CheckVerifiesHLSL(L"vector-syntax.hlsl");
}

TEST_F(VerifierTest, RunVectorSyntaxExactPrecision) {
  CheckVerifiesHLSL(L"vector-syntax-exact-precision.hlsl");
}

TEST_F(VerifierTest, RunTypemodsSyntax) {
  CheckVerifiesHLSL(L"typemods-syntax.hlsl");
}

TEST_F(VerifierTest, RunSemantics) {
  CheckVerifiesHLSL(L"semantics.hlsl");
}

TEST_F(VerifierTest, RunImplicitCasts) {
  CheckVerifiesHLSL(L"implicit-casts.hlsl");
}

TEST_F(VerifierTest, RunDerivedToBaseCasts) {
  CheckVerifiesHLSL(L"derived-to-base.hlsl");
}

TEST_F(VerifierTest, RunLiterals) {
  CheckVerifiesHLSL(L"literals.hlsl");
}

TEST_F(VerifierTest, RunEffectsSyntax) {
  CheckVerifiesHLSL(L"effects-syntax.hlsl");
}

TEST_F(VerifierTest, RunVectorConditional) {
  CheckVerifiesHLSL(L"vector-conditional.hlsl");
}

TEST_F(VerifierTest, RunUint4Add3) {
  CheckVerifiesHLSL(L"uint4_add3.hlsl");
}

TEST_F(VerifierTest, RunBadInclude) {
  CheckVerifiesHLSL(L"bad-include.hlsl");
}

TEST_F(VerifierTest, RunWave) {
  CheckVerifiesHLSL(L"wave.hlsl");
}<|MERGE_RESOLUTION|>--- conflicted
+++ resolved
@@ -13,12 +13,6 @@
 #include <string>
 #include "CompilationResult.h"
 #include "HLSLTestData.h"
-<<<<<<< HEAD
-#include "llvm/Support/ManagedStatic.h"
-#include "dxc/Support/HLSLOptions.h"
-#include "llvm/Support/FileSystem.h"
-=======
->>>>>>> 4d004f7d
 
 #include <fstream>
 
@@ -42,50 +36,6 @@
     TEST_METHOD_PROPERTY(L"Priority", L"0")
   END_TEST_CLASS()
 
-<<<<<<< HEAD
-  TEST_METHOD(RunAttributes);
-  TEST_METHOD(RunConstExpr);
-  TEST_METHOD(RunConstAssign);
-  TEST_METHOD(RunConstDefault);
-  TEST_METHOD(RunCppErrors);
-  TEST_METHOD(RunCXX11Attributes);
-  TEST_METHOD(RunEnums);
-  TEST_METHOD(RunFunctions);
-  TEST_METHOD(RunIndexingOperator);
-  TEST_METHOD(RunIntrinsicExamples);
-  TEST_METHOD(RunMatrixAssignments);
-  TEST_METHOD(RunMatrixSyntax);
-  TEST_METHOD(RunMatrixSyntaxExactPrecision);
-  TEST_METHOD(RunMoreOperators);
-  TEST_METHOD(RunObjectOperators);
-  TEST_METHOD(RunPackReg);
-  TEST_METHOD(RunRayTracings);
-  TEST_METHOD(RunScalarAssignments);
-  TEST_METHOD(RunScalarAssignmentsExactPrecision);
-  TEST_METHOD(RunScalarOperatorsAssign);
-  TEST_METHOD(RunScalarOperatorsAssignExactPrecision);
-  TEST_METHOD(RunScalarOperators);
-  TEST_METHOD(RunScalarOperatorsExactPrecision);
-  TEST_METHOD(RunString);
-  TEST_METHOD(RunStructAssignments);
-  TEST_METHOD(RunIncompleteArray);
-  TEST_METHOD(RunTemplateChecks);
-  TEST_METHOD(RunVarmodsSyntax);
-  TEST_METHOD(RunVectorAssignments);
-  TEST_METHOD(RunVectorSyntaxMix);
-  TEST_METHOD(RunVectorSyntax);
-  TEST_METHOD(RunVectorSyntaxExactPrecision);
-  TEST_METHOD(RunTypemodsSyntax);
-  TEST_METHOD(RunSemantics);
-  TEST_METHOD(RunImplicitCasts);
-  TEST_METHOD(RunDerivedToBaseCasts);
-  TEST_METHOD(RunLiterals);
-  TEST_METHOD(RunEffectsSyntax);
-  TEST_METHOD(RunVectorConditional);
-  TEST_METHOD(RunUint4Add3);
-  TEST_METHOD(RunBadInclude);
-  TEST_METHOD(RunWave);
-=======
   TEST_METHOD(RunAttributes)
   TEST_METHOD(RunConstExpr)
   TEST_METHOD(RunConstAssign)
@@ -102,6 +52,7 @@
   TEST_METHOD(RunMoreOperators)
   TEST_METHOD(RunObjectOperators)
   TEST_METHOD(RunPackReg)
+  TEST_METHOD(RunRayTracings)
   TEST_METHOD(RunScalarAssignments)
   TEST_METHOD(RunScalarAssignmentsExactPrecision)
   TEST_METHOD(RunScalarOperatorsAssign)
@@ -127,7 +78,6 @@
   TEST_METHOD(RunUint4Add3)
   TEST_METHOD(RunBadInclude)
   TEST_METHOD(RunWave)
->>>>>>> 4d004f7d
 
   void CheckVerifies(const wchar_t* path) {
     WEX::TestExecution::SetVerifyOutput verifySettings(WEX::TestExecution::VerifyOutputSettings::LogOnlyFailures);
@@ -182,29 +132,6 @@
   }
 };
 
-<<<<<<< HEAD
-bool TestModuleSetup() {
-  if (llvm::sys::fs::SetupPerThreadFileSystem())
-    return false;
-  // Use this module-level function to set up LLVM dependencies.
-  if (hlsl::options::initHlslOptTable()) {
-    return false;
-  }
-  return true;
-}
-
-bool TestModuleCleanup() {
-  // Use this module-level function to set up LLVM dependencies.
-  // In particular, clean up managed static allocations used by
-  // parsing options with the LLVM library.
-  ::hlsl::options::cleanupHlslOptTable();
-  llvm::sys::fs::CleanupPerThreadFileSystem();
-  ::llvm::llvm_shutdown();
-  return true;
-}
-
-=======
->>>>>>> 4d004f7d
 TEST_F(VerifierTest, RunAttributes) {
   CheckVerifiesHLSL(L"attributes.hlsl");
 }
