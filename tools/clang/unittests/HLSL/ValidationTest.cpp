--- conflicted
+++ resolved
@@ -1879,15 +1879,10 @@
 } \
     ",
     "hs_6_0",
-<<<<<<< HEAD
-    "!{i32 1, !\"SV_InsideTessFactor\", i8 9, i8 26, !([0-9]+), i8 0, i32 1, i8 1, i32 3, i8 0, null}",
-    "!{i32 1, !\"SV_InsideTessFactor\", i8 9, i8 26, !101, i8 0, i32 2, i8 1, i32 3, i8 0, null}\n!101 = !{i32 0, i32 1}",
-=======
     { "!{i32 1, !\"SV_InsideTessFactor\", i8 9, i8 26, !([0-9]+), i8 0, i32 1, i8 1, i32 3, i8 0, null}",
       "?!dx.viewIdState =" },
     { "!{i32 1, !\"SV_InsideTessFactor\", i8 9, i8 26, !101, i8 0, i32 2, i8 1, i32 3, i8 0, null}\n!101 = !{i32 0, i32 1}",
       "!1012 =" },
->>>>>>> 5234d42b
     "InsideTessFactor rows, columns \\(2, 1\\) invalid for domain Tri.  Expected 1 rows and 1 column.",
     /*bRegex*/true);
 }
