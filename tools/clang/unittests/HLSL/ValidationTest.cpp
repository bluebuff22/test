--- conflicted
+++ resolved
@@ -4281,135 +4281,74 @@
 
 // Check validation error for incompatible compute and node combinations
 TEST_F(ValidationTest, ComputeNodeCompatibility) {
-<<<<<<< HEAD
   if (m_ver.SkipDxilVersion(1, 7)) return;
   std::vector<LPCWSTR> pArguments = { L"-HV", L"2021" };
-  RewriteAssemblyCheckMsg(L"..\\DXILValidation\\compute_node_compatibility.hlsl", "lib_6_8",
+  RewriteAssemblyCheckMsg(
+    L"..\\DXILValidation\\compute_node_compatibility.hlsl", "lib_6_8",
     pArguments.data(), 2, nullptr, 0,
     {"!{i32 8, i32 15"},  // original: node shader
     {"!{i32 8, i32 5"},   // changed to: compute shader
     "Node node01 Coalescing launch type is not compatible with Compute");
-  RewriteAssemblyCheckMsg(L"..\\DXILValidation\\compute_node_compatibility.hlsl", "lib_6_8",
+  RewriteAssemblyCheckMsg(
+    L"..\\DXILValidation\\compute_node_compatibility.hlsl", "lib_6_8",
     pArguments.data(), 2, nullptr, 0,
     {"!{i32 8, i32 15"},  // original: node shader
     {"!{i32 8, i32 5"},   // changed to: compute shader
     "Node node02 Coalescing launch type is not compatible with Compute");
-  RewriteAssemblyCheckMsg(L"..\\DXILValidation\\compute_node_compatibility.hlsl", "lib_6_8",
+  RewriteAssemblyCheckMsg(
+    L"..\\DXILValidation\\compute_node_compatibility.hlsl", "lib_6_8",
     pArguments.data(), 2, nullptr, 0,
     {"!{i32 8, i32 15"},  // original: node shader
     {"!{i32 8, i32 5"},   // changed to: compute shader
     "Node node03 Coalescing launch type is not compatible with Compute");
-  RewriteAssemblyCheckMsg(L"..\\DXILValidation\\compute_node_compatibility.hlsl", "lib_6_8",
+  RewriteAssemblyCheckMsg(
+    L"..\\DXILValidation\\compute_node_compatibility.hlsl", "lib_6_8",
     pArguments.data(), 2, nullptr, 0,
     {"!{i32 8, i32 15"},  // original: node shader
     {"!{i32 8, i32 5"},   // changed to: compute shader
     "Node node04 Coalescing launch type is not compatible with Compute");
-  RewriteAssemblyCheckMsg(L"..\\DXILValidation\\compute_node_compatibility.hlsl", "lib_6_8",
+  RewriteAssemblyCheckMsg(
+    L"..\\DXILValidation\\compute_node_compatibility.hlsl", "lib_6_8",
     pArguments.data(), 2, nullptr, 0,
     {"!{i32 8, i32 15"},  // original: node shader
     {"!{i32 8, i32 5"},   // changed to: compute shader
     "Node node05 Thread launch type is not compatible with Compute");
-  RewriteAssemblyCheckMsg(L"..\\DXILValidation\\compute_node_compatibility.hlsl", "lib_6_8",
+  RewriteAssemblyCheckMsg(
+    L"..\\DXILValidation\\compute_node_compatibility.hlsl", "lib_6_8",
     pArguments.data(), 2, nullptr, 0,
     {"!{i32 8, i32 15"},  // original: node shader
     {"!{i32 8, i32 5"},   // changed to: compute shader
     "Node node06 Thread launch type is not compatible with Compute");
-  RewriteAssemblyCheckMsg(L"..\\DXILValidation\\compute_node_compatibility.hlsl", "lib_6_8",
+  RewriteAssemblyCheckMsg(
+    L"..\\DXILValidation\\compute_node_compatibility.hlsl", "lib_6_8",
     pArguments.data(), 2, nullptr, 0,
     {"!{i32 8, i32 15"},  // original: node shader
     {"!{i32 8, i32 5"},   // changed to: compute shader
     "Node node07 Thread launch type is not compatible with Compute");
-  RewriteAssemblyCheckMsg(L"..\\DXILValidation\\compute_node_compatibility.hlsl", "lib_6_8",
+  RewriteAssemblyCheckMsg(
+    L"..\\DXILValidation\\compute_node_compatibility.hlsl", "lib_6_8",
     pArguments.data(), 2, nullptr, 0,
     {"!{i32 8, i32 15"},  // original: node shader
     {"!{i32 8, i32 5"},   // changed to: compute shader
     "Node node08 with input/outputs is not compatible with Compute");
-  RewriteAssemblyCheckMsg(L"..\\DXILValidation\\compute_node_compatibility.hlsl", "lib_6_8",
+  RewriteAssemblyCheckMsg(
+    L"..\\DXILValidation\\compute_node_compatibility.hlsl", "lib_6_8",
     pArguments.data(), 2, nullptr, 0,
     {"!{i32 8, i32 15"},  // original: node shader
     {"!{i32 8, i32 5"},   // changed to: compute shader
     "Node node09 with input/outputs is not compatible with Compute");
-  RewriteAssemblyCheckMsg(L"..\\DXILValidation\\compute_node_compatibility.hlsl", "lib_6_8",
+  RewriteAssemblyCheckMsg(
+    L"..\\DXILValidation\\compute_node_compatibility.hlsl", "lib_6_8",
     pArguments.data(), 2, nullptr, 0,
     {"!{i32 8, i32 15"},  // original: node shader
     {"!{i32 8, i32 5"},   // changed to: compute shader
     "Node node10 with input/outputs is not compatible with Compute");
-  RewriteAssemblyCheckMsg(L"..\\DXILValidation\\compute_node_compatibility.hlsl", "lib_6_8",
+  RewriteAssemblyCheckMsg(
+    L"..\\DXILValidation\\compute_node_compatibility.hlsl", "lib_6_8",
     pArguments.data(), 2, nullptr, 0,
     {"!{i32 8, i32 15"},  // original: node shader
     {"!{i32 8, i32 5"},   // changed to: compute shader
     "Node node11 with input/outputs is not compatible with Compute");
-=======
-  if (m_ver.SkipDxilVersion(1, 7))
-    return;
-  std::vector<LPCWSTR> pArguments = {L"-HV", L"2021"};
-  RewriteAssemblyCheckMsg(
-      L"..\\DXILValidation\\compute_node_compatibility.hlsl", "lib_6_8",
-      pArguments.data(), 2, nullptr, 0,
-      {"!11 = !{i32 8, i32 15"}, // original: node shader
-      {"!11 = !{i32 8, i32 5"},  // changed to: compute shader
-      "Node node01 Coalescing launch type is not compatible with Compute");
-  RewriteAssemblyCheckMsg(
-      L"..\\DXILValidation\\compute_node_compatibility.hlsl", "lib_6_8",
-      pArguments.data(), 2, nullptr, 0,
-      {"!18 = !{i32 8, i32 15"}, // original: node shader
-      {"!18 = !{i32 8, i32 5"},  // changed to: compute shader
-      "Node node02 Coalescing launch type is not compatible with Compute");
-  RewriteAssemblyCheckMsg(
-      L"..\\DXILValidation\\compute_node_compatibility.hlsl", "lib_6_8",
-      pArguments.data(), 2, nullptr, 0,
-      {"!24 = !{i32 8, i32 15"}, // original: node shader
-      {"!24 = !{i32 8, i32 5"},  // changed to: compute shader
-      "Node node03 Coalescing launch type is not compatible with Compute");
-  RewriteAssemblyCheckMsg(
-      L"..\\DXILValidation\\compute_node_compatibility.hlsl", "lib_6_8",
-      pArguments.data(), 2, nullptr, 0,
-      {"!29 = !{i32 8, i32 15"}, // original: node shader
-      {"!29 = !{i32 8, i32 5"},  // changed to: compute shader
-      "Node node04 Coalescing launch type is not compatible with Compute");
-  RewriteAssemblyCheckMsg(
-      L"..\\DXILValidation\\compute_node_compatibility.hlsl", "lib_6_8",
-      pArguments.data(), 2, nullptr, 0,
-      {"!32 = !{i32 8, i32 15"}, // original: node shader
-      {"!32 = !{i32 8, i32 5"},  // changed to: compute shader
-      "Node node05 Thread launch type is not compatible with Compute");
-  RewriteAssemblyCheckMsg(
-      L"..\\DXILValidation\\compute_node_compatibility.hlsl", "lib_6_8",
-      pArguments.data(), 2, nullptr, 0,
-      {"!36 = !{i32 8, i32 15"}, // original: node shader
-      {"!36 = !{i32 8, i32 5"},  // changed to: compute shader
-      "Node node06 Thread launch type is not compatible with Compute");
-  RewriteAssemblyCheckMsg(
-      L"..\\DXILValidation\\compute_node_compatibility.hlsl", "lib_6_8",
-      pArguments.data(), 2, nullptr, 0,
-      {"!41 = !{i32 8, i32 15"}, // original: node shader
-      {"!41 = !{i32 8, i32 5"},  // changed to: compute shader
-      "Node node07 Thread launch type is not compatible with Compute");
-  RewriteAssemblyCheckMsg(
-      L"..\\DXILValidation\\compute_node_compatibility.hlsl", "lib_6_8",
-      pArguments.data(), 2, nullptr, 0,
-      {"!46 = !{i32 8, i32 15"}, // original: node shader
-      {"!46 = !{i32 8, i32 5"},  // changed to: compute shader
-      "Node node08 with input/outputs is not compatible with Compute");
-  RewriteAssemblyCheckMsg(
-      L"..\\DXILValidation\\compute_node_compatibility.hlsl", "lib_6_8",
-      pArguments.data(), 2, nullptr, 0,
-      {"!52 = !{i32 8, i32 15"}, // original: node shader
-      {"!52 = !{i32 8, i32 5"},  // changed to: compute shader
-      "Node node09 with input/outputs is not compatible with Compute");
-  RewriteAssemblyCheckMsg(
-      L"..\\DXILValidation\\compute_node_compatibility.hlsl", "lib_6_8",
-      pArguments.data(), 2, nullptr, 0,
-      {"!57 = !{i32 8, i32 15"}, // original: node shader
-      {"!57 = !{i32 8, i32 5"},  // changed to: compute shader
-      "Node node10 with input/outputs is not compatible with Compute");
-  RewriteAssemblyCheckMsg(
-      L"..\\DXILValidation\\compute_node_compatibility.hlsl", "lib_6_8",
-      pArguments.data(), 2, nullptr, 0,
-      {"!63 = !{i32 8, i32 15"}, // original: node shader
-      {"!63 = !{i32 8, i32 5"},  // changed to: compute shader
-      "Node node11 with input/outputs is not compatible with Compute");
->>>>>>> a1bc6965
 }
 
 // Check validation error for incompatible node input record types
