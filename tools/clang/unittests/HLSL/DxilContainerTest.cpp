--- conflicted
+++ resolved
@@ -2015,11 +2015,7 @@
 }
 
 // Test to see if the Compiler Version (VERS) part gets added to library shaders
-<<<<<<< HEAD
-// with SM >= 6.8
-=======
 // with validator version >= 1.8
->>>>>>> 96fcc60f
 TEST_F(DxilContainerTest, DxilContainerCompilerVersionTest) {
   if (m_ver.SkipDxilVersion(1, 8))
     return;
@@ -2034,11 +2030,7 @@
                      &pSource);
   // Test DxilContainer with ShaderDebugInfoDXIL
   VERIFY_SUCCEEDED(pCompiler->Compile(pSource, L"hlsl.hlsl", L"main",
-<<<<<<< HEAD
-                                      L"lib_6_7", nullptr, 0, nullptr, 0,
-=======
                                       L"lib_6_3", nullptr, 0, nullptr, 0,
->>>>>>> 96fcc60f
                                       nullptr, &pResult));
   VERIFY_SUCCEEDED(pResult->GetResult(&pProgram));
 
@@ -2048,11 +2040,7 @@
       hlsl::IsValidDxilContainer(pHeader, pProgram->GetBufferSize()));
   VERIFY_IS_NOT_NULL(
       hlsl::IsDxilContainerLike(pHeader, pProgram->GetBufferSize()));
-<<<<<<< HEAD
-  VERIFY_IS_NULL(
-=======
   VERIFY_IS_NOT_NULL(
->>>>>>> 96fcc60f
       hlsl::GetDxilPartByType(pHeader, hlsl::DxilFourCC::DFCC_CompilerVersion));
 
   pResult.Release();
@@ -2100,10 +2088,6 @@
       pVersionInfo3->GetCustomVersionString(&pCustomVersionStrRef));
 
   // test the "true" information against what's in the blob
-<<<<<<< HEAD
-
-=======
->>>>>>> 96fcc60f
   VERIFY_IS_TRUE(pVersionHeader->PartFourCC ==
                  hlsl::DxilFourCC::DFCC_CompilerVersion);
   // test the rest of the contents (major, minor, etc.)
@@ -2129,13 +2113,8 @@
   if (pDCV->VersionStringListSizeInBytes != 0) {
     LPCSTR pCommitHashStr = (LPCSTR)pDCV + sizeof(hlsl::DxilCompilerVersion);
     uint32_t uCommitHashLen = (uint32_t)strlen(pCommitHashStr);
-<<<<<<< HEAD
-
     VERIFY_ARE_EQUAL_STR(pCommitHashStr, pCommitHashRef);
-=======
-    VERIFY_ARE_EQUAL_STR(pCommitHashStr, pCommitHashRef);
-
->>>>>>> 96fcc60f
+
     // + 2 for the two null terminators that are included in this size:
     if (pDCV->VersionStringListSizeInBytes > uCommitHashLen + 2) {
       LPCSTR pCustomVersionString = pCommitHashStr + uCommitHashLen + 1;
