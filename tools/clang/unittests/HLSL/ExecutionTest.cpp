--- conflicted
+++ resolved
@@ -8776,7 +8776,6 @@
 
 //void ExecutionTest::TestComputeShaderDynamicResourcesUniformIndexing()
 
-<<<<<<< HEAD
 void EnableShaderBasedValidation() {
   CComPtr<ID3D12Debug> spDebugController0;
   CComPtr<ID3D12Debug1> spDebugController1;
@@ -8788,9 +8787,6 @@
 
 void ExecutionTest::DynamicResourcesUniformIndexingTest() {
   EnableShaderBasedValidation();
-=======
-void ExecutionTest::DynamicResourcesUniformIndexingTest() {
->>>>>>> f6385f4c
   WEX::TestExecution::SetVerifyOutput verifySettings(
       WEX::TestExecution::VerifyOutputSettings::LogOnlyFailures);
   CComPtr<IStream> pStream;
@@ -8802,43 +8798,21 @@
   st::ShaderOp *pShaderOp =
       ShaderOpSet->GetShaderOp("DynamicResourcesUniformIndexing");
 
-<<<<<<< HEAD
   bool Skipped = true;
 
   //D3D_SHADER_MODEL TestShaderModels[] = {D3D_SHADER_MODEL_6_0}; // FALLBACK
   D3D_SHADER_MODEL TestShaderModels[] = {D3D_SHADER_MODEL_6_6};
 
-=======
-  LPCSTR args = "/Od";
-
-  if (args[0]) {
-    for (st::ShaderOpShader &S : pShaderOp->Shaders)
-      S.Arguments = args;
-  }
-
-  bool testPassed = true;
-
-  D3D_SHADER_MODEL TestShaderModels[] = {D3D_SHADER_MODEL_6_6};
->>>>>>> f6385f4c
   for (unsigned i = 0; i < _countof(TestShaderModels); i++) {
     D3D_SHADER_MODEL sm = TestShaderModels[i];
     LogCommentFmt(L"\r\nVerifying Dynamic Resources Uniform Indexing in shader "
                   L"model 6.%1u",
                   ((UINT)sm & 0x0f));
 
-<<<<<<< HEAD
-=======
-    bool smPassed = true;
-
->>>>>>> f6385f4c
     CComPtr<ID3D12Device> pDevice;
     if (!CreateDevice(&pDevice, sm, false /* skipUnsupported */)) {
       continue;
     }
-<<<<<<< HEAD
-
-=======
->>>>>>> f6385f4c
     D3D12_FEATURE_DATA_D3D12_OPTIONS devOptions;
     VERIFY_SUCCEEDED(
         pDevice->CheckFeatureSupport((D3D12_FEATURE)D3D12_FEATURE_D3D12_OPTIONS,
@@ -8850,22 +8824,13 @@
       return;
     }
 
-<<<<<<< HEAD
     // Test Compute shader
     {
       pShaderOp->CS = pShaderOp->GetString("CS66");
-=======
-    const unsigned CS_INDEX = 0, VS_INDEX = 0, PS_INDEX = 1,
-                   PS_INDEX_AFTER_DISCARD = 2;
-
-    // Test Compute shader
-    {
->>>>>>> f6385f4c
       std::shared_ptr<ShaderOpTestResult> test = RunShaderOpTestAfterParse(
           pDevice, m_support, "DynamicResourcesUniformIndexing", nullptr,
           ShaderOpSet);
 
-<<<<<<< HEAD
       MappedData resultData;
       test->Test->GetReadBackData("g_result", &resultData);
       const float *resultFloats = (float *)resultData.data();
@@ -8878,74 +8843,17 @@
       VERIFY_ARE_EQUAL(resultFloats[5], 25.0F);
       VERIFY_ARE_EQUAL(resultFloats[6], 30.0F);
       VERIFY_ARE_EQUAL(resultFloats[7], 31.0F);
-=======
-      //TestComputeShaderDynamicResourcesUniformIndexing(test->Test);
-      /*
-      MappedData T0;
-      MappedData T1;
-      MappedData T2;
-      */
-      MappedData U3;
-      MappedData U4;
-      MappedData U5;
-      MappedData U6;
-      MappedData SamplerDescriptorHeapData;
-
-      /*
-      Reading back from SRV's isn't useful, so we just read back
-      from the UAV's.
-      test->Test->GetReadBackData("T0", &T0);
-      const uint32_t *T0num = (uint32_t *)T0.data();
-      test->Test->GetReadBackData("T1", &T1);
-      const float *T1num = (float *)T1.data();
-      test->Test->GetReadBackData("T2", &T2);
-      const float *T2num = (float *)T2.data();
-      */
-
-      test->Test->GetReadBackData("U3", &U3);
-      const uint32_t *U3num = (uint32_t *)U3.data();
-      test->Test->GetReadBackData("U4", &U4);
-      const float *U4num = (float *)U4.data();
-      test->Test->GetReadBackData("U5", &U5);
-      const float *U5num = (float *)U5.data();
-      test->Test->GetReadBackData("U6", &U6);
-      const float *U6num = (float *)U6.data();
-
-      /*
-      VERIFY_ARE_EQUAL(T0num[0], 10u);
-      VERIFY_ARE_EQUAL(T1num[0], 11.0);
-      VERIFY_ARE_EQUAL(T2num[0], 12.0);
-      */
-      VERIFY_ARE_EQUAL(U3num[0], 23u);
-      VERIFY_ARE_EQUAL(U4num[0], 24.0);
-      VERIFY_ARE_EQUAL(U5num[0], 25.0);
-      VERIFY_ARE_EQUAL(U6num[0], 26.0);
-      
-
-      /*
-      VERIFY_ARE_EQUAL(RDHdata[1], 11u);
-      VERIFY_ARE_EQUAL(RDHdata[2], 12u);
-      VERIFY_ARE_EQUAL(RDHdata[3], 13u);
-      VERIFY_ARE_EQUAL(RDHdata[4], 14u);
-      VERIFY_ARE_EQUAL(RDHdata[5], 15u);
-      */
-      smPassed &= true;
->>>>>>> f6385f4c
     }
 
     // Test Vertex + Pixel shader
     {
       pShaderOp->CS = nullptr;
-<<<<<<< HEAD
       pShaderOp->VS = pShaderOp->GetString("VS66");
       pShaderOp->PS = pShaderOp->GetString("PS66");
-=======
->>>>>>> f6385f4c
       std::shared_ptr<ShaderOpTestResult> test = RunShaderOpTestAfterParse(
           pDevice, m_support, "DynamicResourcesUniformIndexing", nullptr,
           ShaderOpSet);
 
-<<<<<<< HEAD
       //MappedData renderData;
       //test->Test->GetReadBackData("RTarget", &renderData);
       //const uint32_t *pPixels = (uint32_t *)renderData.data();
@@ -8982,39 +8890,6 @@
   if (Skipped) {
     WEX::Logging::Log::Result(WEX::Logging::TestResults::Skipped);
   }
-=======
-      
-      MappedData renderData;
-      test->Test->GetReadBackData("RTarget", &renderData);
-      const uint32_t *pPixels = (uint32_t *)renderData.data();
-
-      MappedData U3;
-      MappedData U4;
-      MappedData U5;
-      MappedData U6;
-      MappedData SamplerDescriptorHeapData;
-
-      test->Test->GetReadBackData("U3", &U3);
-      const uint32_t *U3num = (uint32_t *)U3.data();
-      test->Test->GetReadBackData("U4", &U4);
-      const float *U4num = (float *)U4.data();
-      test->Test->GetReadBackData("U5", &U5);
-      const float *U5num = (float *)U5.data();
-      test->Test->GetReadBackData("U6", &U6);
-      const float *U6num = (float *)U6.data();
-
-      VERIFY_ARE_EQUAL(U3num[0], 23u);
-      VERIFY_ARE_EQUAL(U4num[0], 24.0);
-      VERIFY_ARE_EQUAL(U5num[0], 25.0);
-      VERIFY_ARE_EQUAL(U6num[0], 26.0);
-
-      UNREFERENCED_PARAMETER(pPixels);
-      smPassed &= true;
-    }
-    testPassed &= smPassed;
-  }
-  VERIFY_ARE_EQUAL(testPassed, true);
->>>>>>> f6385f4c
 }
 
 #define MAX_WAVESIZE 128
