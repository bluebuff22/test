///////////////////////////////////////////////////////////////////////////////
//                                                                           //
// ExecutionTest.cpp                                                         //
// Copyright (C) Microsoft Corporation. All rights reserved.                 //
// This file is distributed under the University of Illinois Open Source     //
// License. See LICENSE.TXT for details.                                     //
//                                                                           //
// These tests run by executing compiled programs, and thus involve more     //
// moving parts, like the runtime and drivers.                               //
//                                                                           //
///////////////////////////////////////////////////////////////////////////////

// We need to keep & fix these warnings to integrate smoothly with HLK
#pragma warning(error: 4100 4146 4242 4244 4267 4701 4389)

// *** THIS FILE CANNOT TAKE ANY LLVM DEPENDENCIES  *** //

#include <algorithm>
#include <memory>
#include <array>
#include <vector>
#include <string>
#include <map>
#include <unordered_set>
#include <strstream>
#include <iomanip>
#include "dxc/Test/CompilationResult.h"
#include "dxc/Test/HLSLTestData.h"
#include <Shlwapi.h>
#include <atlcoll.h>
#include <locale>
#include <algorithm>
#include <bitset>

#undef _read
#include "WexTestClass.h"
#include "dxc/Test/DxcTestUtils.h"
#include "dxc/Support/Global.h"
#include "dxc/Support/WinIncludes.h"
#include "dxc/Test/HlslTestUtils.h"
#include "dxc/Support/FileIOHelper.h"
#include "dxc/Support/Unicode.h"

//
// d3d12.h and dxgi1_4.h are included in the Windows 10 SDK
// https://msdn.microsoft.com/en-us/library/windows/desktop/dn899120(v=vs.85).aspx
// https://developer.microsoft.com/en-US/windows/downloads/windows-10-sdk
//
#include <d3d12.h>
#include <dxgi1_4.h>
#include <DXGIDebug.h>
#include "dxc/Support/d3dx12.h"
#include <DirectXMath.h>
#include <strsafe.h>
#include <d3dcompiler.h>
#include <wincodec.h>
#include "ShaderOpTest.h"
#include <libloaderapi.h>

#pragma comment(lib, "d3dcompiler.lib")
#pragma comment(lib, "windowscodecs.lib")
#pragma comment(lib, "dxguid.lib")
#pragma comment(lib, "version.lib")

// A more recent Windows SDK than currently required is needed for these.
typedef HRESULT(WINAPI *D3D12EnableExperimentalFeaturesFn)(
  UINT                                    NumFeatures,
  __in_ecount(NumFeatures) const IID*     pIIDs,
  __in_ecount_opt(NumFeatures) void*      pConfigurationStructs,
  __in_ecount_opt(NumFeatures) UINT*      pConfigurationStructSizes);

static const GUID D3D12ExperimentalShaderModelsID = { /* 76f5573e-f13a-40f5-b297-81ce9e18933f */
  0x76f5573e,
  0xf13a,
  0x40f5,
  { 0xb2, 0x97, 0x81, 0xce, 0x9e, 0x18, 0x93, 0x3f }
};

// Used to create D3D12SDKConfiguration to enable AgilitySDK programmatically.
typedef HRESULT(WINAPI *D3D12GetInterfaceFn)(REFCLSID rclsid, REFIID riid, void   **ppvDebug);

#ifndef __ID3D12SDKConfiguration_INTERFACE_DEFINED__
// Copied from AgilitySDK D3D12.h to programmatically enable when in developer mode.
#define __ID3D12SDKConfiguration_INTERFACE_DEFINED__

EXTERN_C const GUID DECLSPEC_SELECTANY IID_ID3D12SDKConfiguration = {0xe9eb5314,0x33aa,0x42b2, {0xa7,0x18,0xd7,0x7f,0x58,0xb1,0xf1,0xc7}};
EXTERN_C const GUID DECLSPEC_SELECTANY CLSID_D3D12SDKConfiguration = {0x7cda6aca, 0xa03e, 0x49c8, {0x94, 0x58, 0x03, 0x34, 0xd2, 0x0e, 0x07, 0xce}};

MIDL_INTERFACE("e9eb5314-33aa-42b2-a718-d77f58b1f1c7")
ID3D12SDKConfiguration : public IUnknown
{
public:
    virtual HRESULT STDMETHODCALLTYPE SetSDKVersion(
        UINT SDKVersion,
        _In_z_  LPCSTR SDKPath) = 0;
};
#endif 	/* __ID3D12SDKConfiguration_INTERFACE_DEFINED__ */

using namespace DirectX;
using namespace hlsl_test;


template <typename TSequence, typename T>
static bool contains(TSequence s, const T &val) {
  return std::cend(s) != std::find(std::cbegin(s), std::cend(s), val);
}

template <typename InputIterator, typename T>
static bool contains(InputIterator b, InputIterator e, const T &val) {
  return e != std::find(b, e, val);
}

static HRESULT ReportLiveObjects() {
  CComPtr<IDXGIDebug1> pDebug;
  IFR(DXGIGetDebugInterface1(0, IID_PPV_ARGS(&pDebug)));
  IFR(pDebug->ReportLiveObjects(DXGI_DEBUG_ALL, DXGI_DEBUG_RLO_ALL));
  return S_OK;
}

static void WriteInfoQueueMessages(void *pStrCtx, st::OutputStringFn pOutputStrFn, ID3D12InfoQueue *pInfoQueue) {
  bool allMessagesOK = true;
  UINT64 count = pInfoQueue->GetNumStoredMessages();
  CAtlArray<BYTE> message;
  for (UINT64 i = 0; i < count; ++i) {
    // 'GetMessageA' rather than 'GetMessage' is an artifact of user32 headers.
    SIZE_T msgLen = 0;
    if (FAILED(pInfoQueue->GetMessageA(i, nullptr, &msgLen))) {
      allMessagesOK = false;
      continue;
    }
    if (message.GetCount() < msgLen) {
      if (!message.SetCount(msgLen)) {
        allMessagesOK = false;
        continue;
      }
    }
    D3D12_MESSAGE *pMessage = (D3D12_MESSAGE *)message.GetData();
    if (FAILED(pInfoQueue->GetMessageA(i, pMessage, &msgLen))) {
      allMessagesOK = false;
      continue;
    }
    CA2W msgW(pMessage->pDescription, CP_ACP);
    pOutputStrFn(pStrCtx, msgW.m_psz);
    pOutputStrFn(pStrCtx, L"\r\n");
  }
  if (!allMessagesOK) {
    pOutputStrFn(pStrCtx, L"Failed to retrieve some messages.\r\n");
  }
}

class CComContext {
private:
  bool m_init;
public:
  CComContext() : m_init(false) {}
  ~CComContext() { Dispose(); }
  void Dispose() { if (!m_init) return; m_init = false; CoUninitialize(); }
  HRESULT Init() { HRESULT hr = CoInitializeEx(0, COINIT_MULTITHREADED); if (SUCCEEDED(hr)) { m_init = true; } return hr; }
};

static void SavePixelsToFile(LPCVOID pPixels, DXGI_FORMAT format, UINT32 m_width, UINT32 m_height, LPCWSTR pFileName) {
  CComContext ctx;
  CComPtr<IWICImagingFactory> pFactory;
  CComPtr<IWICBitmap> pBitmap;
  CComPtr<IWICBitmapEncoder> pEncoder;
  CComPtr<IWICBitmapFrameEncode> pFrameEncode;
  CComPtr<hlsl::AbstractMemoryStream> pStream;
  CComPtr<IMalloc> pMalloc;

  struct PF {
    DXGI_FORMAT Format;
    GUID PixelFormat;
    UINT32 PixelSize;
    bool operator==(DXGI_FORMAT F) const {
      return F == Format;
    }
  } Vals[] = {
    // Add more pixel format mappings as needed.
    { DXGI_FORMAT_R8G8B8A8_UNORM, GUID_WICPixelFormat32bppRGBA, 4 }
  };
  PF *pFormat = std::find(Vals, Vals + _countof(Vals), format);

  VERIFY_SUCCEEDED(ctx.Init());
  VERIFY_SUCCEEDED(CoCreateInstance(CLSID_WICImagingFactory, NULL, CLSCTX_INPROC_SERVER, IID_IWICImagingFactory, (LPVOID*)&pFactory));
  VERIFY_SUCCEEDED(CoGetMalloc(1, &pMalloc));
  VERIFY_SUCCEEDED(hlsl::CreateMemoryStream(pMalloc, &pStream));
  VERIFY_ARE_NOT_EQUAL(pFormat, Vals + _countof(Vals));
  VERIFY_SUCCEEDED(pFactory->CreateBitmapFromMemory(m_width, m_height, pFormat->PixelFormat, m_width * pFormat->PixelSize, m_width * m_height * pFormat->PixelSize, (BYTE *)pPixels, &pBitmap));
  VERIFY_SUCCEEDED(pFactory->CreateEncoder(GUID_ContainerFormatBmp, nullptr, &pEncoder));
  VERIFY_SUCCEEDED(pEncoder->Initialize(pStream, WICBitmapEncoderNoCache));
  VERIFY_SUCCEEDED(pEncoder->CreateNewFrame(&pFrameEncode, nullptr));
  VERIFY_SUCCEEDED(pFrameEncode->Initialize(nullptr));
  VERIFY_SUCCEEDED(pFrameEncode->WriteSource(pBitmap, nullptr));
  VERIFY_SUCCEEDED(pFrameEncode->Commit());
  VERIFY_SUCCEEDED(pEncoder->Commit());
  IFT(hlsl::WriteBinaryFile(pFileName, pStream->GetPtr(), pStream->GetPtrSize()));
}

// Checks if the given warp version supports the given operation.
bool IsValidWarpDllVersion(unsigned int minBuildNumber) {
    HMODULE pLibrary = LoadLibrary("D3D10Warp.dll");
    if (pLibrary) {
        char path[MAX_PATH];
        DWORD length = GetModuleFileName(pLibrary, path, MAX_PATH);
        if (length) {
            DWORD dwVerHnd = 0;
            DWORD dwVersionInfoSize = GetFileVersionInfoSize(path, &dwVerHnd);
            std::unique_ptr<int[]> VffInfo(new int[dwVersionInfoSize]);
            if (GetFileVersionInfo(path, NULL, dwVersionInfoSize, VffInfo.get())) {
                LPVOID versionInfo;
                UINT size;
                if (VerQueryValue(VffInfo.get(), "\\", &versionInfo, &size)) {
                    if (size) {
                        VS_FIXEDFILEINFO *verInfo = (VS_FIXEDFILEINFO *)versionInfo;
                        unsigned int warpBuildNumber = verInfo->dwFileVersionLS >> 16 & 0xffff;
                        if (verInfo->dwSignature == 0xFEEF04BD && warpBuildNumber >= minBuildNumber) {
                            return true;
                        }
                    }
                }
            }
        }
        FreeLibrary(pLibrary);
    }
    return false;
}

#if WDK_NTDDI_VERSION <= NTDDI_WIN10_RS2
#define D3D12_FEATURE_D3D12_OPTIONS3 ((D3D12_FEATURE)21)
#define NTDDI_WIN10_RS3                     0x0A000004  /* ABRACADABRA_WIN10_RS2 */
typedef
enum D3D12_COMMAND_LIST_SUPPORT_FLAGS
{
  D3D12_COMMAND_LIST_SUPPORT_FLAG_NONE = 0,
  D3D12_COMMAND_LIST_SUPPORT_FLAG_DIRECT = (1 << D3D12_COMMAND_LIST_TYPE_DIRECT),
  D3D12_COMMAND_LIST_SUPPORT_FLAG_BUNDLE = (1 << D3D12_COMMAND_LIST_TYPE_BUNDLE),
  D3D12_COMMAND_LIST_SUPPORT_FLAG_COMPUTE = (1 << D3D12_COMMAND_LIST_TYPE_COMPUTE),
  D3D12_COMMAND_LIST_SUPPORT_FLAG_COPY = (1 << D3D12_COMMAND_LIST_TYPE_COPY),
  D3D12_COMMAND_LIST_SUPPORT_FLAG_VIDEO_DECODE = (1 << 4),
  D3D12_COMMAND_LIST_SUPPORT_FLAG_VIDEO_PROCESS = (1 << 5)
} D3D12_COMMAND_LIST_SUPPORT_FLAGS;

typedef
enum D3D12_VIEW_INSTANCING_TIER
{
  D3D12_VIEW_INSTANCING_TIER_NOT_SUPPORTED = 0,
  D3D12_VIEW_INSTANCING_TIER_1 = 1,
  D3D12_VIEW_INSTANCING_TIER_2 = 2,
  D3D12_VIEW_INSTANCING_TIER_3 = 3
} D3D12_VIEW_INSTANCING_TIER;

typedef struct D3D12_FEATURE_DATA_D3D12_OPTIONS3
{
  _Out_  BOOL CopyQueueTimestampQueriesSupported;
  _Out_  BOOL CastingFullyTypedFormatSupported;
  _Out_  DWORD WriteBufferImmediateSupportFlags;
  _Out_  D3D12_VIEW_INSTANCING_TIER ViewInstancingTier;
  _Out_  BOOL BarycentricsSupported;
} D3D12_FEATURE_DATA_D3D12_OPTIONS3;
#endif

#if WDK_NTDDI_VERSION <= NTDDI_WIN10_RS3
#define D3D12_FEATURE_D3D12_OPTIONS4 ((D3D12_FEATURE)23)
typedef enum D3D12_SHARED_RESOURCE_COMPATIBILITY_TIER
{
    D3D12_SHARED_RESOURCE_COMPATIBILITY_TIER_0,
    D3D12_SHARED_RESOURCE_COMPATIBILITY_TIER_1,
} D3D12_SHARED_RESOURCE_COMPATIBILITY_TIER;

typedef struct D3D12_FEATURE_DATA_D3D12_OPTIONS4
{
    _Out_ BOOL ReservedBufferPlacementSupported;
    _Out_ D3D12_SHARED_RESOURCE_COMPATIBILITY_TIER SharedResourceCompatibilityTier;
    _Out_ BOOL Native16BitShaderOpsSupported;
} D3D12_FEATURE_DATA_D3D12_OPTIONS4;

#endif

// Virtual class to compute the expected result given a set of inputs
struct TableParameter;

class ExecutionTest {
public:
  // By default, ignore these tests, which require a recent build to run properly.
  BEGIN_TEST_CLASS(ExecutionTest)
    TEST_CLASS_PROPERTY(L"Parallel", L"true")
    TEST_CLASS_PROPERTY(L"Ignore", L"true")
    TEST_METHOD_PROPERTY(L"Priority", L"0")
  END_TEST_CLASS()
  TEST_CLASS_SETUP(ExecutionTestClassSetup)

  TEST_METHOD(BasicComputeTest);
  TEST_METHOD(BasicTriangleTest);
  TEST_METHOD(BasicTriangleOpTest);

  TEST_METHOD(BasicTriangleOpTestHalf);

  TEST_METHOD(OutOfBoundsTest);
  TEST_METHOD(SaturateTest);
  TEST_METHOD(SignTest);
  TEST_METHOD(Int64Test);
  TEST_METHOD(LifetimeIntrinsicTest)
  TEST_METHOD(WaveIntrinsicsTest);
  TEST_METHOD(WaveIntrinsicsDDITest);
  TEST_METHOD(WaveIntrinsicsInPSTest);
  TEST_METHOD(WaveSizeTest);
  TEST_METHOD(PartialDerivTest);
  TEST_METHOD(DerivativesTest);
  TEST_METHOD(ComputeSampleTest);
  TEST_METHOD(ATOProgOffset);
  TEST_METHOD(ATOSampleCmpLevelTest);
  TEST_METHOD(ATOWriteMSAATest);
  TEST_METHOD(ATORawGather);
  TEST_METHOD(AtomicsTest);
  TEST_METHOD(Atomics64Test);
  TEST_METHOD(AtomicsRawHeap64Test);
  TEST_METHOD(AtomicsTyped64Test);
  TEST_METHOD(AtomicsShared64Test);
  TEST_METHOD(AtomicsFloatTest);
  TEST_METHOD(HelperLaneTest);
  TEST_METHOD(HelperLaneTestWave);
  TEST_METHOD(SignatureResourcesTest)
  TEST_METHOD(DynamicResourcesTest)
  TEST_METHOD(DynamicResourcesDynamicIndexingTest)

  TEST_METHOD(QuadReadTest)
  TEST_METHOD(QuadAnyAll);

  TEST_METHOD(CBufferTestHalf);

  TEST_METHOD(BasicShaderModel61);
  TEST_METHOD(BasicShaderModel63);

  BEGIN_TEST_METHOD(WaveIntrinsicsActiveIntTest)
    TEST_METHOD_PROPERTY(L"DataSource", L"Table:ShaderOpArithTable.xml#WaveIntrinsicsActiveIntTable")
  END_TEST_METHOD()

  BEGIN_TEST_METHOD(WaveIntrinsicsActiveUintTest)
    TEST_METHOD_PROPERTY(L"DataSource", L"Table:ShaderOpArithTable.xml#WaveIntrinsicsActiveUintTable")
  END_TEST_METHOD()

  BEGIN_TEST_METHOD(WaveIntrinsicsPrefixIntTest)
  TEST_METHOD_PROPERTY(L"DataSource", L"Table:ShaderOpArithTable.xml#WaveIntrinsicsPrefixIntTable")
  END_TEST_METHOD()

  BEGIN_TEST_METHOD(WaveIntrinsicsPrefixUintTest)
  TEST_METHOD_PROPERTY(L"DataSource", L"Table:ShaderOpArithTable.xml#WaveIntrinsicsPrefixUintTable")
  END_TEST_METHOD()

  BEGIN_TEST_METHOD(WaveIntrinsicsSM65IntTest)
  TEST_METHOD_PROPERTY(L"DataSource", L"Table:ShaderOpArithTable.xml#WaveIntrinsicsMultiPrefixIntTable")
  END_TEST_METHOD()

  BEGIN_TEST_METHOD(WaveIntrinsicsSM65UintTest)
  TEST_METHOD_PROPERTY(L"DataSource", L"Table:ShaderOpArithTable.xml#WaveIntrinsicsMultiPrefixUintTable")
  END_TEST_METHOD()

  // TAEF data-driven tests.
  BEGIN_TEST_METHOD(UnaryFloatOpTest)
    TEST_METHOD_PROPERTY(L"DataSource", L"Table:ShaderOpArithTable.xml#UnaryFloatOpTable")
  END_TEST_METHOD()
  BEGIN_TEST_METHOD(BinaryFloatOpTest)
    TEST_METHOD_PROPERTY(L"DataSource", L"Table:ShaderOpArithTable.xml#BinaryFloatOpTable")
  END_TEST_METHOD()
  BEGIN_TEST_METHOD(TertiaryFloatOpTest)
    TEST_METHOD_PROPERTY(L"DataSource", L"Table:ShaderOpArithTable.xml#TertiaryFloatOpTable")
  END_TEST_METHOD()

  BEGIN_TEST_METHOD(UnaryHalfOpTest)
    TEST_METHOD_PROPERTY(L"DataSource", L"Table:ShaderOpArithTable.xml#UnaryHalfOpTable")
  END_TEST_METHOD()
  BEGIN_TEST_METHOD(BinaryHalfOpTest)
    TEST_METHOD_PROPERTY(L"DataSource", L"Table:ShaderOpArithTable.xml#BinaryHalfOpTable")
  END_TEST_METHOD()
  BEGIN_TEST_METHOD(TertiaryHalfOpTest)
    TEST_METHOD_PROPERTY(L"DataSource", L"Table:ShaderOpArithTable.xml#TertiaryHalfOpTable")
  END_TEST_METHOD()

  BEGIN_TEST_METHOD(UnaryIntOpTest)
    TEST_METHOD_PROPERTY(L"DataSource", L"Table:ShaderOpArithTable.xml#UnaryIntOpTable")
  END_TEST_METHOD()
  BEGIN_TEST_METHOD(BinaryIntOpTest)
    TEST_METHOD_PROPERTY(L"DataSource", L"Table:ShaderOpArithTable.xml#BinaryIntOpTable")
  END_TEST_METHOD()
  BEGIN_TEST_METHOD(TertiaryIntOpTest)
    TEST_METHOD_PROPERTY(L"DataSource", L"Table:ShaderOpArithTable.xml#TertiaryIntOpTable")
  END_TEST_METHOD()

  BEGIN_TEST_METHOD(UnaryUintOpTest)
     TEST_METHOD_PROPERTY(L"DataSource", L"Table:ShaderOpArithTable.xml#UnaryUintOpTable")
  END_TEST_METHOD()
  BEGIN_TEST_METHOD(BinaryUintOpTest)
    TEST_METHOD_PROPERTY(L"DataSource", L"Table:ShaderOpArithTable.xml#BinaryUintOpTable")
  END_TEST_METHOD()
  BEGIN_TEST_METHOD(TertiaryUintOpTest)
    TEST_METHOD_PROPERTY(L"DataSource", L"Table:ShaderOpArithTable.xml#TertiaryUintOpTable")
  END_TEST_METHOD()

  BEGIN_TEST_METHOD(UnaryInt16OpTest)
    TEST_METHOD_PROPERTY(L"DataSource", L"Table:ShaderOpArithTable.xml#UnaryInt16OpTable")
  END_TEST_METHOD()
  BEGIN_TEST_METHOD(BinaryInt16OpTest)
    TEST_METHOD_PROPERTY(L"DataSource", L"Table:ShaderOpArithTable.xml#BinaryInt16OpTable")
  END_TEST_METHOD()
  BEGIN_TEST_METHOD(TertiaryInt16OpTest)
    TEST_METHOD_PROPERTY(L"DataSource", L"Table:ShaderOpArithTable.xml#TertiaryInt16OpTable")
  END_TEST_METHOD()

  BEGIN_TEST_METHOD(UnaryUint16OpTest)
    TEST_METHOD_PROPERTY(L"DataSource", L"Table:ShaderOpArithTable.xml#UnaryUint16OpTable")
  END_TEST_METHOD()
  BEGIN_TEST_METHOD(BinaryUint16OpTest)
    TEST_METHOD_PROPERTY(L"DataSource", L"Table:ShaderOpArithTable.xml#BinaryUint16OpTable")
  END_TEST_METHOD()
  BEGIN_TEST_METHOD(TertiaryUint16OpTest)
    TEST_METHOD_PROPERTY(L"DataSource", L"Table:ShaderOpArithTable.xml#TertiaryUint16OpTable")
  END_TEST_METHOD()

  BEGIN_TEST_METHOD(DotTest)
    TEST_METHOD_PROPERTY(L"DataSource", L"Table:ShaderOpArithTable.xml#DotOpTable")
  END_TEST_METHOD()

  BEGIN_TEST_METHOD(Dot2AddHalfTest)
    TEST_METHOD_PROPERTY(L"DataSource", L"Table:ShaderOpArithTable.xml#Dot2AddHalfOpTable")
  END_TEST_METHOD()

  BEGIN_TEST_METHOD(Dot4AddI8PackedTest)
    TEST_METHOD_PROPERTY(L"DataSource", L"Table:ShaderOpArithTable.xml#Dot4AddI8PackedOpTable")
  END_TEST_METHOD()

  BEGIN_TEST_METHOD(Dot4AddU8PackedTest)
    TEST_METHOD_PROPERTY(L"DataSource", L"Table:ShaderOpArithTable.xml#Dot4AddU8PackedOpTable")
  END_TEST_METHOD()

  BEGIN_TEST_METHOD(Msad4Test)
    TEST_METHOD_PROPERTY(L"DataSource", L"Table:ShaderOpArithTable.xml#Msad4Table")
  END_TEST_METHOD()

  BEGIN_TEST_METHOD(DenormBinaryFloatOpTest)
    TEST_METHOD_PROPERTY(L"DataSource", L"Table:ShaderOpArithTable.xml#DenormBinaryFloatOpTable")
  END_TEST_METHOD()

  BEGIN_TEST_METHOD(DenormTertiaryFloatOpTest)
    TEST_METHOD_PROPERTY(L"DataSource", L"Table:ShaderOpArithTable.xml#DenormTertiaryFloatOpTable")
  END_TEST_METHOD()

  TEST_METHOD(BarycentricsTest);
  
  TEST_METHOD(ComputeRawBufferLdStI32);
  TEST_METHOD(ComputeRawBufferLdStFloat);

  TEST_METHOD(ComputeRawBufferLdStI64);
  TEST_METHOD(ComputeRawBufferLdStDouble);
    
  TEST_METHOD(ComputeRawBufferLdStI16);
  TEST_METHOD(ComputeRawBufferLdStHalf);

  TEST_METHOD(GraphicsRawBufferLdStI32);
  TEST_METHOD(GraphicsRawBufferLdStFloat);

  TEST_METHOD(GraphicsRawBufferLdStI64);
  TEST_METHOD(GraphicsRawBufferLdStDouble);

  TEST_METHOD(GraphicsRawBufferLdStI16);
  TEST_METHOD(GraphicsRawBufferLdStHalf);
  TEST_METHOD(IsNormalTest);

  BEGIN_TEST_METHOD(PackUnpackTest)
    TEST_METHOD_PROPERTY(L"DataSource", L"Table:ShaderOpArithTable.xml#PackUnpackOpTable")
  END_TEST_METHOD()

  dxc::DxcDllSupport m_support;
  VersionSupportInfo m_ver;

  bool m_D3DInitCompleted = false;
  bool m_ExperimentalModeEnabled = false;
  bool m_AgilitySDKEnabled = false;

  const float ClearColor[4] = { 0.0f, 0.2f, 0.4f, 1.0f };

  bool DivergentClassSetup() {
    // Run this only once.
    if (!m_D3DInitCompleted) {
      m_D3DInitCompleted = true;

      HMODULE hRuntime = LoadLibraryW(L"d3d12.dll");
      if (hRuntime == NULL)
        return false;
      // Do not: FreeLibrary(hRuntime);
      // If we actually free the library, it defeats the purpose of
      // EnableAgilitySDK and EnableExperimentalMode.

      HRESULT hr;
      hr = EnableAgilitySDK(hRuntime);
      if (FAILED(hr)) {
        LogCommentFmt(L"Unable to enable Agility SDK - 0x%08x.", hr);
      } else if (hr == S_FALSE) {
        LogCommentFmt(L"Agility SDK not enabled.");
      } else {
        LogCommentFmt(L"Agility SDK enabled.");
      }

      hr = EnableExperimentalMode(hRuntime);
      if (FAILED(hr)) {
        LogCommentFmt(L"Unable to enable shader experimental mode - 0x%08x.", hr);
      } else if (hr == S_FALSE) {
        LogCommentFmt(L"Experimental mode not enabled.");
      } else {
        LogCommentFmt(L"Experimental mode enabled.");
      }

      hr = EnableDebugLayer();
      if (FAILED(hr)) {
        LogCommentFmt(L"Unable to enable debug layer - 0x%08x.", hr);
      } else if (hr == S_FALSE) {
        LogCommentFmt(L"Debug layer not enabled.");
      } else {
        LogCommentFmt(L"Debug layer enabled.");
      }
    }

    return true;
  }

// Do not remove the following line - it is used by TranslateExecutionTest.py
// MARKER: ExecutionTest/DxilConf Shared Implementation Start

 // This is defined in d3d.h for Windows 10 Anniversary Edition SDK, but we only
  // require the Windows 10 SDK.
  typedef enum D3D_SHADER_MODEL {
    D3D_SHADER_MODEL_5_1 = 0x51,
    D3D_SHADER_MODEL_6_0 = 0x60,
    D3D_SHADER_MODEL_6_1 = 0x61,
    D3D_SHADER_MODEL_6_2 = 0x62,
    D3D_SHADER_MODEL_6_3 = 0x63,
    D3D_SHADER_MODEL_6_4 = 0x64,
    D3D_SHADER_MODEL_6_5 = 0x65,
    D3D_SHADER_MODEL_6_6 = 0x66,
    D3D_SHADER_MODEL_6_7 = 0x67,
} D3D_SHADER_MODEL;

  static const D3D_SHADER_MODEL HIGHEST_SHADER_MODEL = D3D_SHADER_MODEL_6_7;

  bool UseDxbc() {
#ifdef _HLK_CONF
    return false;
#else
    return GetTestParamBool(L"DXBC");
#endif
  }

  bool UseWarpByDefault() {
#ifdef _HLK_CONF
    return false;
#else
    return true;
#endif
  }

  bool UseDebugIfaces() {
    return true;
  }

  bool SaveImages() {
    return GetTestParamBool(L"SaveImages");
  }

  // Base class used by raw gather test for polymorphic assignments
  struct RawGatherTexture {
    // Set Element <i> to a format-appropriate value derived from 2D coords <x,y>
    virtual void SetElement(int i, int x, int y) = 0;
    // Retrieve pointer to the elements
    virtual void *GetElements() = 0;
    // Get dimensions/format
    virtual unsigned GetXDim() = 0;
    virtual unsigned GetYDim() = 0;
    virtual DXGI_FORMAT GetFormat() = 0;
  };

  template<typename GatherType>
  void DoRawGatherTest(ID3D12Device *pDevice, RawGatherTexture *rawTex, DXGI_FORMAT viewFormat);
  void RunResourceTest(ID3D12Device *pDevice, const char *pShader, const wchar_t *sm, bool isDynamic);

  template <class T1, class T2>
  void WaveIntrinsicsActivePrefixTest(TableParameter *pParameterList,
                                      size_t numParameter, bool isPrefix);

  template <typename T>
  void WaveIntrinsicsMultiPrefixOpTest(TableParameter *pParameterList,
                                       size_t numParameters);

  void BasicTriangleTestSetup(LPCSTR OpName, LPCWSTR FileName, D3D_SHADER_MODEL testModel);

  void RunBasicShaderModelTest(D3D_SHADER_MODEL shaderModel);

  enum class RawBufferLdStType {
     I32,
     Float,
     I64,
     Double,
     I16,
     Half
  };

  template <class Ty>
  struct RawBufferLdStTestData {
    Ty v1, v2[2], v3[3], v4[4];
  };

  template <class Ty>
  struct RawBufferLdStUavData {
    RawBufferLdStTestData<Ty> input, output, srvOut;
  };

  template <class Ty>
  void RunComputeRawBufferLdStTest(D3D_SHADER_MODEL shaderModel, RawBufferLdStType dataType,
                            const char *shaderOpName, const RawBufferLdStTestData<Ty> &testData);

  template <class Ty>
  void RunGraphicsRawBufferLdStTest(D3D_SHADER_MODEL shaderModel, RawBufferLdStType dataType,
                            const char *shaderOpName, const RawBufferLdStTestData<Ty> &testData);

  template <class Ty>
  void VerifyRawBufferLdStTestResults(const std::shared_ptr<st::ShaderOpTest> test, const RawBufferLdStTestData<Ty> &testData);
                                      
  bool SetupRawBufferLdStTest(D3D_SHADER_MODEL shaderModel, RawBufferLdStType dataType, CComPtr<ID3D12Device> &pDevice, 
                              CComPtr<IStream> &pStream, const char *&sTy, const char *&additionalOptions);

  template <class Ty>
  void RunBasicShaderModelTest(CComPtr<ID3D12Device> pDevice, const char *pShaderModelStr, const char *pShader, Ty *pInputDataPairs, unsigned inputDataCount);
  
  template <class Ty>
  const wchar_t* BasicShaderModelTest_GetFormatString();
                                      
  void CompileFromText(LPCSTR pText, LPCWSTR pEntryPoint, LPCWSTR pTargetProfile, ID3DBlob **ppBlob, LPCWSTR *pOptions = nullptr, int numOptions = 0) {
    VERIFY_SUCCEEDED(m_support.Initialize());
    CComPtr<IDxcCompiler> pCompiler;
    CComPtr<IDxcLibrary> pLibrary;
    CComPtr<IDxcBlobEncoding> pTextBlob;
    CComPtr<IDxcOperationResult> pResult;
    HRESULT resultCode;
    VERIFY_SUCCEEDED(m_support.CreateInstance(CLSID_DxcCompiler, &pCompiler));
    VERIFY_SUCCEEDED(m_support.CreateInstance(CLSID_DxcLibrary, &pLibrary));
    VERIFY_SUCCEEDED(pLibrary->CreateBlobWithEncodingFromPinned(pText, (UINT32)strlen(pText), CP_UTF8, &pTextBlob));
    VERIFY_SUCCEEDED(pCompiler->Compile(pTextBlob, L"hlsl.hlsl", pEntryPoint, pTargetProfile, pOptions, numOptions, nullptr, 0, nullptr, &pResult));
    VERIFY_SUCCEEDED(pResult->GetStatus(&resultCode));
    if (FAILED(resultCode)) {
      CComPtr<IDxcBlobEncoding> errors;
      VERIFY_SUCCEEDED(pResult->GetErrorBuffer(&errors));
#ifndef _HLK_CONF
      LogCommentFmt(L"Failed to compile shader: %s", BlobToWide(errors).data());
#endif
    }
    VERIFY_SUCCEEDED(resultCode);
    VERIFY_SUCCEEDED(pResult->GetResult((IDxcBlob **)ppBlob));
  }

  void CreateCommandQueue(ID3D12Device *pDevice, LPCWSTR pName, ID3D12CommandQueue **ppCommandQueue, D3D12_COMMAND_LIST_TYPE type) {
    D3D12_COMMAND_QUEUE_DESC queueDesc = {};
    queueDesc.Flags = D3D12_COMMAND_QUEUE_FLAG_NONE;
    queueDesc.Type = type;
    VERIFY_SUCCEEDED(pDevice->CreateCommandQueue(&queueDesc, IID_PPV_ARGS(ppCommandQueue)));
    VERIFY_SUCCEEDED((*ppCommandQueue)->SetName(pName));
  }

  void CreateComputeCommandQueue(ID3D12Device *pDevice, LPCWSTR pName, ID3D12CommandQueue **ppCommandQueue) {
    CreateCommandQueue(pDevice, pName, ppCommandQueue, D3D12_COMMAND_LIST_TYPE_COMPUTE);
  }

  void CreateComputePSO(ID3D12Device *pDevice, ID3D12RootSignature *pRootSignature, LPCSTR pShader, LPCWSTR pTargetProfile, ID3D12PipelineState **ppComputeState, LPCWSTR *pOptions = nullptr, int numOptions = 0) {
    CComPtr<ID3DBlob> pComputeShader;

    // Load and compile shaders.
    if (UseDxbc()) {
#ifndef _HLK_CONF
      DXBCFromText(pShader, L"main", pTargetProfile, &pComputeShader);
#endif
    }
    else {
      CompileFromText(pShader, L"main", pTargetProfile, &pComputeShader, pOptions, numOptions);
    }

    // Describe and create the compute pipeline state object (PSO).
    D3D12_COMPUTE_PIPELINE_STATE_DESC computePsoDesc = {};
    computePsoDesc.pRootSignature = pRootSignature;
    computePsoDesc.CS = CD3DX12_SHADER_BYTECODE(pComputeShader);

    VERIFY_SUCCEEDED(pDevice->CreateComputePipelineState(&computePsoDesc, IID_PPV_ARGS(ppComputeState)));
  }

  bool CreateDevice(_COM_Outptr_ ID3D12Device **ppDevice,
                    D3D_SHADER_MODEL testModel = D3D_SHADER_MODEL_6_0, bool skipUnsupported = true) {
    if (testModel > HIGHEST_SHADER_MODEL) {
      UINT minor = (UINT)testModel & 0x0f;
      LogCommentFmt(L"Installed SDK does not support "
          L"shader model 6.%1u", minor);

      if (skipUnsupported) {
        WEX::Logging::Log::Result(WEX::Logging::TestResults::Skipped);
      }

      return false;
    }
    CComPtr<IDXGIFactory4> factory;
    CComPtr<ID3D12Device> pDevice;

    *ppDevice = nullptr;

    VERIFY_SUCCEEDED(CreateDXGIFactory1(IID_PPV_ARGS(&factory)));
    if (GetTestParamUseWARP(UseWarpByDefault())) {
      CComPtr<IDXGIAdapter> warpAdapter;
      VERIFY_SUCCEEDED(factory->EnumWarpAdapter(IID_PPV_ARGS(&warpAdapter)));
      HRESULT createHR = D3D12CreateDevice(warpAdapter, D3D_FEATURE_LEVEL_11_0,
                                           IID_PPV_ARGS(&pDevice));
      if (FAILED(createHR)) {
        LogCommentFmt(L"The available version of WARP does not support d3d12.");

        if (skipUnsupported) {
          WEX::Logging::Log::Result(WEX::Logging::TestResults::Skipped);
        }

        return false;
      }
    } else {
      CComPtr<IDXGIAdapter1> hardwareAdapter;
      WEX::Common::String AdapterValue;
      HRESULT hr = WEX::TestExecution::RuntimeParameters::TryGetValue(L"Adapter",
                                                             AdapterValue);
      if (SUCCEEDED(hr)) {
          GetHardwareAdapter(factory, AdapterValue, &hardwareAdapter);
      } else {
        WEX::Logging::Log::Comment(
            L"Using default hardware adapter with D3D12 support.");
      }
      VERIFY_SUCCEEDED(D3D12CreateDevice(hardwareAdapter, D3D_FEATURE_LEVEL_11_0,
                                         IID_PPV_ARGS(&pDevice)));
    }
    // retrieve adapter information
    LUID adapterID = pDevice->GetAdapterLuid();
    CComPtr<IDXGIAdapter> adapter;
    factory->EnumAdapterByLuid(adapterID, IID_PPV_ARGS(&adapter));
    DXGI_ADAPTER_DESC AdapterDesc;
    VERIFY_SUCCEEDED(adapter->GetDesc(&AdapterDesc));
    LogCommentFmt(L"Using Adapter:%s", AdapterDesc.Description);
    
    if (pDevice == nullptr)
      return false;

    if (!UseDxbc()) {
      // Check for DXIL support.
      typedef struct D3D12_FEATURE_DATA_SHADER_MODEL {
        _Inout_ D3D_SHADER_MODEL HighestShaderModel;
      } D3D12_FEATURE_DATA_SHADER_MODEL;
      const UINT D3D12_FEATURE_SHADER_MODEL = 7;
      D3D12_FEATURE_DATA_SHADER_MODEL SMData;
      SMData.HighestShaderModel = testModel;
      if (FAILED(pDevice->CheckFeatureSupport((D3D12_FEATURE)D3D12_FEATURE_SHADER_MODEL,
                                              &SMData, sizeof(SMData))) ||
          SMData.HighestShaderModel < testModel) {
        UINT minor = (UINT)testModel & 0x0f;
        LogCommentFmt(L"The selected device does not support "
                      L"shader model 6.%1u", minor);

        if (skipUnsupported) {
          WEX::Logging::Log::Result(WEX::Logging::TestResults::Skipped);
        }

        return false;
      }
    }

    if (UseDebugIfaces()) {
      CComPtr<ID3D12InfoQueue> pInfoQueue;
      if (SUCCEEDED(pDevice->QueryInterface(&pInfoQueue))) {
        pInfoQueue->SetMuteDebugOutput(FALSE);
      }
    }

    *ppDevice = pDevice.Detach();
    return true;
  }

  void CreateGraphicsCommandQueue(ID3D12Device *pDevice, ID3D12CommandQueue **ppCommandQueue) {
    D3D12_COMMAND_QUEUE_DESC queueDesc = {};
    queueDesc.Flags = D3D12_COMMAND_QUEUE_FLAG_NONE;
    queueDesc.Type = D3D12_COMMAND_LIST_TYPE_DIRECT;;
    VERIFY_SUCCEEDED(pDevice->CreateCommandQueue(&queueDesc, IID_PPV_ARGS(ppCommandQueue)));
  }

  void CreateGraphicsCommandQueueAndList(
      ID3D12Device *pDevice, ID3D12CommandQueue **ppCommandQueue,
      ID3D12CommandAllocator **ppAllocator,
      ID3D12GraphicsCommandList **ppCommandList, ID3D12PipelineState *pPSO) {
    CreateGraphicsCommandQueue(pDevice, ppCommandQueue);
    VERIFY_SUCCEEDED(pDevice->CreateCommandAllocator(
        D3D12_COMMAND_LIST_TYPE_DIRECT, IID_PPV_ARGS(ppAllocator)));
    VERIFY_SUCCEEDED(pDevice->CreateCommandList(
        0, D3D12_COMMAND_LIST_TYPE_DIRECT, *ppAllocator, pPSO,
        IID_PPV_ARGS(ppCommandList)));
  }

  void CreateGraphicsPSO(ID3D12Device *pDevice,
                         D3D12_INPUT_LAYOUT_DESC *pInputLayout,
                         ID3D12RootSignature *pRootSignature, LPCSTR pShaders,
                         ID3D12PipelineState **ppPSO) {
    CComPtr<ID3DBlob> vertexShader;
    CComPtr<ID3DBlob> pixelShader;

    if (UseDxbc()) {
#ifndef _HLK_CONF
      DXBCFromText(pShaders, L"VSMain", L"vs_6_0", &vertexShader);
      DXBCFromText(pShaders, L"PSMain", L"ps_6_0", &pixelShader);
#endif
    } else {
      CompileFromText(pShaders, L"VSMain", L"vs_6_0", &vertexShader);
      CompileFromText(pShaders, L"PSMain", L"ps_6_0", &pixelShader);
    }

    // Describe and create the graphics pipeline state object (PSO).
    D3D12_GRAPHICS_PIPELINE_STATE_DESC psoDesc = {};
    psoDesc.InputLayout = *pInputLayout;
    psoDesc.pRootSignature = pRootSignature;
    psoDesc.VS = CD3DX12_SHADER_BYTECODE(vertexShader);
    psoDesc.PS = CD3DX12_SHADER_BYTECODE(pixelShader);
    psoDesc.RasterizerState = CD3DX12_RASTERIZER_DESC(D3D12_DEFAULT);
    psoDesc.BlendState = CD3DX12_BLEND_DESC(D3D12_DEFAULT);
    psoDesc.DepthStencilState.DepthEnable = FALSE;
    psoDesc.DepthStencilState.StencilEnable = FALSE;
    psoDesc.SampleMask = UINT_MAX;
    psoDesc.PrimitiveTopologyType = D3D12_PRIMITIVE_TOPOLOGY_TYPE_TRIANGLE;
    psoDesc.NumRenderTargets = 1;
    psoDesc.RTVFormats[0] = DXGI_FORMAT_R8G8B8A8_UNORM;
    psoDesc.SampleDesc.Count = 1;
    VERIFY_SUCCEEDED(
        pDevice->CreateGraphicsPipelineState(&psoDesc, IID_PPV_ARGS(ppPSO)));
  }

  void CreateRenderTargetAndReadback(ID3D12Device *pDevice,
                                     ID3D12DescriptorHeap *pHeap, UINT width,
                                     UINT height,
                                     ID3D12Resource **ppRenderTarget,
                                     ID3D12Resource **ppBuffer) {
    const DXGI_FORMAT format = DXGI_FORMAT_R8G8B8A8_UNORM;
    const size_t formatElementSize = 4;
    CComPtr<ID3D12Resource> pRenderTarget;
    CComPtr<ID3D12Resource> pBuffer;

    CD3DX12_CPU_DESCRIPTOR_HANDLE rtvHandle(
        pHeap->GetCPUDescriptorHandleForHeapStart());
    CD3DX12_HEAP_PROPERTIES rtHeap(D3D12_HEAP_TYPE_DEFAULT);
    CD3DX12_RESOURCE_DESC rtDesc(
        CD3DX12_RESOURCE_DESC::Tex2D(format, width, height));
    CD3DX12_CLEAR_VALUE rtClearVal(format, ClearColor);
    rtDesc.Flags = D3D12_RESOURCE_FLAG_ALLOW_RENDER_TARGET;
    VERIFY_SUCCEEDED(pDevice->CreateCommittedResource(
        &rtHeap, D3D12_HEAP_FLAG_NONE, &rtDesc, D3D12_RESOURCE_STATE_COPY_DEST,
        &rtClearVal, IID_PPV_ARGS(&pRenderTarget)));
    pDevice->CreateRenderTargetView(pRenderTarget, nullptr, rtvHandle);
    // rtvHandle.Offset(1, rtvDescriptorSize);  // Not needed for a single
    // resource.

    CD3DX12_HEAP_PROPERTIES readHeap(D3D12_HEAP_TYPE_READBACK);
    CD3DX12_RESOURCE_DESC readDesc(
        CD3DX12_RESOURCE_DESC::Buffer(width * height * formatElementSize));
    VERIFY_SUCCEEDED(pDevice->CreateCommittedResource(
        &readHeap, D3D12_HEAP_FLAG_NONE, &readDesc,
        D3D12_RESOURCE_STATE_COPY_DEST, nullptr, IID_PPV_ARGS(&pBuffer)));

    *ppRenderTarget = pRenderTarget.Detach();
    *ppBuffer = pBuffer.Detach();
  }

  void CreateRootSignatureFromDesc(ID3D12Device *pDevice,
                                   const D3D12_ROOT_SIGNATURE_DESC *pDesc,
                                   ID3D12RootSignature **pRootSig) {
    CComPtr<ID3DBlob> signature;
    CComPtr<ID3DBlob> error;
    VERIFY_SUCCEEDED(D3D12SerializeRootSignature(pDesc, D3D_ROOT_SIGNATURE_VERSION_1, &signature, &error));
    VERIFY_SUCCEEDED(pDevice->CreateRootSignature(
        0, signature->GetBufferPointer(), signature->GetBufferSize(),
        IID_PPV_ARGS(pRootSig)));
  }

  void CreateRootSignatureFromRanges(ID3D12Device *pDevice, ID3D12RootSignature **pRootSig,
                                     CD3DX12_DESCRIPTOR_RANGE *resRanges, UINT resCt,
                                     CD3DX12_DESCRIPTOR_RANGE *sampRanges = nullptr, UINT sampCt = 0,
                                     D3D12_ROOT_SIGNATURE_FLAGS flags = D3D12_ROOT_SIGNATURE_FLAG_NONE) {
    UINT paramCt = 0;
    CD3DX12_ROOT_PARAMETER rootParameters[2];
    rootParameters[paramCt++].InitAsDescriptorTable(resCt, resRanges, D3D12_SHADER_VISIBILITY_ALL);
    if (sampCt)
      rootParameters[paramCt++].InitAsDescriptorTable(sampCt, sampRanges, D3D12_SHADER_VISIBILITY_ALL);

    CD3DX12_ROOT_SIGNATURE_DESC rootSignatureDesc;
    rootSignatureDesc.Init(paramCt, rootParameters, 0, nullptr, flags);
    CreateRootSignatureFromDesc(pDevice, &rootSignatureDesc, pRootSig);
  }

  void CreateRtvDescriptorHeap(ID3D12Device *pDevice, UINT numDescriptors,
                               ID3D12DescriptorHeap **pRtvHeap, UINT *rtvDescriptorSize) {
    D3D12_DESCRIPTOR_HEAP_DESC rtvHeapDesc = {};
    rtvHeapDesc.NumDescriptors = numDescriptors;
    rtvHeapDesc.Type = D3D12_DESCRIPTOR_HEAP_TYPE_RTV;
    rtvHeapDesc.Flags = D3D12_DESCRIPTOR_HEAP_FLAG_NONE;
    VERIFY_SUCCEEDED(
        pDevice->CreateDescriptorHeap(&rtvHeapDesc, IID_PPV_ARGS(pRtvHeap)));

    if (rtvDescriptorSize != nullptr) {
      *rtvDescriptorSize = pDevice->GetDescriptorHandleIncrementSize(
          D3D12_DESCRIPTOR_HEAP_TYPE_RTV);
    }
  }

#if defined(NTDDI_WIN10_CU) && WDK_NTDDI_VERSION >= NTDDI_WIN10_CU
  // Copy common fields from desc0 to desc1 and zero out the new one
  void CopyDesc0ToDesc1(D3D12_RESOURCE_DESC1 &desc1, const D3D12_RESOURCE_DESC &desc0) {
    desc1.Dimension = desc0.Dimension;
    desc1.Alignment = desc0.Alignment;
    desc1.Width = desc0.Width;
    desc1.Height = desc0.Height;
    desc1.DepthOrArraySize = desc0.DepthOrArraySize;
    desc1.MipLevels = desc0.MipLevels;
    desc1.Format = desc0.Format;
    desc1.SampleDesc = desc0.SampleDesc;
    desc1.Layout = desc0.Layout;
    desc1.Flags = desc0.Flags;
    desc1.SamplerFeedbackMipRegion = {};
  }
#endif

  // Create resources for the given <resDesc> described main resource
  // creating and returning the resource, the upload resource,
  // and the readback resource if requested, populating with <values> of size
  // <valueSizeInBytes> using <pCommandList> and <pDevice>
  // A pointer to a single <castFormat> target may be specified
  // where CreateCommittedResource3 is available
  void CreateTestResources(ID3D12Device *pDevice,
                           ID3D12GraphicsCommandList *pCommandList, LPCVOID values,
                           UINT64 valueSizeInBytes, D3D12_RESOURCE_DESC resDesc,
                           ID3D12Resource **ppResource,
                           ID3D12Resource **ppUploadResource,
                           ID3D12Resource **ppReadBuffer = nullptr,
                           DXGI_FORMAT *castFormat = nullptr) {
    CComPtr<ID3D12Resource> pResource;
    CComPtr<ID3D12Resource> pReadBuffer;
    CComPtr<ID3D12Resource> pUploadResource;
    D3D12_SUBRESOURCE_DATA transferData;
    D3D12_HEAP_PROPERTIES defaultHeapProperties = CD3DX12_HEAP_PROPERTIES(D3D12_HEAP_TYPE_DEFAULT);
    D3D12_HEAP_PROPERTIES uploadHeapProperties = CD3DX12_HEAP_PROPERTIES(D3D12_HEAP_TYPE_UPLOAD);
    D3D12_RESOURCE_DESC uploadBufferDesc = CD3DX12_RESOURCE_DESC::Buffer(valueSizeInBytes);
    CD3DX12_HEAP_PROPERTIES readHeap(D3D12_HEAP_TYPE_READBACK);
    CD3DX12_RESOURCE_DESC readDesc(CD3DX12_RESOURCE_DESC::Buffer(valueSizeInBytes));

    pDevice->GetCopyableFootprints(&resDesc, 0, 1/*mipleveles*/, 0, nullptr, nullptr, nullptr, &uploadBufferDesc.Width);
    uploadBufferDesc.Height = 1;

#if defined(NTDDI_WIN10_CU) && WDK_NTDDI_VERSION >= NTDDI_WIN10_CU
    if (castFormat) {
      CComPtr<ID3D12Device10> pDevice10;
      // Copy resDesc0 to resDesc1 zeroing anything new
      D3D12_RESOURCE_DESC1 resDesc1;
      memset(&resDesc1, 0, sizeof(resDesc1));
      CopyDesc0ToDesc1(resDesc1, resDesc);
      VERIFY_SUCCEEDED(pDevice->QueryInterface(IID_PPV_ARGS(&pDevice10)));
      VERIFY_SUCCEEDED(pDevice10->CreateCommittedResource3(
        &defaultHeapProperties,
        D3D12_HEAP_FLAG_NONE,
        &resDesc1,
        D3D12_BARRIER_LAYOUT_COPY_DEST,
        nullptr,
        nullptr,
        1, castFormat,
        IID_PPV_ARGS(&pResource)));
    } else
#else
    UNREFERENCED_PARAMETER(castFormat);
#endif
    {
      VERIFY_SUCCEEDED(pDevice->CreateCommittedResource(
        &defaultHeapProperties,
        D3D12_HEAP_FLAG_NONE,
        &resDesc,
        D3D12_RESOURCE_STATE_COPY_DEST,
        nullptr,
        IID_PPV_ARGS(&pResource)));
    }

    if (ppUploadResource)
      VERIFY_SUCCEEDED(pDevice->CreateCommittedResource(
        &uploadHeapProperties,
        D3D12_HEAP_FLAG_NONE,
        &uploadBufferDesc,
        D3D12_RESOURCE_STATE_GENERIC_READ,
        nullptr,
        IID_PPV_ARGS(&pUploadResource)));

    if (ppReadBuffer)
      VERIFY_SUCCEEDED(pDevice->CreateCommittedResource(
        &readHeap, D3D12_HEAP_FLAG_NONE, &readDesc,
        D3D12_RESOURCE_STATE_COPY_DEST, nullptr, IID_PPV_ARGS(&pReadBuffer)));

    if (ppUploadResource) {
      transferData.pData = values;
      transferData.RowPitch = (LONG_PTR)(valueSizeInBytes/resDesc.Height);
      transferData.SlicePitch = (LONG_PTR)valueSizeInBytes;

      UpdateSubresources<1>(pCommandList, pResource.p, pUploadResource.p, 0, 0, 1, &transferData);
      if (resDesc.Flags & D3D12_RESOURCE_FLAG_ALLOW_UNORDERED_ACCESS)
        RecordTransitionBarrier(pCommandList, pResource, D3D12_RESOURCE_STATE_COPY_DEST, D3D12_RESOURCE_STATE_UNORDERED_ACCESS);
      else
        RecordTransitionBarrier(pCommandList, pResource, D3D12_RESOURCE_STATE_COPY_DEST, D3D12_RESOURCE_STATE_COMMON);
    }

    *ppResource = pResource.Detach();
    if (ppUploadResource)
      *ppUploadResource = pUploadResource.Detach();
    if (ppReadBuffer)
      *ppReadBuffer = pReadBuffer.Detach();
  }

  void CreateTestUavs(ID3D12Device *pDevice,
                      ID3D12GraphicsCommandList *pCommandList, LPCVOID values,
                      UINT64 valueSizeInBytes, ID3D12Resource **ppUavResource,
                      ID3D12Resource **ppUploadResource = nullptr,
                      ID3D12Resource **ppReadBuffer = nullptr) {
    D3D12_RESOURCE_DESC bufferDesc = CD3DX12_RESOURCE_DESC::Buffer(valueSizeInBytes, D3D12_RESOURCE_FLAG_ALLOW_UNORDERED_ACCESS);
    CreateTestResources(pDevice, pCommandList, values, valueSizeInBytes, bufferDesc,
                        ppUavResource, ppUploadResource, ppReadBuffer);

  }

  // Create and return descriptor heaps for the given device
  // with the given number of resources and samples.
  // using some reasonable defaults
  void CreateDefaultDescHeaps(ID3D12Device *pDevice,
                              int NumResources, int NumSamplers,
                              ID3D12DescriptorHeap **ppResHeap, ID3D12DescriptorHeap **ppSampHeap) {
    // Describe and create descriptor heaps.
    ID3D12DescriptorHeap *pResHeap, *pSampHeap;
    D3D12_DESCRIPTOR_HEAP_DESC heapDesc = {};
    heapDesc.NumDescriptors = NumResources;
    heapDesc.Type = D3D12_DESCRIPTOR_HEAP_TYPE_CBV_SRV_UAV;
    heapDesc.Flags = D3D12_DESCRIPTOR_HEAP_FLAG_SHADER_VISIBLE;
    VERIFY_SUCCEEDED(pDevice->CreateDescriptorHeap(&heapDesc, IID_PPV_ARGS(&pResHeap)));

    heapDesc.NumDescriptors = NumSamplers;
    heapDesc.Type = D3D12_DESCRIPTOR_HEAP_TYPE_SAMPLER;
    VERIFY_SUCCEEDED(pDevice->CreateDescriptorHeap(&heapDesc, IID_PPV_ARGS(&pSampHeap)));

    *ppResHeap = pResHeap;
    *ppSampHeap = pSampHeap;
  }

  void CreateSRV(ID3D12Device *pDevice, CD3DX12_CPU_DESCRIPTOR_HANDLE &baseHandle,
                 DXGI_FORMAT format, D3D12_SRV_DIMENSION viewDimension, UINT numElements, UINT stride,
                 const CComPtr<ID3D12Resource> pResource) {
    UINT descriptorSize = pDevice->GetDescriptorHandleIncrementSize(D3D12_DESCRIPTOR_HEAP_TYPE_CBV_SRV_UAV);
    // Create SRV
    D3D12_SHADER_RESOURCE_VIEW_DESC srvDesc = {};
    srvDesc.Format = format;
    srvDesc.ViewDimension = viewDimension;
    srvDesc.Shader4ComponentMapping = D3D12_DEFAULT_SHADER_4_COMPONENT_MAPPING;
    switch (viewDimension) {
    case D3D12_SRV_DIMENSION_BUFFER:
      srvDesc.Buffer.FirstElement = 0;
      srvDesc.Buffer.NumElements = numElements;
      srvDesc.Buffer.StructureByteStride = stride;
      if (format == DXGI_FORMAT_R32_TYPELESS && stride == 0)
        srvDesc.Buffer.Flags = D3D12_BUFFER_SRV_FLAG_RAW;
      else
        srvDesc.Buffer.Flags = D3D12_BUFFER_SRV_FLAG_NONE;
      break;
    case D3D12_SRV_DIMENSION_TEXTURE1D:
      srvDesc.Texture1D.MostDetailedMip = 0;
      srvDesc.Texture1D.MipLevels = 1;
      srvDesc.Texture1D.ResourceMinLODClamp = 0;
      break;
    case D3D12_SRV_DIMENSION_TEXTURE2D:
      srvDesc.Texture2D.MostDetailedMip = 0;
      srvDesc.Texture2D.MipLevels = 1;
      srvDesc.Texture2D.PlaneSlice = 0;
      srvDesc.Texture2D.ResourceMinLODClamp = 0;
      break;
    }
    pDevice->CreateShaderResourceView(pResource, &srvDesc, baseHandle);
    baseHandle.Offset(descriptorSize);
  }


  void CreateRawSRV(ID3D12Device *pDevice, CD3DX12_CPU_DESCRIPTOR_HANDLE &heapStart,
                    UINT numElements, const CComPtr<ID3D12Resource> pResource) {
    CreateSRV(pDevice, heapStart, DXGI_FORMAT_R32_TYPELESS, D3D12_SRV_DIMENSION_BUFFER, numElements, 0, pResource);
  }

  void CreateStructSRV(ID3D12Device *pDevice, CD3DX12_CPU_DESCRIPTOR_HANDLE &heapStart,
                       UINT numElements, UINT stride, const CComPtr<ID3D12Resource> pResource) {
    CreateSRV(pDevice, heapStart, DXGI_FORMAT_UNKNOWN, D3D12_SRV_DIMENSION_BUFFER, numElements, stride, pResource);
  }

  void CreateTypedSRV(ID3D12Device *pDevice, CD3DX12_CPU_DESCRIPTOR_HANDLE &heapStart,
                      UINT numElements, DXGI_FORMAT format, const CComPtr<ID3D12Resource> pResource) {
    CreateSRV(pDevice, heapStart, format, D3D12_SRV_DIMENSION_BUFFER, numElements, 0, pResource);
  }

  void CreateTex1DSRV(ID3D12Device *pDevice, CD3DX12_CPU_DESCRIPTOR_HANDLE &heapStart,
                      UINT numElements, DXGI_FORMAT format, const CComPtr<ID3D12Resource> pResource) {
    CreateSRV(pDevice, heapStart, format, D3D12_SRV_DIMENSION_TEXTURE1D, numElements, 0, pResource);
  }

  void CreateTex2DSRV(ID3D12Device *pDevice, CD3DX12_CPU_DESCRIPTOR_HANDLE &heapStart,
                      DXGI_FORMAT format, const CComPtr<ID3D12Resource> pResource) {
    CreateSRV(pDevice, heapStart, format, D3D12_SRV_DIMENSION_TEXTURE2D, 0/*numElements*/, 0/*stride*/, pResource);
  }

  void CreateUAV(ID3D12Device *pDevice, CD3DX12_CPU_DESCRIPTOR_HANDLE &baseHandle,
                 DXGI_FORMAT format, D3D12_UAV_DIMENSION viewDimension, UINT numElements, UINT stride,
                 const CComPtr<ID3D12Resource> pResource) {
    UINT descriptorSize = pDevice->GetDescriptorHandleIncrementSize(D3D12_DESCRIPTOR_HEAP_TYPE_CBV_SRV_UAV);
    D3D12_UNORDERED_ACCESS_VIEW_DESC uavDesc = {};
    uavDesc.Format = format;
    uavDesc.ViewDimension = viewDimension;
    switch (viewDimension) {
    case D3D12_UAV_DIMENSION_BUFFER:
      uavDesc.Buffer.FirstElement = 0;
      uavDesc.Buffer.NumElements = numElements;
      uavDesc.Buffer.StructureByteStride = stride;
      if (format == DXGI_FORMAT_R32_TYPELESS && stride == 0)
        uavDesc.Buffer.Flags = D3D12_BUFFER_UAV_FLAG_RAW;
      else
        uavDesc.Buffer.Flags = D3D12_BUFFER_UAV_FLAG_NONE;
      break;
    case D3D12_UAV_DIMENSION_TEXTURE1D:
      uavDesc.Texture1D.MipSlice = 0;
      break;
    case D3D12_UAV_DIMENSION_TEXTURE2D:
      uavDesc.Texture2D.MipSlice = 0;
      uavDesc.Texture2D.PlaneSlice = 0;
      break;
    case D3D12_UAV_DIMENSION_TEXTURE2DARRAY:
      uavDesc.Texture2DArray.MipSlice = 0;
      uavDesc.Texture2DArray.PlaneSlice = 0;
      uavDesc.Texture2DArray.FirstArraySlice = 0;
      uavDesc.Texture2DArray.ArraySize = numElements;
      break;
    default:
      break;
    }
    pDevice->CreateUnorderedAccessView(pResource, nullptr, &uavDesc, baseHandle);
    baseHandle.Offset(descriptorSize);
  }

  void CreateRawUAV(ID3D12Device *pDevice, CD3DX12_CPU_DESCRIPTOR_HANDLE &heapStart,
                    UINT numElements, const CComPtr<ID3D12Resource> pResource) {
    CreateUAV(pDevice, heapStart, DXGI_FORMAT_R32_TYPELESS, D3D12_UAV_DIMENSION_BUFFER, numElements, 0/*stride*/, pResource);
  }

  void CreateStructUAV(ID3D12Device *pDevice, CD3DX12_CPU_DESCRIPTOR_HANDLE &heapStart,
                       UINT numElements, UINT stride, const CComPtr<ID3D12Resource> pResource) {
    CreateUAV(pDevice, heapStart, DXGI_FORMAT_UNKNOWN, D3D12_UAV_DIMENSION_BUFFER, numElements, stride, pResource);
  }

  void CreateTypedUAV(ID3D12Device *pDevice, CD3DX12_CPU_DESCRIPTOR_HANDLE &heapStart,
                      UINT numElements, DXGI_FORMAT format, const CComPtr<ID3D12Resource> pResource) {
    CreateUAV(pDevice, heapStart, format, D3D12_UAV_DIMENSION_BUFFER, numElements, 0/*stride*/, pResource);
  }

  void CreateTex1DUAV(ID3D12Device *pDevice, CD3DX12_CPU_DESCRIPTOR_HANDLE &heapStart,
                      DXGI_FORMAT format, const CComPtr<ID3D12Resource> pResource) {
    CreateUAV(pDevice, heapStart, format, D3D12_UAV_DIMENSION_TEXTURE1D, 0/*numElements*/, 0/*stride*/, pResource);
  }

  void CreateTex2DUAV(ID3D12Device *pDevice, CD3DX12_CPU_DESCRIPTOR_HANDLE &heapStart,
                      DXGI_FORMAT format, const CComPtr<ID3D12Resource> pResource) {
    CreateUAV(pDevice, heapStart, format, D3D12_UAV_DIMENSION_TEXTURE2D, 0/*numElements*/, 0/*stride*/, pResource);
  }

  void CreateTex2DArrayUAV(ID3D12Device *pDevice, CD3DX12_CPU_DESCRIPTOR_HANDLE &heapStart,
                           UINT numElements, DXGI_FORMAT format, const CComPtr<ID3D12Resource> pResource) {
    CreateUAV(pDevice, heapStart, format, D3D12_UAV_DIMENSION_TEXTURE2DARRAY, numElements, 0/*stride*/, pResource);
  }

  void CreateTex2DMSUAV(ID3D12Device *pDevice, CD3DX12_CPU_DESCRIPTOR_HANDLE &heapStart,
                        DXGI_FORMAT format, const CComPtr<ID3D12Resource> pResource) {
    CreateUAV(pDevice, heapStart, format, (D3D12_UAV_DIMENSION)6 /*D3D12_UAV_DIMENSION_TEXTURE2DMS*/, 0 /*numElements*/, 0/*stride*/, pResource);
  }

  // Create Samplers for <pDevice> given the filter and border color information provided
  // using some reasonable defaults
  void CreateDefaultSamplers(ID3D12Device *pDevice, D3D12_CPU_DESCRIPTOR_HANDLE heapStart,
                             D3D12_FILTER filters[], float *perSamplerBorderColors, int NumSamplers) {

    CD3DX12_CPU_DESCRIPTOR_HANDLE sampHandle(heapStart);
    UINT descriptorSize = pDevice->GetDescriptorHandleIncrementSize(D3D12_DESCRIPTOR_HEAP_TYPE_SAMPLER);
    D3D12_SAMPLER_DESC sampDesc = {};
    sampDesc.Filter = D3D12_FILTER_MIN_MAG_LINEAR_MIP_POINT;
    D3D12_TEXTURE_ADDRESS_MODE addrMode = perSamplerBorderColors? D3D12_TEXTURE_ADDRESS_MODE_BORDER : D3D12_TEXTURE_ADDRESS_MODE_CLAMP;
    sampDesc.AddressU = sampDesc.AddressV = sampDesc.AddressW = addrMode;
    sampDesc.MipLODBias = 0;
    sampDesc.MaxAnisotropy = 1;
    sampDesc.ComparisonFunc = D3D12_COMPARISON_FUNC_EQUAL;
    sampDesc.MinLOD = 0;
    sampDesc.MaxLOD = 0;

    for (int i = 0; i < NumSamplers; i++) {
      sampDesc.Filter = filters[i];
      if (perSamplerBorderColors) {
        for (int j = 0; j < 4; j++)
          sampDesc.BorderColor[j] = perSamplerBorderColors[i];
      }

      pDevice->CreateSampler(&sampDesc, sampHandle);
      sampHandle = sampHandle.Offset(descriptorSize);
    }
  }

  template <typename TVertex, int len>
  void CreateVertexBuffer(ID3D12Device *pDevice, TVertex(&vertices)[len],
                          ID3D12Resource **ppVertexBuffer,
                          D3D12_VERTEX_BUFFER_VIEW *pVertexBufferView) {
    size_t vertexBufferSize = sizeof(vertices);
    CComPtr<ID3D12Resource> pVertexBuffer;
    CD3DX12_HEAP_PROPERTIES heapProps(D3D12_HEAP_TYPE_UPLOAD);
    CD3DX12_RESOURCE_DESC bufferDesc(
        CD3DX12_RESOURCE_DESC::Buffer(vertexBufferSize));
    VERIFY_SUCCEEDED(pDevice->CreateCommittedResource(
        &heapProps, D3D12_HEAP_FLAG_NONE, &bufferDesc,
        D3D12_RESOURCE_STATE_GENERIC_READ, nullptr,
        IID_PPV_ARGS(&pVertexBuffer)));

    UINT8 *pVertexDataBegin;
    CD3DX12_RANGE readRange(0, 0);
    VERIFY_SUCCEEDED(pVertexBuffer->Map(
        0, &readRange, reinterpret_cast<void **>(&pVertexDataBegin)));
    memcpy(pVertexDataBegin, vertices, vertexBufferSize);
    pVertexBuffer->Unmap(0, nullptr);

    // Initialize the vertex buffer view.
    pVertexBufferView->BufferLocation = pVertexBuffer->GetGPUVirtualAddress();
    pVertexBufferView->StrideInBytes = sizeof(TVertex);
    pVertexBufferView->SizeInBytes = (UINT)vertexBufferSize;

    *ppVertexBuffer = pVertexBuffer.Detach();
  }

  // Requires Anniversary Edition headers, so simplifying things for current setup.
  const UINT D3D12_FEATURE_D3D12_OPTIONS1 = 8;
  struct D3D12_FEATURE_DATA_D3D12_OPTIONS1 {
    BOOL WaveOps;
    UINT WaveLaneCountMin;
    UINT WaveLaneCountMax;
    UINT TotalLaneCount;
    BOOL ExpandedComputeResourceStates;
    BOOL Int64ShaderOps;
  };

  bool IsDeviceBasicAdapter(ID3D12Device *pDevice) {
    CComPtr<IDXGIFactory4> factory;
    VERIFY_SUCCEEDED(CreateDXGIFactory1(IID_PPV_ARGS(&factory)));
    LUID adapterID = pDevice->GetAdapterLuid();
    CComPtr<IDXGIAdapter1> adapter;
    factory->EnumAdapterByLuid(adapterID, IID_PPV_ARGS(&adapter));
    DXGI_ADAPTER_DESC1 AdapterDesc;
    VERIFY_SUCCEEDED(adapter->GetDesc1(&AdapterDesc));
    return (AdapterDesc.Flags & DXGI_ADAPTER_FLAG_SOFTWARE) ||
           (AdapterDesc.VendorId == 0x1414 &&
            (AdapterDesc.DeviceId == 0x8c || AdapterDesc.DeviceId == 0x8d));
  }

  bool DoesDeviceSupportInt64(ID3D12Device *pDevice) {
    D3D12_FEATURE_DATA_D3D12_OPTIONS1 O;
    if (FAILED(pDevice->CheckFeatureSupport((D3D12_FEATURE)D3D12_FEATURE_D3D12_OPTIONS1, &O, sizeof(O))))
      return false;
    return O.Int64ShaderOps != FALSE;
  }

  bool DoesDeviceSupportDouble(ID3D12Device *pDevice) {
    D3D12_FEATURE_DATA_D3D12_OPTIONS O;
    if (FAILED(pDevice->CheckFeatureSupport((D3D12_FEATURE)D3D12_FEATURE_D3D12_OPTIONS, &O, sizeof(O))))
      return false;
    return O.DoublePrecisionFloatShaderOps != FALSE;
  }

  bool DoesDeviceSupportWaveOps(ID3D12Device *pDevice) {
    D3D12_FEATURE_DATA_D3D12_OPTIONS1 O;
    if (FAILED(pDevice->CheckFeatureSupport((D3D12_FEATURE)D3D12_FEATURE_D3D12_OPTIONS1, &O, sizeof(O))))
      return false;
    return O.WaveOps != FALSE;
  }

  bool DoesDeviceSupportBarycentrics(ID3D12Device *pDevice) {
    D3D12_FEATURE_DATA_D3D12_OPTIONS3 O;
    if (FAILED(pDevice->CheckFeatureSupport((D3D12_FEATURE)D3D12_FEATURE_D3D12_OPTIONS3, &O, sizeof(O))))
      return false;
    return O.BarycentricsSupported != FALSE;
  }

  bool DoesDeviceSupportNative16bitOps(ID3D12Device *pDevice) {
    D3D12_FEATURE_DATA_D3D12_OPTIONS4 O;
    if (FAILED(pDevice->CheckFeatureSupport((D3D12_FEATURE)D3D12_FEATURE_D3D12_OPTIONS4, &O, sizeof(O))))
      return false;
    return O.Native16BitShaderOpsSupported != FALSE;
  }
    
  bool DoesDeviceSupportMeshShaders(ID3D12Device *pDevice) {
#if defined(NTDDI_WIN10_VB) && WDK_NTDDI_VERSION >= NTDDI_WIN10_VB
    D3D12_FEATURE_DATA_D3D12_OPTIONS7 O7;
    if (FAILED(pDevice->CheckFeatureSupport((D3D12_FEATURE)D3D12_FEATURE_D3D12_OPTIONS7, &O7, sizeof(O7))))
      return false;
    return O7.MeshShaderTier != D3D12_MESH_SHADER_TIER_NOT_SUPPORTED;
#else
    UNREFERENCED_PARAMETER(pDevice);
    return false;
#endif
  }

  bool DoesDeviceSupportRayTracing(ID3D12Device *pDevice) {
#if WDK_NTDDI_VERSION > NTDDI_WIN10_RS4
    D3D12_FEATURE_DATA_D3D12_OPTIONS5 O5;
    if (FAILED(pDevice->CheckFeatureSupport((D3D12_FEATURE)D3D12_FEATURE_D3D12_OPTIONS5, &O5, sizeof(O5))))
      return false;
    return O5.RaytracingTier != D3D12_RAYTRACING_TIER_NOT_SUPPORTED;
#else
    UNREFERENCED_PARAMETER(pDevice);
    return false;
#endif
  }


  bool DoesDeviceSupportMeshAmpDerivatives(ID3D12Device *pDevice) {
#if defined(NTDDI_WIN10_FE) && WDK_NTDDI_VERSION >= NTDDI_WIN10_FE
    D3D12_FEATURE_DATA_D3D12_OPTIONS7 O7;
    D3D12_FEATURE_DATA_D3D12_OPTIONS9 O9;
    if (FAILED(pDevice->CheckFeatureSupport((D3D12_FEATURE)D3D12_FEATURE_D3D12_OPTIONS7, &O7, sizeof(O7))) ||
        FAILED(pDevice->CheckFeatureSupport((D3D12_FEATURE)D3D12_FEATURE_D3D12_OPTIONS9, &O9, sizeof(O9))))
      return false;
    return O7.MeshShaderTier != D3D12_MESH_SHADER_TIER_NOT_SUPPORTED &&
      O9.DerivativesInMeshAndAmplificationShadersSupported != FALSE;
#else
    UNREFERENCED_PARAMETER(pDevice);
    return false;
#endif
  }

  bool DoesDeviceSupportTyped64Atomics(ID3D12Device *pDevice) {
#if defined(NTDDI_WIN10_FE) && WDK_NTDDI_VERSION >= NTDDI_WIN10_FE
    D3D12_FEATURE_DATA_D3D12_OPTIONS9 O9;
    if (FAILED(pDevice->CheckFeatureSupport((D3D12_FEATURE)D3D12_FEATURE_D3D12_OPTIONS9, &O9, sizeof(O9))))
      return false;
    return O9.AtomicInt64OnTypedResourceSupported != FALSE;
#else
    UNREFERENCED_PARAMETER(pDevice);
    return false;
#endif
  }

  bool DoesDeviceSupportHeap64Atomics(ID3D12Device *pDevice) {
#if defined(NTDDI_WIN10_CO) && WDK_NTDDI_VERSION >= NTDDI_WIN10_CO
    D3D12_FEATURE_DATA_D3D12_OPTIONS11 O11;
    if (FAILED(pDevice->CheckFeatureSupport((D3D12_FEATURE)D3D12_FEATURE_D3D12_OPTIONS11, &O11, sizeof(O11))))
      return false;
    return O11.AtomicInt64OnDescriptorHeapResourceSupported != FALSE;
#else
    UNREFERENCED_PARAMETER(pDevice);
    return false;
#endif
  }

  bool DoesDeviceSupportShared64Atomics(ID3D12Device *pDevice) {
#if defined(NTDDI_WIN10_FE) && WDK_NTDDI_VERSION >= NTDDI_WIN10_FE
    D3D12_FEATURE_DATA_D3D12_OPTIONS9 O9;
    if (FAILED(pDevice->CheckFeatureSupport((D3D12_FEATURE)D3D12_FEATURE_D3D12_OPTIONS9, &O9, sizeof(O9))))
      return false;
    return O9.AtomicInt64OnGroupSharedSupported != FALSE;
#else
    UNREFERENCED_PARAMETER(pDevice);
    return false;
#endif
  }

  bool DoesDeviceSupportAdvancedTexOps(ID3D12Device *pDevice) {
#if defined(NTDDI_WIN10_CU) && WDK_NTDDI_VERSION >= NTDDI_WIN10_CU
    D3D12_FEATURE_DATA_D3D12_OPTIONS14 O14;
    if (FAILED(pDevice->CheckFeatureSupport((D3D12_FEATURE)D3D12_FEATURE_D3D12_OPTIONS14, &O14, sizeof(O14))))
      return false;
    return O14.AdvancedTextureOpsSupported != FALSE;
#else
    UNREFERENCED_PARAMETER(pDevice);
    return false;
#endif
  }

  bool DoesDeviceSupportWritableMSAA(ID3D12Device *pDevice) {
#if defined(NTDDI_WIN10_CU) && WDK_NTDDI_VERSION >= NTDDI_WIN10_CU
    D3D12_FEATURE_DATA_D3D12_OPTIONS14 O14;
    if (FAILED(pDevice->CheckFeatureSupport((D3D12_FEATURE)D3D12_FEATURE_D3D12_OPTIONS14, &O14, sizeof(O14))))
      return false;
    return O14.WriteableMSAATexturesSupported != FALSE;
#else
    UNREFERENCED_PARAMETER(pDevice);
    return false;
#endif
  }

  bool DoesDeviceSupportEnhancedBarriers(ID3D12Device *pDevice) {
#if defined(NTDDI_WIN10_CU) && WDK_NTDDI_VERSION >= NTDDI_WIN10_CU
    D3D12_FEATURE_DATA_D3D12_OPTIONS12 O12;
    if (FAILED(pDevice->CheckFeatureSupport((D3D12_FEATURE)D3D12_FEATURE_D3D12_OPTIONS12, &O12, sizeof(O12))))
      return false;
    return O12.EnhancedBarriersSupported != FALSE;
#else
    UNREFERENCED_PARAMETER(pDevice);
    return false;
#endif
  }

  bool DoesDeviceSupportRelaxedFormatCasting(ID3D12Device *pDevice) {
#if defined(NTDDI_WIN10_CU) && WDK_NTDDI_VERSION >= NTDDI_WIN10_CU
    D3D12_FEATURE_DATA_D3D12_OPTIONS12 O12;
    if (!DoesDeviceSupportEnhancedBarriers(pDevice))
      return false;

    if (FAILED(pDevice->CheckFeatureSupport((D3D12_FEATURE)D3D12_FEATURE_D3D12_OPTIONS12, &O12, sizeof(O12))))
      return false;
    return O12.RelaxedFormatCastingSupported != FALSE;
#else
    UNREFERENCED_PARAMETER(pDevice);
    return false;
#endif
  }

  bool IsFallbackPathEnabled(){
    // Enable fallback paths with: /p:"EnableFallback=1"
    UINT EnableFallbackValue = 0;
    WEX::TestExecution::RuntimeParameters::TryGetValue(L"EnableFallback", EnableFallbackValue);
    return EnableFallbackValue != 0;
  }

#ifndef _HLK_CONF
  void DXBCFromText(LPCSTR pText, LPCWSTR pEntryPoint, LPCWSTR pTargetProfile, ID3DBlob **ppBlob) {
    CW2A pEntryPointA(pEntryPoint, CP_UTF8);
    CW2A pTargetProfileA(pTargetProfile, CP_UTF8);
    CComPtr<ID3DBlob> pErrors;
    D3D_SHADER_MACRO d3dMacro[2];
    ZeroMemory(d3dMacro, sizeof(d3dMacro));
    d3dMacro[0].Definition = "1";
    d3dMacro[0].Name = "USING_DXBC";
    HRESULT hr = D3DCompile(pText, strlen(pText), "hlsl.hlsl", d3dMacro, nullptr, pEntryPointA, pTargetProfileA, 0, 0, ppBlob, &pErrors);
    if (pErrors != nullptr) {
      CA2W errors((char *)pErrors->GetBufferPointer(), CP_ACP);
      LogCommentFmt(L"Compilation failure: %s", errors.m_szBuffer);
    }
    VERIFY_SUCCEEDED(hr);
  }
#endif

  HRESULT EnableDebugLayer() {
    // The debug layer does net yet validate DXIL programs that require rewriting,
    // but basic logging should work properly.
    HRESULT hr = S_FALSE;
    if (UseDebugIfaces()) {
      CComPtr<ID3D12Debug> debugController;
      hr = D3D12GetDebugInterface(IID_PPV_ARGS(&debugController));
      if (SUCCEEDED(hr)) {
        debugController->EnableDebugLayer();
        hr = S_OK;
      }
    }
    return hr;
  }

  static std::wstring GetModuleName() {
    wchar_t moduleName[MAX_PATH+1] = {0};
    DWORD length = GetModuleFileNameW(NULL, moduleName, MAX_PATH);
    if (length == 0 || length == MAX_PATH) {
      return std::wstring(); // Error condition
    }
    return std::wstring(moduleName, length);
  }

  static std::wstring ComputeSDKFullPath(std::wstring SDKPath) {
    std::wstring modulePath = GetModuleName();
    size_t pos = modulePath.rfind('\\');
    if (pos == std::wstring::npos)
      return SDKPath;
    if (SDKPath.substr(0, 2) != L".\\")
      return SDKPath;
    return modulePath.substr(0, pos) + SDKPath.substr(1);
  }

  static UINT GetD3D12SDKVersion(std::wstring SDKPath) {
    // Try to automatically get the D3D12SDKVersion from the DLL
    UINT SDKVersion = 0;
    std::wstring D3DCorePath = ComputeSDKFullPath(SDKPath);
    D3DCorePath.append(L"D3D12Core.dll");
    HMODULE hCore = LoadLibraryW(D3DCorePath.c_str());
    if (hCore) {
      if (UINT *pSDKVersion = (UINT*)GetProcAddress(hCore, "D3D12SDKVersion"))
        SDKVersion = *pSDKVersion;
      FreeModule(hCore);
    }
    return SDKVersion;
  }

  static HRESULT EnableAgilitySDK(HMODULE hRuntime, UINT SDKVersion,
                                  LPCWSTR SDKPath) {
    D3D12GetInterfaceFn pD3D12GetInterface =
        (D3D12GetInterfaceFn)GetProcAddress(hRuntime, "D3D12GetInterface");
    CComPtr<ID3D12SDKConfiguration> pD3D12SDKConfiguration;
    IFR(pD3D12GetInterface(CLSID_D3D12SDKConfiguration,
                           IID_PPV_ARGS(&pD3D12SDKConfiguration)));
    IFR(pD3D12SDKConfiguration->SetSDKVersion(SDKVersion, CW2A(SDKPath)));

    // Currently, it appears that the SetSDKVersion will succeed even when
    // D3D12Core is not found, or its version doesn't match.  When that's the
    // case, will cause a failure in the very next thing that actually requires
    // D3D12Core.dll to be loaded instead.  So, we attempt to clear experimental
    // features next, which is a valid use case and a no-op at this point.  This
    // requires D3D12Core to be loaded.  If this fails, we know the AgilitySDK
    // setting actually failed.
    D3D12EnableExperimentalFeaturesFn pD3D12EnableExperimentalFeatures =
        (D3D12EnableExperimentalFeaturesFn)GetProcAddress(
            hRuntime, "D3D12EnableExperimentalFeatures");
    if (pD3D12EnableExperimentalFeatures == nullptr) {
      // If this failed, D3D12 must be too old for AgilitySDK.  But if that's
      // the case, creating D3D12SDKConfiguration should have failed.  So while
      // this case shouldn't be hit, fail if it is.
      return HRESULT_FROM_WIN32(GetLastError());
    }
    return pD3D12EnableExperimentalFeatures(0, nullptr, nullptr, nullptr);
  }

  static HRESULT EnableExperimentalShaderModels(HMODULE hRuntime) {
    D3D12EnableExperimentalFeaturesFn pD3D12EnableExperimentalFeatures =
        (D3D12EnableExperimentalFeaturesFn)GetProcAddress(
            hRuntime, "D3D12EnableExperimentalFeatures");
    if (pD3D12EnableExperimentalFeatures == nullptr) {
      return HRESULT_FROM_WIN32(GetLastError());
    }
    return pD3D12EnableExperimentalFeatures(1, &D3D12ExperimentalShaderModelsID,
                                            nullptr, nullptr);
  }

  static HRESULT EnableExperimentalShaderModels() {
    HMODULE hRuntime = LoadLibraryW(L"d3d12.dll");
    if (hRuntime == NULL)
      return E_FAIL;
    return EnableExperimentalShaderModels(hRuntime);
  }

  HRESULT EnableAgilitySDK(HMODULE hRuntime) {
    // D3D12SDKVersion > 1 will use provided version, otherwise, auto-detect.
    // D3D12SDKVersion == 1 means fail if we can't auto-detect.
    UINT SDKVersion = 0;
    WEX::TestExecution::RuntimeParameters::TryGetValue(
            L"D3D12SDKVersion", SDKVersion);

    // SDKPath must be relative path from .exe, which means relative to
    // TE.exe location, and must start with ".\\", such as with the
    // default: ".\\D3D12\\"
    WEX::Common::String SDKPath;
    if (SUCCEEDED(WEX::TestExecution::RuntimeParameters::TryGetValue(
            L"D3D12SDKPath", SDKPath))) {
      // Make sure path ends in backslash
      if (!SDKPath.IsEmpty() && SDKPath.Right(1) != "\\") {
        SDKPath.Append("\\");
      }
    }
    if (SDKPath.IsEmpty()) {
      SDKPath = L".\\D3D12\\";
    }

    bool mustFind = SDKVersion > 0;
    if (SDKVersion <= 1) {
      // lookup version from D3D12Core.dll
      SDKVersion = GetD3D12SDKVersion((LPCWSTR)SDKPath);
      if (mustFind && SDKVersion == 0) {
        LogErrorFmt(L"Agility SDK not found in relative path: %s", (LPCWSTR)SDKPath);
        return E_FAIL;
      }
    }

    // Not found, not asked for.
    if (SDKVersion == 0)
      return S_FALSE;

    HRESULT hr= EnableAgilitySDK(hRuntime, SDKVersion, (LPCWSTR)SDKPath);
    if (FAILED(hr)) {
      // If SDKVersion provided, fail if not successful.
      // 1 means we should find it, and fill in the version automatically.
      if (mustFind) {
        LogErrorFmt(L"Failed to set Agility SDK version %d at path: %s", SDKVersion, (LPCWSTR)SDKPath);
        return hr;
      }
      return S_FALSE;
    }
    if (hr == S_OK) {
      LogCommentFmt(L"Agility SDK version set to: %d", SDKVersion);
      m_AgilitySDKEnabled = true;
    }
    return hr;
  }

  HRESULT EnableExperimentalMode(HMODULE hRuntime) {
    if (m_ExperimentalModeEnabled) {
      return S_OK;
    }

    bool bExperimentalShaderModels = GetTestParamBool(L"ExperimentalShaders");

    HRESULT hr = S_FALSE;
    if (bExperimentalShaderModels) {
      hr = EnableExperimentalShaderModels(hRuntime);
      if (SUCCEEDED(hr)) {
        m_ExperimentalModeEnabled = true;
      }
    }

    return hr;
  }

  struct FenceObj {
    HANDLE m_fenceEvent = NULL;
    CComPtr<ID3D12Fence> m_fence;
    UINT64 m_fenceValue;
    ~FenceObj() {
      if (m_fenceEvent) CloseHandle(m_fenceEvent);
    }
  };

  void InitFenceObj(ID3D12Device *pDevice, FenceObj *pObj) {
    pObj->m_fenceValue = 1;
    VERIFY_SUCCEEDED(pDevice->CreateFence(0, D3D12_FENCE_FLAG_NONE,
                                          IID_PPV_ARGS(&pObj->m_fence)));
    // Create an event handle to use for frame synchronization.
    pObj->m_fenceEvent = CreateEvent(nullptr, FALSE, FALSE, nullptr);
    if (pObj->m_fenceEvent == nullptr) {
      VERIFY_SUCCEEDED(HRESULT_FROM_WIN32(GetLastError()));
    }
  }

  void ReadHlslDataIntoNewStream(LPCWSTR relativePath, IStream **ppStream) {
    VERIFY_SUCCEEDED(m_support.Initialize());
    CComPtr<IDxcLibrary> pLibrary;
    CComPtr<IDxcBlobEncoding> pBlob;
    CComPtr<IStream> pStream;
    std::wstring path = GetPathToHlslDataFile(relativePath);
    VERIFY_SUCCEEDED(m_support.CreateInstance(CLSID_DxcLibrary, &pLibrary));
    VERIFY_SUCCEEDED(pLibrary->CreateBlobFromFile(path.c_str(), nullptr, &pBlob));
    VERIFY_SUCCEEDED(pLibrary->CreateStreamFromBlobReadOnly(pBlob, &pStream));
    *ppStream = pStream.Detach();
  }

  void RecordRenderAndReadback(ID3D12GraphicsCommandList *pList,
                               ID3D12DescriptorHeap *pRtvHeap,
                               UINT rtvDescriptorSize,
                               UINT instanceCount,
                               D3D12_VERTEX_BUFFER_VIEW *pVertexBufferView,
                               ID3D12RootSignature *pRootSig,
                               ID3D12Resource *pRenderTarget,
                               ID3D12Resource *pReadBuffer) {
    D3D12_RESOURCE_DESC rtDesc = pRenderTarget->GetDesc();
    D3D12_VIEWPORT viewport;
    D3D12_RECT scissorRect;

    memset(&viewport, 0, sizeof(viewport));
    viewport.Height = (float)rtDesc.Height;
    viewport.Width = (float)rtDesc.Width;
    viewport.MaxDepth = 1.0f;
    memset(&scissorRect, 0, sizeof(scissorRect));
    scissorRect.right = (long)rtDesc.Width;
    scissorRect.bottom = rtDesc.Height;
    if (pRootSig != nullptr) {
      pList->SetGraphicsRootSignature(pRootSig);
    }
    pList->RSSetViewports(1, &viewport);
    pList->RSSetScissorRects(1, &scissorRect);

    // Indicate that the buffer will be used as a render target.
    RecordTransitionBarrier(pList, pRenderTarget, D3D12_RESOURCE_STATE_COPY_DEST, D3D12_RESOURCE_STATE_RENDER_TARGET);

    CD3DX12_CPU_DESCRIPTOR_HANDLE rtvHandle(pRtvHeap->GetCPUDescriptorHandleForHeapStart(), 0, rtvDescriptorSize);
    pList->OMSetRenderTargets(1, &rtvHandle, FALSE, nullptr);

    pList->ClearRenderTargetView(rtvHandle, ClearColor, 0, nullptr);
    pList->IASetPrimitiveTopology(D3D_PRIMITIVE_TOPOLOGY_TRIANGLELIST);
    pList->IASetVertexBuffers(0, 1, pVertexBufferView);
    pList->DrawInstanced(3, instanceCount, 0, 0);

    // Transition to copy source and copy into read-back buffer.
    RecordTransitionBarrier(pList, pRenderTarget, D3D12_RESOURCE_STATE_RENDER_TARGET, D3D12_RESOURCE_STATE_COPY_SOURCE);

    // Copy into read-back buffer.
    UINT64 rowPitch = rtDesc.Width * 4;
    if (rowPitch % D3D12_TEXTURE_DATA_PITCH_ALIGNMENT)
      rowPitch += D3D12_TEXTURE_DATA_PITCH_ALIGNMENT - (rowPitch % D3D12_TEXTURE_DATA_PITCH_ALIGNMENT);
    D3D12_PLACED_SUBRESOURCE_FOOTPRINT Footprint;
    Footprint.Offset = 0;
    Footprint.Footprint = CD3DX12_SUBRESOURCE_FOOTPRINT(DXGI_FORMAT_R8G8B8A8_UNORM, (UINT)rtDesc.Width, rtDesc.Height, 1, (UINT)rowPitch);
    CD3DX12_TEXTURE_COPY_LOCATION DstLoc(pReadBuffer, Footprint);
    CD3DX12_TEXTURE_COPY_LOCATION SrcLoc(pRenderTarget, 0);
    pList->CopyTextureRegion(&DstLoc, 0, 0, 0, &SrcLoc, nullptr);
  }

  void RunRWByteBufferComputeTest(ID3D12Device *pDevice, LPCSTR shader, std::vector<uint32_t> &values);
  void RunLifetimeIntrinsicTest(ID3D12Device *pDevice, LPCSTR shader, D3D_SHADER_MODEL shaderModel, bool useLibTarget, LPCWSTR *pOptions, int numOptions, std::vector<uint32_t> &values);
  void RunLifetimeIntrinsicComputeTest(ID3D12Device *pDevice, LPCSTR pShader, CComPtr<ID3D12DescriptorHeap>& pUavHeap, CComPtr<ID3D12RootSignature>& pRootSignature,
                                       LPCWSTR pTargetProfile, LPCWSTR *pOptions, int numOptions, std::vector<uint32_t> &values);
  void RunLifetimeIntrinsicLibTest(ID3D12Device *pDevice0, LPCSTR pShader, CComPtr<ID3D12RootSignature>& pRootSignature,
                                   LPCWSTR pTargetProfile, LPCWSTR *pOptions, int numOptions);

  void SetDescriptorHeap(ID3D12GraphicsCommandList *pCommandList, ID3D12DescriptorHeap *pHeap) {
    ID3D12DescriptorHeap *const pHeaps[1] = { pHeap };
    pCommandList->SetDescriptorHeaps(1, pHeaps);
  }

  void WaitForSignal(ID3D12CommandQueue *pCQ, FenceObj &FO) {
    ::WaitForSignal(pCQ, FO.m_fence, FO.m_fenceEvent, FO.m_fenceValue++);
  }
};
#define WAVE_INTRINSIC_DXBC_GUARD \
  "#ifdef USING_DXBC\r\n" \
  "uint WaveGetLaneIndex() { return 1; }\r\n" \
  "uint WaveReadLaneFirst(uint u) { return u; }\r\n" \
  "bool WaveIsFirstLane() { return true; }\r\n" \
  "uint WaveGetLaneCount() { return 1; }\r\n" \
  "uint WaveReadLaneAt(uint n, uint u) { return u; }\r\n" \
  "bool WaveActiveAnyTrue(bool b) { return b; }\r\n" \
  "bool WaveActiveAllTrue(bool b) { return false; }\r\n" \
  "uint WaveActiveAllEqual(uint u) { return u; }\r\n" \
  "uint4 WaveActiveBallot(bool b) { return 1; }\r\n" \
  "uint WaveActiveCountBits(uint u) { return 1; }\r\n" \
  "uint WaveActiveSum(uint u) { return 1; }\r\n" \
  "uint WaveActiveProduct(uint u) { return 1; }\r\n" \
  "uint WaveActiveBitAnd(uint u) { return 1; }\r\n" \
  "uint WaveActiveBitOr(uint u) { return 1; }\r\n" \
  "uint WaveActiveBitXor(uint u) { return 1; }\r\n" \
  "uint WaveActiveMin(uint u) { return 1; }\r\n" \
  "uint WaveActiveMax(uint u) { return 1; }\r\n" \
  "uint WavePrefixCountBits(uint u) { return 1; }\r\n" \
  "uint WavePrefixSum(uint u) { return 1; }\r\n" \
  "uint WavePrefixProduct(uint u) { return 1; }\r\n" \
  "uint QuadReadLaneAt(uint a, uint u) { return 1; }\r\n" \
  "uint QuadReadAcrossX(uint u) { return 1; }\r\n" \
  "uint QuadReadAcrossY(uint u) { return 1; }\r\n" \
  "uint QuadReadAcrossDiagonal(uint u) { return 1; }\r\n" \
  "#endif\r\n"

static void SetupComputeValuePattern(std::vector<uint32_t> &values,
                                     size_t count) {
  values.resize(count); // one element per dispatch group, in bytes
  for (size_t i = 0; i < count; ++i) {
    values[i] = (uint32_t)i;
  }
}

bool ExecutionTest::ExecutionTestClassSetup() {
  return DivergentClassSetup();
}

void ExecutionTest::RunRWByteBufferComputeTest(ID3D12Device *pDevice, LPCSTR pShader, std::vector<uint32_t> &values) {
  static const int DispatchGroupX = 1;
  static const int DispatchGroupY = 1;
  static const int DispatchGroupZ = 1;

  CComPtr<ID3D12GraphicsCommandList> pCommandList;
  CComPtr<ID3D12CommandQueue> pCommandQueue;
  CComPtr<ID3D12DescriptorHeap> pUavHeap;
  CComPtr<ID3D12CommandAllocator> pCommandAllocator;
  UINT uavDescriptorSize;
  FenceObj FO;

  const UINT valueSizeInBytes = (UINT)values.size() * sizeof(uint32_t);
  CreateComputeCommandQueue(pDevice, L"RunRWByteBufferComputeTest Command Queue", &pCommandQueue);
  InitFenceObj(pDevice, &FO);

  // Describe and create a UAV descriptor heap.
  D3D12_DESCRIPTOR_HEAP_DESC heapDesc = {};
  heapDesc.NumDescriptors = 1;
  heapDesc.Type = D3D12_DESCRIPTOR_HEAP_TYPE_CBV_SRV_UAV;
  heapDesc.Flags = D3D12_DESCRIPTOR_HEAP_FLAG_SHADER_VISIBLE;
  VERIFY_SUCCEEDED(pDevice->CreateDescriptorHeap(&heapDesc, IID_PPV_ARGS(&pUavHeap)));
  uavDescriptorSize = pDevice->GetDescriptorHandleIncrementSize(heapDesc.Type);

  // Create root signature.
  CComPtr<ID3D12RootSignature> pRootSignature;
  {
    CD3DX12_DESCRIPTOR_RANGE ranges[1];
    ranges[0].Init(D3D12_DESCRIPTOR_RANGE_TYPE_UAV, 1, 0, 0, 0);

    CD3DX12_ROOT_PARAMETER rootParameters[1];
    rootParameters[0].InitAsDescriptorTable(1, &ranges[0], D3D12_SHADER_VISIBILITY_ALL);

    CD3DX12_ROOT_SIGNATURE_DESC rootSignatureDesc;
    rootSignatureDesc.Init(_countof(rootParameters), rootParameters, 0, nullptr, D3D12_ROOT_SIGNATURE_FLAG_NONE);

    CreateRootSignatureFromDesc(pDevice, &rootSignatureDesc, &pRootSignature);
  }

  // Create pipeline state object.
  CComPtr<ID3D12PipelineState> pComputeState;
  CreateComputePSO(pDevice, pRootSignature, pShader, L"cs_6_0", &pComputeState);

  // Create a command allocator and list for compute.
  VERIFY_SUCCEEDED(pDevice->CreateCommandAllocator(D3D12_COMMAND_LIST_TYPE_COMPUTE, IID_PPV_ARGS(&pCommandAllocator)));
  VERIFY_SUCCEEDED(pDevice->CreateCommandList(0, D3D12_COMMAND_LIST_TYPE_COMPUTE, pCommandAllocator, pComputeState, IID_PPV_ARGS(&pCommandList)));
  pCommandList->SetName(L"ExecutionTest::RunRWByteButterComputeTest Command List");

  // Set up UAV resource.
  CComPtr<ID3D12Resource> pUavResource;
  CComPtr<ID3D12Resource> pReadBuffer;
  CComPtr<ID3D12Resource> pUploadResource;
  CreateTestUavs(pDevice, pCommandList, values.data(), valueSizeInBytes, &pUavResource, &pUploadResource, &pReadBuffer);
  VERIFY_SUCCEEDED(pUavResource->SetName(L"RunRWByteBufferComputeText UAV"));
  VERIFY_SUCCEEDED(pReadBuffer->SetName(L"RunRWByteBufferComputeText UAV Read Buffer"));
  VERIFY_SUCCEEDED(pUploadResource->SetName(L"RunRWByteBufferComputeText UAV Upload Buffer"));

  // Close the command list and execute it to perform the GPU setup.
  pCommandList->Close();
  ExecuteCommandList(pCommandQueue, pCommandList);
  WaitForSignal(pCommandQueue, FO);
  VERIFY_SUCCEEDED(pCommandAllocator->Reset());
  VERIFY_SUCCEEDED(pCommandList->Reset(pCommandAllocator, pComputeState));

  // Run the compute shader and copy the results back to readable memory.
  {
    D3D12_UNORDERED_ACCESS_VIEW_DESC uavDesc = {};
    uavDesc.Format = DXGI_FORMAT_R32_TYPELESS;
    uavDesc.ViewDimension = D3D12_UAV_DIMENSION_BUFFER;
    uavDesc.Buffer.FirstElement = 0;
    uavDesc.Buffer.NumElements = (UINT)values.size();
    uavDesc.Buffer.StructureByteStride = 0;
    uavDesc.Buffer.CounterOffsetInBytes = 0;
    uavDesc.Buffer.Flags = D3D12_BUFFER_UAV_FLAG_RAW;
    CD3DX12_CPU_DESCRIPTOR_HANDLE uavHandle(pUavHeap->GetCPUDescriptorHandleForHeapStart());
    CD3DX12_GPU_DESCRIPTOR_HANDLE uavHandleGpu(pUavHeap->GetGPUDescriptorHandleForHeapStart());
    pDevice->CreateUnorderedAccessView(pUavResource, nullptr, &uavDesc, uavHandle);
    SetDescriptorHeap(pCommandList, pUavHeap);
    pCommandList->SetComputeRootSignature(pRootSignature);
    pCommandList->SetComputeRootDescriptorTable(0, uavHandleGpu);
  }
  pCommandList->Dispatch(DispatchGroupX, DispatchGroupY, DispatchGroupZ);
  RecordTransitionBarrier(pCommandList, pUavResource, D3D12_RESOURCE_STATE_UNORDERED_ACCESS, D3D12_RESOURCE_STATE_COPY_SOURCE);
  pCommandList->CopyResource(pReadBuffer, pUavResource);
  pCommandList->Close();
  ExecuteCommandList(pCommandQueue, pCommandList);
  WaitForSignal(pCommandQueue, FO);
  {
    MappedData mappedData(pReadBuffer, valueSizeInBytes);
    uint32_t *pData = (uint32_t *)mappedData.data();
    memcpy(values.data(), pData, (size_t)valueSizeInBytes);
  }
  WaitForSignal(pCommandQueue, FO);
}

void ExecutionTest::RunLifetimeIntrinsicComputeTest(ID3D12Device *pDevice, LPCSTR pShader, CComPtr<ID3D12DescriptorHeap>& pUavHeap, CComPtr<ID3D12RootSignature>& pRootSignature,
                                                    LPCWSTR pTargetProfile, LPCWSTR *pOptions, int numOptions, std::vector<uint32_t> &values) {
  // Create command queue.
  CComPtr<ID3D12CommandQueue> pCommandQueue;
  CreateComputeCommandQueue(pDevice, L"RunLifetimeIntrinsicTest Command Queue", &pCommandQueue);

  FenceObj FO;
  InitFenceObj(pDevice, &FO);

  // Compile shader "main" and create pipeline state object.
  CComPtr<ID3D12PipelineState> pComputeState;
  CreateComputePSO(pDevice, pRootSignature, pShader, pTargetProfile, &pComputeState, pOptions, numOptions);

  // Create a command allocator and list for compute.
  CComPtr<ID3D12CommandAllocator> pCommandAllocator;
  CComPtr<ID3D12GraphicsCommandList> pCommandList;
  VERIFY_SUCCEEDED(pDevice->CreateCommandAllocator(D3D12_COMMAND_LIST_TYPE_COMPUTE, IID_PPV_ARGS(&pCommandAllocator)));
  VERIFY_SUCCEEDED(pDevice->CreateCommandList(0, D3D12_COMMAND_LIST_TYPE_COMPUTE, pCommandAllocator, pComputeState, IID_PPV_ARGS(&pCommandList)));
  pCommandList->SetName(L"ExecutionTest::RunLifetimeIntrinsicTest Command List");

  // Set up UAV resource.
  const UINT valueSizeInBytes = (UINT)values.size() * sizeof(uint32_t);
  CComPtr<ID3D12Resource> pUavResource;
  CComPtr<ID3D12Resource> pReadBuffer;
  CComPtr<ID3D12Resource> pUploadResource;
  CreateTestUavs(pDevice, pCommandList, values.data(), valueSizeInBytes, &pUavResource, &pUploadResource, &pReadBuffer);
  VERIFY_SUCCEEDED(pUavResource->SetName(L"RunLifetimeIntrinsicTest UAV"));
  VERIFY_SUCCEEDED(pReadBuffer->SetName(L"RunLifetimeIntrinsicTest UAV Read Buffer"));
  VERIFY_SUCCEEDED(pUploadResource->SetName(L"RunLifetimeIntrinsicTest UAV Upload Buffer"));

  // Close the command list and execute it to perform the GPU setup.
  pCommandList->Close();
  ExecuteCommandList(pCommandQueue, pCommandList);
  WaitForSignal(pCommandQueue, FO);
  VERIFY_SUCCEEDED(pCommandAllocator->Reset());
  VERIFY_SUCCEEDED(pCommandList->Reset(pCommandAllocator, pComputeState));

  // Run the compute shader and copy the results back to readable memory.
  {
    D3D12_UNORDERED_ACCESS_VIEW_DESC uavDesc = {};
    uavDesc.Format = DXGI_FORMAT_R32_TYPELESS;
    uavDesc.ViewDimension = D3D12_UAV_DIMENSION_BUFFER;
    uavDesc.Buffer.FirstElement = 0;
    uavDesc.Buffer.NumElements = (UINT)values.size();
    uavDesc.Buffer.StructureByteStride = 0;
    uavDesc.Buffer.CounterOffsetInBytes = 0;
    uavDesc.Buffer.Flags = D3D12_BUFFER_UAV_FLAG_RAW;
    CD3DX12_CPU_DESCRIPTOR_HANDLE uavHandle(pUavHeap->GetCPUDescriptorHandleForHeapStart());
    CD3DX12_GPU_DESCRIPTOR_HANDLE uavHandleGpu(pUavHeap->GetGPUDescriptorHandleForHeapStart());
    pDevice->CreateUnorderedAccessView(pUavResource, nullptr, &uavDesc, uavHandle);
    SetDescriptorHeap(pCommandList, pUavHeap);
    pCommandList->SetComputeRootSignature(pRootSignature);
    pCommandList->SetComputeRootDescriptorTable(0, uavHandleGpu);
  }

  static const int DispatchGroupX = 1;
  static const int DispatchGroupY = 1;
  static const int DispatchGroupZ = 1;
  pCommandList->Dispatch(DispatchGroupX, DispatchGroupY, DispatchGroupZ);
  RecordTransitionBarrier(pCommandList, pUavResource, D3D12_RESOURCE_STATE_UNORDERED_ACCESS, D3D12_RESOURCE_STATE_COPY_SOURCE);
  pCommandList->CopyResource(pReadBuffer, pUavResource);
  pCommandList->Close();
  ExecuteCommandList(pCommandQueue, pCommandList);
  WaitForSignal(pCommandQueue, FO);
  {
    MappedData mappedData(pReadBuffer, valueSizeInBytes);
    uint32_t *pData = (uint32_t *)mappedData.data();
    memcpy(values.data(), pData, (size_t)valueSizeInBytes);
  }
  WaitForSignal(pCommandQueue, FO);
}

void ExecutionTest::RunLifetimeIntrinsicLibTest(ID3D12Device *pDevice0, LPCSTR pShader, CComPtr<ID3D12RootSignature>& pRootSignature,
                                                LPCWSTR pTargetProfile, LPCWSTR *pOptions, int numOptions) {
  CComPtr<ID3D12Device5> pDevice;
  VERIFY_SUCCEEDED(pDevice0->QueryInterface(IID_PPV_ARGS(&pDevice)));

  // Create command queue.
  CComPtr<ID3D12CommandQueue> pCommandQueue;
  CreateCommandQueue(pDevice, L"RunLifetimeIntrinsicTest Command Queue", &pCommandQueue, D3D12_COMMAND_LIST_TYPE_DIRECT);

  FenceObj FO;
  InitFenceObj(pDevice, &FO);

  // Compile raygen shader.
  CComPtr<ID3DBlob> pShaderLib;
  CompileFromText(pShader, L"RayGen", pTargetProfile, &pShaderLib, pOptions, numOptions);

  // Describe and create the RT pipeline state object (RTPSO).
  CD3DX12_STATE_OBJECT_DESC stateObjectDesc(D3D12_STATE_OBJECT_TYPE_RAYTRACING_PIPELINE);
  auto lib = stateObjectDesc.CreateSubobject<CD3DX12_DXIL_LIBRARY_SUBOBJECT>();
  CD3DX12_SHADER_BYTECODE byteCode(pShaderLib);
  lib->SetDXILLibrary(&byteCode);
  lib->DefineExport(L"RayGen");

  const int payloadCount = 4;
  const int attributeCount = 2;
  const int maxRecursion = 2;
  stateObjectDesc.CreateSubobject<CD3DX12_RAYTRACING_SHADER_CONFIG_SUBOBJECT>()->Config(payloadCount * sizeof(float), attributeCount * sizeof(float));
  stateObjectDesc.CreateSubobject<CD3DX12_RAYTRACING_PIPELINE_CONFIG_SUBOBJECT>()->Config(maxRecursion);

  // Create (local!) root sig subobject and associate with  shader.
  auto localRootSigSubObj = stateObjectDesc.CreateSubobject<CD3DX12_LOCAL_ROOT_SIGNATURE_SUBOBJECT>();
  localRootSigSubObj->SetRootSignature(pRootSignature);
  auto x = stateObjectDesc.CreateSubobject<CD3DX12_SUBOBJECT_TO_EXPORTS_ASSOCIATION_SUBOBJECT>();
  x->SetSubobjectToAssociate(*localRootSigSubObj);
  x->AddExport(L"RayGen");

  CComPtr<ID3D12StateObject> pStateObject;
  VERIFY_SUCCEEDED(pDevice->CreateStateObject(stateObjectDesc, IID_PPV_ARGS(&pStateObject)));

  // Create a command allocator and list.
  CComPtr<ID3D12CommandAllocator> pCommandAllocator;
  CComPtr<ID3D12GraphicsCommandList4> pCommandList;
  VERIFY_SUCCEEDED(pDevice->CreateCommandAllocator(D3D12_COMMAND_LIST_TYPE_DIRECT, IID_PPV_ARGS(&pCommandAllocator)));
  VERIFY_SUCCEEDED(pDevice->CreateCommandList(0, D3D12_COMMAND_LIST_TYPE_DIRECT, pCommandAllocator, nullptr, IID_PPV_ARGS(&pCommandList)));
  pCommandList->SetPipelineState1(pStateObject);
  pCommandList->SetName(L"ExecutionTest::RunLifetimeIntrinsicTest Command List");

  // Close the command list and execute it to kick-off compilation in the driver.
  // NOTE: We don't care about anything else, so we're not setting up any resources and don't actually execute the shader.
  pCommandList->Close();
  ExecuteCommandList(pCommandQueue, pCommandList);
  WaitForSignal(pCommandQueue, FO);
}

void ExecutionTest::RunLifetimeIntrinsicTest(ID3D12Device *pDevice, LPCSTR pShader, D3D_SHADER_MODEL shaderModel, bool useLibTarget,
                                             LPCWSTR *pOptions, int numOptions, std::vector<uint32_t> &values) {
  LPCWSTR pTargetProfile;
  switch (shaderModel) {
      default: pTargetProfile = useLibTarget ? L"lib_6_3" : L"cs_6_0"; break; // Default to 6.3 for lib, 6.0 otherwise.
      case D3D_SHADER_MODEL_6_0: pTargetProfile = useLibTarget ? L"lib_6_0" : L"cs_6_0"; break;
      case D3D_SHADER_MODEL_6_3: pTargetProfile = useLibTarget ? L"lib_6_3" : L"cs_6_3"; break;
      case D3D_SHADER_MODEL_6_5: pTargetProfile = useLibTarget ? L"lib_6_5" : L"cs_6_5"; break;
      case D3D_SHADER_MODEL_6_6: pTargetProfile = useLibTarget ? L"lib_6_6" : L"cs_6_6"; break;
  }

  // Describe a UAV descriptor heap.
  D3D12_DESCRIPTOR_HEAP_DESC heapDesc = {};
  heapDesc.NumDescriptors = 1;
  heapDesc.Type = D3D12_DESCRIPTOR_HEAP_TYPE_CBV_SRV_UAV;
  heapDesc.Flags = D3D12_DESCRIPTOR_HEAP_FLAG_SHADER_VISIBLE;

  // Create the UAV descriptor heap.
  CComPtr<ID3D12DescriptorHeap> pUavHeap;
  VERIFY_SUCCEEDED(pDevice->CreateDescriptorHeap(&heapDesc, IID_PPV_ARGS(&pUavHeap)));

  // Create root signature.
  CComPtr<ID3D12RootSignature> pRootSignature;
  {
    CD3DX12_DESCRIPTOR_RANGE ranges[1];
    ranges[0].Init(D3D12_DESCRIPTOR_RANGE_TYPE_UAV, 1, 0, 0, 0);

    CD3DX12_ROOT_PARAMETER rootParameters[1];
    rootParameters[0].InitAsDescriptorTable(1, &ranges[0], D3D12_SHADER_VISIBILITY_ALL);

    CD3DX12_ROOT_SIGNATURE_DESC rootSignatureDesc;
    D3D12_ROOT_SIGNATURE_FLAGS rootSigFlag = useLibTarget ? D3D12_ROOT_SIGNATURE_FLAG_LOCAL_ROOT_SIGNATURE : D3D12_ROOT_SIGNATURE_FLAG_NONE;
    rootSignatureDesc.Init(_countof(rootParameters), rootParameters, 0, nullptr, rootSigFlag);

    CreateRootSignatureFromDesc(pDevice, &rootSignatureDesc, &pRootSignature);
  }

  if (useLibTarget) {
    RunLifetimeIntrinsicLibTest(pDevice, pShader, pRootSignature, pTargetProfile,
      pOptions, numOptions);
  } else {
    RunLifetimeIntrinsicComputeTest(pDevice, pShader, pUavHeap, pRootSignature, pTargetProfile,
      pOptions, numOptions, values);
  }
}

TEST_F(ExecutionTest, LifetimeIntrinsicTest) {
  // The only thing we test here is that existence of lifetime intrinsics or
  // their fallback replacement (store undef or store zeroinitializer) do not
  // cause any issues in the runtime and driver stack.
  // The easiest way to force placement of intrinsics is to create an array in
  // a local scope that is dynamically indexed. It must not be optimized away,
  // so we do some bogus initialization that prevents this. Since all the code
  // is guarded by a conditional that is dynamically always false, the actual
  // effect of the shader is that the same value that was read is written back.
  static const char* pShader = R"(
    RWByteAddressBuffer g_bab : register(u0);

    void fn(uint GI) {
      const uint addr = GI * 4;
      const int val = g_bab.Load(addr);
      int res = val;
      if (val < 0) { // Never true.
        int arr[200];
        for (int i = 0; i < 200; ++i) {
            arr[i] = arr[val - i];
        }
        res += arr[val];
      }
      g_bab.Store(addr, (uint)res);
    }

    [numthreads(8,8,1)]
    void main(uint GI : SV_GroupIndex) {
      fn(GI);
    }

    [shader("raygeneration")]
    void RayGen() {
      const uint d = DispatchRaysIndex().x;
      const uint g = g > 64 ? 63 : g;
      fn(g);
    }
  )";
  static const int NumThreadsX = 8;
  static const int NumThreadsY = 8;
  static const int NumThreadsZ = 1;
  static const int ThreadsPerGroup = NumThreadsX * NumThreadsY * NumThreadsZ;
  static const int DispatchGroupCount = 1;

  CComPtr<ID3D12Device> pDevice;
  bool bSM_6_6_Supported = CreateDevice(&pDevice, D3D_SHADER_MODEL_6_6, false);
  bool bSM_6_3_Supported = bSM_6_6_Supported;
  if (!bSM_6_6_Supported) {
    // Try 6.3 for downlevel DXR case
    bSM_6_3_Supported = CreateDevice(&pDevice, D3D_SHADER_MODEL_6_3, false);
  }
  if (!bSM_6_3_Supported) {
    // Otherwise, 6.0 better be supported for compute case
    VERIFY_IS_TRUE(CreateDevice(&pDevice, D3D_SHADER_MODEL_6_0, false));
  }
  bool bDXRSupported = bSM_6_3_Supported && DoesDeviceSupportRayTracing(pDevice);

  if (GetTestParamUseWARP(UseWarpByDefault()) || IsDeviceBasicAdapter(pDevice)) {
    WEX::Logging::Log::Comment(L"WARP has a known issue with LifetimeIntrinsicTest.");
    WEX::Logging::Log::Result(WEX::Logging::TestResults::Skipped);
    return;
  }

  if (!bSM_6_6_Supported) {
    WEX::Logging::Log::Comment(L"Native lifetime markers skipped, device does not support SM 6.6");
  }
  if (!bDXRSupported) {
    WEX::Logging::Log::Comment(L"DXR lifetime tests skipped, device does not support DXR");
  }

  std::vector<uint32_t> values;
  SetupComputeValuePattern(values, ThreadsPerGroup * DispatchGroupCount);

  // Run a number of tests for different configurations that will cause
  // lifetime intrinsics to be:
  // - placed directly
  // - translated to an undef store
  // - translated to a zeroinitializer store
  // against compute and DXR targets, downlevel and SM 6.6:
  // - downlevel: cs_6_0, lib_6_3 (DXR)
  // - cs_6_6, lib_6_6 (DXR)

  VERIFY_ARE_EQUAL(values[1], (uint32_t)1);

  LPCWSTR optsBase[] = {L"-enable-lifetime-markers"};
  LPCWSTR optsZeroStore[] = {L"-enable-lifetime-markers", L"-force-zero-store-lifetimes"};

  WEX::Logging::Log::Comment(L"==== cs_6_0 with default translation");
  RunLifetimeIntrinsicTest(pDevice, pShader, D3D_SHADER_MODEL_6_0, false,
    optsBase, _countof(optsBase), values);
  VERIFY_ARE_EQUAL(values[1], (uint32_t)1);

  if (bDXRSupported) {
    WEX::Logging::Log::Comment(L"==== DXR lib_6_3 with default translation");
    RunLifetimeIntrinsicTest(pDevice, pShader, D3D_SHADER_MODEL_6_3, true,
      optsBase, _countof(optsBase), values);
    VERIFY_ARE_EQUAL(values[1], (uint32_t)1);
  }

  WEX::Logging::Log::Comment(L"==== cs_6_0 with zeroinitializer translation");
  RunLifetimeIntrinsicTest(pDevice, pShader, D3D_SHADER_MODEL_6_0, false,
    optsZeroStore, _countof(optsZeroStore), values);
  VERIFY_ARE_EQUAL(values[1], (uint32_t)1);

  if (bDXRSupported) {
    WEX::Logging::Log::Comment(L"==== DXR lib_6_3 with zeroinitializer translation");
    RunLifetimeIntrinsicTest(pDevice, pShader, D3D_SHADER_MODEL_6_3, true,
      optsZeroStore, _countof(optsZeroStore), values);
    VERIFY_ARE_EQUAL(values[1], (uint32_t)1);
  }

  if (bSM_6_6_Supported) {
    WEX::Logging::Log::Comment(L"==== cs_6_6 with zeroinitializer translation");
    RunLifetimeIntrinsicTest(pDevice, pShader, D3D_SHADER_MODEL_6_6, false,
      optsZeroStore, _countof(optsZeroStore), values);
    VERIFY_ARE_EQUAL(values[1], (uint32_t)1);

    if (bDXRSupported) {
      WEX::Logging::Log::Comment(L"==== DXR lib_6_6 with zeroinitializer translation");
      RunLifetimeIntrinsicTest(pDevice, pShader, D3D_SHADER_MODEL_6_6, true,
        optsZeroStore, _countof(optsZeroStore), values);
      VERIFY_ARE_EQUAL(values[1], (uint32_t)1);
    }

    WEX::Logging::Log::Comment(L"==== cs_6_6 with native lifetime markers");
    RunLifetimeIntrinsicTest(pDevice, pShader, D3D_SHADER_MODEL_6_6, false,
      optsBase, _countof(optsBase), values);
    VERIFY_ARE_EQUAL(values[1], (uint32_t)1);

    if (bDXRSupported) {
      WEX::Logging::Log::Comment(L"==== DXR lib_6_6 with native lifetime markers");
      RunLifetimeIntrinsicTest(pDevice, pShader, D3D_SHADER_MODEL_6_6, true,
        optsBase, _countof(optsBase), values);
      VERIFY_ARE_EQUAL(values[1], (uint32_t)1);
    }
  }
}

TEST_F(ExecutionTest, BasicComputeTest) {
#ifndef _HLK_CONF
  //
  // BasicComputeTest is a simple compute shader that can be used as the basis
  // for more interesting compute execution tests.
  // The HLSL is compatible with shader models <=5.1 to allow using the DXBC
  // rendering code paths for comparison.
  //
  static const char pShader[] =
    "RWByteAddressBuffer g_bab : register(u0);\r\n"
    "[numthreads(8,8,1)]\r\n"
    "void main(uint GI : SV_GroupIndex) {"
    "  uint addr = GI * 4;\r\n"
    "  uint val = g_bab.Load(addr);\r\n"
    "  DeviceMemoryBarrierWithGroupSync();\r\n"
    "  g_bab.Store(addr, val + 1);\r\n"
    "}";
  static const int NumThreadsX = 8;
  static const int NumThreadsY = 8;
  static const int NumThreadsZ = 1;
  static const int ThreadsPerGroup = NumThreadsX * NumThreadsY * NumThreadsZ;
  static const int DispatchGroupCount = 1;

  CComPtr<ID3D12Device> pDevice;
  if (!CreateDevice(&pDevice))
    return;

  std::vector<uint32_t> values;
  SetupComputeValuePattern(values, ThreadsPerGroup * DispatchGroupCount);
  VERIFY_ARE_EQUAL(values[0], (uint32_t)0);
  RunRWByteBufferComputeTest(pDevice, pShader, values);
  VERIFY_ARE_EQUAL(values[0], (uint32_t)1);
#endif
}

TEST_F(ExecutionTest, BasicTriangleTest) {
#ifndef _HLK_CONF
  static const UINT FrameCount = 2;
  static const UINT m_width = 320;
  static const UINT m_height = 200;
  static const float m_aspectRatio = static_cast<float>(m_width) / static_cast<float>(m_height);

  struct Vertex {
    XMFLOAT3 position;
    XMFLOAT4 color;
  };

  // Pipeline objects.
  CComPtr<ID3D12Device> pDevice;
  CComPtr<ID3D12Resource> pRenderTarget;
  CComPtr<ID3D12CommandAllocator> pCommandAllocator;
  CComPtr<ID3D12CommandQueue> pCommandQueue;
  CComPtr<ID3D12RootSignature> pRootSig;
  CComPtr<ID3D12DescriptorHeap> pRtvHeap;
  CComPtr<ID3D12PipelineState> pPipelineState;
  CComPtr<ID3D12GraphicsCommandList> pCommandList;
  CComPtr<ID3D12Resource> pReadBuffer;
  UINT rtvDescriptorSize;

  CComPtr<ID3D12Resource> pVertexBuffer;
  D3D12_VERTEX_BUFFER_VIEW vertexBufferView;

  // Synchronization objects.
  FenceObj FO;

  // Shaders.
  static const char pShaders[] =
    "struct PSInput {\r\n"
    "  float4 position : SV_POSITION;\r\n"
    "  float4 color : COLOR;\r\n"
    "};\r\n\r\n"
    "PSInput VSMain(float4 position : POSITION, float4 color : COLOR) {\r\n"
    "  PSInput result;\r\n"
    "\r\n"
    "  result.position = position;\r\n"
    "  result.color = color;\r\n"
    "  return result;\r\n"
    "}\r\n\r\n"
    "float4 PSMain(PSInput input) : SV_TARGET {\r\n"
    "  return 1; //input.color;\r\n"
    "};\r\n";

  if (!CreateDevice(&pDevice))
    return;

  struct BasicTestChecker {
    CComPtr<ID3D12Device> m_pDevice;
    CComPtr<ID3D12InfoQueue> m_pInfoQueue;
    bool m_OK = false;
    void SetOK(bool value) { m_OK = value; }
    BasicTestChecker(ID3D12Device *pDevice) : m_pDevice(pDevice) {
      if (FAILED(m_pDevice.QueryInterface(&m_pInfoQueue)))
        return;
      m_pInfoQueue->PushEmptyStorageFilter();
      m_pInfoQueue->PushEmptyRetrievalFilter();
    }
    ~BasicTestChecker() {
      if (!m_OK && m_pInfoQueue != nullptr) {
        UINT64 count = m_pInfoQueue->GetNumStoredMessages();
        bool invalidBytecodeFound = false;
        CAtlArray<BYTE> m_pBytes;
        for (UINT64 i = 0; i < count; ++i) {
          SIZE_T len = 0;
          if (FAILED(m_pInfoQueue->GetMessageA(i, nullptr, &len)))
            continue;
          if (m_pBytes.GetCount() < len && !m_pBytes.SetCount(len))
            continue;
          D3D12_MESSAGE *pMsg = (D3D12_MESSAGE *)m_pBytes.GetData();
          if (FAILED(m_pInfoQueue->GetMessageA(i, pMsg, &len)))
            continue;
          if (pMsg->ID == D3D12_MESSAGE_ID_CREATEVERTEXSHADER_INVALIDSHADERBYTECODE ||
              pMsg->ID == D3D12_MESSAGE_ID_CREATEPIXELSHADER_INVALIDSHADERBYTECODE) {
            invalidBytecodeFound = true;
            break;
          }
        }
        if (invalidBytecodeFound) {
          LogCommentFmt(L"%s", L"Found an invalid bytecode message. This "
            L"typically indicates that experimental mode "
            L"is not set up properly.");
          if (!GetTestParamBool(L"ExperimentalShaders")) {
            LogCommentFmt(L"Note that the ExperimentalShaders test parameter isn't set.");
          }
        }
        else {
          LogCommentFmt(L"Did not find corrupt pixel or vertex shaders in "
                        L"queue - dumping complete queue.");
          WriteInfoQueueMessages(nullptr, OutputFn, m_pInfoQueue);
        }
      }
    }
    static void __stdcall OutputFn(void *pCtx, const wchar_t *pMsg) {
      UNREFERENCED_PARAMETER(pCtx);
      LogCommentFmt(L"%s", pMsg);
    }
  };
  BasicTestChecker BTC(pDevice);
  {
    InitFenceObj(pDevice, &FO);
    CreateRtvDescriptorHeap(pDevice, FrameCount, &pRtvHeap, &rtvDescriptorSize);
    CreateRenderTargetAndReadback(pDevice, pRtvHeap, m_width, m_height, &pRenderTarget, &pReadBuffer);

    // Create an empty root signature.
    CD3DX12_ROOT_SIGNATURE_DESC rootSignatureDesc;
    rootSignatureDesc.Init(
      0, nullptr, 0, nullptr,
      D3D12_ROOT_SIGNATURE_FLAG_ALLOW_INPUT_ASSEMBLER_INPUT_LAYOUT);
    CreateRootSignatureFromDesc(pDevice, &rootSignatureDesc, &pRootSig);

    // Create the pipeline state, which includes compiling and loading shaders.
    // Define the vertex input layout.
    D3D12_INPUT_ELEMENT_DESC inputElementDescs[] = {
        {"POSITION", 0, DXGI_FORMAT_R32G32B32_FLOAT, 0, 0,
         D3D12_INPUT_CLASSIFICATION_PER_VERTEX_DATA, 0},
        {"COLOR", 0, DXGI_FORMAT_R32G32B32A32_FLOAT, 0, 12,
         D3D12_INPUT_CLASSIFICATION_PER_VERTEX_DATA, 0}};
    D3D12_INPUT_LAYOUT_DESC InputLayout = { inputElementDescs, _countof(inputElementDescs) };
    CreateGraphicsPSO(pDevice, &InputLayout, pRootSig, pShaders, &pPipelineState);

    CreateGraphicsCommandQueueAndList(pDevice, &pCommandQueue,
                                      &pCommandAllocator, &pCommandList,
                                      pPipelineState);

    // Define the geometry for a triangle.
    Vertex triangleVertices[] = {
      { { 0.0f, 0.25f * m_aspectRatio, 0.0f },{ 1.0f, 0.0f, 0.0f, 1.0f } },
      { { 0.25f, -0.25f * m_aspectRatio, 0.0f },{ 0.0f, 1.0f, 0.0f, 1.0f } },
      { { -0.25f, -0.25f * m_aspectRatio, 0.0f },{ 0.0f, 0.0f, 1.0f, 1.0f } } };

    CreateVertexBuffer(pDevice, triangleVertices, &pVertexBuffer, &vertexBufferView);
    WaitForSignal(pCommandQueue, FO);
  }

  // Render and execute the command list.
  RecordRenderAndReadback(pCommandList, pRtvHeap, rtvDescriptorSize, 1,
                          &vertexBufferView, pRootSig, pRenderTarget,
                          pReadBuffer);
  VERIFY_SUCCEEDED(pCommandList->Close());
  ExecuteCommandList(pCommandQueue, pCommandList);

  // Wait for previous frame.
  WaitForSignal(pCommandQueue, FO);

  // At this point, we've verified that execution succeeded with DXIL.
  BTC.SetOK(true);

  // Read back to CPU and examine contents.
  {
    MappedData data(pReadBuffer, m_width * m_height * 4);
    const uint32_t *pPixels = (uint32_t *)data.data();
    if (SaveImages()) {
      SavePixelsToFile(pPixels, DXGI_FORMAT_R8G8B8A8_UNORM, m_width, m_height, L"basic.bmp");
    }
    uint32_t top = pPixels[m_width / 2]; // Top center.
    uint32_t mid = pPixels[m_width / 2 + m_width * (m_height / 2)]; // Middle center.
    VERIFY_ARE_EQUAL(0xff663300, top); // clear color
    VERIFY_ARE_EQUAL(0xffffffff, mid); // white
  }
#endif
}

TEST_F(ExecutionTest, Int64Test) {
  static const char pShader[] =
    "RWByteAddressBuffer g_bab : register(u0);\r\n"
    "[numthreads(8,8,1)]\r\n"
    "void main(uint GI : SV_GroupIndex) {"
    "  uint addr = GI * 4;\r\n"
    "  uint val = g_bab.Load(addr);\r\n"
    "  uint64_t u64 = val;\r\n"
    "  u64 *= val;\r\n"
    "  g_bab.Store(addr, (uint)(u64 >> 32));\r\n"
    "}";
  static const int NumThreadsX = 8;
  static const int NumThreadsY = 8;
  static const int NumThreadsZ = 1;
  static const int ThreadsPerGroup = NumThreadsX * NumThreadsY * NumThreadsZ;
  static const int DispatchGroupCount = 1;

  CComPtr<ID3D12Device> pDevice;
  if (!CreateDevice(&pDevice))
    return;

  if (!DoesDeviceSupportInt64(pDevice)) {
    // Optional feature, so it's correct to not support it if declared as such.
    WEX::Logging::Log::Comment(L"Device does not support int64 operations.");
    return;
  }
  std::vector<uint32_t> values;
  SetupComputeValuePattern(values, ThreadsPerGroup * DispatchGroupCount);
  VERIFY_ARE_EQUAL(values[0], (uint32_t)0);
  RunRWByteBufferComputeTest(pDevice, pShader, values);
  VERIFY_ARE_EQUAL(values[0], (uint32_t)0);
}

TEST_F(ExecutionTest, SignTest) {
  static const char pShader[] =
    "RWByteAddressBuffer g_bab : register(u0);\r\n"
    "[numthreads(8,1,1)]\r\n"
    "void main(uint GI : SV_GroupIndex) {"
    "  uint addr = GI * 4;\r\n"
    "  int val = g_bab.Load(addr);\r\n"
    "  g_bab.Store(addr, (uint)(sign(val)));\r\n"
    "}";
  static const int NumThreadsX = 8;
  static const int NumThreadsY = 1;
  static const int NumThreadsZ = 1;
  static const int ThreadsPerGroup = NumThreadsX * NumThreadsY * NumThreadsZ;
  static const int DispatchGroupCount = 1;

  CComPtr<ID3D12Device> pDevice;
  if (!CreateDevice(&pDevice))
    return;

  const uint32_t neg1 = (uint32_t)-1;
  uint32_t origValues[] = { (uint32_t)-3, (uint32_t)-2, neg1, 0, 1, 2, 3, 4 };
  std::vector<uint32_t> values(origValues, origValues + _countof(origValues));

  RunRWByteBufferComputeTest(pDevice, pShader, values);
  VERIFY_ARE_EQUAL(values[0], neg1);
  VERIFY_ARE_EQUAL(values[1], neg1);
  VERIFY_ARE_EQUAL(values[2], neg1);
  VERIFY_ARE_EQUAL(values[3], (uint32_t)0);
  VERIFY_ARE_EQUAL(values[4], (uint32_t)1);
  VERIFY_ARE_EQUAL(values[5], (uint32_t)1);
  VERIFY_ARE_EQUAL(values[6], (uint32_t)1);
  VERIFY_ARE_EQUAL(values[7], (uint32_t)1);
}

TEST_F(ExecutionTest, WaveIntrinsicsDDITest) {
#ifndef _HLK_CONF 
  CComPtr<ID3D12Device> pDevice;
  if (!CreateDevice(&pDevice))
    return;
  D3D12_FEATURE_DATA_D3D12_OPTIONS1 O;
  if (FAILED(pDevice->CheckFeatureSupport((D3D12_FEATURE)D3D12_FEATURE_D3D12_OPTIONS1, &O, sizeof(O))))
    return;
  bool waveSupported = O.WaveOps;
  UINT laneCountMin = O.WaveLaneCountMin;
  UINT laneCountMax = O.WaveLaneCountMax;
  LogCommentFmt(L"WaveOps %i, WaveLaneCountMin %u, WaveLaneCountMax %u", waveSupported, laneCountMin, laneCountMax);
  VERIFY_IS_TRUE(laneCountMin <= laneCountMax);
  if (waveSupported) {
    VERIFY_IS_TRUE(laneCountMin > 0 && laneCountMax > 0);
  }
  else {
    VERIFY_IS_TRUE(laneCountMin == 0 && laneCountMax == 0);
  }
#endif
}

TEST_F(ExecutionTest, WaveIntrinsicsTest) {
#ifndef _HLK_CONF 
  WEX::TestExecution::SetVerifyOutput verifySettings(WEX::TestExecution::VerifyOutputSettings::LogOnlyFailures);

  struct PerThreadData {
    uint32_t id, flags, laneIndex, laneCount, firstLaneId, preds, firstlaneX, lane1X;
    uint32_t allBC, allSum, allProd, allAND, allOR, allXOR, allMin, allMax;
    uint32_t pfBC, pfSum, pfProd;
    uint32_t ballot[4];
    uint32_t diver;   // divergent value, used in calculation
    int32_t i_diver;  // divergent value, used in calculation
    int32_t i_allMax, i_allMin, i_allSum, i_allProd;
    int32_t i_pfSum, i_pfProd;
  };
  static const char pShader[] =
    WAVE_INTRINSIC_DXBC_GUARD
    "struct PerThreadData {\r\n"
    " uint id, flags, laneIndex, laneCount, firstLaneId, preds, firstlaneX, lane1X;\r\n"
    " uint allBC, allSum, allProd, allAND, allOR, allXOR, allMin, allMax;\r\n"
    " uint pfBC, pfSum, pfProd;\r\n"
    " uint4 ballot;\r\n"
    " uint diver;\r\n"
    " int i_diver;\r\n"
    " int i_allMax, i_allMin, i_allSum, i_allProd;\r\n"
    " int i_pfSum, i_pfProd;\r\n"
    "};\r\n"
    "RWStructuredBuffer<PerThreadData> g_sb : register(u0);\r\n"
    "[numthreads(8,8,1)]\r\n"
    "void main(uint GI : SV_GroupIndex, uint3 GTID : SV_GroupThreadID) {"
    "  PerThreadData pts = g_sb[GI];\r\n"
    "  uint diver = GTID.x + 2;\r\n"
    "  pts.diver = diver;\r\n"
    "  pts.flags = 0;\r\n"
    "  pts.preds = 0;\r\n"
    "  if (WaveIsFirstLane()) pts.flags |= 1;\r\n"
    "  pts.laneIndex = WaveGetLaneIndex();\r\n"
    "  pts.laneCount = WaveGetLaneCount();\r\n"
    "  pts.firstLaneId = WaveReadLaneFirst(pts.id);\r\n"
    "  pts.preds |= ((WaveActiveAnyTrue(diver == 1) ? 1 : 0) << 0);\r\n"
    "  pts.preds |= ((WaveActiveAllTrue(diver == 1) ? 1 : 0) << 1);\r\n"
    "  pts.preds |= ((WaveActiveAllEqual(diver) ? 1 : 0) << 2);\r\n"
    "  pts.preds |= ((WaveActiveAllEqual(GTID.z) ? 1 : 0) << 3);\r\n"
    "  pts.preds |= ((WaveActiveAllEqual(WaveReadLaneFirst(diver)) ? 1 : 0) << 4);\r\n"
    "  pts.ballot = WaveActiveBallot(diver > 3);\r\n"
    "  pts.firstlaneX = WaveReadLaneFirst(GTID.x);\r\n"
    "  pts.lane1X = WaveReadLaneAt(GTID.x, 1);\r\n"
    "\r\n"
    "  pts.allBC = WaveActiveCountBits(diver > 3);\r\n"
    "  pts.allSum = WaveActiveSum(diver);\r\n"
    "  pts.allProd = WaveActiveProduct(diver);\r\n"
    "  pts.allAND = WaveActiveBitAnd(diver);\r\n"
    "  pts.allOR = WaveActiveBitOr(diver);\r\n"
    "  pts.allXOR = WaveActiveBitXor(diver);\r\n"
    "  pts.allMin = WaveActiveMin(diver);\r\n"
    "  pts.allMax = WaveActiveMax(diver);\r\n"
    "\r\n"
    "  pts.pfBC = WavePrefixCountBits(diver > 3);\r\n"
    "  pts.pfSum = WavePrefixSum(diver);\r\n"
    "  pts.pfProd = WavePrefixProduct(diver);\r\n"
    "\r\n"
    "  int i_diver = pts.i_diver;\r\n"
    "  pts.i_allMax = WaveActiveMax(i_diver);\r\n"
    "  pts.i_allMin = WaveActiveMin(i_diver);\r\n"
    "  pts.i_allSum = WaveActiveSum(i_diver);\r\n"
    "  pts.i_allProd = WaveActiveProduct(i_diver);\r\n"
    "  pts.i_pfSum = WavePrefixSum(i_diver);\r\n"
    "  pts.i_pfProd = WavePrefixProduct(i_diver);\r\n"
    "\r\n"
    "  g_sb[GI] = pts;\r\n"
    "}";
  static const int NumtheadsX = 8;
  static const int NumtheadsY = 8;
  static const int NumtheadsZ = 1;
  static const int ThreadsPerGroup = NumtheadsX * NumtheadsY * NumtheadsZ;
  static const int DispatchGroupCount = 1;

  CComPtr<ID3D12Device> pDevice;
  if (!CreateDevice(&pDevice))
    return;

  if (!DoesDeviceSupportWaveOps(pDevice)) {
    // Optional feature, so it's correct to not support it if declared as such.
    WEX::Logging::Log::Comment(L"Device does not support wave operations.");
    return;
  }

  std::vector<PerThreadData> values;
  values.resize(ThreadsPerGroup * DispatchGroupCount);
  for (size_t i = 0; i < values.size(); ++i) {
    memset(&values[i], 0, sizeof(PerThreadData));
    values[i].id = (uint32_t)i;
    values[i].i_diver = (int)i;
    values[i].i_diver *= (i % 2) ? 1 : -1;
  }

  static const int DispatchGroupX = 1;
  static const int DispatchGroupY = 1;
  static const int DispatchGroupZ = 1;

  CComPtr<ID3D12GraphicsCommandList> pCommandList;
  CComPtr<ID3D12CommandQueue> pCommandQueue;
  CComPtr<ID3D12DescriptorHeap> pUavHeap;
  CComPtr<ID3D12CommandAllocator> pCommandAllocator;
  UINT uavDescriptorSize;
  FenceObj FO;
  bool dxbc = UseDxbc();

  const size_t valueSizeInBytes = values.size() * sizeof(PerThreadData);
  CreateComputeCommandQueue(pDevice, L"WaveIntrinsicsTest Command Queue", &pCommandQueue);
  InitFenceObj(pDevice, &FO);

  // Describe and create a UAV descriptor heap.
  D3D12_DESCRIPTOR_HEAP_DESC heapDesc = {};
  heapDesc.NumDescriptors = 1;
  heapDesc.Type = D3D12_DESCRIPTOR_HEAP_TYPE_CBV_SRV_UAV;
  heapDesc.Flags = D3D12_DESCRIPTOR_HEAP_FLAG_SHADER_VISIBLE;
  VERIFY_SUCCEEDED(pDevice->CreateDescriptorHeap(&heapDesc, IID_PPV_ARGS(&pUavHeap)));
  uavDescriptorSize = pDevice->GetDescriptorHandleIncrementSize(heapDesc.Type);

  // Create root signature.
  CComPtr<ID3D12RootSignature> pRootSignature;
  {
    CD3DX12_DESCRIPTOR_RANGE ranges[1];
    ranges[0].Init(D3D12_DESCRIPTOR_RANGE_TYPE_UAV, 1, 0, 0, 0);

    CD3DX12_ROOT_PARAMETER rootParameters[1];
    rootParameters[0].InitAsDescriptorTable(1, &ranges[0], D3D12_SHADER_VISIBILITY_ALL);

    CD3DX12_ROOT_SIGNATURE_DESC rootSignatureDesc;
    rootSignatureDesc.Init(_countof(rootParameters), rootParameters, 0, nullptr, D3D12_ROOT_SIGNATURE_FLAG_NONE);

    CComPtr<ID3DBlob> signature;
    CComPtr<ID3DBlob> error;
    VERIFY_SUCCEEDED(D3D12SerializeRootSignature(&rootSignatureDesc, D3D_ROOT_SIGNATURE_VERSION_1, &signature, &error));
    VERIFY_SUCCEEDED(pDevice->CreateRootSignature(0, signature->GetBufferPointer(), signature->GetBufferSize(), IID_PPV_ARGS(&pRootSignature)));
  }

  // Create pipeline state object.
  CComPtr<ID3D12PipelineState> pComputeState;
  CreateComputePSO(pDevice, pRootSignature, pShader, L"cs_6_0", &pComputeState);

  // Create a command allocator and list for compute.
  VERIFY_SUCCEEDED(pDevice->CreateCommandAllocator(D3D12_COMMAND_LIST_TYPE_COMPUTE, IID_PPV_ARGS(&pCommandAllocator)));
  VERIFY_SUCCEEDED(pDevice->CreateCommandList(0, D3D12_COMMAND_LIST_TYPE_COMPUTE, pCommandAllocator, pComputeState, IID_PPV_ARGS(&pCommandList)));

  // Set up UAV resource.
  CComPtr<ID3D12Resource> pUavResource;
  CComPtr<ID3D12Resource> pReadBuffer;
  CComPtr<ID3D12Resource> pUploadResource;
  CreateTestUavs(pDevice, pCommandList, values.data(), (UINT)valueSizeInBytes, &pUavResource, &pUploadResource, &pReadBuffer);

  // Close the command list and execute it to perform the GPU setup.
  pCommandList->Close();
  ExecuteCommandList(pCommandQueue, pCommandList);
  WaitForSignal(pCommandQueue, FO);
  VERIFY_SUCCEEDED(pCommandAllocator->Reset());
  VERIFY_SUCCEEDED(pCommandList->Reset(pCommandAllocator, pComputeState));

  // Run the compute shader and copy the results back to readable memory.
  {
    D3D12_UNORDERED_ACCESS_VIEW_DESC uavDesc = {};
    uavDesc.Format = DXGI_FORMAT_UNKNOWN;
    uavDesc.ViewDimension = D3D12_UAV_DIMENSION_BUFFER;
    uavDesc.Buffer.FirstElement = 0;
    uavDesc.Buffer.NumElements = (UINT)values.size();
    uavDesc.Buffer.StructureByteStride = sizeof(PerThreadData);
    uavDesc.Buffer.CounterOffsetInBytes = 0;
    uavDesc.Buffer.Flags = D3D12_BUFFER_UAV_FLAG_NONE;
    CD3DX12_CPU_DESCRIPTOR_HANDLE uavHandle(pUavHeap->GetCPUDescriptorHandleForHeapStart());
    CD3DX12_GPU_DESCRIPTOR_HANDLE uavHandleGpu(pUavHeap->GetGPUDescriptorHandleForHeapStart());
    pDevice->CreateUnorderedAccessView(pUavResource, nullptr, &uavDesc, uavHandle);
    SetDescriptorHeap(pCommandList, pUavHeap);
    pCommandList->SetComputeRootSignature(pRootSignature);
    pCommandList->SetComputeRootDescriptorTable(0, uavHandleGpu);
  }
  pCommandList->Dispatch(DispatchGroupX, DispatchGroupY, DispatchGroupZ);
  RecordTransitionBarrier(pCommandList, pUavResource, D3D12_RESOURCE_STATE_UNORDERED_ACCESS, D3D12_RESOURCE_STATE_COPY_SOURCE);
  pCommandList->CopyResource(pReadBuffer, pUavResource);
  pCommandList->Close();
  ExecuteCommandList(pCommandQueue, pCommandList);
  WaitForSignal(pCommandQueue, FO);
  {
    MappedData mappedData(pReadBuffer, (UINT)valueSizeInBytes);
    PerThreadData *pData = (PerThreadData *)mappedData.data();
    memcpy(values.data(), pData, valueSizeInBytes);

    // Gather some general data.
    // The 'firstLaneId' captures a unique number per first-lane per wave.
    // Counting the number distinct firstLaneIds gives us the number of waves.
    std::vector<uint32_t> firstLaneIds;
    for (size_t i = 0; i < values.size(); ++i) {
      PerThreadData &pts = values[i];
      uint32_t firstLaneId = pts.firstLaneId;
      if (!contains(firstLaneIds, firstLaneId)) {
        firstLaneIds.push_back(firstLaneId);
      }
    }

    // Waves should cover 4 threads or more.
    LogCommentFmt(L"Found %u distinct lane ids: %u", firstLaneIds.size());
    if (!dxbc) {
      VERIFY_IS_GREATER_THAN_OR_EQUAL(values.size() / 4, firstLaneIds.size());
    }

    // Now, group threads into waves.
    std::map<uint32_t, std::unique_ptr<std::vector<PerThreadData *> > > waves;
    for (size_t i = 0; i < firstLaneIds.size(); ++i) {
      waves[firstLaneIds[i]] = std::make_unique<std::vector<PerThreadData *> >();
    }
    for (size_t i = 0; i < values.size(); ++i) {
      PerThreadData &pts = values[i];
      std::unique_ptr<std::vector<PerThreadData *> > &wave = waves[pts.firstLaneId];
      wave->push_back(&pts);
    }

    // Verify that all the wave values are coherent across the wave.
    for (size_t i = 0; i < values.size(); ++i) {
      PerThreadData &pts = values[i];
      std::unique_ptr<std::vector<PerThreadData *> > &wave = waves[pts.firstLaneId];
      // Sort the lanes by increasing lane ID.
      struct LaneIdOrderPred {
        bool operator()(PerThreadData *a, PerThreadData *b) {
          return a->laneIndex < b->laneIndex;
        }
      };
      std::sort(wave.get()->begin(), wave.get()->end(), LaneIdOrderPred());

      // Verify some interesting properties of the first lane.
      uint32_t pfBC, pfSum, pfProd;
      int32_t i_pfSum, i_pfProd;
      int32_t i_allMax, i_allMin;
      {
        PerThreadData *ptdFirst = wave->front();
        VERIFY_IS_TRUE(0 != (ptdFirst->flags & 1)); // FirstLane sets this bit.
        VERIFY_IS_TRUE(0 == ptdFirst->pfBC);
        VERIFY_IS_TRUE(0 == ptdFirst->pfSum);
        VERIFY_IS_TRUE(1 == ptdFirst->pfProd);
        VERIFY_IS_TRUE(0 == ptdFirst->i_pfSum);
        VERIFY_IS_TRUE(1 == ptdFirst->i_pfProd);
        pfBC = (ptdFirst->diver > 3) ? 1 : 0;
        pfSum = ptdFirst->diver;
        pfProd = ptdFirst->diver;
        i_pfSum = ptdFirst->i_diver;
        i_pfProd = ptdFirst->i_diver;
        i_allMax = i_allMin = ptdFirst->i_diver;
      }

      // Calculate values which take into consideration all lanes.
      uint32_t preds = 0;
      preds |= 1 << 1; // AllTrue starts true, switches to false if needed.
      preds |= 1 << 2; // AllEqual starts true, switches to false if needed.
      preds |= 1 << 3; // WaveActiveAllEqual(GTID.z) is always true
      preds |= 1 << 4; // (WaveActiveAllEqual(WaveReadLaneFirst(diver)) is always true
      uint32_t ballot[4] = { 0, 0, 0, 0 };
      int32_t i_allSum = 0, i_allProd = 1;
      for (size_t n = 0; n < wave->size(); ++n) {
        std::vector<PerThreadData *> &lanes = *wave.get();
        // pts.preds |= ((WaveActiveAnyTrue(diver == 1) ? 1 : 0) << 0);
        if (lanes[n]->diver == 1) preds |= (1 << 0);
        // pts.preds |= ((WaveActiveAllTrue(diver == 1) ? 1 : 0) << 1);
        if (lanes[n]->diver != 1) preds &= ~(1 << 1);
        // pts.preds |= ((WaveActiveAllEqual(diver) ? 1 : 0) << 2);
        if (lanes[0]->diver != lanes[n]->diver) preds &= ~(1 << 2);
        // pts.ballot = WaveActiveBallot(diver > 3);\r\n"
        if (lanes[n]->diver > 3) {
          // This is the uint4 result layout:
          // .x -> bits  0 .. 31
          // .y -> bits 32 .. 63
          // .z -> bits 64 .. 95
          // .w -> bits 96 ..127
          uint32_t component = lanes[n]->laneIndex / 32;
          uint32_t bit = lanes[n]->laneIndex % 32;
          ballot[component] |= 1 << bit;
        }
        i_allMax = std::max(lanes[n]->i_diver, i_allMax);
        i_allMin = std::min(lanes[n]->i_diver, i_allMin);
        i_allProd *= lanes[n]->i_diver;
        i_allSum += lanes[n]->i_diver;
      }

      for (size_t n = 1; n < wave->size(); ++n) {
        // 'All' operations are uniform across the wave.
        std::vector<PerThreadData *> &lanes = *wave.get();
        VERIFY_IS_TRUE(0 == (lanes[n]->flags & 1)); // non-firstlanes do not set this bit
        VERIFY_ARE_EQUAL(lanes[0]->allBC, lanes[n]->allBC);
        VERIFY_ARE_EQUAL(lanes[0]->allSum, lanes[n]->allSum);
        VERIFY_ARE_EQUAL(lanes[0]->allProd, lanes[n]->allProd);
        VERIFY_ARE_EQUAL(lanes[0]->allAND, lanes[n]->allAND);
        VERIFY_ARE_EQUAL(lanes[0]->allOR, lanes[n]->allOR);
        VERIFY_ARE_EQUAL(lanes[0]->allXOR, lanes[n]->allXOR);
        VERIFY_ARE_EQUAL(lanes[0]->allMin, lanes[n]->allMin);
        VERIFY_ARE_EQUAL(lanes[0]->allMax, lanes[n]->allMax);
        VERIFY_ARE_EQUAL(i_allMax, lanes[n]->i_allMax);
        VERIFY_ARE_EQUAL(i_allMin, lanes[n]->i_allMin);
        VERIFY_ARE_EQUAL(i_allProd, lanes[n]->i_allProd);
        VERIFY_ARE_EQUAL(i_allSum, lanes[n]->i_allSum);

        // first-lane reads and uniform reads are uniform across the wave.
        VERIFY_ARE_EQUAL(lanes[0]->firstlaneX, lanes[n]->firstlaneX);
        VERIFY_ARE_EQUAL(lanes[0]->lane1X, lanes[n]->lane1X);

        // the lane count is uniform across the wave.
        VERIFY_ARE_EQUAL(lanes[0]->laneCount, lanes[n]->laneCount);

        // The predicates are uniform across the wave.
        VERIFY_ARE_EQUAL(lanes[n]->preds, preds);

        // the lane index is distinct per thread.
        for (size_t prior = 0; prior < n; ++prior) {
          VERIFY_ARE_NOT_EQUAL(lanes[prior]->laneIndex, lanes[n]->laneIndex);
        }
        // Ballot results are uniform across the wave.
        VERIFY_ARE_EQUAL(0, memcmp(ballot, lanes[n]->ballot, sizeof(ballot)));

        // Keep running total of prefix calculation. Prefix values are exclusive to
        // the executing lane.
        VERIFY_ARE_EQUAL(pfBC, lanes[n]->pfBC);
        VERIFY_ARE_EQUAL(pfSum, lanes[n]->pfSum);
        VERIFY_ARE_EQUAL(pfProd, lanes[n]->pfProd);
        VERIFY_ARE_EQUAL(i_pfSum, lanes[n]->i_pfSum);
        VERIFY_ARE_EQUAL(i_pfProd, lanes[n]->i_pfProd);
        pfBC += (lanes[n]->diver > 3) ? 1 : 0;
        pfSum += lanes[n]->diver;
        pfProd *= lanes[n]->diver;
        i_pfSum += lanes[n]->i_diver;
        i_pfProd *= lanes[n]->i_diver;
      }
      // TODO: add divergent branching and verify that the otherwise uniform values properly diverge
    }

    // Compare each value of each per-thread element.
    for (size_t i = 0; i < values.size(); ++i) {
      PerThreadData &pts = values[i];
      VERIFY_ARE_EQUAL(i, pts.id); // ID is unchanged.
    }
  }
#endif
}

// This test is assuming that the adapter implements WaveReadLaneFirst correctly
TEST_F(ExecutionTest, WaveIntrinsicsInPSTest) {
  WEX::TestExecution::SetVerifyOutput verifySettings(WEX::TestExecution::VerifyOutputSettings::LogOnlyFailures);

  struct Vertex {
    XMFLOAT3 position;
  };

  struct PerPixelData {
    XMFLOAT4 position;
    uint32_t id, flags, laneIndex, laneCount, firstLaneId, sum1;
    uint32_t id0, id1, id2, id3;
    uint32_t acrossX, acrossY, acrossDiag, quadActiveCount;
  };

  const UINT RTWidth = 128;
  const UINT RTHeight = 128;

  // Shaders.
  static const char pShaders[] =
    WAVE_INTRINSIC_DXBC_GUARD
    "struct PSInput {\r\n"
    "  float4 position : SV_POSITION;\r\n"
    "};\r\n\r\n"
    "PSInput VSMain(float4 position : POSITION) {\r\n"
    "  PSInput result;\r\n"
    "\r\n"
    "  result.position = position;\r\n"
    "  return result;\r\n"
    "}\r\n\r\n"
    "uint pos_to_id(float4 pos) { return pos.x * 128 + pos.y; }\r\n"
    "struct PerPixelData {\r\n"
    " float4 position;\r\n"
    " uint id, flags, laneIndex, laneCount, firstLaneId, sum1;\r\n"
    " uint id0, id1, id2, id3;\r\n"
    " uint acrossX, acrossY, acrossDiag, quadActiveCount;\r\n"
    "};\r\n"
    "AppendStructuredBuffer<PerPixelData> g_sb : register(u1);\r\n"
    "float4 PSMain(PSInput input) : SV_TARGET {\r\n"
    "  uint one = 1;\r\n"
    "  PerPixelData d;\r\n"
    "  d.position = input.position;\r\n"
    "  d.id = pos_to_id(input.position);\r\n"
    "  d.flags = 0;\r\n"
    "  if (WaveIsFirstLane()) d.flags |= 1;\r\n"
    "  d.laneIndex = WaveGetLaneIndex();\r\n"
    "  d.laneCount = WaveGetLaneCount();\r\n"
    "  d.firstLaneId = WaveReadLaneFirst(d.id);\r\n"
    "  d.sum1 = WaveActiveSum(one);\r\n"
    "  d.id0 = QuadReadLaneAt(d.id, 0);\r\n"
    "  d.id1 = QuadReadLaneAt(d.id, 1);\r\n"
    "  d.id2 = QuadReadLaneAt(d.id, 2);\r\n"
    "  d.id3 = QuadReadLaneAt(d.id, 3);\r\n"
    "  d.acrossX = QuadReadAcrossX(d.id);\r\n"
    "  d.acrossY = QuadReadAcrossY(d.id);\r\n"
    "  d.acrossDiag = QuadReadAcrossDiagonal(d.id);\r\n"
    "  d.quadActiveCount = one + QuadReadAcrossX(one) + QuadReadAcrossY(one) + QuadReadAcrossDiagonal(one);\r\n"
    "  g_sb.Append(d);\r\n"
    "  return 1;\r\n"
    "};\r\n";

  CComPtr<ID3D12Device> pDevice;
  CComPtr<ID3D12CommandQueue> pCommandQueue;
  CComPtr<ID3D12DescriptorHeap> pUavHeap, pRtvHeap;
  CComPtr<ID3D12CommandAllocator> pCommandAllocator;
  CComPtr<ID3D12GraphicsCommandList> pCommandList;
  CComPtr<ID3D12PipelineState> pPSO;
  CComPtr<ID3D12Resource> pRenderTarget, pReadBuffer;
  UINT uavDescriptorSize, rtvDescriptorSize;
  CComPtr<ID3D12Resource> pVertexBuffer;
  D3D12_VERTEX_BUFFER_VIEW vertexBufferView;

  if (!CreateDevice(&pDevice))
    return;
  if (!DoesDeviceSupportWaveOps(pDevice)) {
    // Optional feature, so it's correct to not support it if declared as such.
    WEX::Logging::Log::Comment(L"Device does not support wave operations.");
    return;
  }

  FenceObj FO;
  InitFenceObj(pDevice, &FO);

  // Describe and create a UAV descriptor heap.
  D3D12_DESCRIPTOR_HEAP_DESC heapDesc = {};
  heapDesc.NumDescriptors = 1;
  heapDesc.Type = D3D12_DESCRIPTOR_HEAP_TYPE_CBV_SRV_UAV;
  heapDesc.Flags = D3D12_DESCRIPTOR_HEAP_FLAG_SHADER_VISIBLE;
  VERIFY_SUCCEEDED(pDevice->CreateDescriptorHeap(&heapDesc, IID_PPV_ARGS(&pUavHeap)));
  uavDescriptorSize = pDevice->GetDescriptorHandleIncrementSize(heapDesc.Type);

  CreateRtvDescriptorHeap(pDevice, 1, &pRtvHeap, &rtvDescriptorSize);
  CreateRenderTargetAndReadback(pDevice, pRtvHeap, RTHeight, RTWidth, &pRenderTarget, &pReadBuffer);

  // Create root signature: one UAV.
  CComPtr<ID3D12RootSignature> pRootSignature;
  {
    CD3DX12_DESCRIPTOR_RANGE ranges[1];
    ranges[0].Init(D3D12_DESCRIPTOR_RANGE_TYPE_UAV, 1, 1, 0, 0);

    CD3DX12_ROOT_PARAMETER rootParameters[1];
    rootParameters[0].InitAsDescriptorTable(1, &ranges[0], D3D12_SHADER_VISIBILITY_ALL);

    CD3DX12_ROOT_SIGNATURE_DESC rootSignatureDesc;
    rootSignatureDesc.Init(_countof(rootParameters), rootParameters, 0, nullptr, D3D12_ROOT_SIGNATURE_FLAG_ALLOW_INPUT_ASSEMBLER_INPUT_LAYOUT);

    CreateRootSignatureFromDesc(pDevice, &rootSignatureDesc, &pRootSignature);
  }

  D3D12_INPUT_ELEMENT_DESC elementDesc[] = {
      {"POSITION", 0, DXGI_FORMAT_R32G32B32_FLOAT, 0, 0,
       D3D12_INPUT_CLASSIFICATION_PER_VERTEX_DATA, 0}};
  D3D12_INPUT_LAYOUT_DESC InputLayout = {elementDesc, _countof(elementDesc)};
  CreateGraphicsPSO(pDevice, &InputLayout, pRootSignature, pShaders, &pPSO);

  CreateGraphicsCommandQueueAndList(pDevice, &pCommandQueue, &pCommandAllocator,
                                    &pCommandList, pPSO);

  // Single triangle covering half the target.
  Vertex vertices[] = {
    { { -1.0f,  1.0f, 0.0f } },
    { {  1.0f,  1.0f, 0.0f } },
    { { -1.0f, -1.0f, 0.0f } } };
  const UINT TriangleCount = _countof(vertices) / 3;

  CreateVertexBuffer(pDevice, vertices, &pVertexBuffer, &vertexBufferView);

  bool dxbc = UseDxbc();

  // Set up UAV resource.
  std::vector<PerPixelData> values;
  values.resize(RTWidth * RTHeight * 2);
  UINT valueSizeInBytes = (UINT)values.size() * sizeof(PerPixelData);
  memset(values.data(), 0, valueSizeInBytes);
  CComPtr<ID3D12Resource> pUavResource;
  CComPtr<ID3D12Resource> pUavReadBuffer;
  CComPtr<ID3D12Resource> pUploadResource;
  CreateTestUavs(pDevice, pCommandList, values.data(), valueSizeInBytes, &pUavResource, &pUploadResource, &pUavReadBuffer);

  // Set up the append counter resource.
  CComPtr<ID3D12Resource> pUavCounterResource;
  CComPtr<ID3D12Resource> pReadCounterBuffer;
  CComPtr<ID3D12Resource> pUploadCounterResource;
  BYTE zero[sizeof(UINT)] = { 0 };
  CreateTestUavs(pDevice, pCommandList, zero, sizeof(zero), &pUavCounterResource, &pUploadCounterResource, &pReadCounterBuffer);

  // Close the command list and execute it to perform the GPU setup.
  pCommandList->Close();
  ExecuteCommandList(pCommandQueue, pCommandList);
  WaitForSignal(pCommandQueue, FO);
  VERIFY_SUCCEEDED(pCommandAllocator->Reset());
  VERIFY_SUCCEEDED(pCommandList->Reset(pCommandAllocator, pPSO));

  pCommandList->SetGraphicsRootSignature(pRootSignature);
  SetDescriptorHeap(pCommandList, pUavHeap);
  {
    D3D12_UNORDERED_ACCESS_VIEW_DESC uavDesc = {};
    uavDesc.Format = DXGI_FORMAT_UNKNOWN;
    uavDesc.ViewDimension = D3D12_UAV_DIMENSION_BUFFER;
    uavDesc.Buffer.FirstElement = 0;
    uavDesc.Buffer.NumElements = (UINT)values.size();
    uavDesc.Buffer.StructureByteStride = sizeof(PerPixelData);
    uavDesc.Buffer.CounterOffsetInBytes = 0;
    uavDesc.Buffer.Flags = D3D12_BUFFER_UAV_FLAG_NONE;
    CD3DX12_CPU_DESCRIPTOR_HANDLE uavHandle(pUavHeap->GetCPUDescriptorHandleForHeapStart());
    CD3DX12_GPU_DESCRIPTOR_HANDLE uavHandleGpu(pUavHeap->GetGPUDescriptorHandleForHeapStart());
    pDevice->CreateUnorderedAccessView(pUavResource, pUavCounterResource, &uavDesc, uavHandle);
    pCommandList->SetGraphicsRootDescriptorTable(0, uavHandleGpu);
  }
  RecordRenderAndReadback(pCommandList, pRtvHeap, rtvDescriptorSize, TriangleCount, &vertexBufferView, nullptr, pRenderTarget, pReadBuffer);
  RecordTransitionBarrier(pCommandList, pUavResource, D3D12_RESOURCE_STATE_UNORDERED_ACCESS, D3D12_RESOURCE_STATE_COPY_SOURCE);
  RecordTransitionBarrier(pCommandList, pUavCounterResource, D3D12_RESOURCE_STATE_UNORDERED_ACCESS, D3D12_RESOURCE_STATE_COPY_SOURCE);
  pCommandList->CopyResource(pUavReadBuffer, pUavResource);
  pCommandList->CopyResource(pReadCounterBuffer, pUavCounterResource);
  VERIFY_SUCCEEDED(pCommandList->Close());
  LogCommentFmt(L"Rendering to %u by %u", RTWidth, RTHeight);
  ExecuteCommandList(pCommandQueue, pCommandList);
  WaitForSignal(pCommandQueue, FO);
  {
    MappedData data(pReadBuffer, RTWidth * RTHeight * 4);
    const uint32_t *pPixels = (uint32_t *)data.data();
    if (SaveImages()) {
      SavePixelsToFile(pPixels, DXGI_FORMAT_R8G8B8A8_UNORM, RTWidth, RTHeight, L"psintrin.bmp");
    }
  }

  uint32_t appendCount;
  {
    MappedData mappedData(pReadCounterBuffer, sizeof(uint32_t));
    appendCount = *((uint32_t *)mappedData.data());
    LogCommentFmt(L"%u elements in append buffer", appendCount);
  }

  {
    MappedData mappedData(pUavReadBuffer, (UINT32)values.size());
    PerPixelData *pData = (PerPixelData *)mappedData.data();
    memcpy(values.data(), pData, valueSizeInBytes);

    // DXBC is handy to test pipeline setup, but interesting functions are
    // stubbed out, so there is no point in further validation.
    if (dxbc)
      return;

    uint32_t maxActiveLaneCount = 0;
    uint32_t maxLaneCount = 0;
    for (uint32_t i = 0; i < appendCount; ++i) {
      maxActiveLaneCount = std::max(maxActiveLaneCount, values[i].sum1);
      maxLaneCount = std::max(maxLaneCount, values[i].laneCount);
    }

    uint32_t peerOfHelperLanes = 0;
    for (uint32_t i = 0; i < appendCount; ++i) {
      if (values[i].sum1 != maxActiveLaneCount) {
        ++peerOfHelperLanes;
      }
    }

    LogCommentFmt(
        L"Found: %u threads. Waves reported up to %u total lanes, up "
        L"to %u active lanes, and %u threads had helper/inactive lanes.",
        appendCount, maxLaneCount, maxActiveLaneCount, peerOfHelperLanes);

    // Group threads into quad invocations.
    uint32_t singlePixelCount = 0;
    uint32_t multiPixelCount = 0;
    std::unordered_set<uint32_t> ids;
    std::multimap<uint32_t, PerPixelData *> idGroups;
    std::multimap<uint32_t, PerPixelData *> firstIdGroups;
    for (uint32_t i = 0; i < appendCount; ++i) {
      ids.insert(values[i].id);
      idGroups.insert(std::make_pair(values[i].id, &values[i]));
      firstIdGroups.insert(std::make_pair(values[i].firstLaneId, &values[i]));
    }
    for (uint32_t id : ids) {
      if (idGroups.count(id) == 1)
        ++singlePixelCount;
      else
        ++multiPixelCount;
    }
    LogCommentFmt(L"%u pixels were processed by a single thread. %u invocations were for shared pixels.",
      singlePixelCount, multiPixelCount);

    // Multiple threads may have tried to shade the same pixel. (Is this true even if we have only one triangle?)
    // Where every pixel is distinct, it's very straightforward to validate.
    {
      auto cur = firstIdGroups.begin(), end = firstIdGroups.end();
      while (cur != end) {
        bool simpleWave = true;
        uint32_t firstId = (*cur).first;
        auto groupEnd = cur;
        while (groupEnd != end && (*groupEnd).first == firstId) {
          if (idGroups.count((*groupEnd).second->id) > 1)
            simpleWave = false;
          ++groupEnd;
        }
        if (simpleWave) {
          // Break the wave into quads.
          struct QuadData {
            unsigned count;
            PerPixelData *data[4];
          };
          std::map<uint32_t, QuadData> quads;
          for (auto i = cur; i != groupEnd; ++i) {
            // assuming that it is a simple wave, idGroups has a unique id for each entry.
            uint32_t laneId = (*i).second->id;
            uint32_t laneIds[4] = {(*i).second->id0, (*i).second->id1,
                                   (*i).second->id2, (*i).second->id3};
            // Since this is a simple wave, each lane has an unique id and
            // therefore should not have any ids in there.
            VERIFY_IS_TRUE(quads.find(laneId) == quads.end());
            // check if QuadReadLaneAt is returning same values in a single quad.
            bool newQuad = true;
            for (unsigned quadIndex = 0; quadIndex < 4; ++quadIndex) {
              auto match = quads.find(laneIds[quadIndex]);
              if (match != quads.end()) {
                (*match).second.data[(*match).second.count++] = (*i).second;
                newQuad = false;
                break;
              }
              auto quadMemberData = idGroups.find(laneIds[quadIndex]);
              if (quadMemberData != idGroups.end()) {
                VERIFY_IS_TRUE((*quadMemberData).second->id0 == laneIds[0]);
                VERIFY_IS_TRUE((*quadMemberData).second->id1 == laneIds[1]);
                VERIFY_IS_TRUE((*quadMemberData).second->id2 == laneIds[2]);
                VERIFY_IS_TRUE((*quadMemberData).second->id3 == laneIds[3]);
              }
            }
            if (newQuad) {
              QuadData qdata;
              qdata.count = 1;
              qdata.data[0] = (*i).second;
              quads.insert(std::make_pair(laneId, qdata));
            }
          }
          for (auto quadPair : quads) {
            unsigned count = quadPair.second.count;
            // There could be only one pixel data on the edge of the triangle
            if (count < 2) continue;
            PerPixelData **data = quadPair.second.data;
            bool isTop[4];
            bool isLeft[4];
            PerPixelData helperData;
            memset(&helperData, sizeof(helperData), 0);
            PerPixelData *layout[4]; // tl,tr,bl,br
            memset(layout, sizeof(layout), 0);
            auto fnToLayout = [&](bool top, bool left) -> PerPixelData ** {
              int idx = top ? 0 : 2;
              idx += left ? 0 : 1;
              return &layout[idx];
            };
            auto fnToLayoutData = [&](bool top, bool left) -> PerPixelData * {
              PerPixelData **pResult = fnToLayout(top, left);
              if (*pResult == nullptr) return &helperData;
              return *pResult;
            };
            VERIFY_IS_TRUE(count <= 4);
            if (count == 2) {
              isTop[0] = data[0]->position.y < data[1]->position.y;
              isTop[1] = (data[0]->position.y == data[1]->position.y) ? isTop[0] : !isTop[0];
              isLeft[0] = data[0]->position.x < data[1]->position.x;
              isLeft[1] = (data[0]->position.x == data[1]->position.x) ? isLeft[0] : !isLeft[0];
            }
            else {
              // with at least three samples, we have distinct x and y coordinates.
              float left = std::min(data[0]->position.x, data[1]->position.x);
              left = std::min(data[2]->position.x, left);
              float top = std::min(data[0]->position.y, data[1]->position.y);
              top = std::min(data[2]->position.y, top);
              for (unsigned i = 0; i < count; ++i) {
                isTop[i] = data[i]->position.y == top;
                isLeft[i] = data[i]->position.x == left;
              }
            }
            for (unsigned i = 0; i < count; ++i) {
              *(fnToLayout(isTop[i], isLeft[i])) = data[i];
            }

            // Finally, we have a proper quad reconstructed. Validate.
            for (unsigned i = 0; i < count; ++i) {
              PerPixelData *d = data[i];
              VERIFY_ARE_EQUAL(d->id0, fnToLayoutData(true, true)->id);
              VERIFY_ARE_EQUAL(d->id1, fnToLayoutData(true, false)->id);
              VERIFY_ARE_EQUAL(d->id2, fnToLayoutData(false, true)->id);
              VERIFY_ARE_EQUAL(d->id3, fnToLayoutData(false, false)->id);
              VERIFY_ARE_EQUAL(d->acrossX, fnToLayoutData(isTop[i], !isLeft[i])->id);
              VERIFY_ARE_EQUAL(d->acrossY, fnToLayoutData(!isTop[i], isLeft[i])->id);
              VERIFY_ARE_EQUAL(d->acrossDiag, fnToLayoutData(!isTop[i], !isLeft[i])->id);
              VERIFY_ARE_EQUAL(d->quadActiveCount, count);
            }
          }
        }
        cur = groupEnd;
      }
    }

    // TODO: provide validation for quads where the same pixel was shaded multiple times
    //
    // Consider: for pixels that were shaded multiple times, check whether
    // some grouping of threads into quads satisfies all value requirements.
  }
}

struct ShaderOpTestResult {
  st::ShaderOp *ShaderOp;
  std::shared_ptr<st::ShaderOpSet> ShaderOpSet;
  std::shared_ptr<st::ShaderOpTest> Test;
};

struct SPrimitives {
  float f_float;
  float f_float2;
  float f_float_o;
  float f_float2_o;
};


std::shared_ptr<ShaderOpTestResult>
RunShaderOpTestAfterParse(ID3D12Device *pDevice, dxc::DxcDllSupport &support,
                          LPCSTR pName,
                          st::ShaderOpTest::TInitCallbackFn pInitCallback,
                          st::ShaderOpTest::TShaderCallbackFn pShaderCallback,
                          std::shared_ptr<st::ShaderOpSet> ShaderOpSet) {
  st::ShaderOp *pShaderOp;
  if (pName == nullptr) {
    if (ShaderOpSet->ShaderOps.size() != 1) {
      VERIFY_FAIL(L"Expected a single shader operation.");
    }
    pShaderOp = ShaderOpSet->ShaderOps[0].get();
  }
  else {
    pShaderOp = ShaderOpSet->GetShaderOp(pName);
  }
  if (pShaderOp == nullptr) {
    std::string msg = "Unable to find shader op ";
    msg += pName;
    msg += "; available ops";
    const char sep = ':';
    for (auto &pAvailOp : ShaderOpSet->ShaderOps) {
      msg += sep;
      msg += pAvailOp->Name ? pAvailOp->Name : "[n/a]";
    }
    CA2W msgWide(msg.c_str());
    VERIFY_FAIL(msgWide.m_psz);
  }

  // This won't actually be used since we're supplying the device,
  // but let's make it consistent.
  pShaderOp->UseWarpDevice = GetTestParamUseWARP(true);

  std::shared_ptr<st::ShaderOpTest> test = std::make_shared<st::ShaderOpTest>();
  test->SetDxcSupport(&support);
  test->SetInitCallback(pInitCallback);
  test->SetShaderCallback(pShaderCallback);
  test->SetDevice(pDevice);
  test->RunShaderOp(pShaderOp);

  std::shared_ptr<ShaderOpTestResult> result =
      std::make_shared<ShaderOpTestResult>();
  result->ShaderOpSet = ShaderOpSet;
  result->Test = test;
  result->ShaderOp = pShaderOp;
  return result;
}

std::shared_ptr<ShaderOpTestResult>
RunShaderOpTestAfterParse(ID3D12Device *pDevice, dxc::DxcDllSupport &support,
                          LPCSTR pName,
                          st::ShaderOpTest::TInitCallbackFn pInitCallback,
                          std::shared_ptr<st::ShaderOpSet> ShaderOpSet) {
return RunShaderOpTestAfterParse(pDevice, support, pName, pInitCallback, nullptr, ShaderOpSet);
}

std::shared_ptr<ShaderOpTestResult>
RunShaderOpTest(ID3D12Device *pDevice, dxc::DxcDllSupport &support,
                IStream *pStream, LPCSTR pName,
                st::ShaderOpTest::TInitCallbackFn pInitCallback) {
  DXASSERT_NOMSG(pStream != nullptr);
  std::shared_ptr<st::ShaderOpSet> ShaderOpSet =
        std::make_shared<st::ShaderOpSet>();
  st::ParseShaderOpSetFromStream(pStream, ShaderOpSet.get());
  return RunShaderOpTestAfterParse(pDevice, support, pName, pInitCallback, ShaderOpSet);
}

TEST_F(ExecutionTest, OutOfBoundsTest) {
  WEX::TestExecution::SetVerifyOutput verifySettings(WEX::TestExecution::VerifyOutputSettings::LogOnlyFailures);
  CComPtr<IStream> pStream;
  ReadHlslDataIntoNewStream(L"ShaderOpArith.xml", &pStream);

  // Single operation test at the moment.
  CComPtr<ID3D12Device> pDevice;
  if (!CreateDevice(&pDevice))
    return;

  std::shared_ptr<ShaderOpTestResult> test = RunShaderOpTest(pDevice, m_support, pStream, "OOB", nullptr);
  MappedData data;
  // Read back to CPU and examine contents - should get pure red.
  {
    MappedData data;
    test->Test->GetReadBackData("RTarget", &data);
    const uint32_t *pPixels = (uint32_t *)data.data();
    uint32_t first = *pPixels;
    VERIFY_ARE_EQUAL(0xff0000ff, first); // pure red - only first component is read
  }
}

TEST_F(ExecutionTest, SaturateTest) {
  WEX::TestExecution::SetVerifyOutput verifySettings(WEX::TestExecution::VerifyOutputSettings::LogOnlyFailures);
  CComPtr<IStream> pStream;
  ReadHlslDataIntoNewStream(L"ShaderOpArith.xml", &pStream);

  // Single operation test at the moment.
  CComPtr<ID3D12Device> pDevice;
  if (!CreateDevice(&pDevice))
    return;

  std::shared_ptr<ShaderOpTestResult> test = RunShaderOpTest(pDevice, m_support, pStream, "Saturate", nullptr);
  MappedData data;
  test->Test->GetReadBackData("U0", &data);
  const float *pValues = (float *)data.data();
  // Everything is zero except for 1.5f and +Inf, which saturate to 1.0f
  const float ExpectedCases[9] = {
    0.0f, 0.0f, 0.0f, 0.0f, // -inf, -1.5, -denorm, -0
    0.0f, 0.0f, 1.0f, 1.0f, // 0, denorm, 1.5f, inf
    0.0f                    // nan
  };
  for (size_t i = 0; i < _countof(ExpectedCases); ++i) {
    VERIFY_IS_TRUE(ifdenorm_flushf_eq(*pValues, ExpectedCases[i]));
    ++pValues;
  }
}

void ExecutionTest::BasicTriangleTestSetup(LPCSTR ShaderOpName, LPCWSTR FileName, D3D_SHADER_MODEL testModel) {
#ifdef _HLK_CONF
  UNREFERENCED_PARAMETER(ShaderOpName);
  UNREFERENCED_PARAMETER(FileName);
  UNREFERENCED_PARAMETER(testModel);
#else
  WEX::TestExecution::SetVerifyOutput verifySettings(WEX::TestExecution::VerifyOutputSettings::LogOnlyFailures);
  CComPtr<IStream> pStream;
  ReadHlslDataIntoNewStream(L"ShaderOpArith.xml", &pStream);

  // Single operation test at the moment.
  CComPtr<ID3D12Device> pDevice;
  if (!CreateDevice(&pDevice, testModel))
    return;

  // As this is used, 6.2 requirement always comes with requiring native 16-bit ops
  if (testModel == D3D_SHADER_MODEL_6_2 && !DoesDeviceSupportNative16bitOps(pDevice)) {
    WEX::Logging::Log::Comment(L"Device does not support native 16-bit operations.");
    WEX::Logging::Log::Result(WEX::Logging::TestResults::Skipped);
    return;
  }

  std::shared_ptr<ShaderOpTestResult> test = RunShaderOpTest(pDevice, m_support, pStream, ShaderOpName, nullptr);
  MappedData data;
  D3D12_RESOURCE_DESC &D = test->ShaderOp->GetResourceByName("RTarget")->Desc;
  UINT width = (UINT)D.Width;
  UINT height = D.Height;
  test->Test->GetReadBackData("RTarget", &data);
  const uint32_t *pPixels = (uint32_t *)data.data();
  if (SaveImages()) {
    SavePixelsToFile(pPixels, DXGI_FORMAT_R8G8B8A8_UNORM, 320, 200, FileName);
  }
  uint32_t top = pPixels[width / 2]; // Top center.
  uint32_t mid = pPixels[width / 2 + width * (height / 2)]; // Middle center.
  VERIFY_ARE_EQUAL(0xff663300, top); // clear color
  VERIFY_ARE_EQUAL(0xffffffff, mid); // white

  // This is the basic validation test for shader operations, so it's good to
  // check this here at least for this one test case.
  data.reset();
  test.reset();
  ReportLiveObjects();
#endif
}

TEST_F(ExecutionTest, BasicTriangleOpTest) {
  BasicTriangleTestSetup("Triangle", L"basic-triangle.bmp", D3D_SHADER_MODEL_6_0);
}

TEST_F(ExecutionTest, BasicTriangleOpTestHalf) {
  BasicTriangleTestSetup("TriangleHalf", L"basic-triangle-half.bmp", D3D_SHADER_MODEL_6_2);
}

void VerifyDerivResults(const float *pPixels, UINT offsetCenter) {

  // pixel at the center
  float CenterDDXFine = pPixels[offsetCenter];
  float CenterDDYFine = pPixels[offsetCenter + 1];
  float CenterDDXCoarse = pPixels[offsetCenter + 2];
  float CenterDDYCoarse = pPixels[offsetCenter + 3];

  LogCommentFmt(
      L"center  ddx_fine: %8f, ddy_fine: %8f, ddx_coarse: %8f, ddy_coarse: %8f",
      CenterDDXFine, CenterDDYFine, CenterDDXCoarse, CenterDDYCoarse);

  // The texture for the 9 pixels in the center should look like the following

  // 256   32  64
  // 2048 256 512
  // 1   .125 .25

  // In D3D12 there is no guarantee of how the adapter is grouping 2x2 pixels
  // So for fine derivatives there can be up to two possible results for the center pixel,
  // while for coarse derivatives there can be up to six possible results.
  int ulpTolerance = 1;
  // 512 - 256 or 2048 - 256
  bool left = CompareFloatULP(CenterDDXFine, -1792.0f, ulpTolerance);
  VERIFY_IS_TRUE(left || CompareFloatULP(CenterDDXFine, 256.0f, ulpTolerance));
  // 256 - 32 or 256 - .125
  bool top = CompareFloatULP(CenterDDYFine, 224.0f, ulpTolerance);
  VERIFY_IS_TRUE(top || CompareFloatULP(CenterDDYFine, -255.875, ulpTolerance));

  if (top && left) {
    VERIFY_IS_TRUE((CompareFloatULP(CenterDDXCoarse, -224.0f, ulpTolerance) ||
                   CompareFloatULP(CenterDDXCoarse, -1792.0f, ulpTolerance)) &&
                   (CompareFloatULP(CenterDDYCoarse, 224.0f, ulpTolerance) ||
                   CompareFloatULP(CenterDDYCoarse, 1792.0f, ulpTolerance)));
  }
  else if (top) { // top right quad
    VERIFY_IS_TRUE((CompareFloatULP(CenterDDXCoarse, 256.0f, ulpTolerance)  ||
                   CompareFloatULP(CenterDDXCoarse, 32.0f, ulpTolerance))   &&
                   (CompareFloatULP(CenterDDYCoarse, 224.0f, ulpTolerance) ||
                   CompareFloatULP(CenterDDYCoarse, 448.0f, ulpTolerance)));
  }
  else if (left) { // bottom left quad
    VERIFY_IS_TRUE((CompareFloatULP(CenterDDXCoarse, -1792.0f, ulpTolerance) ||
                   CompareFloatULP(CenterDDXCoarse, -.875f, ulpTolerance))   &&
                   (CompareFloatULP(CenterDDYCoarse, -2047.0f, ulpTolerance) ||
                   CompareFloatULP(CenterDDYCoarse, -255.875f, ulpTolerance)));
  }
  else { // bottom right
    VERIFY_IS_TRUE((CompareFloatULP(CenterDDXCoarse, 256.0f, ulpTolerance) ||
                   CompareFloatULP(CenterDDXCoarse, .125f, ulpTolerance))  &&
                   (CompareFloatULP(CenterDDYCoarse, -255.875f, ulpTolerance) ||
                   CompareFloatULP(CenterDDYCoarse, -511.75f, ulpTolerance)));
  }
}

// Rendering two right triangles forming a square and assigning a texture value
// for each pixel to calculate derivates.
TEST_F(ExecutionTest, PartialDerivTest) {
  WEX::TestExecution::SetVerifyOutput verifySettings(WEX::TestExecution::VerifyOutputSettings::LogOnlyFailures);
  CComPtr<IStream> pStream;
  ReadHlslDataIntoNewStream(L"ShaderOpArith.xml", &pStream);

  CComPtr<ID3D12Device> pDevice;
  if (!CreateDevice(&pDevice))
      return;

  std::shared_ptr<ShaderOpTestResult> test = RunShaderOpTest(pDevice, m_support, pStream, "DerivFine", nullptr);
  MappedData data;
  D3D12_RESOURCE_DESC &D = test->ShaderOp->GetResourceByName("RTarget")->Desc;
  UINT width = (UINT)D.Width;
  UINT height = D.Height;
  UINT pixelSize = GetByteSizeForFormat(D.Format) / 4;

  test->Test->GetReadBackData("RTarget", &data);
  const float *pPixels = (float *)data.data();

  UINT centerIndex = (UINT64)width * height / 2 - width / 2;
  UINT offsetCenter = centerIndex * pixelSize;

  VerifyDerivResults(pPixels, offsetCenter);
}

struct Dispatch {
  int width, height, depth;
};

std::shared_ptr<st::ShaderOpTest>
RunDispatch(ID3D12Device *pDevice, dxc::DxcDllSupport &support,
            st::ShaderOp *pShaderOp, const Dispatch D) {
  char compilerOptions[256];

  std::shared_ptr<st::ShaderOpTest> test = std::make_shared<st::ShaderOpTest>();
  test->SetDxcSupport(&support);
  test->SetInitCallback(nullptr);
  test->SetDevice(pDevice);

  // format compiler args
  VERIFY_IS_TRUE(sprintf_s(compilerOptions, sizeof(compilerOptions),
                           "-D DISPATCHX=%d -D DISPATCHY=%d -D DISPATCHZ=%d ",
                           D.width, D.height, D.depth));

  for (st::ShaderOpShader &S : pShaderOp->Shaders)
    S.Arguments = compilerOptions;

  pShaderOp->DispatchX = D.width;
  pShaderOp->DispatchY = D.height;
  pShaderOp->DispatchZ = D.depth;

  test->RunShaderOp(pShaderOp);

  return test;
}

TEST_F(ExecutionTest, DerivativesTest) {
  const UINT pixelSize = 4; // always float4

  WEX::TestExecution::SetVerifyOutput verifySettings(WEX::TestExecution::VerifyOutputSettings::LogOnlyFailures);
  CComPtr<IStream> pStream;
  ReadHlslDataIntoNewStream(L"ShaderOpArith.xml", &pStream);

  CComPtr<ID3D12Device> pDevice;
  if (!CreateDevice(&pDevice, D3D_SHADER_MODEL_6_6))
    return;

  std::shared_ptr<st::ShaderOpSet> ShaderOpSet =
    std::make_shared<st::ShaderOpSet>();
  st::ParseShaderOpSetFromStream(pStream, ShaderOpSet.get());

  st::ShaderOp *pShaderOp = ShaderOpSet->GetShaderOp("Derivatives");

  std::vector<Dispatch> dispatches =
  {
   {40, 1, 1},
   {1000, 1, 1},
   {32, 32, 1},
   {16, 64, 1},
   {4, 12, 4},
   {4, 64, 1},
   {16, 16, 3},
   {32, 8, 2}
  };

  std::vector<Dispatch> meshDispatches =
  {
   {60, 1, 1},
   {128, 1, 1},
   {8, 8, 1},
   {32, 8, 1},
   {8, 16, 4},
   {8, 64, 1},
   {8, 8, 3},
  };

  std::vector<Dispatch> badDispatches =
  {
   {16, 3, 1},
   {2, 16, 1},
   {33, 1, 1}
  };

  pShaderOp->UseWarpDevice = GetTestParamUseWARP(true);
  LPCSTR CS = pShaderOp->CS;

  MappedData data;

  for (Dispatch &D : dispatches) {
    // Test Compute Shader
    std::shared_ptr<st::ShaderOpTest> test = RunDispatch(pDevice, m_support, pShaderOp, D);

    test->GetReadBackData("U0", &data);

    float *pPixels = (float *)data.data();;

    UINT centerIndex = 0;
    if (D.height == 1) {
      centerIndex = (((UINT64)(D.width * D.height * D.depth) / 2) & ~0xF) + 10;
    } else {
      // To find roughly the center for compute, divide the height and width in half,
      // truncate to the previous multiple of 4 to get to the start of the repeating pattern
      // and then add 2 rows to get to the second row of quads and 2 to get to the first texel
      // of the second row of that quad row
      UINT centerRow = ((D.height/2UL) & ~0x3) + 2;
      UINT centerCol = ((D.width/2UL) & ~0x3) + 2;
      centerIndex = centerRow * D.width + centerCol;
    }
    UINT offsetCenter = centerIndex * pixelSize;
    LogCommentFmt(L"Verifying derivatives in compute shader results");
    VerifyDerivResults(pPixels, offsetCenter);
  }

  if (DoesDeviceSupportMeshAmpDerivatives(pDevice)) {
    // Disable CS so mesh goes forward
    pShaderOp->CS = nullptr;

    for (Dispatch &D : meshDispatches) {
      std::shared_ptr<st::ShaderOpTest> test = RunDispatch(pDevice, m_support, pShaderOp, D);

      test->GetReadBackData("U1", &data);
      const float *pPixels = (float *)data.data();
      UINT centerIndex = (((UINT64)(D.width * D.height * D.depth)/2) & ~0xF) + 10;
      UINT offsetCenter = centerIndex * pixelSize;
      LogCommentFmt(L"Verifying derivatives in mesh shader results");
      VerifyDerivResults(pPixels, offsetCenter);

      test->GetReadBackData("U2", &data);
      pPixels = (float *)data.data();
      LogCommentFmt(L"Verifying derivatives in amplification shader results");
      VerifyDerivResults(pPixels, offsetCenter);
    }
  }

  // Final tests with invalid dispatch size just to make sure they run
  for (Dispatch &D : badDispatches) {
    // Test Compute Shader
    pShaderOp->CS = CS;
    std::shared_ptr<st::ShaderOpTest> test = RunDispatch(pDevice, m_support, pShaderOp, D);

    if (DoesDeviceSupportMeshAmpDerivatives(pDevice)) {
      pShaderOp->CS = nullptr;
      test = RunDispatch(pDevice, m_support, pShaderOp, D);
    }
  }
}

// Verify the results for the quad starting with the given index
void VerifyQuadReadResults(const UINT *pPixels, UINT quadIndex) {
  for (UINT i = 0; i < 4; i++) {
    UINT ix = quadIndex + i;
    UINT lix = pPixels[4*ix];
    VERIFY_ARE_EQUAL(pPixels[4*ix + 1], (lix^1));// ReadAcrossX
    VERIFY_ARE_EQUAL(pPixels[4*ix + 2], (lix^2));// ReadAcrossY
    VERIFY_ARE_EQUAL(pPixels[4*ix + 3], (lix^3));// ReadAcrossDiagonal
  }
}


TEST_F(ExecutionTest, QuadReadTest) {
  WEX::TestExecution::SetVerifyOutput verifySettings(WEX::TestExecution::VerifyOutputSettings::LogOnlyFailures);
  CComPtr<IStream> pStream;
  ReadHlslDataIntoNewStream(L"ShaderOpArith.xml", &pStream);

  CComPtr<ID3D12Device> pDevice;
  if (!CreateDevice(&pDevice))
    return;

  if (GetTestParamUseWARP(UseWarpByDefault()) || IsDeviceBasicAdapter(pDevice)) {
    WEX::Logging::Log::Comment(L"WARP does not support QuadRead in compute shaders.");
    WEX::Logging::Log::Result(WEX::Logging::TestResults::Skipped);
    return;
  }

  if (!DoesDeviceSupportWaveOps(pDevice)) {
    WEX::Logging::Log::Comment(L"Device does not support wave operations.");
    return;
  }

  std::shared_ptr<st::ShaderOpSet> ShaderOpSet =
    std::make_shared<st::ShaderOpSet>();
  st::ParseShaderOpSetFromStream(pStream, ShaderOpSet.get());

  st::ShaderOp *pShaderOp = ShaderOpSet->GetShaderOp("QuadRead");
  LPCSTR CS = pShaderOp->CS;

  struct Dispatch {
    int x, y, z;
    int mx, my, mz;
  };
  //std::vector<std::tuple<int, int, int, int, int>> dispatches =
  std::vector<Dispatch> dispatches =
  {
   {32, 32, 1, 8, 8, 1},
   {64, 4, 1, 64, 2, 1},
   {64, 1, 1, 64, 1, 1},
   {16, 16, 3, 4, 4, 3},
  };

  for (Dispatch &D : dispatches) {

    UINT width = D.x;
    UINT height = D.y;
    UINT depth = D.z;

    UINT mwidth = D.mx;
    UINT mheight = D.my;
    UINT mdepth = D.mz;
    // format compiler args
    char compilerOptions[256];
    VERIFY_IS_TRUE(sprintf_s(compilerOptions, sizeof(compilerOptions),
                             "-D DISPATCHX=%d -D DISPATCHY=%d -D DISPATCHZ=%d "
                             "-D MESHDISPATCHX=%d -D MESHDISPATCHY=%d -D MESHDISPATCHZ=%d",
                             width, height, depth, mwidth, mheight, mdepth));

    for (st::ShaderOpShader &S : pShaderOp->Shaders)
      S.Arguments = compilerOptions;

    pShaderOp->DispatchX = width;
    pShaderOp->DispatchY = height;
    pShaderOp->DispatchZ = depth;

    // Test Compute Shader
    pShaderOp->CS = CS;
    std::shared_ptr<ShaderOpTestResult> test = RunShaderOpTestAfterParse(pDevice, m_support, "QuadRead", nullptr, ShaderOpSet);
    MappedData data;

    test->Test->GetReadBackData("U0", &data);
    const UINT *pPixels = (UINT *)data.data();

    // To find roughly the center for compute, divide the pixel count in half
    // and truncate to next lowest power of 4 to start at a quad
    UINT offsetCenter = ((UINT64)(width * height * depth)/2) & ~0x3;

    // Test first, second and center quads
    LogCommentFmt(L"Verifying QuadRead* in compute shader results");
    VerifyQuadReadResults(pPixels, 0);
    VerifyQuadReadResults(pPixels, 4);
    VerifyQuadReadResults(pPixels, offsetCenter);

    if (DoesDeviceSupportMeshAmpDerivatives(pDevice)) {
      offsetCenter = ((UINT64)(mwidth * mheight * mdepth)/2) & ~0x3;

      // Disable CS so mesh goes forward
      pShaderOp->CS = nullptr;
      test = RunShaderOpTestAfterParse(pDevice, m_support, "QuadRead", nullptr, ShaderOpSet);
      test->Test->GetReadBackData("U1", &data);
      pPixels = (UINT *)data.data();
      // Test first, second and center quads
      LogCommentFmt(L"Verifying QuadRead* in mesh shader results");
      VerifyQuadReadResults(pPixels, 0);
      VerifyQuadReadResults(pPixels, 4);
      VerifyQuadReadResults(pPixels, offsetCenter);

      test->Test->GetReadBackData("U2", &data);
      pPixels = (UINT *)data.data();
      // Test first, second and center quads
      LogCommentFmt(L"Verifying QuadRead* in amplification shader results");
      VerifyQuadReadResults(pPixels, 0);
      VerifyQuadReadResults(pPixels, 4);
      VerifyQuadReadResults(pPixels, offsetCenter);
    }
  }
}

void VerifySampleResults(const UINT *pPixels, UINT width) {
  UINT xlod = 0;
  UINT ylod = 0;
  // Each pixel contains 4 samples and 4 LOD calculations.
  // 2 of these (called 'left' and 'right') have X values that vary and a constant Y
  // 2 others (called 'top' and 'bot') have Y values that vary and a constant X
  // Only of the X variant sample results and one of the Y variant results
  // are actually reported for the pixel.
  // The other 2 serve as "helpers" to the other pixels in the quad.
  // On the left side of the quad, the 'left' samples are reported.
  // Op the top of the quad, the 'top' samples are reported and so on.
  // The varying coordinate values alternate between zero and a
  // value whose magnitude increases with the index.
  // As a result, the LOD level should steadily increas.
  // Due to vagaries of implementation, the same derivatives
  // in both directions might result in different levels for different locations
  // in the quad. So only comparisons between sample results and LOD calculations
  // and ensuring that the LOD increased and reaches the max can be tested reliably.
  for (unsigned i = 0; i < width; i++) {
    // CalculateLOD and Sample from texture with mip levels containing LOD index should match
    VERIFY_ARE_EQUAL(pPixels[4*i + 0], pPixels[4*i + 1]);
    VERIFY_ARE_EQUAL(pPixels[4*i + 2], pPixels[4*i + 3]);
    // Make sure LODs are ever climbing as magnitudes increase
    VERIFY_IS_TRUE(pPixels[4*i] >= xlod);
    xlod = pPixels[4*i];
    VERIFY_IS_TRUE(pPixels[4*i + 2] >= ylod);
    ylod = pPixels[4*i + 2];
  }
  // Make sure we reached the max lod level for both tracks
  VERIFY_ARE_EQUAL(xlod, 6u);
  VERIFY_ARE_EQUAL(ylod, 6u);
}

TEST_F(ExecutionTest, ComputeSampleTest) {
  WEX::TestExecution::SetVerifyOutput verifySettings(WEX::TestExecution::VerifyOutputSettings::LogOnlyFailures);
  CComPtr<IStream> pStream;
  ReadHlslDataIntoNewStream(L"ShaderOpArith.xml", &pStream);

  CComPtr<ID3D12Device> pDevice;
  if (!CreateDevice(&pDevice, D3D_SHADER_MODEL_6_6))
      return;

  std::shared_ptr<st::ShaderOpSet> ShaderOpSet =
    std::make_shared<st::ShaderOpSet>();
  st::ParseShaderOpSetFromStream(pStream, ShaderOpSet.get());

  st::ShaderOp *pShaderOp = ShaderOpSet->GetShaderOp("ComputeSample");

  // Initialize texture with the LOD number in each corresponding mip level
  auto SampleInitFn = [&](LPCSTR Name, std::vector<BYTE> &Data, st::ShaderOp *pShaderOp) {
                        UNREFERENCED_PARAMETER(pShaderOp);
                        VERIFY_ARE_EQUAL(0, _stricmp(Name, "T0"));
                        D3D12_RESOURCE_DESC &texDesc = pShaderOp->GetResourceByName("T0")->Desc;
                        UINT texWidth = (UINT)texDesc.Width;
                        UINT texHeight = (UINT)texDesc.Height;
                        size_t size = sizeof(float) * texWidth * texHeight * 2;
                        Data.resize(size);
                        float *pPrimitives = (float *)Data.data();
                        float lod = 0.0;
                        int ix = 0;
                        while (texHeight > 0 && texWidth > 0) {
                          if(!texHeight) texHeight = 1;
                          if(!texWidth) texWidth = 1;
                          for (size_t j = 0; j < texHeight; ++j) {
                            for (size_t i = 0; i < texWidth; ++i) {
                              pPrimitives[ix++] = lod;
                            }
                          }
                          lod += 1.0;
                          texHeight >>= 1;
                          texWidth >>= 1;
                        }
                      };
  LPCSTR CS2 = nullptr, AS2 = nullptr, MS2 = nullptr;
  for (st::ShaderOpShader &S : pShaderOp->Shaders) {
    if (!strcmp(S.Name, "CS2")) CS2 = S.Name;
    if (!strcmp(S.Name, "AS2")) AS2 = S.Name;
    if (!strcmp(S.Name, "MS2")) MS2 = S.Name;
  }

  // Test 1D compute shader
  std::shared_ptr<ShaderOpTestResult> test = RunShaderOpTestAfterParse(pDevice, m_support, "ComputeSample", SampleInitFn, ShaderOpSet);
  MappedData data;

  test->Test->GetReadBackData("U0", &data);
  const UINT *pPixels = (UINT *)data.data();

  VerifySampleResults(pPixels, 84*4);

  // Test 2D compute shader
  pShaderOp->CS = CS2;

  test.reset();
  test = RunShaderOpTestAfterParse(pDevice, m_support, "ComputeSample", SampleInitFn, ShaderOpSet);

  test->Test->GetReadBackData("U0", &data);
  pPixels = (UINT *)data.data();

  VerifySampleResults(pPixels, 84*4);


  if (DoesDeviceSupportMeshAmpDerivatives(pDevice)) {
    // Disable CS so mesh goes forward
    pShaderOp->CS = nullptr;
    test = RunShaderOpTestAfterParse(pDevice, m_support, "ComputeSample", SampleInitFn, ShaderOpSet);
    test->Test->GetReadBackData("U1", &data);
    pPixels = (UINT *)data.data();

    VerifySampleResults(pPixels, 116);

    test->Test->GetReadBackData("U2", &data);
    pPixels = (UINT *)data.data();

    VerifySampleResults(pPixels, 84);

    pShaderOp->AS = AS2;
    pShaderOp->MS = MS2;
    test = RunShaderOpTestAfterParse(pDevice, m_support, "ComputeSample", SampleInitFn, ShaderOpSet);
    test->Test->GetReadBackData("U1", &data);
    pPixels = (UINT *)data.data();

    VerifySampleResults(pPixels, 116);

    test->Test->GetReadBackData("U2", &data);
    pPixels = (UINT *)data.data();

    VerifySampleResults(pPixels, 84);
  }
}

TEST_F(ExecutionTest, ATOWriteMSAATest) {
  WEX::TestExecution::SetVerifyOutput verifySettings(WEX::TestExecution::VerifyOutputSettings::LogOnlyFailures);

  //  #define WRITEMSAA_FALLBACK

  CComPtr<ID3D12Device> pDevice;
#ifdef WRITEMSAA_FALLBACK
  D3D_SHADER_MODEL sm = D3D_SHADER_MODEL_6_6;
#else
  D3D_SHADER_MODEL sm = D3D_SHADER_MODEL_6_7;
#endif
  if (!CreateDevice(&pDevice, sm))
      return;

#ifndef WRITEMSAA_FALLBACK
  if (!DoesDeviceSupportAdvancedTexOps(pDevice)) {
    WEX::Logging::Log::Comment(L"Device does not support Advanced Texture Operations.");
    WEX::Logging::Log::Result(WEX::Logging::TestResults::Skipped);
    return;
  }

  if (!DoesDeviceSupportWritableMSAA(pDevice)) {
    WEX::Logging::Log::Comment(L"Device does not support Writable MSAA.");
    WEX::Logging::Log::Result(WEX::Logging::TestResults::Skipped);
    return;
  }
#endif

  static const char pWriteShader[] =
    "#define SAMPLES 4\n"
    "RWStructuredBuffer<float> g_out : register(u0);\n"
    "#if  __SHADER_TARGET_MAJOR > 6 || (__SHADER_TARGET_MAJOR == 6 && __SHADER_TARGET_MINOR >= 7)\n"
    "RWTexture2DMS<float, 4> g_texms : register(u1);\n"
    "#else\n"
    "RWTexture2DArray<float> g_texms : register(u1);\n"
    "#endif\n"
    "[NumThreads(32, 32, 1)]\n"
    "void main(uint3 id : SV_GroupThreadID) {\n"
    "  for(uint i = 0; i < SAMPLES; i++) {\n"
    "#if  __SHADER_TARGET_MAJOR > 6 || (__SHADER_TARGET_MAJOR == 6 && __SHADER_TARGET_MINOR >= 7)\n"
    "    g_texms.sample[i][id.xy] = id.x*id.y*(i+1);\n"
    "#else\n"
    "    g_texms[uint3(id.xy, i)] = id.x*id.y*(i+1);\n"
    "#endif\n"
    "  }\n"
    "}";

  static const char pCopyShader[] =
    "#define SAMPLES 4\n"
    "RWStructuredBuffer<float> g_out : register(u0);\n"
    "#if  __SHADER_TARGET_MAJOR > 6 || (__SHADER_TARGET_MAJOR == 6 && __SHADER_TARGET_MINOR >= 7)\n"
    "RWTexture2DMS<float, 4> g_texms : register(u1);\n"
    "#else\n"
    "RWTexture2DArray<float> g_texms : register(u1);\n"
    "#endif\n"
    "[NumThreads(32, 32, 1)]\n"
    "  void main(uint3 id : SV_GroupThreadID) {\n"
    "  for(uint i = 0; i < SAMPLES; i++) {\n"
    "#if  __SHADER_TARGET_MAJOR > 6 || (__SHADER_TARGET_MAJOR == 6 && __SHADER_TARGET_MINOR >= 7)\n"
    "    g_out[i*32*32 + id.y*32 + id.x] = g_texms.sample[i][id.xy];\n"
    "#else\n"
    "    g_out[i*32*32 + id.y*32 + id.x] = g_texms[uint3(id.xy, i)];\n"
    "#endif\n"
    "  }"
    "}";

  static const int NumThreadsX = 32;
  static const int NumThreadsY = 32;

#ifdef WRITEMSAA_FALLBACK
  static const int NumSamples = 4;
  static const int ArraySize = 4;
#else
  static const int NumSamples = 4;
  static const int ArraySize = 1;
#endif
  static const int ThreadsPerGroup = NumThreadsX * NumThreadsY;
  const size_t valueSize = NumSamples * ThreadsPerGroup;
  const size_t valueSizeInBytes =  valueSize * sizeof(float);

  static const int DispatchGroupX = 1;
  static const int DispatchGroupY = 1;
  static const int DispatchGroupZ = 1;

  CComPtr<ID3D12CommandQueue> pCommandQueue;
  CComPtr<ID3D12CommandAllocator> pCommandAllocator;
  FenceObj FO;

  CreateComputeCommandQueue(pDevice, L"WriteMSAA Queue", &pCommandQueue);
  InitFenceObj(pDevice, &FO);

  // Create root signature.
  CComPtr<ID3D12RootSignature> pRootSignature;
  CD3DX12_DESCRIPTOR_RANGE ranges[2];
  ranges[0].Init(D3D12_DESCRIPTOR_RANGE_TYPE_UAV, 1, 0, 0);
  ranges[1].Init(D3D12_DESCRIPTOR_RANGE_TYPE_UAV, 1, 1, 0);

  CreateRootSignatureFromRanges(pDevice, &pRootSignature, ranges, 2);

  VERIFY_SUCCEEDED(pDevice->CreateCommandAllocator(D3D12_COMMAND_LIST_TYPE_COMPUTE, IID_PPV_ARGS(&pCommandAllocator)));

  // Create command list and resources
  CComPtr<ID3D12GraphicsCommandList> pCommandList;
  VERIFY_SUCCEEDED(pDevice->CreateCommandList(0, D3D12_COMMAND_LIST_TYPE_COMPUTE,
                                              pCommandAllocator, nullptr, IID_PPV_ARGS(&pCommandList)));

  // Set up Output Resource
  CComPtr<ID3D12Resource> pOutputResource;
  CComPtr<ID3D12Resource> pOutputReadBuffer;
  CComPtr<ID3D12Resource> pOutputUploadResource;

  float outVals[valueSize];
  int ix = 0;
  for (int i = 0; i < NumSamples; i++)
    for (int j = 0; j < NumThreadsY; j++)
      for (int k = 0; k < NumThreadsX; k++)
        outVals[ix++] = (float)ix + 5;
  CreateTestUavs(pDevice, pCommandList, outVals, sizeof(outVals), &pOutputResource,
                 &pOutputUploadResource, &pOutputReadBuffer);

  // Set up texture Resource.
  CComPtr<ID3D12Resource> pUavResource;
  float values[valueSize];
  memset(values, 0xc, valueSizeInBytes);


#ifdef WRITEMSAA_FALLBACK
  int numsamp = 1;
#else
  int numsamp = NumSamples;
#endif

  D3D12_RESOURCE_DESC tex2dDesc = CD3DX12_RESOURCE_DESC::Tex2D(DXGI_FORMAT_R32_FLOAT,
                                   NumThreadsX, NumThreadsY, ArraySize, 1, numsamp, 0,
                                   D3D12_RESOURCE_FLAG_ALLOW_UNORDERED_ACCESS | D3D12_RESOURCE_FLAG_ALLOW_RENDER_TARGET);
  CreateTestResources(pDevice, pCommandList, values, valueSizeInBytes, tex2dDesc,
                      &pUavResource, nullptr);

  // Close the command list and execute it to perform the resource uploads
  pCommandList->Close();
  ID3D12CommandList *ppCommandLists[] = { pCommandList };
  pCommandQueue->ExecuteCommandLists(1, ppCommandLists);
  WaitForSignal(pCommandQueue, FO);

  // Create shaders
#ifdef WRITEMSAA_FALLBACK
  const wchar_t *target = L"cs_6_6";
#else
  const wchar_t *target = L"cs_6_7";
#endif

  CComPtr<ID3D12PipelineState> pWritePSO;
  CreateComputePSO(pDevice, pRootSignature, pWriteShader, target, &pWritePSO);
  CComPtr<ID3D12PipelineState> pCopyPSO;
  CreateComputePSO(pDevice, pRootSignature, pCopyShader, target, &pCopyPSO);

  // Reset commandlist to write PSO
  VERIFY_SUCCEEDED(pCommandList->Reset(pCommandAllocator, pWritePSO));

  // Describe and create a UAV descriptor heap.
  CComPtr<ID3D12DescriptorHeap> pUavHeap;
  D3D12_DESCRIPTOR_HEAP_DESC heapDesc = {};
  heapDesc.NumDescriptors = 2;
  heapDesc.Type = D3D12_DESCRIPTOR_HEAP_TYPE_CBV_SRV_UAV;
  heapDesc.Flags = D3D12_DESCRIPTOR_HEAP_FLAG_SHADER_VISIBLE;
  VERIFY_SUCCEEDED(pDevice->CreateDescriptorHeap(&heapDesc, IID_PPV_ARGS(&pUavHeap)));

  CD3DX12_CPU_DESCRIPTOR_HANDLE cpuHandle(pUavHeap->GetCPUDescriptorHandleForHeapStart());
  CreateStructUAV(pDevice, cpuHandle, valueSize, sizeof(float), pOutputResource);
#ifdef WRITEMSAA_FALLBACK
  CreateTex2DArrayUAV(pDevice, cpuHandle, NumSamples, DXGI_FORMAT_R32_FLOAT, pUavResource);
#else
  CreateTex2DMSUAV(pDevice, cpuHandle, DXGI_FORMAT_R32_FLOAT, pUavResource);
#endif

  // Set Heaps, Rootsignature and table
  ID3D12DescriptorHeap *const pHeaps[1] = { pUavHeap };
  pCommandList->SetDescriptorHeaps(1, pHeaps);
  pCommandList->SetComputeRootSignature(pRootSignature);
  pCommandList->SetComputeRootDescriptorTable(0, pUavHeap->GetGPUDescriptorHandleForHeapStart());

  // dispatch and close write shader
  pCommandList->Dispatch(DispatchGroupX, DispatchGroupY, DispatchGroupZ);
  pCommandList->Close();

  pCommandQueue->ExecuteCommandLists(1, ppCommandLists);
  WaitForSignal(pCommandQueue, FO);

  // Create copy command list
  VERIFY_SUCCEEDED(pCommandList->Reset(pCommandAllocator, pCopyPSO));

  // Set Rootsignature and descriptor tables
  SetDescriptorHeap(pCommandList, pUavHeap);
  pCommandList->SetComputeRootSignature(pRootSignature);

  pCommandList->SetComputeRootDescriptorTable(0, pUavHeap->GetGPUDescriptorHandleForHeapStart());

  // Run Copy shader and copy the results back to readable memory
  pCommandList->Dispatch(DispatchGroupX, DispatchGroupY, DispatchGroupZ);

  CD3DX12_RESOURCE_BARRIER barrier = CD3DX12_RESOURCE_BARRIER::Transition(pOutputResource,
                                        D3D12_RESOURCE_STATE_UNORDERED_ACCESS, D3D12_RESOURCE_STATE_COPY_SOURCE);
  pCommandList->ResourceBarrier(1, &barrier);
  pCommandList->CopyResource(pOutputReadBuffer, pOutputResource);

  pCommandList->Close();

  pCommandQueue->ExecuteCommandLists(1, ppCommandLists);
  WaitForSignal(pCommandQueue, FO);

  MappedData mappedData(pOutputReadBuffer, valueSize*sizeof(float));
  float *pData = (float *)mappedData.data();
  ix = 0;
  for (int i = 0; i < NumSamples; i++)
    for (int j = 0; j < NumThreadsY; j++)
      for (int k = 0; k < NumThreadsX; k++)
        VERIFY_ARE_EQUAL(pData[ix++], j*k*(i+1));
}

// Used to determine how an out of bounds offset should be converted
#define CLAMPOFFSET(offset) ((offset<<28)>>28)

// Determine if the values in pPixels correspond to the expected locations encoded into a uint
// based on the coordinates and offsets that were provided.
void VerifyProgOffsetResults(unsigned *pPixels, bool bCheckDeriv) {
  // Check that each element matches the expected value given the offset
  unsigned ix = 0;
  int coords[18] = {100, 150, 200, 250, 300, 350, 400, 450, 500, 550, 600, 650, 700, 750, 800, 850, 900, 950};
  int offsets[18] = {CLAMPOFFSET(-9), -8, -7, -6, -5, -4, -3, -2, -1, 0, 1, 2, 3, 4, 5, 6, 7, CLAMPOFFSET(8)};
  for (unsigned y = 0; y < _countof(coords); y++) {
    for (unsigned x = 0; x < _countof(coords); x++) {
      unsigned cmp = (coords[y] + offsets[y])*1000 + coords[x] + offsets[x];
      if (bCheckDeriv) {
        VERIFY_ARE_EQUAL(pPixels[2*4*ix+0], cmp); // Sample
        VERIFY_ARE_EQUAL(pPixels[2*4*ix+1], 1U); // SampleCmp
      }
      VERIFY_ARE_EQUAL(pPixels[2*4*ix+2], 1U); // SampleCmpLevel
      VERIFY_ARE_EQUAL(pPixels[2*4*ix+3], 1U); // SampleCmpLevelZero
      VERIFY_ARE_EQUAL(pPixels[2*4*ix+4], cmp); // Load
      if (bCheckDeriv) {
        VERIFY_ARE_EQUAL(pPixels[2*4*ix+5], cmp); // SampleBias
      }
      VERIFY_ARE_EQUAL(pPixels[2*4*ix+6], cmp); // SampleGrad
      VERIFY_ARE_EQUAL(pPixels[2*4*ix+7], cmp); // SampleLevel
      ix++;
    }
  }
}

// Fills a 1000x1000 float texture with index values increasing in row-major order
// The shader then uses non-immediate offsets extending from -9 to 8 to access these using
// Load, Sample, SampleCmp and variants thereof.
// The test verifies that the locations accessed correspond to where they should.
TEST_F(ExecutionTest, ATOProgOffset) {
  WEX::TestExecution::SetVerifyOutput verifySettings(WEX::TestExecution::VerifyOutputSettings::LogOnlyFailures);
  CComPtr<IStream> pStream;
  ReadHlslDataIntoNewStream(L"ShaderOpArith.xml", &pStream);

  std::shared_ptr<st::ShaderOpSet> ShaderOpSet =
    std::make_shared<st::ShaderOpSet>();
  st::ParseShaderOpSetFromStream(pStream, ShaderOpSet.get());

  st::ShaderOp *pShaderOp = ShaderOpSet->GetShaderOp("ProgOffset");

  auto SampleInitFn = [&](LPCSTR Name, std::vector<BYTE> &Data, st::ShaderOp *pShaderOp) {
                        UNREFERENCED_PARAMETER(pShaderOp);
                        D3D12_RESOURCE_DESC &texDesc = pShaderOp->GetResourceByName(Name)->Desc;
                        UINT texWidth = (UINT)texDesc.Width;
                        UINT texHeight = (UINT)texDesc.Height;
                        size_t size = sizeof(float) * texWidth * texHeight;
                        Data.resize(size);
                        float *pPrimitives = (float *)Data.data();
                        int ix = 0;
                        for (size_t j = 0; j < texHeight; ++j) {
                          for (size_t i = 0; i < texWidth; ++i) {
                            pPrimitives[ix] = float(ix);
                            ix++;
                          }
                        }
                      };

  bool bTestsSkipped = true;
  D3D_SHADER_MODEL TestShaderModels[] = {D3D_SHADER_MODEL_6_5,
                                         D3D_SHADER_MODEL_6_6,
                                         D3D_SHADER_MODEL_6_7};
  for (unsigned i = 0; i < _countof(TestShaderModels); i++) {
    D3D_SHADER_MODEL sm = TestShaderModels[i];

    CComPtr<ID3D12Device> pDevice;
    if (!CreateDevice(&pDevice, sm, /*skipUnsupported*/false)) {
      LogCommentFmt(L"Device does not support shader model 6.%1u",
                    ((UINT)sm & 0x0f));
      break;
    }
    if (sm >= D3D_SHADER_MODEL_6_7 && !DoesDeviceSupportAdvancedTexOps(pDevice)) {
      LogCommentFmt(L"Device does not support Advanced Texture Ops");
      break;
    }

    bool bSupportMSASDeriv = DoesDeviceSupportMeshAmpDerivatives(pDevice);

    bool bCheckDerivCS = sm >= D3D_SHADER_MODEL_6_6;
    bool bCheckDerivMSAS = bCheckDerivCS && bSupportMSASDeriv;

    if (bCheckDerivCS && !bSupportMSASDeriv) {
      LogCommentFmt(L"Device does not support derivatives in Mesh and Amplification shaders");
    }

    switch (sm) {
    case D3D_SHADER_MODEL_6_5:
      pShaderOp->CS = pShaderOp->GetString("CS");
      pShaderOp->PS = pShaderOp->GetString("PS");
      pShaderOp->MS = pShaderOp->GetString("MS");
      pShaderOp->AS = pShaderOp->GetString("AS");
      break;
    case D3D_SHADER_MODEL_6_6:
      pShaderOp->CS = pShaderOp->GetString("CS66");
      pShaderOp->PS = pShaderOp->GetString("PS");
      if (bCheckDerivMSAS) {
        pShaderOp->MS = pShaderOp->GetString("MS66D");
        pShaderOp->AS = pShaderOp->GetString("AS66D");
      } else {
        pShaderOp->MS = pShaderOp->GetString("MS66");
        pShaderOp->AS = pShaderOp->GetString("AS66");
      }
      break;
    case D3D_SHADER_MODEL_6_7:
      pShaderOp->CS = pShaderOp->GetString("CS67");
      pShaderOp->PS = pShaderOp->GetString("PS67");
      if (bCheckDerivMSAS) {
        pShaderOp->MS = pShaderOp->GetString("MS67D");
        pShaderOp->AS = pShaderOp->GetString("AS67D");
      } else {
        pShaderOp->MS = pShaderOp->GetString("MS67");
        pShaderOp->AS = pShaderOp->GetString("AS67");
      }
      break;
    }

    // Test compute shader
    std::shared_ptr<ShaderOpTestResult> test = RunShaderOpTestAfterParse(pDevice, m_support, "ProgOffset", SampleInitFn, ShaderOpSet);
    MappedData data;

    test->Test->GetReadBackData("U0", &data);
    VerifyProgOffsetResults((UINT*)data.data(), bCheckDerivCS);

    // Disable CS so graphics shaders go forward
    pShaderOp->CS = nullptr;

    if (DoesDeviceSupportMeshShaders(pDevice)) {
      test = RunShaderOpTestAfterParse(pDevice, m_support, "ProgOffset", SampleInitFn, ShaderOpSet);

      // PS
      test->Test->GetReadBackData("U0", &data);
      VerifyProgOffsetResults((UINT*)data.data(), true);

      // MS
      test->Test->GetReadBackData("U1", &data);
      VerifyProgOffsetResults((UINT*)data.data(), bCheckDerivMSAS);

      // AS
      test->Test->GetReadBackData("U2", &data);
      VerifyProgOffsetResults((UINT*)data.data(), bCheckDerivMSAS);
    }

    // Disable MS so PS goes forward
    pShaderOp->MS = nullptr;
    test = RunShaderOpTestAfterParse(pDevice, m_support, "ProgOffset", SampleInitFn, ShaderOpSet);

    test->Test->GetReadBackData("U0", &data);
    VerifyProgOffsetResults((UINT*)data.data(), true);

    bTestsSkipped = false;
  }

  if (bTestsSkipped) {
    WEX::Logging::Log::Result(WEX::Logging::TestResults::Skipped);
  }

}

// A mipmapped texture containing the value of LOD at each location in each
// level is used to sample at each level using SampleCmpLevel and confirm
// that the correct level is used for the comparison.
TEST_F(ExecutionTest, ATOSampleCmpLevelTest) {
  WEX::TestExecution::SetVerifyOutput verifySettings(WEX::TestExecution::VerifyOutputSettings::LogOnlyFailures);
  CComPtr<IStream> pStream;
  ReadHlslDataIntoNewStream(L"ShaderOpArith.xml", &pStream);

  CComPtr<ID3D12Device> pDevice;
  if (!CreateDevice(&pDevice, D3D_SHADER_MODEL_6_7))
      return;

  if (!DoesDeviceSupportAdvancedTexOps(pDevice)) {
    WEX::Logging::Log::Comment(L"Device does not support Advanced Texture Operations.");
    WEX::Logging::Log::Result(WEX::Logging::TestResults::Skipped);
    return;
  }

  std::shared_ptr<st::ShaderOpSet> ShaderOpSet =
    std::make_shared<st::ShaderOpSet>();
  st::ParseShaderOpSetFromStream(pStream, ShaderOpSet.get());

  st::ShaderOp *pShaderOp = ShaderOpSet->GetShaderOp("SampleCmpLevel");

  // Initialize texture with the LOD number in each corresponding mip level
  auto SampleInitFn = [&](LPCSTR Name, std::vector<BYTE> &Data, st::ShaderOp *pShaderOp) {
                        UNREFERENCED_PARAMETER(pShaderOp);
                        D3D12_RESOURCE_DESC &texDesc = pShaderOp->GetResourceByName(Name)->Desc;
                        UINT texWidth = (UINT)texDesc.Width;
                        UINT texHeight = (UINT)texDesc.Height;
                        size_t size = sizeof(float) * texWidth * texHeight * 2;
                        Data.resize(size);
                        float *pPrimitives = (float *)Data.data();
                        float val = 0.5;
                        int ix = 0;
                        while (texHeight > 0 && texWidth > 0) {
                          if(!texHeight) texHeight = 1;
                          if(!texWidth) texWidth = 1;
                          for (size_t j = 0; j < texHeight; ++j) {
                            for (size_t i = 0; i < texWidth; ++i) {
                              pPrimitives[ix++] = val;
                            }
                          }
                          val += 1.0;
                          texHeight >>= 1;
                          texWidth >>= 1;
                        }
                      };

  // Test compute shader
  std::shared_ptr<ShaderOpTestResult> test = RunShaderOpTestAfterParse(pDevice, m_support, "SampleCmpLevel", SampleInitFn, ShaderOpSet);
  MappedData data;

  test->Test->GetReadBackData("U0", &data);
  const UINT *pPixels = (UINT *)data.data();

  // Check that each LOD matches what's expected
  unsigned count = 2*7;
  // Since the results consist of a boolean, which should be true followed by the result of a sampcmplvl,
  // the only result expected is 1.
  for (unsigned i = 0; i < count; i++)
    VERIFY_ARE_EQUAL(pPixels[i], 1U);

  if (DoesDeviceSupportMeshShaders(pDevice)) {
    // Disable CS so mesh goes forward
    pShaderOp->CS = nullptr;
    test = RunShaderOpTestAfterParse(pDevice, m_support, "SampleCmpLevel", SampleInitFn, ShaderOpSet);

    test->Test->GetReadBackData("U0", &data);
    pPixels = (UINT *)data.data();

    for (unsigned i = 0; i < count; i++)
      VERIFY_ARE_EQUAL(pPixels[i], 1U);

    test->Test->GetReadBackData("U1", &data);
    pPixels = (UINT *)data.data();

    for (unsigned i = 0; i < count; i++)
      VERIFY_ARE_EQUAL(pPixels[i], 1U);

    test->Test->GetReadBackData("U2", &data);
    pPixels = (UINT *)data.data();

    for (unsigned i = 0; i < count; i++)
      VERIFY_ARE_EQUAL(pPixels[i], 1U);
  }
}

template <unsigned RSize>
struct IntR {
  unsigned R : RSize;
  void SetChannels(unsigned R, unsigned G, unsigned B, unsigned A) {
    this->R = R;
    UNREFERENCED_PARAMETER(G);
    UNREFERENCED_PARAMETER(B);
    UNREFERENCED_PARAMETER(A);
  }
  static unsigned GetRSize() { return RSize; }
  static unsigned GetGSize() { return 0; }
  static unsigned GetBSize() { return 0; }
  static unsigned GetASize() { return 0; }
};

template <unsigned RSize, unsigned GSize>
struct IntRG {
  unsigned R : RSize;
  unsigned G : GSize;
  void SetChannels(unsigned R, unsigned G, unsigned B, unsigned A) {
    this->R = R;
    this->G = G;
    UNREFERENCED_PARAMETER(B);
    UNREFERENCED_PARAMETER(A);
  }
  static unsigned GetRSize() { return RSize; }
  static unsigned GetGSize() { return GSize; }
  static unsigned GetBSize() { return 0; }
  static unsigned GetASize() { return 0; }
};

template <unsigned RSize, unsigned GSize, unsigned BSize>
struct IntRGB {
  unsigned R : RSize;
  unsigned G : GSize;
  unsigned B : BSize;
  void SetChannels(unsigned R, unsigned G, unsigned B, unsigned A) {
    this->R = R;
    this->G = G;
    this->B = B;
    UNREFERENCED_PARAMETER(A);
  }
  static unsigned GetRSize() { return RSize; }
  static unsigned GetGSize() { return GSize; }
  static unsigned GetBSize() { return BSize; }
  static unsigned GetASize() { return 0; }
};


template <unsigned RSize, unsigned GSize, unsigned BSize, unsigned ASize>
struct IntRGBA {
  unsigned R : RSize;
  unsigned G : GSize;
  unsigned B : BSize;
  unsigned A : ASize;

  void SetChannels(unsigned R, unsigned G, unsigned B, unsigned A) {
    this->R = R;
    this->G = G;
    this->B = B;
    this->A = A;
  }
  static unsigned GetRSize() { return RSize; }
  static unsigned GetGSize() { return GSize; }
  static unsigned GetBSize() { return BSize; }
  static unsigned GetASize() { return ASize; }
};

struct IntRGBA10XRA2UNORM {
  uint32_t RGBA;
  void SetChannels(float R, float G, float B, float A) {
    uint32_t ur, ug, ub, ua;
    // Conversion values taken from XR documentation
    ur = GetMantissa(R*510+385);
    ub = GetMantissa(B*510+385);
    ug = GetMantissa(G*510+385);
    ua = (uint32_t)A;

    // Cast off all but the 10 MSB and shift for packing
    ur = (ur&0x7fE000) >> 13;
    ug = (ur&0x7fE000) >> 3;
    ub = (ur&0x7fE000) << 7;
    ua = (ua&0x3) << 30;

    RGBA = ur | ug | ub | ua;
  }
};

struct Float32R {
  float R;
  void SetChannels(float R, float G, float B, float A) {
    this->R = R;
    UNREFERENCED_PARAMETER(G);
    UNREFERENCED_PARAMETER(B);
    UNREFERENCED_PARAMETER(A);
  }
};

struct Float32RG {
  float R, G;
  void SetChannels(float R, float G, float B, float A) {
    this->R = R;
    this->G = G;
    UNREFERENCED_PARAMETER(B);
    UNREFERENCED_PARAMETER(A);
  }
};

struct Float16R {
  uint16_t R;
  void SetChannels(float R, float G, float B, float A) {
    this->R = ConvertFloat32ToFloat16(R);
    UNREFERENCED_PARAMETER(G);
    UNREFERENCED_PARAMETER(B);
    UNREFERENCED_PARAMETER(A);
  }
};

struct Float16RG {
  uint16_t R, G;
  void SetChannels(float R, float G, float B, float A) {
    this->R = ConvertFloat32ToFloat16(R);
    this->G = ConvertFloat32ToFloat16(G);
    UNREFERENCED_PARAMETER(B);
    UNREFERENCED_PARAMETER(A);
  }
};

// No Float16RGB needed

struct Float16RGBA {
  uint16_t R, G, B, A;
  void SetChannels(float R, float G, float B, float A) {
    this->R = ConvertFloat32ToFloat16(R);
    this->G = ConvertFloat32ToFloat16(G);
    this->B = ConvertFloat32ToFloat16(B);
    this->A = ConvertFloat32ToFloat16(A);
  }
};

struct FloatR11G11B10 {
  uint32_t RGB;
  void SetChannels(float R, float G, float B, float A) {
    uint32_t ur, ug, ub;
    // Shift and mask so as to place R: 0-10, G: 11-21, B: 22-31
    // Sign and lesser-significant mantissa bits are truncated
    ur = (ConvertFloat32ToFloat16(R) >> 4) & 0x000007FF;
    ug = (ConvertFloat32ToFloat16(G) << 7) & 0x003FF800;
    ub = (ConvertFloat32ToFloat16(B) << 17) & 0xFFC00000;
    UNREFERENCED_PARAMETER(A);
    RGB = ur | ug | ub;
  }
};

struct FloatRGBE {
  uint32_t RGBE;
  // Conversion logic taken from miniengine PixelPacking header
  void SetChannels(UINT R, UINT G, UINT B, UINT A) {
    union { uint32_t i; float f; } ur, ug, ub, maxChannel, nextPow2;
    ur.f = (float)R;
    ug.f = (float)G;
    ub.f = (float)B;
    maxChannel.f = std::max(ur.f, std::max(ug.f, ub.f));
    // nextPow2 has to have the biggest exponent plus 1 (and nothing in the mantissa)
    nextPow2.i = (maxChannel.i + 0x800000) & 0x7F800000;

    // By adding nextPow2, all channels have the same exponent, shifting their mantissa bits
    // to the right to accomodate it.  This also shifts in the implicit '1' bit of all channels.
    // The largest channel will always have the high bit set.
    ur.f += nextPow2.f;
    ug.f += nextPow2.f;
    ub.f += nextPow2.f;
    UNREFERENCED_PARAMETER(A);

    ur.i = (ur.i << 9) >> 23;
    ug.i = (ug.i << 9) >> 23;
    ub.i = (ub.i << 9) >> 23;

    uint32_t e = ConvertFloat32ToFloat16(nextPow2.f) << 17;
    RGBE = ur.i | ug.i << 9 | ub.i << 18 | e;
  }

  static unsigned GetRSize() { return 9; }
  static unsigned GetGSize() { return 9; }
  static unsigned GetBSize() { return 9; }
  static unsigned GetASize() { return 0; }
};

template <typename RGBAType, unsigned xdim, unsigned ydim>
struct RawFloatTexture : public ExecutionTest::RawGatherTexture {
  DXGI_FORMAT m_format;
  RGBAType RGBA[xdim*ydim];
  RawFloatTexture(DXGI_FORMAT format) : m_format(format) {}
  // Set i'th element to floatified x,y and some derived values
  virtual void SetElement(int i, int x, int y) override {
    float r = (float)x;
    float g = (float)y;
    // provide some different values just to fill in b and a
    float b = (float)(x + y)*0.5f;
    float a = (float)(x + y)*0.1f;
    RGBA[i].SetChannels(r, g, b, a);
  }
  virtual void *GetElements() { return (void*)RGBA; }
  virtual unsigned GetXDim() { return xdim; }
  virtual unsigned GetYDim() { return ydim; }
  virtual DXGI_FORMAT GetFormat() override { return m_format; };
};

template <unsigned xdim, unsigned ydim>
struct RawFloatR11G11B10ATexture : public ExecutionTest::RawGatherTexture {
  FloatR11G11B10 RGBA[xdim*ydim];
  // Set i'th element to floatified x,y and some derived values
  virtual void SetElement(int i, int x, int y) override {
    float r = (float)x;
    float g = (float)y;
    float b = (float)(x + y)*0.5f;
    RGBA[i].SetChannels(r, g, b, 0);
  }
  virtual void *GetElements() { return (void*)RGBA; }
  virtual unsigned GetXDim() { return xdim; }
  virtual unsigned GetYDim() { return ydim; }
  virtual DXGI_FORMAT GetFormat() override { return DXGI_FORMAT_R11G11B10_FLOAT; };
};

template <typename RGBAType, unsigned xdim, unsigned ydim>
struct RawIntTexture : public ExecutionTest::RawGatherTexture {
  bool m_isSigned;
  bool m_isNorm;
  unsigned m_maxVal;
  DXGI_FORMAT m_format;
  RGBAType RGBA[xdim*ydim];
  RawIntTexture(bool isSigned, bool isNorm, int maxVal, DXGI_FORMAT format)
    : m_isSigned(isSigned), m_isNorm(isNorm), m_maxVal(maxVal + 2), m_format(format) {
    if (isSigned)
      m_maxVal /= 2;
  }
  // Set i'th element to values scaled per max dimentions for norms, shifted for signed
  // but otherwise just the x and y values themselves
  virtual void SetElement(int i, int x, int y) override {
    double fr = x;
    double fg = y;
    // provide some different values just to fill in b and a
    double fb = x + 2;
    double fa = y + 2;
    // If signed, get some unsigned values in there
    if (m_isSigned) {
      fr -= m_maxVal;
      fg -= m_maxVal;
      fb -= m_maxVal;
      fa -= m_maxVal;
    }
    // If normalized, scale to given range
    if (m_isNorm) {
      fr /= m_maxVal;
      fg /= m_maxVal;
      fb /= m_maxVal;
      fa /= m_maxVal;

      fr *= (1 << (RGBAType::GetRSize() - m_isSigned - 1));
      fg *= (1 << (RGBAType::GetGSize() - m_isSigned - 1));
      fb *= (1 << (RGBAType::GetBSize() - m_isSigned - 1));
      fa *= (1 << (RGBAType::GetASize() - 1));
    }
    RGBA[i].SetChannels((UINT)fr, (UINT)fg, (UINT)fb, (UINT)fa);
  }
  virtual void *GetElements() { return (void*)RGBA; }
  virtual unsigned GetXDim() { return xdim; }
  virtual unsigned GetYDim() { return ydim; }
  virtual DXGI_FORMAT GetFormat() override { return m_format; };
};

template <unsigned xdim, unsigned ydim>
struct RawR10G10B10XRA2Texture : public ExecutionTest::RawGatherTexture {
  unsigned m_maxVal;
  DXGI_FORMAT m_format;
  IntRGBA10XRA2UNORM RGBA[xdim*ydim];
  RawR10G10B10XRA2Texture(int maxVal, DXGI_FORMAT format)
    : m_maxVal((maxVal + 2)/2), m_format(format) {}
  // Set i'th element to values scaled and shifted for available range
  virtual void SetElement(int i, int x, int y) override {
    double fr = x;
    double fg = y;
    // provide some different values just to fill in b and a
    double fb = x + 2;
    double fa = y + 2;

    // Shift RGB to valid range which will be -0.75 - 1.25
    fr -= m_maxVal*.75;
    fg -= m_maxVal*.75;
    fb -= m_maxVal*.75;

    // normalize to something that will fit in the limited range
    fr /= m_maxVal;
    fg /= m_maxVal;
    fb /= m_maxVal;
    fa /= m_maxVal*2;

    fa *= 3; // scale to max in range

    RGBA[i].SetChannels((float)fr, (float)fg, (float)fb, (float)fa);
  }
  virtual void *GetElements() { return (void*)RGBA; }
  virtual unsigned GetXDim() { return xdim; }
  virtual unsigned GetYDim() { return ydim; }
  virtual DXGI_FORMAT GetFormat() override { return m_format; };
};

//#define RAWGATHER_FALLBACK // Enable to use pre-6.7 fallback mechanisms to vet raw gather tests

// Create a single resource of <resFormat> and alias it to a view of <viewFormat>
// Then execute a shader that uses raw gather to copy the values into a UAV
// Verify that the UAV has the same values as passed in.
template<typename GatherType>
void ExecutionTest::DoRawGatherTest(ID3D12Device *pDevice, RawGatherTexture *rawTex, DXGI_FORMAT viewFormat) {

  DXGI_FORMAT resFormat = rawTex->GetFormat();
#ifdef RAWGATHER_FALLBACK
  // There is no uint64 version of Gather, so 64-bit fallback needs to use Loads
  const char shaderTemplate64[] =
    "Texture2D<uint%d_t> g_tex : register(t0);\n"
    "RWStructuredBuffer<uint%d_t> g_out : register(u0);\n"
    "SamplerState g_samp : register(s0);\n"
    "[NumThreads(32, 32, 1)]\n"
    "void main(uint3 id : SV_GroupThreadID, uint ix : SV_GroupIndex) {\n"
    "  //uint%d_t4 res = g_tex.%s(g_samp, (id.xy+0.5)/31.0);\n"
    "  g_out[4*ix+0] = g_tex.Load(uint3(id.x, id.y+1, 0));\n"
    "  g_out[4*ix+1] = g_tex.Load(uint3(id.x+1, id.y+1, 0));\n"
    "  g_out[4*ix+2] = g_tex.Load(uint3(id.x+1, id.y, 0));\n"
    "  g_out[4*ix+3] = g_tex.Load(uint3(id.x, id.y, 0));\n"
    "}";
#endif
  const char shaderTemplate[] =
    "Texture2D<uint%d_t> g_tex : register(t0);\n"
    "RWStructuredBuffer<uint%d_t> g_out : register(u0);\n"
    "SamplerState g_samp : register(s0);\n"
    "[NumThreads(32, 32, 1)]\n"
    "void main(uint3 id : SV_GroupThreadID, uint ix : SV_GroupIndex) {\n"
    "  uint%d_t4 res = g_tex.%s(g_samp, (id.xy+0.5)/31.0);\n"
    "  g_out[4*ix+0] = res.x;\n"
    "  g_out[4*ix+1] = res.y;\n"
    "  g_out[4*ix+2] = res.z;\n"
    "  g_out[4*ix+3] = res.w;\n"
    "}";

  char pShader[sizeof(shaderTemplate) + 200]; // A little padding to account for variations
  UINT uintSize = sizeof(GatherType)*8; // bytes to bits

  const char *gatherFuncName = "GatherRaw";
#ifdef RAWGATHER_FALLBACK
  gatherFuncName = "Gather";
  if (sizeof(GatherType) == 8)
    VERIFY_IS_GREATER_THAN(sprintf(pShader, shaderTemplate64, uintSize, uintSize, uintSize, gatherFuncName), 0);
  else
#endif
    VERIFY_IS_GREATER_THAN(sprintf(pShader, shaderTemplate, uintSize, uintSize, uintSize, gatherFuncName), 0);

  const UINT xDim = rawTex->GetXDim();
  const UINT yDim = rawTex->GetYDim();
  const UINT valueSize = xDim * yDim;
  const UINT valueSizeInBytes =  valueSize * sizeof(GatherType);

  CComPtr<ID3D12CommandQueue> pCommandQueue;
  CComPtr<ID3D12CommandAllocator> pCommandAllocator;
  FenceObj FO;

  CreateComputeCommandQueue(pDevice, L"RawGather Queue", &pCommandQueue);
  InitFenceObj(pDevice, &FO);

  // Create root signature.
  CComPtr<ID3D12RootSignature> pRootSignature;
  CD3DX12_DESCRIPTOR_RANGE ranges[2];
  CD3DX12_DESCRIPTOR_RANGE srange[1];
  ranges[0].Init(D3D12_DESCRIPTOR_RANGE_TYPE_SRV, 1, 0, 0);
  ranges[1].Init(D3D12_DESCRIPTOR_RANGE_TYPE_UAV, 1, 0, 0);
  srange[0].Init(D3D12_DESCRIPTOR_RANGE_TYPE_SAMPLER, 1, 0, 0);

  CreateRootSignatureFromRanges(pDevice, &pRootSignature, ranges, 2, srange, 1);

  VERIFY_SUCCEEDED(pDevice->CreateCommandAllocator(D3D12_COMMAND_LIST_TYPE_COMPUTE, IID_PPV_ARGS(&pCommandAllocator)));

  // Create command list and resources
  CComPtr<ID3D12GraphicsCommandList> pCommandList;
  VERIFY_SUCCEEDED(pDevice->CreateCommandList(0, D3D12_COMMAND_LIST_TYPE_COMPUTE,
                                              pCommandAllocator, nullptr, IID_PPV_ARGS(&pCommandList)));

  // Set up castable format list (of one) if possible, or else just alias the
  // formats with the expectation that unsupported cases won't be used by the caller
  DXGI_FORMAT *castableFmt = nullptr;
  if (DoesDeviceSupportEnhancedBarriers(pDevice))
    castableFmt = &viewFormat;
  else
    resFormat = viewFormat;

  // Set up texture to be raw gathered from
  CComPtr<ID3D12Resource> pTexResource;
  CComPtr<ID3D12Resource> pTexUploadResource;
  int ix = 0;
  for (UINT y = 0; y < yDim; y++)
    for (UINT x = 0; x < xDim; x++)
      rawTex->SetElement(ix++, x, y);
  D3D12_RESOURCE_DESC tex2dDesc = CD3DX12_RESOURCE_DESC::Tex2D(resFormat, xDim, yDim, 1/* sampCt */, 1/* mipCt */);

  CreateTestResources(pDevice, pCommandList, rawTex->GetElements(), valueSizeInBytes, tex2dDesc,
                      &pTexResource, &pTexUploadResource,
                      nullptr /*pReadBufer*/, castableFmt);

  // Set up Output Resource
  CComPtr<ID3D12Resource> pOutputResource;
  CComPtr<ID3D12Resource> pOutputReadBuffer;
  CComPtr<ID3D12Resource> pOutputUploadResource;

  // 4x because gather produces four result values
  GatherType *outVals = new GatherType[valueSize*4];
  memset(outVals, 0xd, valueSizeInBytes*4); // 0xd to give a sentinal value for failures
  CreateTestUavs(pDevice, pCommandList, outVals, valueSizeInBytes*4, &pOutputResource,
                 &pOutputUploadResource, &pOutputReadBuffer);
  delete[] outVals;

  // Close the command list and execute it to perform the resource uploads
  pCommandList->Close();
  ID3D12CommandList *ppCommandLists[] = { pCommandList };
  pCommandQueue->ExecuteCommandLists(1, ppCommandLists);
  WaitForSignal(pCommandQueue, FO);

  // Create shaders
#ifdef RAWGATHER_FALLBACK
  const wchar_t *target = L"cs_6_2";
#else
  const wchar_t *target = L"cs_6_7";
#endif

  LPCWSTR opts[] = {L"-enable-16bit-types"};

  CComPtr<ID3D12PipelineState> pPSO;
  CreateComputePSO(pDevice, pRootSignature, pShader, target, &pPSO, opts, _countof(opts));

  // Reset commandlist to shader PSO
  VERIFY_SUCCEEDED(pCommandList->Reset(pCommandAllocator, pPSO));

  // Describe and create a resource descriptor heap.
  CComPtr<ID3D12DescriptorHeap> pResHeap;
  CComPtr<ID3D12DescriptorHeap> pSampHeap;
  D3D12_DESCRIPTOR_HEAP_DESC heapDesc = {};
  heapDesc.NumDescriptors = 2;
  heapDesc.Type = D3D12_DESCRIPTOR_HEAP_TYPE_CBV_SRV_UAV;
  heapDesc.Flags = D3D12_DESCRIPTOR_HEAP_FLAG_SHADER_VISIBLE;
  VERIFY_SUCCEEDED(pDevice->CreateDescriptorHeap(&heapDesc, IID_PPV_ARGS(&pResHeap)));

  // Describe and create a sampler descriptor heap.
  heapDesc.NumDescriptors = 1;
  heapDesc.Type = D3D12_DESCRIPTOR_HEAP_TYPE_SAMPLER;
  VERIFY_SUCCEEDED(pDevice->CreateDescriptorHeap(&heapDesc, IID_PPV_ARGS(&pSampHeap)));

  CD3DX12_CPU_DESCRIPTOR_HANDLE cpuHandle(pResHeap->GetCPUDescriptorHandleForHeapStart());
  CreateTex2DSRV(pDevice, cpuHandle, viewFormat, pTexResource);
  CreateStructUAV(pDevice, cpuHandle, 4*valueSize, sizeof(GatherType), pOutputResource);

  D3D12_FILTER filters[] = {D3D12_FILTER_MIN_MAG_LINEAR_MIP_POINT,
                            D3D12_FILTER_COMPARISON_MIN_MAG_LINEAR_MIP_POINT};
  CreateDefaultSamplers(pDevice, pSampHeap->GetCPUDescriptorHandleForHeapStart(),
                        filters, nullptr /*perSampleBorderColors*/, 1);

  // Set Heaps, Rootsignature and table
  ID3D12DescriptorHeap *const pHeaps[2] = { pResHeap, pSampHeap };
  pCommandList->SetDescriptorHeaps(2, pHeaps);
  pCommandList->SetComputeRootSignature(pRootSignature);
  pCommandList->SetComputeRootDescriptorTable(0, pResHeap->GetGPUDescriptorHandleForHeapStart());
  pCommandList->SetComputeRootDescriptorTable(1, pSampHeap->GetGPUDescriptorHandleForHeapStart());

  // dispatch and close shader
  pCommandList->Dispatch(1, 1, 1);

  // Copy the results back to readable memory
  CD3DX12_RESOURCE_BARRIER barrier = CD3DX12_RESOURCE_BARRIER::Transition(pOutputResource,
                                        D3D12_RESOURCE_STATE_UNORDERED_ACCESS, D3D12_RESOURCE_STATE_COPY_SOURCE);
  pCommandList->ResourceBarrier(1, &barrier);
  pCommandList->CopyResource(pOutputReadBuffer, pOutputResource);

  pCommandList->Close();

  pCommandQueue->ExecuteCommandLists(1, ppCommandLists);
  WaitForSignal(pCommandQueue, FO);

  MappedData mappedData(pOutputReadBuffer, 4*valueSizeInBytes);
  GatherType *pData = (GatherType*)mappedData.data();
  GatherType *texVals = (GatherType*)rawTex->GetElements();
  UINT yCt = yDim;
  UINT xCt = xDim;
#ifdef RAWGATHER_FALLBACK
  // 64-bit fallback uses Load, which doesn't support clamp addressing. so don't test it
  if (sizeof(GatherType) == 8) {
    yCt--;
    xCt--;
  }
#endif
  for (UINT y = 0; y < yCt; y++) {
    UINT yp1 = y+1>=yDim?y:y+1;
    for (UINT x = 0; x < xCt; x++) {
      UINT xp1 = x+1>=xDim?x:x+1;
      // Because this order may be unexpected, I'll quote the spec:
      // "The four samples that would contribute to filtering are placed into xyzw
      //  in counter clockwise order starting with the sample to the lower left"
      VERIFY_ARE_EQUAL(pData[4*(32*y + x)+0], texVals[yp1*xDim + x]);
      VERIFY_ARE_EQUAL(pData[4*(32*y + x)+1], texVals[yp1*xDim + xp1]);
      VERIFY_ARE_EQUAL(pData[4*(32*y + x)+2], texVals[y*xDim   + xp1]);
      VERIFY_ARE_EQUAL(pData[4*(32*y + x)+3], texVals[y*xDim   + x]);
    }
  }
}

// Create textures of various types and alias them to the unsigned integer format
// that has the same element size and initializes them with various values,
// The shader code copies the results of raw gather to an unsigned integer UAV
// The UAV contents are compared to the values assigned to the texture
// A few levels of support are available:
// pre-6.7 fallback - fakey hand waving to make it look like it's doing the right thing
// 6.7 support only - No casting ability of resources to views beyond native support, but GatherRaw is available
// 6.7 + Enh. Barriers - Same formats can be cast as in native, but use new createcommittedresource3()
// 6.7 + Enh. Barriers + Relaxed Cast - All format casting and raw gathering of all
TEST_F(ExecutionTest, ATORawGather) {

  WEX::TestExecution::SetVerifyOutput verifySettings(WEX::TestExecution::VerifyOutputSettings::LogOnlyFailures);

#ifdef RAWGATHER_FALLBACK
  D3D_SHADER_MODEL sm = D3D_SHADER_MODEL_6_6;
#else
  D3D_SHADER_MODEL sm = D3D_SHADER_MODEL_6_7;
#endif
  CComPtr<ID3D12Device> pDevice;
  if (!CreateDevice(&pDevice, sm))
      return;

#ifndef RAWGATHER_FALLBACK
  if (!DoesDeviceSupportAdvancedTexOps(pDevice)) {
    WEX::Logging::Log::Comment(L"Device does not support Advanced Texture Operations.");
    WEX::Logging::Log::Result(WEX::Logging::TestResults::Skipped);
    return;
  }
#endif

  static const int NumThreadsX = 32;
  static const int NumThreadsY = 32;
  static const int ThreadsPerGroup = NumThreadsX * NumThreadsY;

  // Create an array of texture variants with the raw texture base class
  // Then plug them into DoRawGather to perform the test and evaluate the results for each
  RawIntTexture<IntRG<32, 32>, NumThreadsX, NumThreadsY> R32G32_TYPELESS(false, false, NumThreadsX, DXGI_FORMAT_R32G32_TYPELESS);
  RawIntTexture<IntRG<32, 32>, NumThreadsX, NumThreadsY> R32G32_UINT(false, false, NumThreadsX, DXGI_FORMAT_R32G32_UINT);
  RawIntTexture<IntRG<32, 32>, NumThreadsX, NumThreadsY> R32G32_SINT(true, false, NumThreadsX, DXGI_FORMAT_R32G32_SINT);

  RawIntTexture<IntRGBA<16, 16, 16, 16>, NumThreadsX, NumThreadsY> R16G16B16A16_TYPELESS(false, false, NumThreadsX, DXGI_FORMAT_R16G16B16A16_TYPELESS);
  RawIntTexture<IntRGBA<16, 16, 16, 16>, NumThreadsX, NumThreadsY> R16G16B16A16_UINT(false, false, NumThreadsX, DXGI_FORMAT_R16G16B16A16_UINT);
  RawIntTexture<IntRGBA<16, 16, 16, 16>, NumThreadsX, NumThreadsY> R16G16B16A16_SINT(true, false, NumThreadsX, DXGI_FORMAT_R16G16B16A16_SINT);
  RawIntTexture<IntRGBA<16, 16, 16, 16>, NumThreadsX, NumThreadsY> R16G16B16A16_UNORM(false, true, NumThreadsX, DXGI_FORMAT_R16G16B16A16_UNORM);
  RawIntTexture<IntRGBA<16, 16, 16, 16>, NumThreadsX, NumThreadsY> R16G16B16A16_SNORM(true, true, NumThreadsX, DXGI_FORMAT_R16G16B16A16_SNORM);
  RawFloatTexture<Float16RGBA, NumThreadsX, NumThreadsY> R16G16B16A16_FLOAT(DXGI_FORMAT_R16G16B16A16_FLOAT);
  RawFloatTexture<Float32RG, NumThreadsX, NumThreadsY> R32G32_FLOAT(DXGI_FORMAT_R32G32_FLOAT);

  RawGatherTexture *Int64Textures[] = {
                              &R32G32_TYPELESS,
                              &R32G32_UINT,
                              &R32G32_SINT,
                              &R16G16B16A16_TYPELESS,
                              &R16G16B16A16_UINT,
                              &R16G16B16A16_SINT,
                              &R16G16B16A16_UNORM,
                              &R16G16B16A16_SNORM,
                              &R16G16B16A16_FLOAT,
                              &R32G32_FLOAT};

  RawIntTexture<IntR<32>, NumThreadsX, NumThreadsY> R32_TYPELESS(false, false, NumThreadsX, DXGI_FORMAT_R32_TYPELESS);
  RawIntTexture<IntR<32>, NumThreadsX, NumThreadsY> R32_SINT(true, false, NumThreadsX, DXGI_FORMAT_R32_SINT);
  RawIntTexture<IntR<32>, NumThreadsX, NumThreadsY> R32_UINT(true, false, NumThreadsX, DXGI_FORMAT_R32_UINT);

  RawIntTexture<IntRGBA<10, 10, 10, 2>, NumThreadsX, NumThreadsY> R10G10B10A2_TYPELESS(false, false, NumThreadsX, DXGI_FORMAT_R10G10B10A2_TYPELESS);
  RawIntTexture<IntRGBA<10, 10, 10, 2>, NumThreadsX, NumThreadsY> R10G10B10A2_UNORM(false, true, NumThreadsX, DXGI_FORMAT_R10G10B10A2_UNORM);
  RawIntTexture<IntRGBA<10, 10, 10, 2>, NumThreadsX, NumThreadsY> R10G10B10A2_UINT(false, false, NumThreadsX, DXGI_FORMAT_R10G10B10A2_UINT);
  RawR10G10B10XRA2Texture<NumThreadsX, NumThreadsY> R10G10B10A2_XR_BIAS_A2_UNORM(NumThreadsX, DXGI_FORMAT_R10G10B10_XR_BIAS_A2_UNORM);
  RawIntTexture<FloatRGBE, NumThreadsX, NumThreadsY> R9G9B9E5_SHAREDEXP(false, false, NumThreadsX, DXGI_FORMAT_R9G9B9E5_SHAREDEXP);

  RawIntTexture<IntRGBA<8, 8, 8, 8>, NumThreadsX, NumThreadsY> R8G8B8A8_TYPELESS(false, false, NumThreadsX, DXGI_FORMAT_R8G8B8A8_TYPELESS);
  RawIntTexture<IntRGBA<8, 8, 8, 8>, NumThreadsX, NumThreadsY> R8G8B8A8_UNORM(false, true, NumThreadsX, DXGI_FORMAT_R8G8B8A8_UNORM);
  RawIntTexture<IntRGBA<8, 8, 8, 8>, NumThreadsX, NumThreadsY> R8G8B8A8_UNORM_SRGB(false, true, NumThreadsX, DXGI_FORMAT_R8G8B8A8_UNORM);
  RawIntTexture<IntRGBA<8, 8, 8, 8>, NumThreadsX, NumThreadsY> R8G8B8A8_UINT(false, false, NumThreadsX, DXGI_FORMAT_R8G8B8A8_UINT);
  RawIntTexture<IntRGBA<8, 8, 8, 8>, NumThreadsX, NumThreadsY> R8G8B8A8_SNORM(true, true, NumThreadsX, DXGI_FORMAT_R8G8B8A8_SNORM);
  RawIntTexture<IntRGBA<8, 8, 8, 8>, NumThreadsX, NumThreadsY> R8G8B8A8_SINT(true, false, NumThreadsX, DXGI_FORMAT_R8G8B8A8_SINT);

  RawIntTexture<IntRG<16, 16>, NumThreadsX, NumThreadsY> R16G16_TYPELESS(false, false, NumThreadsX, DXGI_FORMAT_R16G16_TYPELESS);
  RawIntTexture<IntRG<16, 16>, NumThreadsX, NumThreadsY> R16G16_UNORM(false, true, NumThreadsX, DXGI_FORMAT_R16G16_UNORM);
  RawIntTexture<IntRG<16, 16>, NumThreadsX, NumThreadsY> R16G16_UINT(false, false, NumThreadsX, DXGI_FORMAT_R16G16_UINT);
  RawIntTexture<IntRG<16, 16>, NumThreadsX, NumThreadsY> R16G16_SNORM(true, true, NumThreadsX, DXGI_FORMAT_R16G16_SNORM);
  RawIntTexture<IntRG<16, 16>, NumThreadsX, NumThreadsY> R16G16_SINT(true, false, NumThreadsX, DXGI_FORMAT_R16G16_SINT);

  RawIntTexture<IntRGBA<8, 8, 8, 8>, NumThreadsX, NumThreadsY> B8G8R8A8_TYPELESS(false, false, NumThreadsX, DXGI_FORMAT_B8G8R8A8_TYPELESS);
  RawIntTexture<IntRGBA<8, 8, 8, 8>, NumThreadsX, NumThreadsY> B8G8R8A8_UNORM(false, true, NumThreadsX, DXGI_FORMAT_B8G8R8A8_UNORM);
  RawIntTexture<IntRGBA<8, 8, 8, 8>, NumThreadsX, NumThreadsY> B8G8R8A8_UNORM_SRGB(false, true, NumThreadsX, DXGI_FORMAT_B8G8R8A8_UNORM_SRGB);

  RawIntTexture<IntRGBA<8, 8, 8, 8>, NumThreadsX, NumThreadsY> B8G8R8X8_TYPELESS(false, false, NumThreadsX, DXGI_FORMAT_B8G8R8X8_TYPELESS);
  RawIntTexture<IntRGBA<8, 8, 8, 8>, NumThreadsX, NumThreadsY> B8G8R8X8_UNORM(false, true, NumThreadsX, DXGI_FORMAT_B8G8R8X8_UNORM);
  RawIntTexture<IntRGBA<8, 8, 8, 8>, NumThreadsX, NumThreadsY> B8G8R8X8_UNORM_SRGB(false, true, NumThreadsX, DXGI_FORMAT_B8G8R8X8_UNORM_SRGB);

  RawFloatTexture<Float32R, NumThreadsX, NumThreadsY> R32_FLOAT(DXGI_FORMAT_R32_FLOAT);
  RawFloatR11G11B10ATexture<NumThreadsX, NumThreadsY> R11G11B10_FLOAT;
  RawFloatTexture<Float16RG, NumThreadsX, NumThreadsY> R16G16_FLOAT(DXGI_FORMAT_R16G16_FLOAT);

  RawGatherTexture *Int32Textures[] = {
                                &R32_TYPELESS,
                                &R32_UINT,
                                &R32_SINT,
                                &R10G10B10A2_TYPELESS,
                                &R10G10B10A2_UNORM,
                                &R10G10B10A2_UINT,
                                &R10G10B10A2_XR_BIAS_A2_UNORM,
                                &R9G9B9E5_SHAREDEXP,
                                &R8G8B8A8_TYPELESS,
                                &R8G8B8A8_UNORM,
                                &R8G8B8A8_UNORM_SRGB,
                                &R8G8B8A8_UINT,
                                &R8G8B8A8_SNORM,
                                &R8G8B8A8_SINT,
                                &R16G16_TYPELESS,
                                &R16G16_UNORM,
                                &R16G16_UINT,
                                &R16G16_SNORM,
                                &R16G16_SINT,
                                &B8G8R8A8_TYPELESS,
                                &B8G8R8A8_UNORM,
                                &B8G8R8A8_UNORM_SRGB,
                                &B8G8R8X8_TYPELESS,
                                &B8G8R8X8_UNORM,
                                &B8G8R8X8_UNORM_SRGB,
                                &R32_FLOAT,
                                &R11G11B10_FLOAT,
                                &R16G16_FLOAT};

  RawIntTexture<IntR<16>, NumThreadsX, NumThreadsY> R16_TYPELESS(false, false, NumThreadsX, DXGI_FORMAT_R16_TYPELESS);
  RawIntTexture<IntR<16>, NumThreadsX, NumThreadsY> R16_SINT(true,  false, NumThreadsX, DXGI_FORMAT_R16_SINT);
  RawIntTexture<IntR<16>, NumThreadsX, NumThreadsY> R16_UINT(true,  false, NumThreadsX, DXGI_FORMAT_R16_UINT);
  RawIntTexture<IntR<16>, NumThreadsX, NumThreadsY> R16_UNORM(false, true,  NumThreadsX, DXGI_FORMAT_R16_UNORM);
  RawIntTexture<IntR<16>, NumThreadsX, NumThreadsY> R16_SNORM(true,  true,  NumThreadsX, DXGI_FORMAT_R16_SNORM);
  RawFloatTexture<Float16R, NumThreadsX, NumThreadsY> R16_FLOAT(DXGI_FORMAT_R16_FLOAT);

  RawIntTexture<IntRG<8, 8>, NumThreadsX, NumThreadsY> R8G8_TYPELESS(false, false, NumThreadsX, DXGI_FORMAT_R8G8_TYPELESS);
  RawIntTexture<IntRG<8, 8>, NumThreadsX, NumThreadsY> R8G8_UINT(false, false, NumThreadsX, DXGI_FORMAT_R8G8_UINT);
  RawIntTexture<IntRG<8, 8>, NumThreadsX, NumThreadsY> R8G8_SINT(true,  false, NumThreadsX, DXGI_FORMAT_R8G8_SINT);
  RawIntTexture<IntRG<8, 8>, NumThreadsX, NumThreadsY> R8G8_UNORM(false, true,  NumThreadsX, DXGI_FORMAT_R8G8_UNORM);
  RawIntTexture<IntRG<8, 8>, NumThreadsX, NumThreadsY> R8G8_SNORM(true,  true,  NumThreadsX, DXGI_FORMAT_R8G8_SNORM);
  RawIntTexture<IntRGB<5, 6, 5>, NumThreadsX, NumThreadsY> B5G6R5_UNORM(false, true, NumThreadsX, DXGI_FORMAT_B5G6R5_UNORM);
  RawIntTexture<IntRGBA<5, 5, 5, 1>, NumThreadsX, NumThreadsY> B5G5R5A1_UNORM(false, true, NumThreadsX, DXGI_FORMAT_B5G5R5A1_UNORM);
  RawIntTexture<IntRGBA<4, 4, 4, 4>, NumThreadsX, NumThreadsY> B4G4R4A4_UNORM(false, true, NumThreadsX, DXGI_FORMAT_B4G4R4A4_UNORM);

  RawGatherTexture *Int16Textures[] = {
                               &R16_TYPELESS,
                               &R16_UINT,
                               &R16_SINT,
                               &R16_UNORM,
                               &R16_SNORM,
                               &R8G8_TYPELESS,
                               &R8G8_UINT,
                               &R8G8_SINT,
                               &R8G8_UNORM,
                               &R8G8_SNORM,
                               &B5G6R5_UNORM,
                               &B5G5R5A1_UNORM,
                               &B4G4R4A4_UNORM,
                               &R16_FLOAT};

  bool canCast = DoesDeviceSupportRelaxedFormatCasting(pDevice);
  int int32Ct = canCast? _countof(Int32Textures) : 3; // The first three are already castable to UINT32

  for (int i = 0; i < int32Ct; i++) {
    DoRawGatherTest<uint32_t>(pDevice, Int32Textures[i], DXGI_FORMAT_R32_UINT);
  }

  if (DoesDeviceSupportNative16bitOps(pDevice)) {
    int int16Ct = canCast? _countof(Int16Textures) : 5; // The first five are already castable to UINT16
    for (int i = 0; i < int16Ct; i++) {
      DoRawGatherTest<uint16_t>(pDevice, Int16Textures[i], DXGI_FORMAT_R16_UINT);
    }
  }
  if (DoesDeviceSupportInt64(pDevice)) {
    int int64Ct = canCast? _countof(Int64Textures) : 3; // The first three are already castable to UINT64
    for (int i = 0; i < int64Ct; i++) {
      DoRawGatherTest<uint64_t>(pDevice, Int64Textures[i], DXGI_FORMAT_R32G32_UINT);
    }
  }
}

// Executing a simple binop to verify shadel model 6.1 support; runs with
// ShaderModel61.CoreRequirement
TEST_F(ExecutionTest, BasicShaderModel61) {
  RunBasicShaderModelTest(D3D_SHADER_MODEL_6_1);
}

// Executing a simple binop to verify shadel model 6.3 support; runs with
// ShaderModel63.CoreRequirement
TEST_F(ExecutionTest, BasicShaderModel63) {
  RunBasicShaderModelTest(D3D_SHADER_MODEL_6_3);
}

void ExecutionTest::RunBasicShaderModelTest(D3D_SHADER_MODEL shaderModel) {

  WEX::TestExecution::SetVerifyOutput verifySettings(
      WEX::TestExecution::VerifyOutputSettings::LogOnlyFailures);

  CComPtr<ID3D12Device> pDevice;
  if (!CreateDevice(&pDevice, shaderModel)) {
    return;
  }

  char *pShaderModelStr;
  if (shaderModel == D3D_SHADER_MODEL_6_1) {
    pShaderModelStr = "cs_6_1";
  } else if (shaderModel == D3D_SHADER_MODEL_6_3) {
    pShaderModelStr = "cs_6_3";
  } else {
    DXASSERT_NOMSG("Invalid Shader Model Parameter");
    pShaderModelStr = nullptr;
  }

  const char shaderTemplate[] =
      "struct SBinaryOp { %s input1; %s input2; %s output; };"
      "RWStructuredBuffer<SBinaryOp> g_buf : register(u0);"
      "[numthreads(8,8,1)]"
      "void main(uint GI : SV_GroupIndex) {"
      "    SBinaryOp l = g_buf[GI];"
      "    l.output = l.input1 + l.input2;"
      "    g_buf[GI] = l;"
      "}";
  char shader[sizeof(shaderTemplate) + 50];

  // Run simple shader with float data types
  char* sTy = "float";
  float inputFloatPairs[] = { 1.5f, -2.8f, 3.23e-5f, 6.0f, 181.621f, 14.978f };
  VERIFY_IS_TRUE(sprintf(shader, shaderTemplate, sTy, sTy, sTy) > 0);
  WEX::Logging::Log::Comment(L"BasicShaderModel float");
  RunBasicShaderModelTest<float>(pDevice, pShaderModelStr, shader, inputFloatPairs, sizeof(inputFloatPairs) / (2 * sizeof(float)));

   // Run simple shader with double data types
  if (DoesDeviceSupportDouble(pDevice)) {
    sTy = "double";
    double inputDoublePairs[] = { 1.5891020, -2.8, 3.23e-5, 1 / 3, 181.91621, 14.654978 };
    VERIFY_IS_TRUE(sprintf(shader, shaderTemplate, sTy, sTy, sTy) > 0);
    WEX::Logging::Log::Comment(L"BasicShaderModel double");
    RunBasicShaderModelTest<double>(pDevice, pShaderModelStr, shader, inputDoublePairs, sizeof(inputDoublePairs) / (2 * sizeof(double)));
   }
   else {
     // Optional feature, so it's correct to not support it if declared as such.
     WEX::Logging::Log::Comment(L"Device does not support double operations.");
   }

   // Run simple shader with int64 types
   if (DoesDeviceSupportInt64(pDevice)) {
     sTy = "int64_t";
     int64_t inputInt64Pairs[] = { 1, -100, 6814684, -9814810, 654, 1021248900 };
     VERIFY_IS_TRUE(sprintf(shader, shaderTemplate, sTy, sTy, sTy) > 0);
     WEX::Logging::Log::Comment(L"BasicShaderModel int64_t");
     RunBasicShaderModelTest<int64_t>(pDevice, pShaderModelStr, shader, inputInt64Pairs, sizeof(inputInt64Pairs) / (2 * sizeof(int64_t)));
   }
   else {
     // Optional feature, so it's correct to not support it if declared as such.
     WEX::Logging::Log::Comment(L"Device does not support int64 operations.");
   }
}

template <class Ty>
const wchar_t* ExecutionTest::BasicShaderModelTest_GetFormatString() {
  DXASSERT_NOMSG("Unsupported type");
  return "";
}

template <>
const wchar_t* ExecutionTest::BasicShaderModelTest_GetFormatString<float>() {
  return L"element #%u: input1 = %6.8f, input1 = %6.8f, output = %6.8f, expected = %6.8f";
}

template <>
const wchar_t* ExecutionTest::BasicShaderModelTest_GetFormatString<double>() {
  return BasicShaderModelTest_GetFormatString<float>();
}

template <>
const wchar_t* ExecutionTest::BasicShaderModelTest_GetFormatString<int64_t>() {
  return L"element #%u: input1 = %ld, input1 = %ld, output = %ld, expected = %ld";
}

template <class Ty>
void ExecutionTest::RunBasicShaderModelTest(CComPtr<ID3D12Device> pDevice, const char *pShaderModelStr, const char *pShader,
                                           Ty *pInputDataPairs, unsigned inputDataCount) {
  struct SBinaryOp {
    Ty input1;
    Ty input2;
    Ty output;
  };

  CComPtr<IStream> pStream;
  ReadHlslDataIntoNewStream(L"ShaderOpArith.xml", &pStream);

  std::shared_ptr<ShaderOpTestResult> test = RunShaderOpTest(
    pDevice, m_support, pStream, "BinaryFPOp",
    // this callbacked is called when the test is creating the resource to run the test
    [&](LPCSTR Name, std::vector<BYTE> &Data, st::ShaderOp *pShaderOp) {
      UNREFERENCED_PARAMETER(Name);
      pShaderOp->Shaders.at(0).Target = pShaderModelStr;
      pShaderOp->Shaders.at(0).Text = pShader;
      size_t size = sizeof(SBinaryOp) * inputDataCount;
      Data.resize(size);
      SBinaryOp *pPrimitives = (SBinaryOp*)Data.data();
      Ty *pIn = pInputDataPairs;
      for (size_t i = 0; i < inputDataCount; i++, pIn += 2) {
        SBinaryOp *p = &pPrimitives[i];
        p->input1 = pIn[0];
        p->input2 = pIn[1];
      }
  });

  VERIFY_SUCCEEDED(S_OK);

  MappedData data;
  test->Test->GetReadBackData("SBinaryFPOp", &data);
  SBinaryOp *pPrimitives = (SBinaryOp*)data.data();

  const wchar_t* formatStr = BasicShaderModelTest_GetFormatString<Ty>();
  Ty *pIn = pInputDataPairs;

  for (unsigned i = 0; i < inputDataCount; i++, pIn += 2) {
    Ty expValue = pIn[0] + pIn[1];
    SBinaryOp *p = &pPrimitives[i];
    
    LogCommentFmt(formatStr, i,  pIn[0], pIn[1], p->output, expValue);
    VERIFY_ARE_EQUAL(p->output, expValue);
  }
}


// Resource structure for data-driven tests.

struct SUnaryFPOp {
    float input;
    float output;
};

struct SBinaryFPOp {
    float input1;
    float input2;
    float output1;
    float output2;
};

struct STertiaryFPOp {
    float input1;
    float input2;
    float input3;
    float output;
};

struct SUnaryHalfOp {
  uint16_t input;
  uint16_t output;
};

struct SBinaryHalfOp {
  uint16_t input1;
  uint16_t input2;
  uint16_t output1;
  uint16_t output2;
};

struct STertiaryHalfOp {
  uint16_t input1;
  uint16_t input2;
  uint16_t input3;
  uint16_t output;
};

struct SUnaryIntOp {
    int input;
    int output;
};

struct SUnaryUintOp {
    unsigned int input;
    unsigned int output;
};

struct SBinaryIntOp {
    int input1;
    int input2;
    int output1;
    int output2;
};

struct STertiaryIntOp {
    int input1;
    int input2;
    int input3;
    int output;
};

struct SBinaryUintOp {
    unsigned int input1;
    unsigned int input2;
    unsigned int output1;
    unsigned int output2;
};

struct STertiaryUintOp {
    unsigned int input1;
    unsigned int input2;
    unsigned int input3;
    unsigned int output;
};

struct SUnaryInt16Op {
  short input;
  short output;
};

struct SUnaryUint16Op {
  unsigned short input;
  unsigned short output;
};

struct SBinaryInt16Op {
  short input1;
  short input2;
  short output1;
  short output2;
};

struct STertiaryInt16Op {
  short input1;
  short input2;
  short input3;
  short output;
};

struct SBinaryUint16Op {
  unsigned short input1;
  unsigned short input2;
  unsigned short output1;
  unsigned short output2;
};

struct STertiaryUint16Op {
  unsigned short input1;
  unsigned short input2;
  unsigned short input3;
  unsigned short output;
};
// representation for HLSL float vectors
struct SDotOp {
    XMFLOAT4 input1;
    XMFLOAT4 input2;
    float o_dot2;
    float o_dot3;
    float o_dot4;
};

struct Half2
{
    uint16_t x;
    uint16_t y;

    Half2() = default;

    Half2(const Half2&) = default;
    Half2& operator=(const Half2&) = default;

    Half2(Half2&&) = default;
    Half2& operator=(Half2&&) = default;

    constexpr Half2(uint16_t _x, uint16_t _y) : x(_x), y(_y) {}
    explicit Half2(_In_reads_(2) const uint16_t *pArray) : x(pArray[0]), y(pArray[1]) {}
};

struct SDot2AddHalfOp {
    Half2 input1;
    Half2 input2;
    float acc;
    float result;
};

struct SDot4AddI8PackedOp {
    uint32_t input1;
    uint32_t input2;
    int32_t acc;
    int32_t result;
};

struct SDot4AddU8PackedOp {
    uint32_t input1;
    uint32_t input2;
    uint32_t acc;
    uint32_t result;
};

struct SMsad4 {
    unsigned int ref;
    XMUINT2 src;
    XMUINT4 accum;
    XMUINT4 result;
};

struct SPackUnpackOpOutPacked
{
    uint32_t packedUint32;
    uint32_t packedInt32;
    uint32_t packedUint16;
    uint32_t packedInt16;

    uint32_t packedClampedUint32;
    uint32_t packedClampedInt32;
    uint32_t packedClampedUint16;
    uint32_t packedClampedInt16;
};

struct SPackUnpackOpOutUnpacked {
    std::array<uint32_t, 4> outputUint32;
    std::array<int32_t,  4> outputInt32;
    std::array<uint16_t, 4> outputUint16;
    std::array<int16_t,  4> outputInt16;

    std::array<uint32_t, 4> outputClampedUint32;
    std::array<int32_t,  4> outputClampedInt32;
    std::array<uint16_t, 4> outputClampedUint16;
    std::array<int16_t,  4> outputClampedInt16;
};


// Parameter representation for taef data-driven tests
struct TableParameter {
    LPCWSTR m_name;
    enum TableParameterType {
        INT8,
        INT16,
        INT32,
        UINT,
        FLOAT,
        HALF,
        DOUBLE,
        STRING,
        BOOL,
        INT8_TABLE,
        INT16_TABLE,
        INT32_TABLE,
        FLOAT_TABLE,
        HALF_TABLE,
        DOUBLE_TABLE,
        STRING_TABLE,
        UINT8_TABLE,
        UINT16_TABLE,
        UINT32_TABLE,
        BOOL_TABLE
    };
    TableParameterType m_type;
    bool m_required; // required parameter
    int8_t m_int8;
    int16_t m_int16;
    int m_int32;
    unsigned int m_uint;
    float m_float;
    uint16_t m_half; // no such thing as half type in c++. Use int16 instead
    double m_double;
    bool m_bool;
    WEX::Common::String m_str;
    std::vector<int8_t> m_int8Table;
    std::vector<int16_t> m_int16Table;
    std::vector<int> m_int32Table;
    std::vector<uint8_t> m_uint8Table;
    std::vector<uint16_t> m_uint16Table;
    std::vector<unsigned int> m_uint32Table;
    std::vector<float> m_floatTable;
    std::vector<uint16_t> m_halfTable; // no such thing as half type in c++
    std::vector<double> m_doubleTable;
    std::vector<bool> m_boolTable;
    std::vector<WEX::Common::String> m_StringTable;
};

class TableParameterHandler {
private:
  HRESULT ParseTableRow();
public:
  TableParameter* m_table;
  size_t m_tableSize;
  TableParameterHandler(TableParameter *pTable, size_t size) : m_table(pTable), m_tableSize(size) {
    clearTableParameter();
    VERIFY_SUCCEEDED(ParseTableRow());
  }

  TableParameter* GetTableParamByName(LPCWSTR name) {
    for (size_t i = 0; i < m_tableSize; ++i) {
      if (_wcsicmp(name, m_table[i].m_name) == 0) {
        return &m_table[i];
      }
    }
    DXASSERT_ARGS(false, "Invalid Table Parameter Name %s", name);
    return nullptr;
  }

  void clearTableParameter() {
    for (size_t i = 0; i < m_tableSize; ++i) {
      m_table[i].m_int32 = 0;
      m_table[i].m_uint = 0;
      m_table[i].m_double = 0;
      m_table[i].m_bool = false;
      m_table[i].m_str = WEX::Common::String();
    }
  }

  template <class T1>
  std::vector<T1> *GetDataArray(LPCWSTR name) {
    return nullptr;
  }

  template <>
  std::vector<int> *GetDataArray(LPCWSTR name) {
    for (size_t i = 0; i < m_tableSize; ++i) {
      if (_wcsicmp(name, m_table[i].m_name) == 0) {
        return &(m_table[i].m_int32Table);
      }
    }
    DXASSERT_ARGS(false, "Invalid Table Parameter Name %s", name);
    return nullptr;
  }

  template <>
  std::vector<int8_t> *GetDataArray(LPCWSTR name) {
    for (size_t i = 0; i < m_tableSize; ++i) {
      if (_wcsicmp(name, m_table[i].m_name) == 0) {
        return &(m_table[i].m_int8Table);
      }
    }
    DXASSERT_ARGS(false, "Invalid Table Parameter Name %s", name);
    return nullptr;
  }

  template <>
  std::vector<int16_t> *GetDataArray(LPCWSTR name) {
    for (size_t i = 0; i < m_tableSize; ++i) {
      if (_wcsicmp(name, m_table[i].m_name) == 0) {
        return &(m_table[i].m_int16Table);
      }
    }
    DXASSERT_ARGS(false, "Invalid Table Parameter Name %s", name);
    return nullptr;
  }

  template <>
  std::vector<unsigned int> *GetDataArray(LPCWSTR name) {
    for (size_t i = 0; i < m_tableSize; ++i) {
      if (_wcsicmp(name, m_table[i].m_name) == 0) {
        return &(m_table[i].m_uint32Table);
      }
    }
    DXASSERT_ARGS(false, "Invalid Table Parameter Name %s", name);
    return nullptr;
  }

  template <>
  std::vector<float> *GetDataArray(LPCWSTR name) {
    for (size_t i = 0; i < m_tableSize; ++i) {
      if (_wcsicmp(name, m_table[i].m_name) == 0) {
        return &(m_table[i].m_floatTable);
      }
    }
    DXASSERT_ARGS(false, "Invalid Table Parameter Name %s", name);
    return nullptr;
  }

  // TODO: uin16_t may be used to represent two different types when we introduce uint16
  template <>
  std::vector<uint16_t> *GetDataArray(LPCWSTR name) {
    for (size_t i = 0; i < m_tableSize; ++i) {
      if (_wcsicmp(name, m_table[i].m_name) == 0) {
        return &(m_table[i].m_halfTable);
      }
    }
    DXASSERT_ARGS(false, "Invalid Table Parameter Name %s", name);
    return nullptr;
  }

  template <>
  std::vector<double> *GetDataArray(LPCWSTR name) {
    for (size_t i = 0; i < m_tableSize; ++i) {
      if (_wcsicmp(name, m_table[i].m_name) == 0) {
        return &(m_table[i].m_doubleTable);
      }
    }
    DXASSERT_ARGS(false, "Invalid Table Parameter Name %s", name);
    return nullptr;
  }

  template <>
  std::vector<bool> *GetDataArray(LPCWSTR name) {
    for (size_t i = 0; i < m_tableSize; ++i) {
      if (_wcsicmp(name, m_table[i].m_name) == 0) {
        return &(m_table[i].m_boolTable);
      }
    }
    DXASSERT_ARGS(false, "Invalid Table Parameter Name %s", name);
    return nullptr;
  }

};

static TableParameter UnaryFPOpParameters[] = {
    { L"ShaderOp.Target", TableParameter::STRING, true },
    { L"ShaderOp.Text", TableParameter::STRING, true },
    { L"Validation.Input1", TableParameter::FLOAT_TABLE, true },
    { L"Validation.Expected1", TableParameter::FLOAT_TABLE, true },
    { L"Validation.Type", TableParameter::STRING, true },
    { L"Validation.Tolerance", TableParameter::DOUBLE, true },
    { L"Warp.Version", TableParameter::UINT, false }
};

static TableParameter BinaryFPOpParameters[] = {
    { L"ShaderOp.Target", TableParameter::STRING, true },
    { L"ShaderOp.Text", TableParameter::STRING, true },
    { L"Validation.Input1", TableParameter::FLOAT_TABLE, true },
    { L"Validation.Input2", TableParameter::FLOAT_TABLE, true },
    { L"Validation.Expected1", TableParameter::FLOAT_TABLE, true },
    { L"Validation.Expected2", TableParameter::FLOAT_TABLE, false },
    { L"Validation.Type", TableParameter::STRING, true },
    { L"Validation.Tolerance", TableParameter::DOUBLE, true },
};

static TableParameter TertiaryFPOpParameters[] = {
    { L"ShaderOp.Target", TableParameter::STRING, true },
    { L"ShaderOp.Text", TableParameter::STRING, true },
    { L"Validation.Input1", TableParameter::FLOAT_TABLE, true },
    { L"Validation.Input2", TableParameter::FLOAT_TABLE, true },
    { L"Validation.Input3", TableParameter::FLOAT_TABLE, true },
    { L"Validation.Expected1", TableParameter::FLOAT_TABLE, true },
    { L"Validation.Type", TableParameter::STRING, true },
    { L"Validation.Tolerance", TableParameter::DOUBLE, true },
};

static TableParameter UnaryHalfOpParameters[] = {
    { L"ShaderOp.Target", TableParameter::STRING, true },
    { L"ShaderOp.Text", TableParameter::STRING, true },
    { L"ShaderOp.Arguments", TableParameter::STRING, true },
    { L"Validation.Input1", TableParameter::HALF_TABLE, true },
    { L"Validation.Expected1", TableParameter::HALF_TABLE, true },
    { L"Validation.Type", TableParameter::STRING, true },
    { L"Validation.Tolerance", TableParameter::DOUBLE, true },
    { L"Warp.Version", TableParameter::UINT, false }
};

static TableParameter BinaryHalfOpParameters[] = {
    { L"ShaderOp.Target", TableParameter::STRING, true },
    { L"ShaderOp.Text", TableParameter::STRING, true },
    { L"ShaderOp.Arguments", TableParameter::STRING, true },
    { L"Validation.Input1", TableParameter::HALF_TABLE, true },
    { L"Validation.Input2", TableParameter::HALF_TABLE, true },
    { L"Validation.Expected1", TableParameter::HALF_TABLE, true },
    { L"Validation.Expected2", TableParameter::HALF_TABLE, false },
    { L"Validation.Type", TableParameter::STRING, true },
    { L"Validation.Tolerance", TableParameter::DOUBLE, true },
};

static TableParameter TertiaryHalfOpParameters[] = {
    { L"ShaderOp.Target", TableParameter::STRING, true },
    { L"ShaderOp.Text", TableParameter::STRING, true },
    { L"ShaderOp.Arguments", TableParameter::STRING, true },
    { L"Validation.Input1", TableParameter::HALF_TABLE, true },
    { L"Validation.Input2", TableParameter::HALF_TABLE, true },
    { L"Validation.Input3", TableParameter::HALF_TABLE, true },
    { L"Validation.Expected1", TableParameter::HALF_TABLE, true },
    { L"Validation.Type", TableParameter::STRING, true },
    { L"Validation.Tolerance", TableParameter::DOUBLE, true },
};

static TableParameter UnaryIntOpParameters[] = {
    { L"ShaderOp.Target", TableParameter::STRING, true },
    { L"ShaderOp.Text", TableParameter::STRING, true },
    { L"Validation.Input1", TableParameter::INT32_TABLE, true },
    { L"Validation.Expected1", TableParameter::INT32_TABLE, true },
    { L"Validation.Tolerance", TableParameter::INT32, true },
};

static TableParameter UnaryUintOpParameters[] = {
    { L"ShaderOp.Target", TableParameter::STRING, true },
    { L"ShaderOp.Text", TableParameter::STRING, true },
    { L"Validation.Input1", TableParameter::UINT32_TABLE, true },
    { L"Validation.Expected1", TableParameter::UINT32_TABLE, true },
    { L"Validation.Tolerance", TableParameter::INT32, true },
};

static TableParameter BinaryIntOpParameters[] = {
    { L"ShaderOp.Target", TableParameter::STRING, true },
    { L"ShaderOp.Text", TableParameter::STRING, true },
    { L"Validation.Input1", TableParameter::INT32_TABLE, true },
    { L"Validation.Input2", TableParameter::INT32_TABLE, true },
    { L"Validation.Expected1", TableParameter::INT32_TABLE, true },
    { L"Validation.Expected2", TableParameter::INT32_TABLE, false },
    { L"Validation.Tolerance", TableParameter::INT32, true },
};

static TableParameter TertiaryIntOpParameters[] = {
    { L"ShaderOp.Target", TableParameter::STRING, true },
    { L"ShaderOp.Text", TableParameter::STRING, true },
    { L"Validation.Input1", TableParameter::INT32_TABLE, true },
    { L"Validation.Input2", TableParameter::INT32_TABLE, true },
    { L"Validation.Input3", TableParameter::INT32_TABLE, true },
    { L"Validation.Expected1", TableParameter::INT32_TABLE, true },
    { L"Validation.Tolerance", TableParameter::INT32, true },
};

static TableParameter BinaryUintOpParameters[] = {
    { L"ShaderOp.Target", TableParameter::STRING, true },
    { L"ShaderOp.Text", TableParameter::STRING, true },
    { L"Validation.Input1", TableParameter::UINT32_TABLE, true },
    { L"Validation.Input2", TableParameter::UINT32_TABLE, true },
    { L"Validation.Expected1", TableParameter::UINT32_TABLE, true },
    { L"Validation.Expected2", TableParameter::UINT32_TABLE, false },
    { L"Validation.Tolerance", TableParameter::INT32, true },
};

static TableParameter TertiaryUintOpParameters[] = {
    { L"ShaderOp.Target", TableParameter::STRING, true },
    { L"ShaderOp.Text", TableParameter::STRING, true },
    { L"Validation.Input1", TableParameter::UINT32_TABLE, true },
    { L"Validation.Input2", TableParameter::UINT32_TABLE, true },
    { L"Validation.Input3", TableParameter::UINT32_TABLE, true },
    { L"Validation.Expected1", TableParameter::UINT32_TABLE, true },
    { L"Validation.Tolerance", TableParameter::INT32, true },
};

static TableParameter UnaryInt16OpParameters[] = {
  { L"ShaderOp.Target", TableParameter::STRING, true },
  { L"ShaderOp.Text", TableParameter::STRING, true },
  { L"ShaderOp.Arguments", TableParameter::STRING, true },
  { L"Validation.Input1", TableParameter::INT16_TABLE, true },
  { L"Validation.Expected1", TableParameter::INT16_TABLE, true },
  { L"Validation.Tolerance", TableParameter::INT32, true },
};

static TableParameter UnaryUint16OpParameters[] = {
  { L"ShaderOp.Target", TableParameter::STRING, true },
  { L"ShaderOp.Text", TableParameter::STRING, true },
  { L"ShaderOp.Arguments", TableParameter::STRING, true },
  { L"Validation.Input1", TableParameter::UINT16_TABLE, true },
  { L"Validation.Expected1", TableParameter::UINT16_TABLE, true },
  { L"Validation.Tolerance", TableParameter::INT32, true },
};

static TableParameter BinaryInt16OpParameters[] = {
  { L"ShaderOp.Target", TableParameter::STRING, true },
  { L"ShaderOp.Text", TableParameter::STRING, true },
  { L"ShaderOp.Arguments", TableParameter::STRING, true },
  { L"Validation.Input1", TableParameter::INT16_TABLE, true },
  { L"Validation.Input2", TableParameter::INT16_TABLE, true },
  { L"Validation.Expected1", TableParameter::INT16_TABLE, true },
  { L"Validation.Expected2", TableParameter::INT16_TABLE, false },
  { L"Validation.Tolerance", TableParameter::INT32, true },
};

static TableParameter TertiaryInt16OpParameters[] = {
  { L"ShaderOp.Target", TableParameter::STRING, true },
  { L"ShaderOp.Text", TableParameter::STRING, true },
  { L"ShaderOp.Arguments", TableParameter::STRING, true },
  { L"Validation.Input1", TableParameter::INT16_TABLE, true },
  { L"Validation.Input2", TableParameter::INT16_TABLE, true },
  { L"Validation.Input3", TableParameter::INT16_TABLE, true },
  { L"Validation.Expected1", TableParameter::INT16_TABLE, true },
  { L"Validation.Tolerance", TableParameter::INT32, true },
};

static TableParameter BinaryUint16OpParameters[] = {
  { L"ShaderOp.Target", TableParameter::STRING, true },
  { L"ShaderOp.Text", TableParameter::STRING, true },
  { L"ShaderOp.Arguments", TableParameter::STRING, true },
  { L"Validation.Input1", TableParameter::UINT16_TABLE, true },
  { L"Validation.Input2", TableParameter::UINT16_TABLE, true },
  { L"Validation.Expected1", TableParameter::UINT16_TABLE, true },
  { L"Validation.Expected2", TableParameter::UINT16_TABLE, false },
  { L"Validation.Tolerance", TableParameter::INT32, true },
};

static TableParameter TertiaryUint16OpParameters[] = {
  { L"ShaderOp.Target", TableParameter::STRING, true },
  { L"ShaderOp.Text", TableParameter::STRING, true },
  { L"ShaderOp.Arguments", TableParameter::STRING, true },
  { L"Validation.Input1", TableParameter::UINT16_TABLE, true },
  { L"Validation.Input2", TableParameter::UINT16_TABLE, true },
  { L"Validation.Input3", TableParameter::UINT16_TABLE, true },
  { L"Validation.Expected1", TableParameter::UINT16_TABLE, true },
  { L"Validation.Tolerance", TableParameter::INT32, true },
};

static TableParameter DotOpParameters[] = {
    { L"ShaderOp.Target", TableParameter::STRING, true },
    { L"ShaderOp.Text", TableParameter::STRING, true },
    { L"Validation.Input1", TableParameter::STRING_TABLE, true },
    { L"Validation.Input2", TableParameter::STRING_TABLE, true },
    { L"Validation.Expected1", TableParameter::STRING_TABLE, true },
    { L"Validation.Expected2", TableParameter::STRING_TABLE, true },
    { L"Validation.Expected3", TableParameter::STRING_TABLE, true },
    { L"Validation.Type", TableParameter::STRING, true },
    { L"Validation.Tolerance", TableParameter::DOUBLE, true },
};

static TableParameter Dot2AddHalfOpParameters[] = {
    { L"ShaderOp.Target", TableParameter::STRING, true },
    { L"ShaderOp.Text", TableParameter::STRING, true },
    { L"ShaderOp.Arguments", TableParameter::STRING, true },
    { L"Validation.Input1", TableParameter::STRING_TABLE, true },
    { L"Validation.Input2", TableParameter::STRING_TABLE, true },
    { L"Validation.Input3", TableParameter::FLOAT_TABLE, true },
    { L"Validation.Expected1", TableParameter::FLOAT_TABLE, true },
    { L"Validation.Type", TableParameter::STRING, true },
    { L"Validation.Tolerance", TableParameter::DOUBLE, true },
};

static TableParameter Dot4AddI8PackedOpParameters[] = {
    { L"ShaderOp.Target", TableParameter::STRING, true },
    { L"ShaderOp.Text", TableParameter::STRING, true },
    { L"Validation.Input1", TableParameter::UINT32_TABLE, true },
    { L"Validation.Input2", TableParameter::UINT32_TABLE, true },
    { L"Validation.Input3", TableParameter::INT32_TABLE, true },
    { L"Validation.Expected1", TableParameter::INT32_TABLE, true },
};

static TableParameter Dot4AddU8PackedOpParameters[] = {
    { L"ShaderOp.Target", TableParameter::STRING, true },
    { L"ShaderOp.Text", TableParameter::STRING, true },
    { L"Validation.Input1", TableParameter::UINT32_TABLE, true },
    { L"Validation.Input2", TableParameter::UINT32_TABLE, true },
    { L"Validation.Input3", TableParameter::UINT32_TABLE, true },
    { L"Validation.Expected1", TableParameter::UINT32_TABLE, true },
};

static TableParameter Msad4OpParameters[] = {
    { L"ShaderOp.Text", TableParameter::STRING, true },
    { L"Validation.Tolerance", TableParameter::DOUBLE, true },
    { L"Validation.Input1", TableParameter::UINT32_TABLE, true},
    { L"Validation.Input2", TableParameter::STRING_TABLE, true },
    { L"Validation.Input3", TableParameter::STRING_TABLE, true },
    { L"Validation.Expected1", TableParameter::STRING_TABLE, true }
};

static TableParameter WaveIntrinsicsActiveIntParameters[] = {
    { L"ShaderOp.Name", TableParameter::STRING, true },
    { L"ShaderOp.Text", TableParameter::STRING, true },
    { L"Validation.NumInputSet", TableParameter::UINT, true },
    { L"Validation.InputSet1", TableParameter::INT32_TABLE, true },
    { L"Validation.InputSet2", TableParameter::INT32_TABLE, false },
    { L"Validation.InputSet3", TableParameter::INT32_TABLE, false },
    { L"Validation.InputSet4", TableParameter::INT32_TABLE, false }
};

static TableParameter WaveIntrinsicsPrefixIntParameters[] = {
  { L"ShaderOp.Name", TableParameter::STRING, true },
  { L"ShaderOp.Text", TableParameter::STRING, true },
  { L"Validation.NumInputSet", TableParameter::UINT, true },
  { L"Validation.InputSet1", TableParameter::INT32_TABLE, true },
  { L"Validation.InputSet2", TableParameter::INT32_TABLE, false },
  { L"Validation.InputSet3", TableParameter::INT32_TABLE, false },
  { L"Validation.InputSet4", TableParameter::INT32_TABLE, false }
};

static TableParameter WaveIntrinsicsActiveUintParameters[] = {
  { L"ShaderOp.Name", TableParameter::STRING, true },
  { L"ShaderOp.Text", TableParameter::STRING, true },
  { L"Validation.NumInputSet", TableParameter::UINT, true },
  { L"Validation.InputSet1", TableParameter::UINT32_TABLE, true },
  { L"Validation.InputSet2", TableParameter::UINT32_TABLE, false },
  { L"Validation.InputSet3", TableParameter::UINT32_TABLE, false },
  { L"Validation.InputSet4", TableParameter::UINT32_TABLE, false }
};

static TableParameter WaveIntrinsicsPrefixUintParameters[] = {
  { L"ShaderOp.Name", TableParameter::STRING, true },
  { L"ShaderOp.Text", TableParameter::STRING, true },
  { L"Validation.NumInputSet", TableParameter::UINT, true },
  { L"Validation.InputSet1", TableParameter::UINT32_TABLE, true },
  { L"Validation.InputSet2", TableParameter::UINT32_TABLE, false },
  { L"Validation.InputSet3", TableParameter::UINT32_TABLE, false },
  { L"Validation.InputSet4", TableParameter::UINT32_TABLE, false }
};

static TableParameter WaveIntrinsicsMultiPrefixIntParameters[] = {
  { L"ShaderOp.Name", TableParameter::STRING, true },
  { L"ShaderOp.Target", TableParameter::STRING, true },
  { L"ShaderOp.Text", TableParameter::STRING, true },
  { L"Validation.Keys", TableParameter::INT32_TABLE, true },
  { L"Validation.Values", TableParameter::INT32_TABLE, true },
};

static TableParameter WaveIntrinsicsMultiPrefixUintParameters[] = {
  { L"ShaderOp.Name", TableParameter::STRING, true },
  { L"ShaderOp.Target", TableParameter::STRING, true },
  { L"ShaderOp.Text", TableParameter::STRING, true },
  { L"Validation.Keys", TableParameter::UINT32_TABLE, true },
  { L"Validation.Values", TableParameter::UINT32_TABLE, true },
};

static TableParameter WaveIntrinsicsActiveBoolParameters[] = {
  { L"ShaderOp.Name", TableParameter::STRING, true },
  { L"ShaderOp.Text", TableParameter::STRING, true },
  { L"Validation.NumInputSet", TableParameter::UINT, true },
  { L"Validation.InputSet1", TableParameter::BOOL_TABLE, true },
  { L"Validation.InputSet2", TableParameter::BOOL_TABLE, false },
  { L"Validation.InputSet3", TableParameter::BOOL_TABLE, false },
};

static TableParameter CBufferTestHalfParameters[] = {
  { L"Validation.InputSet", TableParameter::HALF_TABLE, true },
};

static TableParameter DenormBinaryFPOpParameters[] = {
    { L"ShaderOp.Target", TableParameter::STRING, true },
    { L"ShaderOp.Text", TableParameter::STRING, true },
    { L"ShaderOp.Arguments", TableParameter::STRING, true },
    { L"Validation.Input1", TableParameter::STRING_TABLE, true },
    { L"Validation.Input2", TableParameter::STRING_TABLE, true },
    { L"Validation.Expected1", TableParameter::STRING_TABLE, true },
    { L"Validation.Expected2", TableParameter::STRING_TABLE, false },
    { L"Validation.Type", TableParameter::STRING, true },
    { L"Validation.Tolerance", TableParameter::DOUBLE, true },
};

static TableParameter DenormTertiaryFPOpParameters[] = {
    { L"ShaderOp.Target", TableParameter::STRING, true },
    { L"ShaderOp.Text", TableParameter::STRING, true },
    { L"ShaderOp.Arguments", TableParameter::STRING, true },
    { L"Validation.Input1", TableParameter::STRING_TABLE, true },
    { L"Validation.Input2", TableParameter::STRING_TABLE, true },
    { L"Validation.Input3", TableParameter::STRING_TABLE, true },
    { L"Validation.Expected1", TableParameter::STRING_TABLE, true },
    { L"Validation.Expected2", TableParameter::STRING_TABLE, false },
    { L"Validation.Type", TableParameter::STRING, true },
    { L"Validation.Tolerance", TableParameter::DOUBLE, true },
};

static TableParameter PackUnpackOpParameters[] = {
    { L"ShaderOp.Text", TableParameter::STRING, true },
    { L"Validation.Type", TableParameter::STRING, true },
    { L"Validation.Tolerance", TableParameter::UINT, true },
    { L"Validation.Input", TableParameter::UINT32_TABLE, true },
};

static bool IsHexString(PCWSTR str, uint16_t *value) {
  std::wstring wString(str);
  wString.erase(std::remove(wString.begin(), wString.end(), L' '), wString.end());
  LPCWSTR wstr = wString.c_str();
  if (wcsncmp(wstr, L"0x", 2) == 0 || wcsncmp(wstr, L"0b", 2) == 0) {
    *value = (uint16_t)wcstol(wstr, NULL, 0);
    return true;
  }
  return false;
}

static HRESULT ParseDataToFloat(PCWSTR str, float &value) {
  std::wstring wString(str);
  wString.erase(std::remove(wString.begin(), wString.end(), L' '), wString.end());
  PCWSTR wstr = wString.data();
  if (_wcsicmp(wstr, L"NaN") == 0) {
    value = NAN;
  } else if (_wcsicmp(wstr, L"-inf") == 0) {
    value = -(INFINITY);
  } else if (_wcsicmp(wstr, L"inf") == 0) {
    value = INFINITY;
  } else if (_wcsicmp(wstr, L"-denorm") == 0) {
    value = -(FLT_MIN / 2);
  } else if (_wcsicmp(wstr, L"denorm") == 0) {
    value = FLT_MIN / 2;
  } else if (_wcsicmp(wstr, L"-0.0f") == 0 || _wcsicmp(wstr, L"-0.0") == 0 ||
             _wcsicmp(wstr, L"-0") == 0) {
    value = -0.0f;
  } else if (_wcsicmp(wstr, L"0.0f") == 0 || _wcsicmp(wstr, L"0.0") == 0 ||
             _wcsicmp(wstr, L"0") == 0) {
    value = 0.0f;
  } else if (_wcsnicmp(wstr, L"0x", 2) == 0) { // For hex values, take values literally
    unsigned temp_i = std::stoul(wstr, nullptr, 16);
    value = (float&)temp_i;
  }
  else {
    // evaluate the expression of wstring
    double val = _wtof(wstr);
    if (val == 0) {
      LogErrorFmt(L"Failed to parse parameter %s to float", wstr);
      return E_FAIL;
    }
    value = (float)val;
  }
  return S_OK;
}

static HRESULT ParseDataToInt(PCWSTR str, int &value) {
  std::wstring wString(str);
  wString.erase(std::remove(wString.begin(), wString.end(), L' '), wString.end());
  PCWSTR wstr = wString.data();
  // evaluate the expression of string
  if (_wcsicmp(wstr, L"0.0") == 0 || _wcsicmp(wstr, L"0") == 0) {
      value = 0;
      return S_OK;
  }
  int val = _wtoi(wstr);
  if (val == 0) {
      LogErrorFmt(L"Failed to parse parameter %s to int", wstr);
      return E_FAIL;
  }
  value = val;
  return S_OK;
}

static HRESULT ParseDataToUint(PCWSTR str, unsigned int &value) {
    std::wstring wString(str);
    wString.erase(std::remove(wString.begin(), wString.end(), L' '), wString.end());
    PCWSTR wstr = wString.data();
    // evaluate the expression of string
    if (_wcsicmp(wstr, L"0") == 0 || _wcsicmp(wstr, L"0x00000000") == 0) {
        value = 0;
        return S_OK;
    }
    wchar_t *end;
    unsigned int val = std::wcstoul(wstr, &end, 0);
    if (val == 0) {
        LogErrorFmt(L"Failed to parse parameter %s to int", wstr);
        return E_FAIL;
    }
    value = val;
    return S_OK;
}

static HRESULT ParseDataToVectorFloat(PCWSTR str, float *ptr, size_t count) {
    std::wstring wstr(str);
    size_t curPosition = 0;
    // parse a string of dot product separated by commas
    for (size_t i = 0; i < count; ++i) {
        size_t nextPosition = wstr.find(L",", curPosition);
        if (FAILED(ParseDataToFloat(
            wstr.substr(curPosition, nextPosition - curPosition).data(),
            *(ptr + i)))) {
            return E_FAIL;
        }
        curPosition = nextPosition + 1;
    }
    return S_OK;
}

static HRESULT ParseDataToVectorHalf(PCWSTR str, uint16_t *ptr, size_t count) {
    std::wstring wstr(str);
    size_t curPosition = 0;
    // parse a string of dot product separated by commas
    for (size_t i = 0; i < count; ++i) {
        size_t nextPosition = wstr.find(L",", curPosition);
        float floatValue;
        if (FAILED(ParseDataToFloat(
            wstr.substr(curPosition, nextPosition - curPosition).data(), floatValue))) {
            return E_FAIL;
        }
        *(ptr + i) = ConvertFloat32ToFloat16(floatValue);
        curPosition = nextPosition + 1;
    }
    return S_OK;
}

static HRESULT ParseDataToVectorUint(PCWSTR str, unsigned int *ptr, size_t count) {
    std::wstring wstr(str);
    size_t curPosition = 0;
    // parse a string of dot product separated by commas
    for (size_t i = 0; i < count; ++i) {
        size_t nextPosition = wstr.find(L",", curPosition);
        if (FAILED(ParseDataToUint(
            wstr.substr(curPosition, nextPosition - curPosition).data(),
            *(ptr + i)))) {
            return E_FAIL;
        }
        curPosition = nextPosition + 1;
    }
    return S_OK;
}

HRESULT TableParameterHandler::ParseTableRow() {
  TableParameter *table = m_table;
  for (unsigned int i = 0; i < m_tableSize; ++i) {
    switch (table[i].m_type) {
    case TableParameter::INT8:
      if (FAILED(WEX::TestExecution::TestData::TryGetValue(table[i].m_name,
        table[i].m_int32)) && table[i].m_required) {
        // TryGetValue does not suppport reading from int16
        LogErrorFmt(L"Failed to get %s", table[i].m_name);
        return E_FAIL;
      }
      table[i].m_int8 = (int8_t)(table[i].m_int32);
      break;
    case TableParameter::INT16:
      if (FAILED(WEX::TestExecution::TestData::TryGetValue(table[i].m_name,
        table[i].m_int32)) && table[i].m_required) {
        // TryGetValue does not suppport reading from int16
        LogErrorFmt(L"Failed to get %s", table[i].m_name);
        return E_FAIL;
      }
      table[i].m_int16 = (short)(table[i].m_int32);
      break;
    case TableParameter::INT32:
      if (FAILED(WEX::TestExecution::TestData::TryGetValue(table[i].m_name,
        table[i].m_int32)) && table[i].m_required) {
        LogErrorFmt(L"Failed to get %s", table[i].m_name);
        return E_FAIL;
      }
      break;
    case TableParameter::UINT:
      if (FAILED(WEX::TestExecution::TestData::TryGetValue(table[i].m_name,
        table[i].m_uint)) && table[i].m_required) {
        LogErrorFmt(L"Failed to get %s", table[i].m_name);
        return E_FAIL;
      }
      break;
    case TableParameter::DOUBLE:
      if (FAILED(WEX::TestExecution::TestData::TryGetValue(
        table[i].m_name, table[i].m_double)) && table[i].m_required) {
        LogErrorFmt(L"Failed to get %s", table[i].m_name);
        return E_FAIL;
      }
      break;
    case TableParameter::STRING:
      if (FAILED(WEX::TestExecution::TestData::TryGetValue(table[i].m_name,
        table[i].m_str)) && table[i].m_required) {
        LogErrorFmt(L"Failed to get %s", table[i].m_name);
        return E_FAIL;
      }
      break;
    case TableParameter::BOOL:
      if (FAILED(WEX::TestExecution::TestData::TryGetValue(table[i].m_name,
        table[i].m_str)) && table[i].m_bool) {
        LogErrorFmt(L"Failed to get %s", table[i].m_name);
        return E_FAIL;
      }
      break;
    case TableParameter::INT8_TABLE: {
      WEX::TestExecution::TestDataArray<int> tempTable;
      if (FAILED(WEX::TestExecution::TestData::TryGetValue(
        table[i].m_name, tempTable)) && table[i].m_required) {

        LogErrorFmt(L"Failed to get %s", table[i].m_name);
        return E_FAIL;
      }
      // TryGetValue does not suppport reading from int8
      table[i].m_int8Table.resize(tempTable.GetSize());
      for (size_t j = 0, end = tempTable.GetSize(); j != end; ++j) {
        table[i].m_int8Table[j] = (int8_t)tempTable[j];
      }
      break;
    }
    case TableParameter::INT16_TABLE: {
      WEX::TestExecution::TestDataArray<int> tempTable;
      if (FAILED(WEX::TestExecution::TestData::TryGetValue(
        table[i].m_name, tempTable)) && table[i].m_required) {
        LogErrorFmt(L"Failed to get %s", table[i].m_name);
        return E_FAIL;
      }
      // TryGetValue does not suppport reading from int8
      table[i].m_int16Table.resize(tempTable.GetSize());
      for (size_t j = 0, end = tempTable.GetSize(); j != end; ++j) {
        table[i].m_int16Table[j] = (int16_t)tempTable[j];
      }
      break;
    }case TableParameter::INT32_TABLE: {
      WEX::TestExecution::TestDataArray<int> tempTable;
      if (FAILED(WEX::TestExecution::TestData::TryGetValue(
        table[i].m_name, tempTable)) && table[i].m_required) {
        // TryGetValue does not suppport reading from int8
        LogErrorFmt(L"Failed to get %s", table[i].m_name);
        return E_FAIL;
      }
      table[i].m_int32Table.resize(tempTable.GetSize());
      for (size_t j = 0, end = tempTable.GetSize(); j != end; ++j) {
        table[i].m_int32Table[j] = tempTable[j];
      }
      break;
    }
    case TableParameter::UINT8_TABLE: {
      WEX::TestExecution::TestDataArray<int> tempTable;
      if (FAILED(WEX::TestExecution::TestData::TryGetValue(
        table[i].m_name, tempTable)) && table[i].m_required) {

        LogErrorFmt(L"Failed to get %s", table[i].m_name);
        return E_FAIL;
      }
      // TryGetValue does not suppport reading from int8
      table[i].m_int8Table.resize(tempTable.GetSize());
      for (size_t j = 0, end = tempTable.GetSize(); j != end; ++j) {
        table[i].m_int8Table[j] = (uint8_t)tempTable[j];
      }
      break;
    }
    case TableParameter::UINT16_TABLE: {
      WEX::TestExecution::TestDataArray<int> tempTable;
      if (FAILED(WEX::TestExecution::TestData::TryGetValue(
        table[i].m_name, tempTable)) && table[i].m_required) {
        LogErrorFmt(L"Failed to get %s", table[i].m_name);
        return E_FAIL;
      }
      // TryGetValue does not suppport reading from int8
      table[i].m_uint16Table.resize(tempTable.GetSize());
      for (size_t j = 0, end = tempTable.GetSize(); j != end; ++j) {
        table[i].m_uint16Table[j] = (uint16_t)tempTable[j];
      }
      break;
    }
    case TableParameter::UINT32_TABLE: {
      WEX::TestExecution::TestDataArray<unsigned int> tempTable;
      if (FAILED(WEX::TestExecution::TestData::TryGetValue(
        table[i].m_name, tempTable)) && table[i].m_required) {
        // TryGetValue does not suppport reading from int8
        LogErrorFmt(L"Failed to get %s", table[i].m_name);
        return E_FAIL;
      }
      table[i].m_uint32Table.resize(tempTable.GetSize());
      for (size_t j = 0, end = tempTable.GetSize(); j != end; ++j) {
        table[i].m_uint32Table[j] = tempTable[j];
      }
      break;
    }
    case TableParameter::FLOAT_TABLE: {
      WEX::TestExecution::TestDataArray<WEX::Common::String> tempTable;
      if (FAILED(WEX::TestExecution::TestData::TryGetValue(
        table[i].m_name, tempTable)) && table[i].m_required) {
        // TryGetValue does not suppport reading from int8
        LogErrorFmt(L"Failed to get %s", table[i].m_name);
        return E_FAIL;
      }
      table[i].m_floatTable.resize(tempTable.GetSize());
      for (size_t j = 0, end = tempTable.GetSize(); j != end; ++j) {
        ParseDataToFloat(tempTable[j], table[i].m_floatTable[j]);
      }
      break;
    }
    case TableParameter::HALF_TABLE: {
      WEX::TestExecution::TestDataArray<WEX::Common::String> tempTable;
      if (FAILED(WEX::TestExecution::TestData::TryGetValue(
        table[i].m_name, tempTable)) && table[i].m_required) {
        // TryGetValue does not suppport reading from int8
        LogErrorFmt(L"Failed to get %s", table[i].m_name);
        return E_FAIL;
      }
      table[i].m_halfTable.resize(tempTable.GetSize());
      for (size_t j = 0, end = tempTable.GetSize(); j != end; ++j) {
        uint16_t value = 0;
        if (IsHexString(tempTable[j], &value)) {
          table[i].m_halfTable[j] = value;
        }
        else {
          float val;
          ParseDataToFloat(tempTable[j], val);
          if (isdenorm(val))
            table[i].m_halfTable[j] = signbit(val) ? Float16NegDenorm : Float16PosDenorm;
          else
            table[i].m_halfTable[j] = ConvertFloat32ToFloat16(val);
        }
     }
      break;
    }
    case TableParameter::DOUBLE_TABLE: {
      WEX::TestExecution::TestDataArray<double> tempTable;
      if (FAILED(WEX::TestExecution::TestData::TryGetValue(
        table[i].m_name, tempTable)) && table[i].m_required) {
        // TryGetValue does not suppport reading from int8
        LogErrorFmt(L"Failed to get %s", table[i].m_name);
        return E_FAIL;
      }
      table[i].m_doubleTable.resize(tempTable.GetSize());
      for (size_t j = 0, end = tempTable.GetSize(); j != end; ++j) {
        table[i].m_doubleTable[j] = tempTable[j];
      }
      break;
    }
    case TableParameter::BOOL_TABLE: {
      WEX::TestExecution::TestDataArray<bool> tempTable;
      if (FAILED(WEX::TestExecution::TestData::TryGetValue(
        table[i].m_name, tempTable)) && table[i].m_required) {
        // TryGetValue does not suppport reading from int8
        LogErrorFmt(L"Failed to get %s", table[i].m_name);
        return E_FAIL;
      }
      table[i].m_boolTable.resize(tempTable.GetSize());
      for (size_t j = 0, end = tempTable.GetSize(); j != end; ++j) {
        table[i].m_boolTable[j] = tempTable[j];
      }
      break;
    }
    case TableParameter::STRING_TABLE: {
      WEX::TestExecution::TestDataArray<WEX::Common::String> tempTable;
      if (FAILED(WEX::TestExecution::TestData::TryGetValue(
        table[i].m_name, tempTable)) && table[i].m_required) {
        // TryGetValue does not suppport reading from int8
        LogErrorFmt(L"Failed to get %s", table[i].m_name);
        return E_FAIL;
      }
      table[i].m_StringTable.resize(tempTable.GetSize());
      for (size_t j = 0, end = tempTable.GetSize(); j != end; ++j) {
        table[i].m_StringTable[j] = tempTable[j];
      }
      break;
    }
    default:
      DXASSERT_NOMSG("Invalid Parameter Type");
    }
    if (errno == ERANGE) {
      LogErrorFmt(L"got out of range value for table %s", table[i].m_name);
      return E_FAIL;
    }
  }
  return S_OK;
}

static void VerifyOutputWithExpectedValueInt(int output, int ref, int tolerance) {
    VERIFY_IS_TRUE(output - ref <= tolerance && ref - output <= tolerance);
}

static void VerifyOutputWithExpectedValueUInt(uint32_t output, uint32_t ref, uint32_t tolerance) {
    VERIFY_IS_TRUE(output - ref <= tolerance && ref - output <= tolerance);
}

static void VerifyOutputWithExpectedValueUInt4(XMUINT4 output, XMUINT4 ref) {
  VERIFY_ARE_EQUAL(output.x, ref.x);
  VERIFY_ARE_EQUAL(output.y, ref.y);
  VERIFY_ARE_EQUAL(output.z, ref.z);
  VERIFY_ARE_EQUAL(output.w, ref.w);
}

static void VerifyOutputWithExpectedValueFloat(
    float output, float ref, LPCWSTR type, double tolerance,
    hlsl::DXIL::Float32DenormMode mode = hlsl::DXIL::Float32DenormMode::Any) {
  if (_wcsicmp(type, L"Relative") == 0) {
    VERIFY_IS_TRUE(CompareFloatRelativeEpsilon(output, ref, (int)tolerance, mode));
  } else if (_wcsicmp(type, L"Epsilon") == 0) {
    VERIFY_IS_TRUE(CompareFloatEpsilon(output, ref, (float)tolerance, mode));
  } else if (_wcsicmp(type, L"ULP") == 0) {
    VERIFY_IS_TRUE(CompareFloatULP(output, ref, (int)tolerance, mode));
  } else {
    LogErrorFmt(L"Failed to read comparison type %S", type);
  }
}

static bool CompareOutputWithExpectedValueFloat(
    float output, float ref, LPCWSTR type, double tolerance,
    hlsl::DXIL::Float32DenormMode mode = hlsl::DXIL::Float32DenormMode::Any) {
  if (_wcsicmp(type, L"Relative") == 0) {
    return CompareFloatRelativeEpsilon(output, ref, (int)tolerance, mode);
  } else if (_wcsicmp(type, L"Epsilon") == 0) {
    return CompareFloatEpsilon(output, ref, (float)tolerance, mode);
  } else if (_wcsicmp(type, L"ULP") == 0) {
    return CompareFloatULP(output, ref, (int)tolerance, mode);
  } else {
    LogErrorFmt(L"Failed to read comparison type %S", type);
    return false;
  }
}

static void VerifyOutputWithExpectedValueHalf(
  uint16_t output, uint16_t ref, LPCWSTR type, double tolerance) {
  if (_wcsicmp(type, L"Relative") == 0) {
    VERIFY_IS_TRUE(CompareHalfRelativeEpsilon(output, ref, (int)tolerance));
  }
  else if (_wcsicmp(type, L"Epsilon") == 0) {
    VERIFY_IS_TRUE(CompareHalfEpsilon(output, ref, (float)tolerance));
  }
  else if (_wcsicmp(type, L"ULP") == 0) {
    VERIFY_IS_TRUE(CompareHalfULP(output, ref, (float)tolerance));
  }
  else {
    LogErrorFmt(L"Failed to read comparison type %S", type);
  }
}

TEST_F(ExecutionTest, UnaryFloatOpTest) {
    WEX::TestExecution::SetVerifyOutput verifySettings(
        WEX::TestExecution::VerifyOutputSettings::LogOnlyFailures);
    CComPtr<IStream> pStream;
    ReadHlslDataIntoNewStream(L"ShaderOpArith.xml", &pStream);

    CComPtr<ID3D12Device> pDevice;
    if (!CreateDevice(&pDevice)) {
      return;
    }
    // Read data from the table
    int tableSize = sizeof(UnaryFPOpParameters) / sizeof(TableParameter);
    TableParameterHandler handler(UnaryFPOpParameters, tableSize);

    CW2A Target(handler.GetTableParamByName(L"ShaderOp.Target")->m_str);
    CW2A Text(handler.GetTableParamByName(L"ShaderOp.Text")->m_str);

    unsigned int WarpVersion = handler.GetTableParamByName(L"Warp.Version")->m_uint;
    if (GetTestParamUseWARP(true) && !IsValidWarpDllVersion(WarpVersion)) {
        return;
    }

    std::vector<float> *Validation_Input =
        &(handler.GetTableParamByName(L"Validation.Input1")->m_floatTable);
    std::vector<float> *Validation_Expected =
        &(handler.GetTableParamByName(L"Validation.Expected1")->m_floatTable);

    LPCWSTR Validation_Type = handler.GetTableParamByName(L"Validation.Type")->m_str;
    double Validation_Tolerance = handler.GetTableParamByName(L"Validation.Tolerance")->m_double;

    size_t count = Validation_Input->size();

    std::shared_ptr<ShaderOpTestResult> test = RunShaderOpTest(
        pDevice, m_support, pStream, "UnaryFPOp",
        // this callbacked is called when the test
        // is creating the resource to run the test
        [&](LPCSTR Name, std::vector<BYTE> &Data, st::ShaderOp *pShaderOp) {
          VERIFY_IS_TRUE(0 == _stricmp(Name, "SUnaryFPOp"));
          size_t size = sizeof(SUnaryFPOp) * count;
          Data.resize(size);
          SUnaryFPOp *pPrimitives = (SUnaryFPOp *)Data.data();
          for (size_t i = 0; i < count; ++i) {
            SUnaryFPOp *p = &pPrimitives[i];
            p->input = (*Validation_Input)[i % Validation_Input->size()];
          }
          // use shader from data table
          pShaderOp->Shaders.at(0).Target = Target.m_psz;
          pShaderOp->Shaders.at(0).Text = Text.m_psz;
        });

    MappedData data;
    test->Test->GetReadBackData("SUnaryFPOp", &data);

    SUnaryFPOp *pPrimitives = (SUnaryFPOp*)data.data();
    WEX::TestExecution::DisableVerifyExceptions dve;
    for (unsigned i = 0; i < count; ++i) {
        SUnaryFPOp *p = &pPrimitives[i];
        float val = (*Validation_Expected)[i % Validation_Expected->size()];
        LogCommentFmt(
            L"element #%u, input = %6.8f, output = %6.8f, expected = %6.8f", i,
            p->input, p->output, val);
        VerifyOutputWithExpectedValueFloat(p->output, val, Validation_Type, Validation_Tolerance);
    }
}

TEST_F(ExecutionTest, BinaryFloatOpTest) {
    WEX::TestExecution::SetVerifyOutput verifySettings(
        WEX::TestExecution::VerifyOutputSettings::LogOnlyFailures);
    CComPtr<IStream> pStream;
    ReadHlslDataIntoNewStream(L"ShaderOpArith.xml", &pStream);

    CComPtr<ID3D12Device> pDevice;
    if (!CreateDevice(&pDevice)) {
        return;
    }
    // Read data from the table
    int tableSize = sizeof(BinaryFPOpParameters) / sizeof(TableParameter);
    TableParameterHandler handler(BinaryFPOpParameters, tableSize);

    CW2A Target(handler.GetTableParamByName(L"ShaderOp.Target")->m_str);
    CW2A Text(handler.GetTableParamByName(L"ShaderOp.Text")->m_str);

    std::vector<float> *Validation_Input1 =
        &(handler.GetTableParamByName(L"Validation.Input1")->m_floatTable);
    std::vector<float> *Validation_Input2 =
        &(handler.GetTableParamByName(L"Validation.Input2")->m_floatTable);

    std::vector<float> *Validation_Expected1 =
        &(handler.GetTableParamByName(L"Validation.Expected1")->m_floatTable);

    std::vector<float> *Validation_Expected2 =
        &(handler.GetTableParamByName(L"Validation.Expected2")->m_floatTable);

    LPCWSTR Validation_Type = handler.GetTableParamByName(L"Validation.Type")->m_str;
    double Validation_Tolerance = handler.GetTableParamByName(L"Validation.Tolerance")->m_double;
    size_t count = Validation_Input1->size();

    std::shared_ptr<ShaderOpTestResult> test = RunShaderOpTest(
        pDevice, m_support, pStream, "BinaryFPOp", 
        // this callbacked is called when the test
        // is creating the resource to run the test
        [&](LPCSTR Name, std::vector<BYTE> &Data, st::ShaderOp *pShaderOp) {
        VERIFY_IS_TRUE(0 == _stricmp(Name, "SBinaryFPOp"));
        size_t size = sizeof(SBinaryFPOp) * count;
        Data.resize(size);
        SBinaryFPOp *pPrimitives = (SBinaryFPOp *)Data.data();
        for (size_t i = 0; i < count; ++i) {
            SBinaryFPOp *p = &pPrimitives[i];
            p->input1 = (*Validation_Input1)[i % Validation_Input1->size()];
            p->input2 = (*Validation_Input2)[i % Validation_Input2->size()];
        }

        // use shader from data table
        pShaderOp->Shaders.at(0).Target = Target.m_psz;
        pShaderOp->Shaders.at(0).Text = Text.m_psz;
    });

    MappedData data;
    test->Test->GetReadBackData("SBinaryFPOp", &data);

    SBinaryFPOp *pPrimitives = (SBinaryFPOp *)data.data();
    WEX::TestExecution::DisableVerifyExceptions dve;
    unsigned numExpected = Validation_Expected2->size() == 0 ? 1 : 2;
    if (numExpected == 2) {
      for (unsigned i = 0; i < count; ++i) {
        SBinaryFPOp *p = &pPrimitives[i];
        float val1 = (*Validation_Expected1)[i % Validation_Expected1->size()];
        float val2 = (*Validation_Expected2)[i % Validation_Expected2->size()];
        LogCommentFmt(L"element #%u, input1 = %6.8f, input2 = %6.8f, output1 = "
            L"%6.8f, expected1 = %6.8f, output2 = %6.8f, expected2 = %6.8f",
            i, p->input1, p->input2, p->output1, val1, p->output2,
            val2);
        VerifyOutputWithExpectedValueFloat(p->output1, val1, Validation_Type,
          Validation_Tolerance);
        VerifyOutputWithExpectedValueFloat(p->output2, val2, Validation_Type,
          Validation_Tolerance);
      }
    }
    else if (numExpected == 1) {
      for (unsigned i = 0; i < count; ++i) {
        SBinaryFPOp *p = &pPrimitives[i];
        float val1 = (*Validation_Expected1)[i % Validation_Expected1->size()];
        LogCommentFmt(L"element #%u, input1 = %6.8f, input2 = %6.8f, output1 = "
          L"%6.8f, expected1 = %6.8f",
          i, p->input1, p->input2, p->output1, val1);
        VerifyOutputWithExpectedValueFloat(p->output1, val1, Validation_Type,
          Validation_Tolerance);
      }
    }
    else {
      LogErrorFmt(L"Unexpected number of expected values for operation %i", numExpected);
    }
}

TEST_F(ExecutionTest, TertiaryFloatOpTest) {
    WEX::TestExecution::SetVerifyOutput verifySettings(
        WEX::TestExecution::VerifyOutputSettings::LogOnlyFailures);
    CComPtr<IStream> pStream;
    ReadHlslDataIntoNewStream(L"ShaderOpArith.xml", &pStream);

    CComPtr<ID3D12Device> pDevice;
    if (!CreateDevice(&pDevice)) {
        return;
    }
    // Read data from the table
    
    int tableSize = sizeof(TertiaryFPOpParameters) / sizeof(TableParameter);
    TableParameterHandler handler(TertiaryFPOpParameters, tableSize);

    CW2A Target(handler.GetTableParamByName(L"ShaderOp.Target")->m_str);
    CW2A Text(handler.GetTableParamByName(L"ShaderOp.Text")->m_str);

    std::vector<float> *Validation_Input1 =
        &(handler.GetTableParamByName(L"Validation.Input1")->m_floatTable);
    std::vector<float> *Validation_Input2 =
        &(handler.GetTableParamByName(L"Validation.Input2")->m_floatTable);
    std::vector<float> *Validation_Input3 =
        &(handler.GetTableParamByName(L"Validation.Input3")->m_floatTable);

    std::vector<float> *Validation_Expected =
        &(handler.GetTableParamByName(L"Validation.Expected1")->m_floatTable);

    LPCWSTR Validation_Type = handler.GetTableParamByName(L"Validation.Type")->m_str;
    double Validation_Tolerance = handler.GetTableParamByName(L"Validation.Tolerance")->m_double;
    size_t count = Validation_Input1->size();

    std::shared_ptr<ShaderOpTestResult> test = RunShaderOpTest(
        pDevice, m_support, pStream, "TertiaryFPOp",
        // this callbacked is called when the test
        // is creating the resource to run the test
        [&](LPCSTR Name, std::vector<BYTE> &Data, st::ShaderOp *pShaderOp) {
        VERIFY_IS_TRUE(0 == _stricmp(Name, "STertiaryFPOp"));
        size_t size = sizeof(STertiaryFPOp) * count;
        Data.resize(size);
        STertiaryFPOp *pPrimitives = (STertiaryFPOp *)Data.data();
        for (size_t i = 0; i < count; ++i) {
            STertiaryFPOp *p = &pPrimitives[i];
            p->input1 = (*Validation_Input1)[i % Validation_Input1->size()];
            p->input2 = (*Validation_Input2)[i % Validation_Input2->size()];
            p->input3 = (*Validation_Input3)[i % Validation_Input3->size()];
        }

        // use shader from data table
        pShaderOp->Shaders.at(0).Target = Target.m_psz;
        pShaderOp->Shaders.at(0).Text = Text.m_psz;
    });

    MappedData data;
    test->Test->GetReadBackData("STertiaryFPOp", &data);

    STertiaryFPOp *pPrimitives = (STertiaryFPOp *)data.data();
    WEX::TestExecution::DisableVerifyExceptions dve;

    for (unsigned i = 0; i < count; ++i) {
      STertiaryFPOp *p = &pPrimitives[i];
      float val = (*Validation_Expected)[i % Validation_Expected->size()];
      LogCommentFmt(L"element #%u, input1 = %6.8f, input2 = %6.8f, input3 = %6.8f, output1 = "
                    L"%6.8f, expected = %6.8f",
                    i, p->input1, p->input2, p->input3, p->output, val);
      VerifyOutputWithExpectedValueFloat(p->output, val, Validation_Type,
                               Validation_Tolerance);
    }
}

TEST_F(ExecutionTest, UnaryHalfOpTest) {
    WEX::TestExecution::SetVerifyOutput verifySettings(
        WEX::TestExecution::VerifyOutputSettings::LogOnlyFailures);
    CComPtr<IStream> pStream;
    ReadHlslDataIntoNewStream(L"ShaderOpArith.xml", &pStream);

    CComPtr<ID3D12Device> pDevice;
    if (!CreateDevice(&pDevice, D3D_SHADER_MODEL::D3D_SHADER_MODEL_6_2)) {
      return;
    }

    if (!DoesDeviceSupportNative16bitOps(pDevice)) {
      WEX::Logging::Log::Comment(L"Device does not support native 16-bit operations.");
      WEX::Logging::Log::Result(WEX::Logging::TestResults::Skipped);
      return;
    }

    // Read data from the table
    int tableSize = sizeof(UnaryHalfOpParameters) / sizeof(TableParameter);
    TableParameterHandler handler(UnaryHalfOpParameters, tableSize);

    CW2A Target(handler.GetTableParamByName(L"ShaderOp.Target")->m_str);
    CW2A Text(handler.GetTableParamByName(L"ShaderOp.Text")->m_str);
    CW2A Arguments(handler.GetTableParamByName(L"ShaderOp.Arguments")->m_str);

    unsigned int WarpVersion = handler.GetTableParamByName(L"Warp.Version")->m_uint;
    if (GetTestParamUseWARP(true) && !IsValidWarpDllVersion(WarpVersion)) {
        return;
    }

    std::vector<uint16_t> *Validation_Input =
        &(handler.GetTableParamByName(L"Validation.Input1")->m_halfTable);
    std::vector<uint16_t> *Validation_Expected =
        &(handler.GetTableParamByName(L"Validation.Expected1")->m_halfTable);

    LPCWSTR Validation_Type = handler.GetTableParamByName(L"Validation.Type")->m_str;
    double Validation_Tolerance = handler.GetTableParamByName(L"Validation.Tolerance")->m_double;

    size_t count = Validation_Input->size();

    std::shared_ptr<ShaderOpTestResult> test = RunShaderOpTest(
        pDevice, m_support, pStream, "UnaryFPOp",
        // this callbacked is called when the test
        // is creating the resource to run the test
        [&](LPCSTR Name, std::vector<BYTE> &Data, st::ShaderOp *pShaderOp) {
          VERIFY_IS_TRUE(0 == _stricmp(Name, "SUnaryFPOp"));
          size_t size = sizeof(SUnaryHalfOp) * count;
          Data.resize(size);
          SUnaryHalfOp *pPrimitives = (SUnaryHalfOp *)Data.data();
          for (size_t i = 0; i < count; ++i) {
            SUnaryHalfOp *p = &pPrimitives[i];
            p->input = (*Validation_Input)[i % Validation_Input->size()];
          }
          // use shader from data table
          pShaderOp->Shaders.at(0).Target = Target.m_psz;
          pShaderOp->Shaders.at(0).Text = Text.m_psz;
          pShaderOp->Shaders.at(0).Arguments = Arguments.m_psz;
        });

    MappedData data;
    test->Test->GetReadBackData("SUnaryFPOp", &data);

    SUnaryHalfOp *pPrimitives = (SUnaryHalfOp*)data.data();
    WEX::TestExecution::DisableVerifyExceptions dve;
    for (unsigned i = 0; i < count; ++i) {
        SUnaryHalfOp *p = &pPrimitives[i];
        uint16_t expected = (*Validation_Expected)[i % Validation_Input->size()];
        LogCommentFmt(L"element #%u, input = %6.8f(0x%04x), output = "
                      L"%6.8f(0x%04x), expected = %6.8f(0x%04x)",
                      i, ConvertFloat16ToFloat32(p->input), p->input,
                      ConvertFloat16ToFloat32(p->output), p->output,
                      ConvertFloat16ToFloat32(expected), expected);
        VerifyOutputWithExpectedValueHalf(p->output, expected, Validation_Type, Validation_Tolerance);
    }
}

TEST_F(ExecutionTest, BinaryHalfOpTest) {
    WEX::TestExecution::SetVerifyOutput verifySettings(
        WEX::TestExecution::VerifyOutputSettings::LogOnlyFailures);
    CComPtr<IStream> pStream;
    ReadHlslDataIntoNewStream(L"ShaderOpArith.xml", &pStream);

    CComPtr<ID3D12Device> pDevice;
    if (!CreateDevice(&pDevice, D3D_SHADER_MODEL::D3D_SHADER_MODEL_6_2)) {
        return;
    }

    if (!DoesDeviceSupportNative16bitOps(pDevice)) {
      WEX::Logging::Log::Comment(L"Device does not support native 16-bit operations.");
      WEX::Logging::Log::Result(WEX::Logging::TestResults::Skipped);
      return;
    }
  
    // Read data from the table
    int tableSize = sizeof(BinaryHalfOpParameters) / sizeof(TableParameter);
    TableParameterHandler handler(BinaryHalfOpParameters, tableSize);

    CW2A Target(handler.GetTableParamByName(L"ShaderOp.Target")->m_str);
    CW2A Text(handler.GetTableParamByName(L"ShaderOp.Text")->m_str);
    CW2A Arguments(handler.GetTableParamByName(L"ShaderOp.Arguments")->m_str);

    std::vector<uint16_t> *Validation_Input1 =
        &(handler.GetTableParamByName(L"Validation.Input1")->m_halfTable);
    std::vector<uint16_t> *Validation_Input2 =
        &(handler.GetTableParamByName(L"Validation.Input2")->m_halfTable);

    std::vector<uint16_t> *Validation_Expected1 =
        &(handler.GetTableParamByName(L"Validation.Expected1")->m_halfTable);

    std::vector<uint16_t> *Validation_Expected2 =
        &(handler.GetTableParamByName(L"Validation.Expected2")->m_halfTable);

    LPCWSTR Validation_Type = handler.GetTableParamByName(L"Validation.Type")->m_str;
    double Validation_Tolerance = handler.GetTableParamByName(L"Validation.Tolerance")->m_double;
    size_t count = Validation_Input1->size();

    std::shared_ptr<ShaderOpTestResult> test = RunShaderOpTest(
        pDevice, m_support, pStream, "BinaryFPOp", 
        // this callbacked is called when the test
        // is creating the resource to run the test
        [&](LPCSTR Name, std::vector<BYTE> &Data, st::ShaderOp *pShaderOp) {
        VERIFY_IS_TRUE(0 == _stricmp(Name, "SBinaryFPOp"));
        size_t size = sizeof(SBinaryHalfOp) * count;
        Data.resize(size);
        SBinaryHalfOp *pPrimitives = (SBinaryHalfOp *)Data.data();
        for (size_t i = 0; i < count; ++i) {
            SBinaryHalfOp *p = &pPrimitives[i];
            p->input1 = (*Validation_Input1)[i % Validation_Input1->size()];
            p->input2 = (*Validation_Input2)[i % Validation_Input2->size()];
        }

        // use shader from data table
        pShaderOp->Shaders.at(0).Target = Target.m_psz;
        pShaderOp->Shaders.at(0).Text = Text.m_psz;
        pShaderOp->Shaders.at(0).Arguments = Arguments.m_psz;
    });

    MappedData data;
    test->Test->GetReadBackData("SBinaryFPOp", &data);

    SBinaryHalfOp *pPrimitives = (SBinaryHalfOp *)data.data();
    WEX::TestExecution::DisableVerifyExceptions dve;
    unsigned numExpected = Validation_Expected2->size() == 0 ? 1 : 2;
    if (numExpected == 2) {
      for (unsigned i = 0; i < count; ++i) {
        SBinaryHalfOp *p = &pPrimitives[i];
        uint16_t expected1 = (*Validation_Expected1)[i % Validation_Input1->size()];
        uint16_t expected2 = (*Validation_Expected2)[i % Validation_Input2->size()];
        LogCommentFmt(L"element #%u, input1 = %6.8f(0x%04x), input2 = %6.8f(0x%04x), output1 = "
          L"%6.8f(0x%04x), expected1 = %6.8f(0x%04x), output2 = %6.8f(0x%04x), expected2 = %6.8f(0x%04x)",
          i, ConvertFloat16ToFloat32(p->input1), p->input1,
          ConvertFloat16ToFloat32(p->input2), p->input2,
          ConvertFloat16ToFloat32(p->output1), p->output1,
          ConvertFloat16ToFloat32(p->output2), p->output2,
          ConvertFloat16ToFloat32(expected1), expected1,
          ConvertFloat16ToFloat32(expected2), expected2);
        VerifyOutputWithExpectedValueHalf(p->output1, expected1, Validation_Type, Validation_Tolerance);
        VerifyOutputWithExpectedValueHalf(p->output2, expected2, Validation_Type, Validation_Tolerance);
      }
    }
    else if (numExpected == 1) {
      for (unsigned i = 0; i < count; ++i) {
        uint16_t expected = (*Validation_Expected1)[i % Validation_Input1->size()];
        SBinaryHalfOp *p = &pPrimitives[i];
        LogCommentFmt(L"element #%u, input = %6.8f(0x%04x), output = "
          L"%6.8f(0x%04x), expected = %6.8f(0x%04x)",
          i, ConvertFloat16ToFloat32(p->input1), p->input1,
          ConvertFloat16ToFloat32(p->output1), p->output1,
          ConvertFloat16ToFloat32(expected), expected);
        VerifyOutputWithExpectedValueHalf(p->output1, expected, Validation_Type, Validation_Tolerance);
      }
    }
    else {
      LogErrorFmt(L"Unexpected number of expected values for operation %i", numExpected);
    }
}

TEST_F(ExecutionTest, TertiaryHalfOpTest) {
    WEX::TestExecution::SetVerifyOutput verifySettings(
        WEX::TestExecution::VerifyOutputSettings::LogOnlyFailures);
    CComPtr<IStream> pStream;
    ReadHlslDataIntoNewStream(L"ShaderOpArith.xml", &pStream);

    CComPtr<ID3D12Device> pDevice;
    if (!CreateDevice(&pDevice, D3D_SHADER_MODEL::D3D_SHADER_MODEL_6_2)) {
        return;
    }

    if (!DoesDeviceSupportNative16bitOps(pDevice)) {
      WEX::Logging::Log::Comment(L"Device does not support native 16-bit operations.");
      WEX::Logging::Log::Result(WEX::Logging::TestResults::Skipped);
      return;
    }

    // Read data from the table
    int tableSize = sizeof(TertiaryHalfOpParameters) / sizeof(TableParameter);
    TableParameterHandler handler(TertiaryHalfOpParameters, tableSize);

    CW2A Target(handler.GetTableParamByName(L"ShaderOp.Target")->m_str);
    CW2A Text(handler.GetTableParamByName(L"ShaderOp.Text")->m_str);
    CW2A Arguments(handler.GetTableParamByName(L"ShaderOp.Arguments")->m_str);

    std::vector<uint16_t> *Validation_Input1 =
        &(handler.GetTableParamByName(L"Validation.Input1")->m_halfTable);
    std::vector<uint16_t> *Validation_Input2 =
        &(handler.GetTableParamByName(L"Validation.Input2")->m_halfTable);
    std::vector<uint16_t> *Validation_Input3 =
        &(handler.GetTableParamByName(L"Validation.Input3")->m_halfTable);

    std::vector<uint16_t> *Validation_Expected =
        &(handler.GetTableParamByName(L"Validation.Expected1")->m_halfTable);

    LPCWSTR Validation_Type = handler.GetTableParamByName(L"Validation.Type")->m_str;
    double Validation_Tolerance = handler.GetTableParamByName(L"Validation.Tolerance")->m_double;
    size_t count = Validation_Input1->size();

    std::shared_ptr<ShaderOpTestResult> test = RunShaderOpTest(
        pDevice, m_support, pStream, "TertiaryFPOp",
        // this callbacked is called when the test
        // is creating the resource to run the test
        [&](LPCSTR Name, std::vector<BYTE> &Data, st::ShaderOp *pShaderOp) {
        VERIFY_IS_TRUE(0 == _stricmp(Name, "STertiaryFPOp"));
        size_t size = sizeof(STertiaryHalfOp) * count;
        Data.resize(size);
        STertiaryHalfOp *pPrimitives = (STertiaryHalfOp *)Data.data();
        for (size_t i = 0; i < count; ++i) {
            STertiaryHalfOp *p = &pPrimitives[i];
            p->input1 = (*Validation_Input1)[i % Validation_Input1->size()];
            p->input2 = (*Validation_Input2)[i % Validation_Input2->size()];
            p->input3 = (*Validation_Input3)[i % Validation_Input3->size()];
        }

        // use shader from data table
        pShaderOp->Shaders.at(0).Target = Target.m_psz;
        pShaderOp->Shaders.at(0).Text = Text.m_psz;
        pShaderOp->Shaders.at(0).Arguments = Arguments.m_psz;
    });

    MappedData data;
    test->Test->GetReadBackData("STertiaryFPOp", &data);

    STertiaryHalfOp *pPrimitives = (STertiaryHalfOp *)data.data();
    WEX::TestExecution::DisableVerifyExceptions dve;

    for (unsigned i = 0; i < count; ++i) {
      STertiaryHalfOp *p = &pPrimitives[i];
      uint16_t expected = (*Validation_Expected)[i % Validation_Expected->size()];
      LogCommentFmt(L"element #%u,  input1 = %6.8f(0x%04x), input2 = %6.8f(0x%04x), input3 = %6.8f(0x%04x), output = "
        L"%6.8f(0x%04x), expected = %6.8f(0x%04x)",
        i, ConvertFloat16ToFloat32(p->input1), p->input1,
        ConvertFloat16ToFloat32(p->input2), p->input2,
        ConvertFloat16ToFloat32(p->input3), p->input3,
        ConvertFloat16ToFloat32(p->output), p->output,
        ConvertFloat16ToFloat32(expected), expected);
      VerifyOutputWithExpectedValueHalf(p->output, expected, Validation_Type, Validation_Tolerance);
    }
}

TEST_F(ExecutionTest, UnaryIntOpTest) {
    WEX::TestExecution::SetVerifyOutput verifySettings(
        WEX::TestExecution::VerifyOutputSettings::LogOnlyFailures);
    CComPtr<IStream> pStream;
    ReadHlslDataIntoNewStream(L"ShaderOpArith.xml", &pStream);

    CComPtr<ID3D12Device> pDevice;
    if (!CreateDevice(&pDevice)) {
        return;
    }
    // Read data from the table

    int tableSize = sizeof(UnaryIntOpParameters) / sizeof(TableParameter);
    TableParameterHandler handler(UnaryIntOpParameters, tableSize);

    CW2A Target(handler.GetTableParamByName(L"ShaderOp.Target")->m_str);
    CW2A Text(handler.GetTableParamByName(L"ShaderOp.Text")->m_str);

    std::vector<int> *Validation_Input =
        &handler.GetTableParamByName(L"Validation.Input1")->m_int32Table;
    std::vector<int> *Validation_Expected =
        &handler.GetTableParamByName(L"Validation.Expected1")->m_int32Table;
    int Validation_Tolerance = handler.GetTableParamByName(L"Validation.Tolerance")->m_int32;
    size_t count = Validation_Input->size();

    std::shared_ptr<ShaderOpTestResult> test = RunShaderOpTest(
        pDevice, m_support, pStream, "UnaryIntOp",
        // this callbacked is called when the test
        // is creating the resource to run the test
        [&](LPCSTR Name, std::vector<BYTE> &Data, st::ShaderOp *pShaderOp) {
          VERIFY_IS_TRUE(0 == _stricmp(Name, "SUnaryIntOp"));
          size_t size = sizeof(SUnaryIntOp) * count;
          Data.resize(size);
          SUnaryIntOp *pPrimitives = (SUnaryIntOp *)Data.data();
          for (size_t i = 0; i < count; ++i) {
            SUnaryIntOp *p = &pPrimitives[i];
            int val = (*Validation_Input)[i % Validation_Input->size()];
            p->input = val;
          }
          // use shader data table
          pShaderOp->Shaders.at(0).Target = Target.m_psz;
          pShaderOp->Shaders.at(0).Text = Text.m_psz;
        });

    MappedData data;
    test->Test->GetReadBackData("SUnaryIntOp", &data);

    SUnaryIntOp *pPrimitives = (SUnaryIntOp *)data.data();
    WEX::TestExecution::DisableVerifyExceptions dve;
    for (unsigned i = 0; i < count; ++i) {
      SUnaryIntOp *p = &pPrimitives[i];
      int val = (*Validation_Expected)[i % Validation_Expected->size()];
      LogCommentFmt(L"element #%u, input = %11i(0x%08x), output = %11i(0x%08x), "
                    L"expected = %11i(0x%08x)",
                    i, p->input, p->input, p->output, p->output, val, val);
      VerifyOutputWithExpectedValueInt(p->output, val, Validation_Tolerance);
    }
}

TEST_F(ExecutionTest, UnaryUintOpTest) {
    WEX::TestExecution::SetVerifyOutput verifySettings(
        WEX::TestExecution::VerifyOutputSettings::LogOnlyFailures);
    CComPtr<IStream> pStream;
    ReadHlslDataIntoNewStream(L"ShaderOpArith.xml", &pStream);

    CComPtr<ID3D12Device> pDevice;
    if (!CreateDevice(&pDevice)) {
        return;
    }
    // Read data from the table

    int tableSize = sizeof(UnaryUintOpParameters) / sizeof(TableParameter);
    TableParameterHandler handler(UnaryUintOpParameters, tableSize);

    CW2A Target(handler.GetTableParamByName(L"ShaderOp.Target")->m_str);
    CW2A Text(handler.GetTableParamByName(L"ShaderOp.Text")->m_str);

    std::vector<unsigned int> *Validation_Input =
        &handler.GetTableParamByName(L"Validation.Input1")->m_uint32Table;
    std::vector<unsigned int> *Validation_Expected =
        &handler.GetTableParamByName(L"Validation.Expected1")->m_uint32Table;
    int Validation_Tolerance = handler.GetTableParamByName(L"Validation.Tolerance")->m_int32;
    size_t count = Validation_Input->size();

    std::shared_ptr<ShaderOpTestResult> test = RunShaderOpTest(
        pDevice, m_support, pStream, "UnaryUintOp",
        // this callbacked is called when the test
        // is creating the resource to run the test
        [&](LPCSTR Name, std::vector<BYTE> &Data, st::ShaderOp *pShaderOp) {
        VERIFY_IS_TRUE(0 == _stricmp(Name, "SUnaryUintOp"));
        size_t size = sizeof(SUnaryUintOp) * count;
        Data.resize(size);
        SUnaryUintOp *pPrimitives = (SUnaryUintOp *)Data.data();
        for (size_t i = 0; i < count; ++i) {
            SUnaryUintOp *p = &pPrimitives[i];
            unsigned int val = (*Validation_Input)[i % Validation_Input->size()];
            p->input = val;
        }
        // use shader data table
        pShaderOp->Shaders.at(0).Target = Target.m_psz;
        pShaderOp->Shaders.at(0).Text = Text.m_psz;
    });

    MappedData data;
    test->Test->GetReadBackData("SUnaryUintOp", &data);

    SUnaryUintOp *pPrimitives = (SUnaryUintOp *)data.data();
    WEX::TestExecution::DisableVerifyExceptions dve;
    for (unsigned i = 0; i < count; ++i) {
        SUnaryUintOp *p = &pPrimitives[i];
        unsigned int val = (*Validation_Expected)[i % Validation_Expected->size()];
        LogCommentFmt(L"element #%u, input = %11u(0x%08x), output = %11u(0x%08x), "
            L"expected = %11u(0x%08x)",
            i, p->input, p->input, p->output, p->output, val, val);
        VerifyOutputWithExpectedValueInt(p->output, val, Validation_Tolerance);
    }
}

TEST_F(ExecutionTest, BinaryIntOpTest) {
    WEX::TestExecution::SetVerifyOutput verifySettings(
        WEX::TestExecution::VerifyOutputSettings::LogOnlyFailures);
    CComPtr<IStream> pStream;
    ReadHlslDataIntoNewStream(L"ShaderOpArith.xml", &pStream);

    CComPtr<ID3D12Device> pDevice;
    if (!CreateDevice(&pDevice)) {
      return;
    }
    // Read data from the table
    size_t tableSize = sizeof(BinaryIntOpParameters) / sizeof(TableParameter);
    TableParameterHandler handler(BinaryIntOpParameters, tableSize);

    CW2A Target(handler.GetTableParamByName(L"ShaderOp.Target")->m_str);
    CW2A Text(handler.GetTableParamByName(L"ShaderOp.Text")->m_str);


    std::vector<int> *Validation_Input1 =
        &handler.GetTableParamByName(L"Validation.Input1")->m_int32Table;
    std::vector<int> *Validation_Input2 =
        &handler.GetTableParamByName(L"Validation.Input2")->m_int32Table;
    std::vector<int> *Validation_Expected1 =
        &handler.GetTableParamByName(L"Validation.Expected1")->m_int32Table;
    std::vector<int> *Validation_Expected2 =
        &handler.GetTableParamByName(L"Validation.Expected2")->m_int32Table;
    int Validation_Tolerance = handler.GetTableParamByName(L"Validation.Tolerance")->m_int32;
    size_t count = Validation_Input1->size();

    size_t numExpected = Validation_Expected2->size() == 0 ? 1 : 2;

    std::shared_ptr<ShaderOpTestResult> test = RunShaderOpTest(
        pDevice, m_support, pStream, "BinaryIntOp",
        // this callbacked is called when the test
        // is creating the resource to run the test
        [&](LPCSTR Name, std::vector<BYTE> &Data, st::ShaderOp *pShaderOp) {
          VERIFY_IS_TRUE(0 == _stricmp(Name, "SBinaryIntOp"));
          size_t size = sizeof(SBinaryIntOp) * count;
          Data.resize(size);
          SBinaryIntOp *pPrimitives = (SBinaryIntOp *)Data.data();
          for (size_t i = 0; i < count; ++i) {
            SBinaryIntOp *p = &pPrimitives[i];
            int val1 = (*Validation_Input1)[i % Validation_Input1->size()];
            int val2 = (*Validation_Input2)[i % Validation_Input2->size()];
            p->input1 = val1;
            p->input2 = val2;
          }

          // use shader from data table
          pShaderOp->Shaders.at(0).Target = Target.m_psz;
          pShaderOp->Shaders.at(0).Text = Text.m_psz;
        });

    MappedData data;
    test->Test->GetReadBackData("SBinaryIntOp", &data);

    SBinaryIntOp *pPrimitives = (SBinaryIntOp *)data.data();
    WEX::TestExecution::DisableVerifyExceptions dve;

    if (numExpected == 2) {
        for (unsigned i = 0; i < count; ++i) {
            SBinaryIntOp *p = &pPrimitives[i];
            int val1 = (*Validation_Expected1)[i % Validation_Expected1->size()];
            int val2 = (*Validation_Expected2)[i % Validation_Expected2->size()];
            LogCommentFmt(L"element #%u, input1 = %11i(0x%08x), input2 = "
                L"%11i(0x%08x), output1 = "
                L"%11i(0x%08x), expected1 = %11i(0x%08x), output2 = "
                L"%11i(0x%08x), expected2 = %11i(0x%08x)",
                i, p->input1, p->input1, p->input2, p->input2, p->output1,
                p->output1, val1, val1, p->output2, p->output2, val2,
                val2);
            VerifyOutputWithExpectedValueInt(p->output1, val1, Validation_Tolerance);
            VerifyOutputWithExpectedValueInt(p->output2, val2, Validation_Tolerance);
        }
    }
    else if (numExpected == 1) {
        for (unsigned i = 0; i < count; ++i) {
            SBinaryIntOp *p = &pPrimitives[i];
            int val1 = (*Validation_Expected1)[i % Validation_Expected1->size()];
            LogCommentFmt(L"element #%u, input1 = %11i(0x%08x), input2 = "
                          L"%11i(0x%08x), output = "
                          L"%11i(0x%08x), expected = %11i(0x%08x)", i,
                          p->input1, p->input1, p->input2, p->input2,
                          p->output1, p->output1, val1, val1);
            VerifyOutputWithExpectedValueInt(p->output1, val1, Validation_Tolerance);
        }
    }
    else {
        LogErrorFmt(L"Unexpected number of expected values for operation %i", numExpected);
    }
}

TEST_F(ExecutionTest, TertiaryIntOpTest) {
    WEX::TestExecution::SetVerifyOutput verifySettings(
        WEX::TestExecution::VerifyOutputSettings::LogOnlyFailures);
    CComPtr<IStream> pStream;
    ReadHlslDataIntoNewStream(L"ShaderOpArith.xml", &pStream);

    CComPtr<ID3D12Device> pDevice;
    if (!CreateDevice(&pDevice)) {
        return;
    }
    // Read data from the table
    size_t tableSize = sizeof(TertiaryIntOpParameters) / sizeof(TableParameter);
    TableParameterHandler handler(TertiaryIntOpParameters, tableSize);

    CW2A Target(handler.GetTableParamByName(L"ShaderOp.Target")->m_str);
    CW2A Text(handler.GetTableParamByName(L"ShaderOp.Text")->m_str);

    std::vector<int> *Validation_Input1 =
        &handler.GetTableParamByName(L"Validation.Input1")->m_int32Table;
    std::vector<int> *Validation_Input2 =
        &handler.GetTableParamByName(L"Validation.Input2")->m_int32Table;
    std::vector<int> *Validation_Input3 =
        &handler.GetTableParamByName(L"Validation.Input3")->m_int32Table;
    std::vector<int> *Validation_Expected =
        &handler.GetTableParamByName(L"Validation.Expected1")->m_int32Table;
    int Validation_Tolerance = handler.GetTableParamByName(L"Validation.Tolerance")->m_int32;
    size_t count = Validation_Input1->size();

    std::shared_ptr<ShaderOpTestResult> test = RunShaderOpTest(
        pDevice, m_support, pStream, "TertiaryIntOp",
        // this callbacked is called when the test
        // is creating the resource to run the test
        [&](LPCSTR Name, std::vector<BYTE> &Data, st::ShaderOp *pShaderOp) {
        VERIFY_IS_TRUE(0 == _stricmp(Name, "STertiaryIntOp"));
        size_t size = sizeof(STertiaryIntOp) * count;
        Data.resize(size);
        STertiaryIntOp *pPrimitives = (STertiaryIntOp *)Data.data();
        for (size_t i = 0; i < count; ++i) {
            STertiaryIntOp *p = &pPrimitives[i];
            int val1 = (*Validation_Input1)[i % Validation_Input1->size()];
            int val2 = (*Validation_Input2)[i % Validation_Input2->size()];
            int val3 = (*Validation_Input3)[i % Validation_Input3->size()];
            p->input1 = val1;
            p->input2 = val2;
            p->input3 = val3;
        }

        // use shader from data table
        pShaderOp->Shaders.at(0).Target = Target.m_psz;
        pShaderOp->Shaders.at(0).Text = Text.m_psz;
    });

    MappedData data;
    test->Test->GetReadBackData("STertiaryIntOp", &data);

    STertiaryIntOp *pPrimitives = (STertiaryIntOp *)data.data();
    WEX::TestExecution::DisableVerifyExceptions dve;
    for (unsigned i = 0; i < count; ++i) {
        STertiaryIntOp *p = &pPrimitives[i];
        int val1 = (*Validation_Expected)[i % Validation_Expected->size()];
        LogCommentFmt(L"element #%u, input1 = %11i(0x%08x), input2 = "
            L"%11i(0x%08x), input3= %11i(0x%08x), output = "
            L"%11i(0x%08x), expected = %11i(0x%08x)",
            i, p->input1, p->input1, p->input2, p->input2,
            p->input3, p->input3, p->output, p->output, val1,
            val1);
        VerifyOutputWithExpectedValueInt(p->output, val1, Validation_Tolerance);
    }
}

TEST_F(ExecutionTest, BinaryUintOpTest) {
    WEX::TestExecution::SetVerifyOutput verifySettings(
        WEX::TestExecution::VerifyOutputSettings::LogOnlyFailures);
    CComPtr<IStream> pStream;
    ReadHlslDataIntoNewStream(L"ShaderOpArith.xml", &pStream);

    CComPtr<ID3D12Device> pDevice;
    if (!CreateDevice(&pDevice)) {
        return;
    }
    // Read data from the table
    size_t tableSize = sizeof(BinaryUintOpParameters) / sizeof(TableParameter);
    TableParameterHandler handler(BinaryUintOpParameters, tableSize);

    CW2A Target(handler.GetTableParamByName(L"ShaderOp.Target")->m_str);
    CW2A Text(handler.GetTableParamByName(L"ShaderOp.Text")->m_str);


    std::vector<unsigned int> *Validation_Input1 =
        &handler.GetTableParamByName(L"Validation.Input1")->m_uint32Table;
    std::vector<unsigned int> *Validation_Input2 =
        &handler.GetTableParamByName(L"Validation.Input2")->m_uint32Table;
    std::vector<unsigned int> *Validation_Expected1 =
        &handler.GetTableParamByName(L"Validation.Expected1")->m_uint32Table;
    std::vector<unsigned int> *Validation_Expected2 =
        &handler.GetTableParamByName(L"Validation.Expected2")->m_uint32Table;
    int Validation_Tolerance = handler.GetTableParamByName(L"Validation.Tolerance")->m_int32;
    size_t count = Validation_Input1->size();
    int numExpected = Validation_Expected2->size() == 0 ? 1 : 2;
    std::shared_ptr<ShaderOpTestResult> test = RunShaderOpTest(
        pDevice, m_support, pStream, "BinaryUintOp",
        // this callbacked is called when the test
        // is creating the resource to run the test
        [&](LPCSTR Name, std::vector<BYTE> &Data, st::ShaderOp *pShaderOp) {
        VERIFY_IS_TRUE(0 == _stricmp(Name, "SBinaryUintOp"));
        size_t size = sizeof(SBinaryUintOp) * count;
        Data.resize(size);
        SBinaryUintOp *pPrimitives = (SBinaryUintOp *)Data.data();
        for (size_t i = 0; i < count; ++i) {
            SBinaryUintOp *p = &pPrimitives[i];
            unsigned int val1 = (*Validation_Input1)[i % Validation_Input1->size()];
            unsigned int val2 = (*Validation_Input2)[i % Validation_Input2->size()];
            p->input1 = val1;
            p->input2 = val2;
        }

        // use shader from data table
        pShaderOp->Shaders.at(0).Target = Target.m_psz;
        pShaderOp->Shaders.at(0).Text = Text.m_psz;
    });

    MappedData data;
    test->Test->GetReadBackData("SBinaryUintOp", &data);

    SBinaryUintOp *pPrimitives = (SBinaryUintOp *)data.data();
    WEX::TestExecution::DisableVerifyExceptions dve;
    if (numExpected == 2) {
        for (unsigned i = 0; i < count; ++i) {
            SBinaryUintOp *p = &pPrimitives[i];
            unsigned int val1 = (*Validation_Expected1)[i % Validation_Expected1->size()];
            unsigned int val2 = (*Validation_Expected2)[i % Validation_Expected2->size()];
            LogCommentFmt(L"element #%u, input1 = %11u(0x%08x), input2 = "
                L"%11u(0x%08x), output1 = "
                L"%11u(0x%08x), expected1 = %11u(0x%08x), output2 = "
                L"%11u(0x%08x), expected2 = %11u(0x%08x)",
                i, p->input1, p->input1, p->input2, p->input2, p->output1,
                p->output1, val1, val1, p->output2, p->output2, val2,
                val2);
            VerifyOutputWithExpectedValueInt(p->output1, val1, Validation_Tolerance);
            VerifyOutputWithExpectedValueInt(p->output2, val2, Validation_Tolerance);
        }
    }
    else if (numExpected == 1) {
        for (unsigned i = 0; i < count; ++i) {
            SBinaryUintOp *p = &pPrimitives[i];
            unsigned int val1 = (*Validation_Expected1)[i % Validation_Expected1->size()];
            LogCommentFmt(L"element #%u, input1 = %11u(0x%08x), input2 = "
                L"%11u(0x%08x), output = "
                L"%11u(0x%08x), expected = %11u(0x%08x)", i,
                p->input1, p->input1, p->input2, p->input2,
                p->output1, p->output1, val1, val1);
            VerifyOutputWithExpectedValueInt(p->output1, val1, Validation_Tolerance);
        }
    }
    else {
        LogErrorFmt(L"Unexpected number of expected values for operation %i", numExpected);
    }
}

TEST_F(ExecutionTest, TertiaryUintOpTest) {
    WEX::TestExecution::SetVerifyOutput verifySettings(
        WEX::TestExecution::VerifyOutputSettings::LogOnlyFailures);
    CComPtr<IStream> pStream;
    ReadHlslDataIntoNewStream(L"ShaderOpArith.xml", &pStream);

    CComPtr<ID3D12Device> pDevice;
    if (!CreateDevice(&pDevice)) {
        return;
    }
    // Read data from the table
    size_t tableSize = sizeof(TertiaryUintOpParameters) / sizeof(TableParameter);
    TableParameterHandler handler(TertiaryUintOpParameters, tableSize);

    CW2A Target(handler.GetTableParamByName(L"ShaderOp.Target")->m_str);
    CW2A Text(handler.GetTableParamByName(L"ShaderOp.Text")->m_str);

    std::vector<unsigned int> *Validation_Input1 =
        &handler.GetTableParamByName(L"Validation.Input1")->m_uint32Table;
    std::vector<unsigned int> *Validation_Input2 =
        &handler.GetTableParamByName(L"Validation.Input2")->m_uint32Table;
    std::vector<unsigned int> *Validation_Input3 =
        &handler.GetTableParamByName(L"Validation.Input3")->m_uint32Table;
    std::vector<unsigned int> *Validation_Expected =
        &handler.GetTableParamByName(L"Validation.Expected1")->m_uint32Table;
    int Validation_Tolerance = handler.GetTableParamByName(L"Validation.Tolerance")->m_int32;
    size_t count = Validation_Input1->size();

    std::shared_ptr<ShaderOpTestResult> test = RunShaderOpTest(
        pDevice, m_support, pStream, "TertiaryUintOp",
        // this callbacked is called when the test
        // is creating the resource to run the test
        [&](LPCSTR Name, std::vector<BYTE> &Data, st::ShaderOp *pShaderOp) {
        VERIFY_IS_TRUE(0 == _stricmp(Name, "STertiaryUintOp"));
        size_t size = sizeof(STertiaryUintOp) * count;
        Data.resize(size);
        STertiaryUintOp *pPrimitives = (STertiaryUintOp *)Data.data();
        for (size_t i = 0; i < count; ++i) {
            STertiaryUintOp *p = &pPrimitives[i];
            unsigned int val1 = (*Validation_Input1)[i % Validation_Input1->size()];
            unsigned int val2 = (*Validation_Input2)[i % Validation_Input2->size()];
            unsigned int val3 = (*Validation_Input3)[i % Validation_Input3->size()];
            p->input1 = val1;
            p->input2 = val2;
            p->input3 = val3;
        }

        // use shader from data table
        pShaderOp->Shaders.at(0).Target = Target.m_psz;
        pShaderOp->Shaders.at(0).Text = Text.m_psz;
    });

    MappedData data;
    test->Test->GetReadBackData("STertiaryUintOp", &data);

    STertiaryUintOp *pPrimitives = (STertiaryUintOp *)data.data();
    WEX::TestExecution::DisableVerifyExceptions dve;
    for (unsigned i = 0; i < count; ++i) {
        STertiaryUintOp *p = &pPrimitives[i];
        unsigned int val1 = (*Validation_Expected)[i % Validation_Expected->size()];
        LogCommentFmt(L"element #%u, input1 = %11u(0x%08x), input2 = "
            L"%11u(0x%08x), input3 = %11u(0x%08x), output = "
            L"%11u(0x%08x), expected = %11u(0x%08x)", i,
            p->input1, p->input1, p->input2, p->input2, p->input3, p->input3,
            p->output, p->output, val1, val1);
        VerifyOutputWithExpectedValueInt(p->output, val1, Validation_Tolerance);
    }
}

// 16 bit integer type tests
TEST_F(ExecutionTest, UnaryInt16OpTest) {
  WEX::TestExecution::SetVerifyOutput verifySettings(
    WEX::TestExecution::VerifyOutputSettings::LogOnlyFailures);
  CComPtr<IStream> pStream;
  ReadHlslDataIntoNewStream(L"ShaderOpArith.xml", &pStream);

  CComPtr<ID3D12Device> pDevice;
  if (!CreateDevice(&pDevice, D3D_SHADER_MODEL::D3D_SHADER_MODEL_6_2)) {
    return;
  }

  if (!DoesDeviceSupportNative16bitOps(pDevice)) {
    WEX::Logging::Log::Comment(L"Device does not support native 16-bit operations.");
    WEX::Logging::Log::Result(WEX::Logging::TestResults::Skipped);
    return;
  }

  // Read data from the table
  int tableSize = sizeof(UnaryInt16OpParameters) / sizeof(TableParameter);
  TableParameterHandler handler(UnaryInt16OpParameters, tableSize);

  CW2A Target(handler.GetTableParamByName(L"ShaderOp.Target")->m_str);
  CW2A Text(handler.GetTableParamByName(L"ShaderOp.Text")->m_str);
  CW2A Arguments(handler.GetTableParamByName(L"ShaderOp.Arguments")->m_str);

  std::vector<short> *Validation_Input =
    &handler.GetTableParamByName(L"Validation.Input1")->m_int16Table;
  std::vector<short> *Validation_Expected =
    &handler.GetTableParamByName(L"Validation.Expected1")->m_int16Table;
  int Validation_Tolerance = handler.GetTableParamByName(L"Validation.Tolerance")->m_int32;
  size_t count = Validation_Input->size();

  std::shared_ptr<ShaderOpTestResult> test = RunShaderOpTest(
    pDevice, m_support, pStream, "UnaryIntOp",
    // this callbacked is called when the test
    // is creating the resource to run the test
    [&](LPCSTR Name, std::vector<BYTE> &Data, st::ShaderOp *pShaderOp) {
    VERIFY_IS_TRUE(0 == _stricmp(Name, "SUnaryIntOp"));
    size_t size = sizeof(SUnaryInt16Op) * count;
    Data.resize(size);
    SUnaryInt16Op *pPrimitives = (SUnaryInt16Op *)Data.data();
    for (size_t i = 0; i < count; ++i) {
      SUnaryInt16Op *p = &pPrimitives[i];
      p->input = (*Validation_Input)[i % Validation_Input->size()];
    }
    // use shader data table
    pShaderOp->Shaders.at(0).Target = Target.m_psz;
    pShaderOp->Shaders.at(0).Text = Text.m_psz;
    pShaderOp->Shaders.at(0).Arguments = Arguments.m_psz;
  });

  MappedData data;
  test->Test->GetReadBackData("SUnaryIntOp", &data);

  SUnaryInt16Op *pPrimitives = (SUnaryInt16Op *)data.data();
  WEX::TestExecution::DisableVerifyExceptions dve;
  for (unsigned i = 0; i < count; ++i) {
    SUnaryInt16Op *p = &pPrimitives[i];
    short val = (*Validation_Expected)[i % Validation_Expected->size()];
    LogCommentFmt(L"element #%u, input = %5hi(0x%08x), output = %5hi(0x%08x), "
      L"expected = %5hi(0x%08x)",
      i, p->input, p->input, p->output, p->output, val, val);
    VerifyOutputWithExpectedValueInt(p->output, val, Validation_Tolerance);
  }
}

TEST_F(ExecutionTest, UnaryUint16OpTest) {
  WEX::TestExecution::SetVerifyOutput verifySettings(
    WEX::TestExecution::VerifyOutputSettings::LogOnlyFailures);
  CComPtr<IStream> pStream;
  ReadHlslDataIntoNewStream(L"ShaderOpArith.xml", &pStream);

  CComPtr<ID3D12Device> pDevice;
  if (!CreateDevice(&pDevice, D3D_SHADER_MODEL::D3D_SHADER_MODEL_6_2)) {
    return;
  }

  if (!DoesDeviceSupportNative16bitOps(pDevice)) {
    WEX::Logging::Log::Comment(L"Device does not support native 16-bit operations.");
    WEX::Logging::Log::Result(WEX::Logging::TestResults::Skipped);
    return;
  }

  // Read data from the table
  int tableSize = sizeof(UnaryUint16OpParameters) / sizeof(TableParameter);
  TableParameterHandler handler(UnaryUint16OpParameters, tableSize);

  CW2A Target(handler.GetTableParamByName(L"ShaderOp.Target")->m_str);
  CW2A Text(handler.GetTableParamByName(L"ShaderOp.Text")->m_str);
  CW2A Arguments(handler.GetTableParamByName(L"ShaderOp.Arguments")->m_str);

  std::vector<unsigned short> *Validation_Input =
    &handler.GetTableParamByName(L"Validation.Input1")->m_uint16Table;
  std::vector<unsigned short> *Validation_Expected =
    &handler.GetTableParamByName(L"Validation.Expected1")->m_uint16Table;
  int Validation_Tolerance = handler.GetTableParamByName(L"Validation.Tolerance")->m_int32;
  size_t count = Validation_Input->size();

  std::shared_ptr<ShaderOpTestResult> test = RunShaderOpTest(
    pDevice, m_support, pStream, "UnaryUintOp",
    // this callbacked is called when the test
    // is creating the resource to run the test
    [&](LPCSTR Name, std::vector<BYTE> &Data, st::ShaderOp *pShaderOp) {
    VERIFY_IS_TRUE(0 == _stricmp(Name, "SUnaryUintOp"));
    size_t size = sizeof(SUnaryUint16Op) * count;
    Data.resize(size);
    SUnaryUint16Op *pPrimitives = (SUnaryUint16Op *)Data.data();
    for (size_t i = 0; i < count; ++i) {
      SUnaryUint16Op *p = &pPrimitives[i];
      p->input = (*Validation_Input)[i % Validation_Input->size()];
    }
    // use shader data table
    pShaderOp->Shaders.at(0).Target = Target.m_psz;
    pShaderOp->Shaders.at(0).Text = Text.m_psz;
    pShaderOp->Shaders.at(0).Arguments = Arguments.m_psz;
  });

  MappedData data;
  test->Test->GetReadBackData("SUnaryUintOp", &data);

  SUnaryUint16Op *pPrimitives = (SUnaryUint16Op *)data.data();
  WEX::TestExecution::DisableVerifyExceptions dve;
  for (unsigned i = 0; i < count; ++i) {
    SUnaryUint16Op *p = &pPrimitives[i];
    unsigned short val = (*Validation_Expected)[i % Validation_Expected->size()];
    LogCommentFmt(L"element #%u, input = %5hu(0x%08x), output = %5hu(0x%08x), "
      L"expected = %5hu(0x%08x)",
      i, p->input, p->input, p->output, p->output, val, val);
    VerifyOutputWithExpectedValueInt(p->output, val, Validation_Tolerance);
  }
}

TEST_F(ExecutionTest, BinaryInt16OpTest) {
  WEX::TestExecution::SetVerifyOutput verifySettings(
    WEX::TestExecution::VerifyOutputSettings::LogOnlyFailures);
  CComPtr<IStream> pStream;
  ReadHlslDataIntoNewStream(L"ShaderOpArith.xml", &pStream);

  CComPtr<ID3D12Device> pDevice;
  if (!CreateDevice(&pDevice, D3D_SHADER_MODEL::D3D_SHADER_MODEL_6_2)) {
    return;
  }

  if (!DoesDeviceSupportNative16bitOps(pDevice)) {
    WEX::Logging::Log::Comment(L"Device does not support native 16-bit operations.");
    WEX::Logging::Log::Result(WEX::Logging::TestResults::Skipped);
    return;
  }

  // Read data from the table
  size_t tableSize = sizeof(BinaryInt16OpParameters) / sizeof(TableParameter);
  TableParameterHandler handler(BinaryInt16OpParameters, tableSize);

  CW2A Target(handler.GetTableParamByName(L"ShaderOp.Target")->m_str);
  CW2A Text(handler.GetTableParamByName(L"ShaderOp.Text")->m_str);
  CW2A Arguments(handler.GetTableParamByName(L"ShaderOp.Arguments")->m_str);

  std::vector<short> *Validation_Input1 =
    &handler.GetTableParamByName(L"Validation.Input1")->m_int16Table;
  std::vector<short> *Validation_Input2 =
    &handler.GetTableParamByName(L"Validation.Input2")->m_int16Table;
  std::vector<short> *Validation_Expected1 =
    &handler.GetTableParamByName(L"Validation.Expected1")->m_int16Table;
  std::vector<short> *Validation_Expected2 =
    &handler.GetTableParamByName(L"Validation.Expected2")->m_int16Table;
  int Validation_Tolerance = handler.GetTableParamByName(L"Validation.Tolerance")->m_int32;
  size_t count = Validation_Input1->size();

  size_t numExpected = Validation_Expected2->size() == 0 ? 1 : 2;

  std::shared_ptr<ShaderOpTestResult> test = RunShaderOpTest(
    pDevice, m_support, pStream, "BinaryIntOp",
    // this callbacked is called when the test
    // is creating the resource to run the test
    [&](LPCSTR Name, std::vector<BYTE> &Data, st::ShaderOp *pShaderOp) {
    VERIFY_IS_TRUE(0 == _stricmp(Name, "SBinaryIntOp"));
    size_t size = sizeof(SBinaryInt16Op) * count;
    Data.resize(size);
    SBinaryInt16Op *pPrimitives = (SBinaryInt16Op *)Data.data();
    for (size_t i = 0; i < count; ++i) {
      SBinaryInt16Op *p = &pPrimitives[i];
      p->input1 = (*Validation_Input1)[i % Validation_Input1->size()];
      p->input2 = (*Validation_Input2)[i % Validation_Input2->size()];
    }

    // use shader from data table
    pShaderOp->Shaders.at(0).Target = Target.m_psz;
    pShaderOp->Shaders.at(0).Text = Text.m_psz;
    pShaderOp->Shaders.at(0).Arguments = Arguments.m_psz;
  });

  MappedData data;
  test->Test->GetReadBackData("SBinaryIntOp", &data);

  SBinaryInt16Op *pPrimitives = (SBinaryInt16Op *)data.data();
  WEX::TestExecution::DisableVerifyExceptions dve;

  if (numExpected == 2) {
    for (unsigned i = 0; i < count; ++i) {
      SBinaryInt16Op *p = &pPrimitives[i];
      short val1 = (*Validation_Expected1)[i % Validation_Expected1->size()];
      short val2 = (*Validation_Expected2)[i % Validation_Expected2->size()];
      LogCommentFmt(L"element #%u, input1 = %5hi(0x%08x), input2 = "
        L"%5hi(0x%08x), output1 = "
        L"%5hi(0x%08x), expected1 = %5hi(0x%08x), output2 = "
        L"%5hi(0x%08x), expected2 = %5hi(0x%08x)",
        i, p->input1, p->input1, p->input2, p->input2, p->output1,
        p->output1, val1, val1, p->output2, p->output2, val2,
        val2);
      VerifyOutputWithExpectedValueInt(p->output1, val1, Validation_Tolerance);
      VerifyOutputWithExpectedValueInt(p->output2, val2, Validation_Tolerance);
    }
  }
  else if (numExpected == 1) {
    for (unsigned i = 0; i < count; ++i) {
      SBinaryInt16Op *p = &pPrimitives[i];
      short val1 = (*Validation_Expected1)[i % Validation_Expected1->size()];
      LogCommentFmt(L"element #%u, input1 = %5hi(0x%08x), input2 = "
        L"%5hi(0x%08x), output = "
        L"%5hi(0x%08x), expected = %5hi(0x%08x)", i,
        p->input1, p->input1, p->input2, p->input2,
        p->output1, p->output1, val1, val1);
      VerifyOutputWithExpectedValueInt(p->output1, val1, Validation_Tolerance);
    }
  }
  else {
    LogErrorFmt(L"Unexpected number of expected values for operation %i", numExpected);
  }
}

TEST_F(ExecutionTest, TertiaryInt16OpTest) {
  WEX::TestExecution::SetVerifyOutput verifySettings(
    WEX::TestExecution::VerifyOutputSettings::LogOnlyFailures);
  CComPtr<IStream> pStream;
  ReadHlslDataIntoNewStream(L"ShaderOpArith.xml", &pStream);

  CComPtr<ID3D12Device> pDevice;
  if (!CreateDevice(&pDevice, D3D_SHADER_MODEL::D3D_SHADER_MODEL_6_2)) {
    return;
  }

  if (!DoesDeviceSupportNative16bitOps(pDevice)) {
    WEX::Logging::Log::Comment(L"Device does not support native 16-bit operations.");
    WEX::Logging::Log::Result(WEX::Logging::TestResults::Skipped);
    return;
  }

  // Read data from the table
  size_t tableSize = sizeof(TertiaryInt16OpParameters) / sizeof(TableParameter);
  TableParameterHandler handler(TertiaryInt16OpParameters, tableSize);

  CW2A Target(handler.GetTableParamByName(L"ShaderOp.Target")->m_str);
  CW2A Text(handler.GetTableParamByName(L"ShaderOp.Text")->m_str);
  CW2A Arguments(handler.GetTableParamByName(L"ShaderOp.Arguments")->m_str);

  std::vector<short> *Validation_Input1 =
    &handler.GetTableParamByName(L"Validation.Input1")->m_int16Table;
  std::vector<short> *Validation_Input2 =
    &handler.GetTableParamByName(L"Validation.Input2")->m_int16Table;
  std::vector<short> *Validation_Input3 =
    &handler.GetTableParamByName(L"Validation.Input3")->m_int16Table;
  std::vector<short> *Validation_Expected =
    &handler.GetTableParamByName(L"Validation.Expected1")->m_int16Table;
  int Validation_Tolerance = handler.GetTableParamByName(L"Validation.Tolerance")->m_int32;
  size_t count = Validation_Input1->size();

  std::shared_ptr<ShaderOpTestResult> test = RunShaderOpTest(
    pDevice, m_support, pStream, "TertiaryIntOp",
    // this callbacked is called when the test
    // is creating the resource to run the test
    [&](LPCSTR Name, std::vector<BYTE> &Data, st::ShaderOp *pShaderOp) {
    VERIFY_IS_TRUE(0 == _stricmp(Name, "STertiaryIntOp"));
    size_t size = sizeof(STertiaryInt16Op) * count;
    Data.resize(size);
    STertiaryInt16Op *pPrimitives = (STertiaryInt16Op *)Data.data();
    for (size_t i = 0; i < count; ++i) {
      STertiaryInt16Op *p = &pPrimitives[i];
      p->input1 = (*Validation_Input1)[i % Validation_Input1->size()];
      p->input2 = (*Validation_Input2)[i % Validation_Input2->size()];
      p->input3 = (*Validation_Input3)[i % Validation_Input3->size()];
    }

    // use shader from data table
    pShaderOp->Shaders.at(0).Target = Target.m_psz;
    pShaderOp->Shaders.at(0).Text = Text.m_psz;
    pShaderOp->Shaders.at(0).Arguments = Arguments.m_psz;
  });

  MappedData data;
  test->Test->GetReadBackData("STertiaryIntOp", &data);

  STertiaryInt16Op *pPrimitives = (STertiaryInt16Op *)data.data();
  WEX::TestExecution::DisableVerifyExceptions dve;
  for (unsigned i = 0; i < count; ++i) {
    STertiaryInt16Op *p = &pPrimitives[i];
    short val1 = (*Validation_Expected)[i % Validation_Expected->size()];
    LogCommentFmt(L"element #%u, input1 = %11i(0x%08x), input2 = "
      L"%11i(0x%08x), input3= %11i(0x%08x), output = "
      L"%11i(0x%08x), expected = %11i(0x%08x)",
      i, p->input1, p->input1, p->input2, p->input2,
      p->input3, p->input3, p->output, p->output, val1,
      val1);
    VerifyOutputWithExpectedValueInt(p->output, val1, Validation_Tolerance);
  }
}

TEST_F(ExecutionTest, BinaryUint16OpTest) {
  WEX::TestExecution::SetVerifyOutput verifySettings(
    WEX::TestExecution::VerifyOutputSettings::LogOnlyFailures);
  CComPtr<IStream> pStream;
  ReadHlslDataIntoNewStream(L"ShaderOpArith.xml", &pStream);

  CComPtr<ID3D12Device> pDevice;
  if (!CreateDevice(&pDevice, D3D_SHADER_MODEL::D3D_SHADER_MODEL_6_2)) {
    return;
  }

  if (!DoesDeviceSupportNative16bitOps(pDevice)) {
    WEX::Logging::Log::Comment(L"Device does not support native 16-bit operations.");
    WEX::Logging::Log::Result(WEX::Logging::TestResults::Skipped);
    return;
  }

  // Read data from the table
  size_t tableSize = sizeof(BinaryUint16OpParameters) / sizeof(TableParameter);
  TableParameterHandler handler(BinaryUint16OpParameters, tableSize);

  CW2A Target(handler.GetTableParamByName(L"ShaderOp.Target")->m_str);
  CW2A Text(handler.GetTableParamByName(L"ShaderOp.Text")->m_str);
  CW2A Arguments(handler.GetTableParamByName(L"ShaderOp.Arguments")->m_str);

  std::vector<unsigned short> *Validation_Input1 =
    &handler.GetTableParamByName(L"Validation.Input1")->m_uint16Table;
  std::vector<unsigned short> *Validation_Input2 =
    &handler.GetTableParamByName(L"Validation.Input2")->m_uint16Table;
  std::vector<unsigned short> *Validation_Expected1 =
    &handler.GetTableParamByName(L"Validation.Expected1")->m_uint16Table;
  std::vector<unsigned short> *Validation_Expected2 =
    &handler.GetTableParamByName(L"Validation.Expected2")->m_uint16Table;
  int Validation_Tolerance = handler.GetTableParamByName(L"Validation.Tolerance")->m_int32;
  size_t count = Validation_Input1->size();
  int numExpected = Validation_Expected2->size() == 0 ? 1 : 2;
  std::shared_ptr<ShaderOpTestResult> test = RunShaderOpTest(
    pDevice, m_support, pStream, "BinaryUintOp",
    // this callbacked is called when the test
    // is creating the resource to run the test
    [&](LPCSTR Name, std::vector<BYTE> &Data, st::ShaderOp *pShaderOp) {
    VERIFY_IS_TRUE(0 == _stricmp(Name, "SBinaryUintOp"));
    size_t size = sizeof(SBinaryUint16Op) * count;
    Data.resize(size);
    SBinaryUint16Op *pPrimitives = (SBinaryUint16Op *)Data.data();
    for (size_t i = 0; i < count; ++i) {
      SBinaryUint16Op *p = &pPrimitives[i];
      p->input1 = (*Validation_Input1)[i % Validation_Input1->size()];
      p->input2 = (*Validation_Input2)[i % Validation_Input2->size()];
    }

    // use shader from data table
    pShaderOp->Shaders.at(0).Target = Target.m_psz;
    pShaderOp->Shaders.at(0).Text = Text.m_psz;
    pShaderOp->Shaders.at(0).Arguments = Arguments.m_psz;
  });

  MappedData data;
  test->Test->GetReadBackData("SBinaryUintOp", &data);

  SBinaryUint16Op *pPrimitives = (SBinaryUint16Op *)data.data();
  WEX::TestExecution::DisableVerifyExceptions dve;
  if (numExpected == 2) {
    for (unsigned i = 0; i < count; ++i) {
      SBinaryUint16Op *p = &pPrimitives[i];
      unsigned short val1 = (*Validation_Expected1)[i % Validation_Expected1->size()];
      unsigned short val2 = (*Validation_Expected2)[i % Validation_Expected2->size()];
      LogCommentFmt(L"element #%u, input1 = %5hu(0x%08x), input2 = "
        L"%5hu(0x%08x), output1 = "
        L"%5hu(0x%08x), expected1 = %5hu(0x%08x), output2 = "
        L"%5hu(0x%08x), expected2 = %5hu(0x%08x)",
        i, p->input1, p->input1, p->input2, p->input2, p->output1,
        p->output1, val1, val1, p->output2, p->output2, val2,
        val2);
      VerifyOutputWithExpectedValueInt(p->output1, val1, Validation_Tolerance);
      VerifyOutputWithExpectedValueInt(p->output2, val2, Validation_Tolerance);
    }
  }
  else if (numExpected == 1) {
    for (unsigned i = 0; i < count; ++i) {
      SBinaryUint16Op *p = &pPrimitives[i];
      unsigned short val1 = (*Validation_Expected1)[i % Validation_Expected1->size()];
      LogCommentFmt(L"element #%u, input1 = %5hu(0x%08x), input2 = "
        L"%5hu(0x%08x), output = "
        L"%5hu(0x%08x), expected = %5hu(0x%08x)", i,
        p->input1, p->input1, p->input2, p->input2,
        p->output1, p->output1, val1, val1);
      VerifyOutputWithExpectedValueInt(p->output1, val1, Validation_Tolerance);
    }
  }
  else {
    LogErrorFmt(L"Unexpected number of expected values for operation %i", numExpected);
  }
}

TEST_F(ExecutionTest, TertiaryUint16OpTest) {
  WEX::TestExecution::SetVerifyOutput verifySettings(
    WEX::TestExecution::VerifyOutputSettings::LogOnlyFailures);
  CComPtr<IStream> pStream;
  ReadHlslDataIntoNewStream(L"ShaderOpArith.xml", &pStream);

  CComPtr<ID3D12Device> pDevice;
  if (!CreateDevice(&pDevice, D3D_SHADER_MODEL::D3D_SHADER_MODEL_6_2)) {
    return;
  }

  if (!DoesDeviceSupportNative16bitOps(pDevice)) {
    WEX::Logging::Log::Comment(L"Device does not support native 16-bit operations.");
    WEX::Logging::Log::Result(WEX::Logging::TestResults::Skipped);
    return;
  }

  // Read data from the table
  size_t tableSize = sizeof(TertiaryUint16OpParameters) / sizeof(TableParameter);
  TableParameterHandler handler(TertiaryUint16OpParameters, tableSize);

  CW2A Target(handler.GetTableParamByName(L"ShaderOp.Target")->m_str);
  CW2A Text(handler.GetTableParamByName(L"ShaderOp.Text")->m_str);
  CW2A Arguments(handler.GetTableParamByName(L"ShaderOp.Arguments")->m_str);

  std::vector<unsigned short> *Validation_Input1 =
    &handler.GetTableParamByName(L"Validation.Input1")->m_uint16Table;
  std::vector<unsigned short> *Validation_Input2 =
    &handler.GetTableParamByName(L"Validation.Input2")->m_uint16Table;
  std::vector<unsigned short> *Validation_Input3 =
    &handler.GetTableParamByName(L"Validation.Input3")->m_uint16Table;
  std::vector<unsigned short> *Validation_Expected =
    &handler.GetTableParamByName(L"Validation.Expected1")->m_uint16Table;
  int Validation_Tolerance = handler.GetTableParamByName(L"Validation.Tolerance")->m_int32;
  size_t count = Validation_Input1->size();

  std::shared_ptr<ShaderOpTestResult> test = RunShaderOpTest(
    pDevice, m_support, pStream, "TertiaryUintOp",
    // this callbacked is called when the test
    // is creating the resource to run the test
    [&](LPCSTR Name, std::vector<BYTE> &Data, st::ShaderOp *pShaderOp) {
    VERIFY_IS_TRUE(0 == _stricmp(Name, "STertiaryUintOp"));
    size_t size = sizeof(STertiaryUint16Op) * count;
    Data.resize(size);
    STertiaryUint16Op *pPrimitives = (STertiaryUint16Op *)Data.data();
    for (size_t i = 0; i < count; ++i) {
      STertiaryUint16Op *p = &pPrimitives[i];
      p->input1 = (*Validation_Input1)[i % Validation_Input1->size()];
      p->input2 = (*Validation_Input2)[i % Validation_Input2->size()];
      p->input3 = (*Validation_Input3)[i % Validation_Input3->size()];
    }

    // use shader from data table
    pShaderOp->Shaders.at(0).Target = Target.m_psz;
    pShaderOp->Shaders.at(0).Text = Text.m_psz;
    pShaderOp->Shaders.at(0).Arguments = Arguments.m_psz;
  });

  MappedData data;
  test->Test->GetReadBackData("STertiaryUintOp", &data);

  STertiaryUint16Op *pPrimitives = (STertiaryUint16Op *)data.data();
  WEX::TestExecution::DisableVerifyExceptions dve;
  for (unsigned i = 0; i < count; ++i) {
    STertiaryUint16Op *p = &pPrimitives[i];
    unsigned short val1 = (*Validation_Expected)[i % Validation_Expected->size()];
    LogCommentFmt(L"element #%u, input1 = %5hu(0x%08x), input2 = "
      L"%5hu(0x%08x), input3 = %5hu(0x%08x), output = "
      L"%5hu(0x%08x), expected = %5hu(0x%08x)", i,
      p->input1, p->input1, p->input2, p->input2, p->input3, p->input3,
      p->output, p->output, val1, val1);
    VerifyOutputWithExpectedValueInt(p->output, val1, Validation_Tolerance);
  }
}

TEST_F(ExecutionTest, DotTest) {
    WEX::TestExecution::SetVerifyOutput verifySettings(
        WEX::TestExecution::VerifyOutputSettings::LogOnlyFailures);
    CComPtr<IStream> pStream;
    ReadHlslDataIntoNewStream(L"ShaderOpArith.xml", &pStream);

    CComPtr<ID3D12Device> pDevice;
    if (!CreateDevice(&pDevice)) {
        return;
    }

    int tableSize = sizeof(DotOpParameters) / sizeof(TableParameter);
    TableParameterHandler handler(DotOpParameters, tableSize);

    CW2A Target(handler.GetTableParamByName(L"ShaderOp.Target")->m_str);
    CW2A Text(handler.GetTableParamByName(L"ShaderOp.Text")->m_str);

    std::vector<WEX::Common::String> *Validation_Input1 =
        &handler.GetTableParamByName(L"Validation.Input1")->m_StringTable;
    std::vector<WEX::Common::String> *Validation_Input2 =
        &handler.GetTableParamByName(L"Validation.Input2")->m_StringTable;
    std::vector<WEX::Common::String> *Validation_dot2 =
        &handler.GetTableParamByName(L"Validation.Expected1")->m_StringTable;
    std::vector<WEX::Common::String> *Validation_dot3 =
        &handler.GetTableParamByName(L"Validation.Expected2")->m_StringTable;
    std::vector<WEX::Common::String> *Validation_dot4 =
        &handler.GetTableParamByName(L"Validation.Expected3")->m_StringTable;

    PCWSTR Validation_type = handler.GetTableParamByName(L"Validation.Type")->m_str;
    double tolerance = handler.GetTableParamByName(L"Validation.Tolerance")->m_double;
    size_t count = Validation_Input1->size();

    std::shared_ptr<ShaderOpTestResult> test = RunShaderOpTest(
        pDevice, m_support, pStream, "DotOp",
        // this callbacked is called when the test
        // is creating the resource to run the test
        [&](LPCSTR Name, std::vector<BYTE> &Data, st::ShaderOp *pShaderOp) {
        VERIFY_IS_TRUE(0 == _stricmp(Name, "SDotOp"));
        size_t size = sizeof(SDotOp) * count;
        Data.resize(size);
        SDotOp *pPrimitives = (SDotOp*)Data.data();
        for (size_t i = 0; i < count; ++i) {
            SDotOp *p = &pPrimitives[i];
            XMFLOAT4 val1,val2;
            VERIFY_SUCCEEDED(ParseDataToVectorFloat((*Validation_Input1)[i],
                                                    (float *)&val1, 4));
            VERIFY_SUCCEEDED(ParseDataToVectorFloat((*Validation_Input2)[i],
                                                    (float *)&val2, 4));
            p->input1 = val1;
            p->input2 = val2;
        }
        // use shader from data table
        pShaderOp->Shaders.at(0).Target = Target.m_psz;
        pShaderOp->Shaders.at(0).Text = Text.m_psz;
    });

    MappedData data;
    test->Test->GetReadBackData("SDotOp", &data);

    SDotOp *pPrimitives = (SDotOp*)data.data();
    WEX::TestExecution::DisableVerifyExceptions dve;
    for (size_t i = 0; i < count; ++i) {
        SDotOp *p = &pPrimitives[i];
        float dot2, dot3, dot4;
        VERIFY_SUCCEEDED(ParseDataToFloat((*Validation_dot2)[i], dot2));
        VERIFY_SUCCEEDED(ParseDataToFloat((*Validation_dot3)[i], dot3));
        VERIFY_SUCCEEDED(ParseDataToFloat((*Validation_dot4)[i], dot4));
        LogCommentFmt(
            L"element #%u, input1 = (%f, %f, %f, %f), input2 = (%f, %f, "
            L"%f, %f), \n dot2 = %f, dot2_expected = %f, dot3 = %f, "
            L"dot3_expected = %f, dot4 = %f, dot4_expected = %f",
            i, p->input1.x, p->input1.y, p->input1.z, p->input1.w, p->input2.x,
            p->input2.y, p->input2.z, p->input2.w, p->o_dot2, dot2, p->o_dot3, dot3,
            p->o_dot4, dot4);
        VerifyOutputWithExpectedValueFloat(p->o_dot2, dot2, Validation_type,
                                           tolerance);
        VerifyOutputWithExpectedValueFloat(p->o_dot3, dot3, Validation_type,
                                           tolerance);
        VerifyOutputWithExpectedValueFloat(p->o_dot4, dot4, Validation_type,
                                           tolerance);
    }
}

TEST_F(ExecutionTest, Dot2AddHalfTest) {
    WEX::TestExecution::SetVerifyOutput verifySettings(
        WEX::TestExecution::VerifyOutputSettings::LogOnlyFailures);
    CComPtr<IStream> pStream;
    ReadHlslDataIntoNewStream(L"ShaderOpArith.xml", &pStream);

    CComPtr<ID3D12Device> pDevice;
    if (!CreateDevice(&pDevice, D3D_SHADER_MODEL::D3D_SHADER_MODEL_6_4, false)) {
        return;
    }

    if (!DoesDeviceSupportNative16bitOps(pDevice)) {
        WEX::Logging::Log::Comment(L"Device does not support native 16-bit operations.");
        WEX::Logging::Log::Result(WEX::Logging::TestResults::Skipped);
        return;
    }

    int tableSize = sizeof(Dot2AddHalfOpParameters) / sizeof(TableParameter);
    TableParameterHandler handler(Dot2AddHalfOpParameters, tableSize);

    CW2A Target(handler.GetTableParamByName(L"ShaderOp.Target")->m_str);
    CW2A Text(handler.GetTableParamByName(L"ShaderOp.Text")->m_str);
    CW2A Arguments(handler.GetTableParamByName(L"ShaderOp.Arguments")->m_str);

    std::vector<WEX::Common::String> *validation_input1 =
        &handler.GetTableParamByName(L"Validation.Input1")->m_StringTable;
    std::vector<WEX::Common::String> *validation_input2 =
        &handler.GetTableParamByName(L"Validation.Input2")->m_StringTable;
    std::vector<float> *validation_acc = &handler.GetTableParamByName(L"Validation.Input3")->m_floatTable;
    std::vector<float> *validation_result = &handler.GetTableParamByName(L"Validation.Expected1")->m_floatTable;

    PCWSTR Validation_type = handler.GetTableParamByName(L"Validation.Type")->m_str;
    double tolerance = handler.GetTableParamByName(L"Validation.Tolerance")->m_double;
    size_t count = validation_input1->size();

    std::shared_ptr<ShaderOpTestResult> test = RunShaderOpTest(
        pDevice, m_support, pStream, "Dot2AddHalfOp",
        // this callback is called when the test
        // is creating the resource to run the test
        [&](LPCSTR Name, std::vector<BYTE> &Data, st::ShaderOp *pShaderOp) {
        VERIFY_IS_TRUE(0 == _stricmp(Name, "SDot2AddHalfOp"));
        size_t size = sizeof(SDot2AddHalfOp) * count;
        Data.resize(size);
        SDot2AddHalfOp *pPrimitives = (SDot2AddHalfOp*)Data.data();
        for (size_t i = 0; i < count; ++i) {
            SDot2AddHalfOp *p = &pPrimitives[i];
            Half2 val1,val2;
            VERIFY_SUCCEEDED(ParseDataToVectorHalf((*validation_input1)[i],
                                                    (uint16_t *)&val1, 2));
            VERIFY_SUCCEEDED(ParseDataToVectorHalf((*validation_input2)[i],
                                                    (uint16_t *)&val2, 2));
            p->input1 = val1;
            p->input2 = val2;
            p->acc = (*validation_acc)[i];
        }
        // use shader from data table
        pShaderOp->Shaders.at(0).Target = Target.m_psz;
        pShaderOp->Shaders.at(0).Text = Text.m_psz;
        pShaderOp->Shaders.at(0).Arguments = Arguments.m_psz;
    });

    MappedData data;
    test->Test->GetReadBackData("SDot2AddHalfOp", &data);

    SDot2AddHalfOp *pPrimitives = (SDot2AddHalfOp*)data.data();
    WEX::TestExecution::DisableVerifyExceptions dve;
    for (size_t i = 0; i < count; ++i) {
        SDot2AddHalfOp *p = &pPrimitives[i];
        float expectedResult = (*validation_result)[i];
        float input1x = ConvertFloat16ToFloat32(p->input1.x);
        float input1y = ConvertFloat16ToFloat32(p->input1.y);
        float input2x = ConvertFloat16ToFloat32(p->input2.x);
        float input2y = ConvertFloat16ToFloat32(p->input2.y);
        LogCommentFmt(
            L"element #%u, input1 = (%f, %f), input2 = (%f, %f), acc = %f\n"
            L"result = %f, result_expected = %f",
            i, input1x, input1y, input2x, input2y, p->acc, p->result, expectedResult);
        VerifyOutputWithExpectedValueFloat(p->result, expectedResult, Validation_type, tolerance);
    }
}

TEST_F(ExecutionTest, Dot4AddI8PackedTest) {
    WEX::TestExecution::SetVerifyOutput verifySettings(
        WEX::TestExecution::VerifyOutputSettings::LogOnlyFailures);
    CComPtr<IStream> pStream;
    ReadHlslDataIntoNewStream(L"ShaderOpArith.xml", &pStream);

    CComPtr<ID3D12Device> pDevice;
    if (!CreateDevice(&pDevice, D3D_SHADER_MODEL::D3D_SHADER_MODEL_6_4, false)) {
        return;
    }

    int tableSize = sizeof(Dot4AddI8PackedOpParameters) / sizeof(TableParameter);
    TableParameterHandler handler(Dot4AddI8PackedOpParameters, tableSize);

    CW2A Target(handler.GetTableParamByName(L"ShaderOp.Target")->m_str);
    CW2A Text(handler.GetTableParamByName(L"ShaderOp.Text")->m_str);

    std::vector<uint32_t> *validation_input1 = &handler.GetTableParamByName(L"Validation.Input1")->m_uint32Table;
    std::vector<uint32_t> *validation_input2 = &handler.GetTableParamByName(L"Validation.Input2")->m_uint32Table;
    std::vector<int32_t> *validation_acc = &handler.GetTableParamByName(L"Validation.Input3")->m_int32Table;
    std::vector<int32_t> *validation_result = &handler.GetTableParamByName(L"Validation.Expected1")->m_int32Table;

    size_t count = validation_input1->size();

    std::shared_ptr<ShaderOpTestResult> test = RunShaderOpTest(
        pDevice, m_support, pStream, "Dot4AddI8PackedOp",
        // this callback is called when the test
        // is creating the resource to run the test
        [&](LPCSTR Name, std::vector<BYTE> &Data, st::ShaderOp *pShaderOp) {
        VERIFY_IS_TRUE(0 == _stricmp(Name, "SDot4AddI8PackedOp"));
        size_t size = sizeof(SDot4AddI8PackedOp) * count;
        Data.resize(size);
        SDot4AddI8PackedOp *pPrimitives = (SDot4AddI8PackedOp*)Data.data();
        for (size_t i = 0; i < count; ++i) {
            SDot4AddI8PackedOp *p = &pPrimitives[i];
            p->input1 = (*validation_input1)[i];
            p->input2 = (*validation_input2)[i];
            p->acc = (*validation_acc)[i];
        }
        // use shader from data table
        pShaderOp->Shaders.at(0).Target = Target.m_psz;
        pShaderOp->Shaders.at(0).Text = Text.m_psz;
    });

    MappedData data;
    test->Test->GetReadBackData("SDot4AddI8PackedOp", &data);

    SDot4AddI8PackedOp *pPrimitives = (SDot4AddI8PackedOp*)data.data();
    WEX::TestExecution::DisableVerifyExceptions dve;
    for (size_t i = 0; i < count; ++i) {
        SDot4AddI8PackedOp *p = &pPrimitives[i];
        int32_t expectedResult = (*validation_result)[i];
        LogCommentFmt(
            L"element #%u, input1 = %u, input2 = %u, acc = %d \n"
            L"result = %d, result_expected = %d",
            i, p->input1, p->input2, p->acc, p->result, expectedResult);
        VerifyOutputWithExpectedValueInt(p->result, expectedResult, 0);
    }
}

TEST_F(ExecutionTest, Dot4AddU8PackedTest) {
    WEX::TestExecution::SetVerifyOutput verifySettings(
        WEX::TestExecution::VerifyOutputSettings::LogOnlyFailures);
    CComPtr<IStream> pStream;
    ReadHlslDataIntoNewStream(L"ShaderOpArith.xml", &pStream);

    CComPtr<ID3D12Device> pDevice;
    if (!CreateDevice(&pDevice, D3D_SHADER_MODEL::D3D_SHADER_MODEL_6_4, false)) {
        return;
    }

    int tableSize = sizeof(Dot4AddU8PackedOpParameters) / sizeof(TableParameter);
    TableParameterHandler handler(Dot4AddU8PackedOpParameters, tableSize);

    CW2A Target(handler.GetTableParamByName(L"ShaderOp.Target")->m_str);
    CW2A Text(handler.GetTableParamByName(L"ShaderOp.Text")->m_str);

    std::vector<uint32_t> *validation_input1 = &handler.GetTableParamByName(L"Validation.Input1")->m_uint32Table;
    std::vector<uint32_t> *validation_input2 = &handler.GetTableParamByName(L"Validation.Input2")->m_uint32Table;
    std::vector<uint32_t> *validation_acc = &handler.GetTableParamByName(L"Validation.Input3")->m_uint32Table;
    std::vector<uint32_t> *validation_result = &handler.GetTableParamByName(L"Validation.Expected1")->m_uint32Table;

    size_t count = validation_input1->size();

    std::shared_ptr<ShaderOpTestResult> test = RunShaderOpTest(
        pDevice, m_support, pStream, "Dot4AddU8PackedOp",
        // this callback is called when the test
        // is creating the resource to run the test
        [&](LPCSTR Name, std::vector<BYTE> &Data, st::ShaderOp *pShaderOp) {
        VERIFY_IS_TRUE(0 == _stricmp(Name, "SDot4AddU8PackedOp"));
        size_t size = sizeof(SDot4AddU8PackedOp) * count;
        Data.resize(size);
        SDot4AddU8PackedOp *pPrimitives = (SDot4AddU8PackedOp*)Data.data();
        for (size_t i = 0; i < count; ++i) {
            SDot4AddU8PackedOp *p = &pPrimitives[i];
            p->input1 = (*validation_input1)[i];
            p->input2 = (*validation_input2)[i];
            p->acc = (*validation_acc)[i];
        }
        // use shader from data table
        pShaderOp->Shaders.at(0).Target = Target.m_psz;
        pShaderOp->Shaders.at(0).Text = Text.m_psz;
    });

    MappedData data;
    test->Test->GetReadBackData("SDot4AddU8PackedOp", &data);

    SDot4AddU8PackedOp *pPrimitives = (SDot4AddU8PackedOp*)data.data();
    WEX::TestExecution::DisableVerifyExceptions dve;
    for (size_t i = 0; i < count; ++i) {
        SDot4AddU8PackedOp *p = &pPrimitives[i];
        uint32_t expectedResult = (*validation_result)[i];
        LogCommentFmt(
            L"element #%u, input1 = %u, input2 = %u, acc = %u \n"
            L"result = %u, result_expected = %u, ",
            i, p->input1, p->input2, p->acc, p->result, expectedResult);
        VerifyOutputWithExpectedValueUInt(p->result, expectedResult, 0);
    }
}

TEST_F(ExecutionTest, Msad4Test) {
    WEX::TestExecution::SetVerifyOutput verifySettings(
        WEX::TestExecution::VerifyOutputSettings::LogOnlyFailures);
    CComPtr<IStream> pStream;
    ReadHlslDataIntoNewStream(L"ShaderOpArith.xml", &pStream);

    CComPtr<ID3D12Device> pDevice;
    if (!CreateDevice(&pDevice)) {
        return;
    }
    size_t tableSize = sizeof(Msad4OpParameters) / sizeof(TableParameter);
    TableParameterHandler handler(Msad4OpParameters, tableSize);

    CW2A Text(handler.GetTableParamByName(L"ShaderOp.Text")->m_str);
    double tolerance = handler.GetTableParamByName(L"Validation.Tolerance")->m_double;

    std::vector<unsigned int> *Validation_Reference =
        &handler.GetTableParamByName(L"Validation.Input1")->m_uint32Table;
    std::vector<WEX::Common::String> *Validation_Source =
        &handler.GetTableParamByName(L"Validation.Input2")->m_StringTable;
    std::vector<WEX::Common::String> *Validation_Accum =
        &handler.GetTableParamByName(L"Validation.Input3")->m_StringTable;
    std::vector<WEX::Common::String> *Validation_Expected =
        &handler.GetTableParamByName(L"Validation.Expected1")->m_StringTable;

    size_t count = Validation_Expected->size();

    std::shared_ptr<ShaderOpTestResult> test = RunShaderOpTest(
        pDevice, m_support, pStream, "Msad4",
        // this callbacked is called when the test
        // is creating the resource to run the test
        [&](LPCSTR Name, std::vector<BYTE> &Data, st::ShaderOp *pShaderOp) {
        VERIFY_IS_TRUE(0 == _stricmp(Name, "SMsad4"));
        size_t size = sizeof(SMsad4) * count;
        Data.resize(size);
        SMsad4 *pPrimitives = (SMsad4*)Data.data();
        for (size_t i = 0; i < count; ++i) {
            SMsad4 *p = &pPrimitives[i];
            XMUINT2 src;
            XMUINT4 accum;
            VERIFY_SUCCEEDED(ParseDataToVectorUint((*Validation_Source)[i], (unsigned int*)&src, 2));
            VERIFY_SUCCEEDED(ParseDataToVectorUint((*Validation_Accum)[i], (unsigned int*)&accum, 4));
            p->ref = (*Validation_Reference)[i];
            p->src = src;
            p->accum = accum;
        }
        // use shader from data table
        pShaderOp->Shaders.at(0).Text = Text.m_psz;
    });

    MappedData data;
    test->Test->GetReadBackData("SMsad4", &data);

    SMsad4 *pPrimitives = (SMsad4*)data.data();
    WEX::TestExecution::DisableVerifyExceptions dve;
    for (size_t i = 0; i < count; ++i) {
        SMsad4 *p = &pPrimitives[i];
        XMUINT4 result;
        VERIFY_SUCCEEDED(ParseDataToVectorUint((*Validation_Expected)[i],
                                               (unsigned int *)&result, 4));
        LogCommentFmt(
            L"element #%u, ref = %u(0x%08x), src = %u(0x%08x), %u(0x%08x), "
            L"accum = %u(0x%08x), %u(0x%08x), %u(0x%08x), %u(0x%08x),\n"
            L"result = %u(0x%08x), %u(0x%08x), %u(0x%08x), %u(0x%08x),\n"
            L"expected = %u(0x%08x), %u(0x%08x), %u(0x%08x), %u(0x%08x)", i,
            p->ref, p->ref, p->src.x, p->src.x, p->src.y, p->src.y, p->accum.x,
            p->accum.x, p->accum.y, p->accum.y, p->accum.z, p->accum.z,
            p->accum.w, p->accum.w, p->result.x, p->result.x, p->result.y,
            p->result.y, p->result.z, p->result.z, p->result.w, p->result.w,
            result.x, result.x, result.y, result.y, result.z, result.z,
            result.w, result.w);

        int toleranceInt = (int)tolerance;
        VerifyOutputWithExpectedValueInt(p->result.x, result.x, toleranceInt);
        VerifyOutputWithExpectedValueInt(p->result.y, result.y, toleranceInt);
        VerifyOutputWithExpectedValueInt(p->result.z, result.z, toleranceInt);
        VerifyOutputWithExpectedValueInt(p->result.w, result.w, toleranceInt);
    }
}

TEST_F(ExecutionTest, DenormBinaryFloatOpTest) {
  WEX::TestExecution::SetVerifyOutput verifySettings(
    WEX::TestExecution::VerifyOutputSettings::LogOnlyFailures);
  CComPtr<IStream> pStream;
  ReadHlslDataIntoNewStream(L"ShaderOpArith.xml", &pStream);

  CComPtr<ID3D12Device> pDevice;
  if (!CreateDevice(&pDevice, D3D_SHADER_MODEL::D3D_SHADER_MODEL_6_2)) {
    return;
  }

  // Read data from the table
  int tableSize = sizeof(DenormBinaryFPOpParameters) / sizeof(TableParameter);
  TableParameterHandler handler(DenormBinaryFPOpParameters, tableSize);

  CW2A Target(handler.GetTableParamByName(L"ShaderOp.Target")->m_str);
  CW2A Text(handler.GetTableParamByName(L"ShaderOp.Text")->m_str);
  CW2A Arguments(handler.GetTableParamByName(L"ShaderOp.Arguments")->m_str);

  std::vector<WEX::Common::String> *Validation_Input1 =
    &(handler.GetTableParamByName(L"Validation.Input1")->m_StringTable);
  std::vector<WEX::Common::String> *Validation_Input2 =
    &(handler.GetTableParamByName(L"Validation.Input2")->m_StringTable);

  std::vector<WEX::Common::String> *Validation_Expected1 =
    &(handler.GetTableParamByName(L"Validation.Expected1")->m_StringTable);
  // two expected outputs for any mode
  std::vector<WEX::Common::String> *Validation_Expected2 =
    &(handler.GetTableParamByName(L"Validation.Expected2")->m_StringTable);

  LPCWSTR Validation_Type = handler.GetTableParamByName(L"Validation.Type")->m_str;
  double Validation_Tolerance = handler.GetTableParamByName(L"Validation.Tolerance")->m_double;
  size_t count = Validation_Input1->size();

  using namespace hlsl::DXIL;
  Float32DenormMode mode = Float32DenormMode::Any;
  if (strcmp(Arguments.m_psz, "-denorm preserve") == 0) {
    mode = Float32DenormMode::Preserve;
  }
  else if (strcmp(Arguments.m_psz, "-denorm ftz") == 0) {
    mode = Float32DenormMode::FTZ;
  }
  if (mode == Float32DenormMode::Any) {
    DXASSERT(Validation_Expected2->size() == Validation_Expected1->size(),
             "must have same number of expected values");
  }

  #if defined(_M_ARM64) || defined(_M_ARM64EC)
    if ((GetTestParamUseWARP(UseWarpByDefault()) || IsDeviceBasicAdapter(pDevice)) && mode == Float32DenormMode::Preserve) {
      WEX::Logging::Log::Comment(L"WARP has an issue with DenormBinaryFloatOpTest with '-denorm preserve' on ARM64.");
      WEX::Logging::Log::Result(WEX::Logging::TestResults::Skipped);
      return;
    }
  #endif // defined(_M_ARM64) || defined(_M_ARM64EC)

  std::shared_ptr<ShaderOpTestResult> test = RunShaderOpTest(
    pDevice, m_support, pStream, "BinaryFPOp",
    // this callbacked is called when the test
    // is creating the resource to run the test
    [&](LPCSTR Name, std::vector<BYTE> &Data, st::ShaderOp *pShaderOp) {
    VERIFY_IS_TRUE(0 == _stricmp(Name, "SBinaryFPOp"));
    size_t size = sizeof(SBinaryFPOp) * count;
    Data.resize(size);
    SBinaryFPOp *pPrimitives = (SBinaryFPOp *)Data.data();
    for (size_t i = 0; i < count; ++i) {
      SBinaryFPOp *p = &pPrimitives[i];
      PCWSTR str1 = (*Validation_Input1)[i % Validation_Input1->size()];
      PCWSTR str2 = (*Validation_Input2)[i % Validation_Input2->size()];
      float val1, val2;
      VERIFY_SUCCEEDED(ParseDataToFloat(str1, val1));
      VERIFY_SUCCEEDED(ParseDataToFloat(str2, val2));
      p->input1 = val1;
      p->input2 = val2;
    }

    // use shader from data table
    pShaderOp->Shaders.at(0).Target = Target.m_psz;
    pShaderOp->Shaders.at(0).Text = Text.m_psz;
    pShaderOp->Shaders.at(0).Arguments = Arguments.m_psz;
  });

  MappedData data;
  test->Test->GetReadBackData("SBinaryFPOp", &data);

  SBinaryFPOp *pPrimitives = (SBinaryFPOp *)data.data();
  WEX::TestExecution::DisableVerifyExceptions dve;

  for (unsigned i = 0; i < count; ++i) {
    SBinaryFPOp *p = &pPrimitives[i];
    if (mode == Float32DenormMode::Any) {
       LPCWSTR str1 = (*Validation_Expected1)[i % Validation_Expected1->size()];
       LPCWSTR str2 = (*Validation_Expected2)[i % Validation_Expected2->size()];
       float val1;
       float val2;
       VERIFY_SUCCEEDED(ParseDataToFloat(str1, val1));
       VERIFY_SUCCEEDED(ParseDataToFloat(str2, val2));
       LogCommentFmt(L"element #%u, input1 = %6.8f, input2 = %6.8f, output = "
         L"%6.8f, expected = %6.8f(%x) or %6.8f(%x)",
         i, p->input1, p->input2, p->output1, val1, *(int *)&val1, val2, *(int *)&val2);
       VERIFY_IS_TRUE(
           CompareOutputWithExpectedValueFloat(
               p->output1, val1, Validation_Type, Validation_Tolerance, mode) ||
           CompareOutputWithExpectedValueFloat(
               p->output1, val2, Validation_Type, Validation_Tolerance, mode));
    }
    else {
       LPCWSTR str1 = (*Validation_Expected1)[i % Validation_Expected1->size()];
       float val1;
       VERIFY_SUCCEEDED(ParseDataToFloat(str1, val1));
       LogCommentFmt(L"element #%u, input1 = %6.8f, input2 = %6.8f, output = "
         L"%6.8f, expected = %6.8f(%a)",
         i, p->input1, p->input2, p->output1, val1, *(int *)&val1);
       VerifyOutputWithExpectedValueFloat(p->output1, val1, Validation_Type,
          Validation_Tolerance, mode);
    }
  }
}

TEST_F(ExecutionTest, DenormTertiaryFloatOpTest) {
  WEX::TestExecution::SetVerifyOutput verifySettings(
    WEX::TestExecution::VerifyOutputSettings::LogOnlyFailures);
  CComPtr<IStream> pStream;
  ReadHlslDataIntoNewStream(L"ShaderOpArith.xml", &pStream);

  CComPtr<ID3D12Device> pDevice;
  if (!CreateDevice(&pDevice, D3D_SHADER_MODEL::D3D_SHADER_MODEL_6_2)) {
    return;
  }

  // Read data from the table
  int tableSize = sizeof(DenormTertiaryFPOpParameters) / sizeof(TableParameter);
  TableParameterHandler handler(DenormTertiaryFPOpParameters, tableSize);

  CW2A Target(handler.GetTableParamByName(L"ShaderOp.Target")->m_str);
  CW2A Text(handler.GetTableParamByName(L"ShaderOp.Text")->m_str);
  CW2A Arguments(handler.GetTableParamByName(L"ShaderOp.Arguments")->m_str);

  std::vector<WEX::Common::String> *Validation_Input1 =
    &(handler.GetTableParamByName(L"Validation.Input1")->m_StringTable);
  std::vector<WEX::Common::String> *Validation_Input2 =
    &(handler.GetTableParamByName(L"Validation.Input2")->m_StringTable);
  std::vector<WEX::Common::String> *Validation_Input3 =
    &(handler.GetTableParamByName(L"Validation.Input3")->m_StringTable);

  std::vector<WEX::Common::String> *Validation_Expected1 =
    &(handler.GetTableParamByName(L"Validation.Expected1")->m_StringTable);
  
  // two expected outputs for any mode
  std::vector<WEX::Common::String> *Validation_Expected2 =
    &(handler.GetTableParamByName(L"Validation.Expected2")->m_StringTable);
  LPCWSTR Validation_Type = handler.GetTableParamByName(L"Validation.Type")->m_str;
  double Validation_Tolerance = handler.GetTableParamByName(L"Validation.Tolerance")->m_double;
  size_t count = Validation_Input1->size();

  using namespace hlsl::DXIL;
  Float32DenormMode mode = Float32DenormMode::Any;
  if (strcmp(Arguments.m_psz, "-denorm preserve") == 0) {
    mode = Float32DenormMode::Preserve;
  }
  else if (strcmp(Arguments.m_psz, "-denorm ftz") == 0) {
    mode = Float32DenormMode::FTZ;
  }
  if (mode == Float32DenormMode::Any) {
    DXASSERT(Validation_Expected2->size() == Validation_Expected1->size(),
      "must have same number of expected values");
  }

#if defined(_M_ARM64) || defined(_M_ARM64EC)
  if ((GetTestParamUseWARP(UseWarpByDefault()) || IsDeviceBasicAdapter(pDevice)) && mode == Float32DenormMode::Preserve) {
    WEX::Logging::Log::Comment(L"WARP has an issue with DenormTertiaryFloatOpTest with '-denorm preserve' on ARM64.");
    WEX::Logging::Log::Result(WEX::Logging::TestResults::Skipped);
    return;
  }
#endif // defined(_M_ARM64) || defined(_M_ARM64EC)

  std::shared_ptr<ShaderOpTestResult> test = RunShaderOpTest(
    pDevice, m_support, pStream, "TertiaryFPOp",
    // this callbacked is called when the test
    // is creating the resource to run the test
    [&](LPCSTR Name, std::vector<BYTE> &Data, st::ShaderOp *pShaderOp) {
    VERIFY_IS_TRUE(0 == _stricmp(Name, "STertiaryFPOp"));
    size_t size = sizeof(STertiaryFPOp) * count;
    Data.resize(size);
    STertiaryFPOp *pPrimitives = (STertiaryFPOp *)Data.data();
    for (size_t i = 0; i < count; ++i) {
      STertiaryFPOp *p = &pPrimitives[i];
      PCWSTR str1 = (*Validation_Input1)[i % Validation_Input1->size()];
      PCWSTR str2 = (*Validation_Input2)[i % Validation_Input2->size()];
      PCWSTR str3 = (*Validation_Input3)[i % Validation_Input3->size()];
      float val1, val2, val3;
      VERIFY_SUCCEEDED(ParseDataToFloat(str1, val1));
      VERIFY_SUCCEEDED(ParseDataToFloat(str2, val2));
      VERIFY_SUCCEEDED(ParseDataToFloat(str3, val3));
      p->input1 = val1;
      p->input2 = val2;
      p->input3 = val3;
    }

    // use shader from data table
    pShaderOp->Shaders.at(0).Target = Target.m_psz;
    pShaderOp->Shaders.at(0).Text = Text.m_psz;
    pShaderOp->Shaders.at(0).Arguments = Arguments.m_psz;
  });

  MappedData data;
  test->Test->GetReadBackData("STertiaryFPOp", &data);

  STertiaryFPOp *pPrimitives = (STertiaryFPOp *)data.data();
  WEX::TestExecution::DisableVerifyExceptions dve;

  for (unsigned i = 0; i < count; ++i) {
    STertiaryFPOp *p = &pPrimitives[i];
    if (mode == Float32DenormMode::Any) {
        LPCWSTR str1 = (*Validation_Expected1)[i % Validation_Expected1->size()];
        LPCWSTR str2 = (*Validation_Expected2)[i % Validation_Expected2->size()];
        float val1;
        float val2;
        VERIFY_SUCCEEDED(ParseDataToFloat(str1, val1));
        VERIFY_SUCCEEDED(ParseDataToFloat(str2, val2));
        LogCommentFmt(L"element #%u, input1 = %6.8f, input2 = %6.8f, input3 = %6.8f, output = "
            L"%6.8f, expected = %6.8f(%x) or %6.8f(%x)",
            i, p->input1, p->input2, p->input3, p->output, val1, *(int *)&val1, val2, *(int *)&val2);
        VERIFY_IS_TRUE(
            CompareOutputWithExpectedValueFloat(
                p->output, val1, Validation_Type, Validation_Tolerance, mode) ||
            CompareOutputWithExpectedValueFloat(
                p->output, val2, Validation_Type, Validation_Tolerance, mode));
    }
    else {
        LPCWSTR str1 = (*Validation_Expected1)[i % Validation_Expected1->size()];
        float val1;
        VERIFY_SUCCEEDED(ParseDataToFloat(str1, val1));
        LogCommentFmt(L"element #%u, input1 = %6.8f, input2 = %6.8f, input3 = %6.8f, output = "
            L"%6.8f, expected = %6.8f(%a)",
            i, p->input1, p->input2, p->input3, p->output, val1, *(int *)&val1);
        VerifyOutputWithExpectedValueFloat(p->output, val1, Validation_Type,
            Validation_Tolerance, mode);
    }
  }
}

// Setup for wave intrinsics tests
enum class ShaderOpKind {
  WaveSum,
  WaveProduct,
  WaveActiveMax,
  WaveActiveMin,
  WaveCountBits,
  WaveActiveAllEqual,
  WaveActiveAnyTrue,
  WaveActiveAllTrue,
  WaveActiveBitOr,
  WaveActiveBitAnd,
  WaveActiveBitXor,
  ShaderOpInvalid
};

struct ShaderOpKindPair {
  LPCWSTR name;
  ShaderOpKind kind;
};

static ShaderOpKindPair ShaderOpKindTable[] = {
  { L"WaveActiveSum", ShaderOpKind::WaveSum },
  { L"WaveActiveUSum", ShaderOpKind::WaveSum },
  { L"WaveActiveProduct", ShaderOpKind::WaveProduct },
  { L"WaveActiveUProduct", ShaderOpKind::WaveProduct },
  { L"WaveActiveMax", ShaderOpKind::WaveActiveMax },
  { L"WaveActiveUMax", ShaderOpKind::WaveActiveMax },
  { L"WaveActiveMin", ShaderOpKind::WaveActiveMin },
  { L"WaveActiveUMin", ShaderOpKind::WaveActiveMin },
  { L"WaveActiveCountBits", ShaderOpKind::WaveCountBits },
  { L"WaveActiveAllEqual", ShaderOpKind::WaveActiveAllEqual },
  { L"WaveActiveAnyTrue", ShaderOpKind::WaveActiveAnyTrue },
  { L"WaveActiveAllTrue", ShaderOpKind::WaveActiveAllTrue },
  { L"WaveActiveBitOr", ShaderOpKind::WaveActiveBitOr },
  { L"WaveActiveBitAnd", ShaderOpKind::WaveActiveBitAnd },
  { L"WaveActiveBitXor", ShaderOpKind::WaveActiveBitXor },
  { L"WavePrefixSum", ShaderOpKind::WaveSum },
  { L"WavePrefixUSum", ShaderOpKind::WaveSum },
  { L"WavePrefixProduct", ShaderOpKind::WaveProduct },
  { L"WavePrefixUProduct", ShaderOpKind::WaveProduct },
  { L"WavePrefixMax", ShaderOpKind::WaveActiveMax },
  { L"WavePrefixUMax", ShaderOpKind::WaveActiveMax },
  { L"WavePrefixMin", ShaderOpKind::WaveActiveMin },
  { L"WavePrefixUMin", ShaderOpKind::WaveActiveMin },
  { L"WavePrefixCountBits", ShaderOpKind::WaveCountBits }
};

ShaderOpKind GetShaderOpKind(LPCWSTR str) {
  for (size_t i = 0; i < sizeof(ShaderOpKindTable)/sizeof(ShaderOpKindPair); ++i) {
    if (_wcsicmp(ShaderOpKindTable[i].name, str) == 0) {
      return ShaderOpKindTable[i].kind;
    }
  }
  DXASSERT_ARGS(false, "Invalid ShaderOp name: %s", str);
  return ShaderOpKind::ShaderOpInvalid;
}

template <typename InType, typename OutType, ShaderOpKind kind>
struct computeExpected {
  OutType operator()(const std::vector<InType> &inputs,
                     const std::vector<int> &masks, int maskValue,
                     unsigned int index) {
    return 0;
  }
};

template <typename InType, typename OutType>
struct computeExpected<InType, OutType, ShaderOpKind::WaveSum> {
  OutType operator()(const std::vector<InType> &inputs,
                     const std::vector<int> &masks, int maskValue,
                     unsigned int index) {
    OutType sum = 0;
    for (size_t i = 0; i < index; ++i) {
      if (masks.at(i) == maskValue) {
        sum += inputs.at(i);
      }
    }
    return sum;
  }
};

template <typename InType, typename OutType>
struct computeExpected<InType, OutType, ShaderOpKind::WaveProduct> {
  OutType operator()(const std::vector<InType> &inputs,
                     const std::vector<int> &masks, int maskValue,
                     unsigned int index) {
    OutType prod = 1;
    for (size_t i = 0; i < index; ++i) {
      if (masks.at(i) == maskValue) {
        prod *= inputs.at(i);
      }
    }
    return prod;
  }
};

template <typename InType, typename OutType>
struct computeExpected<InType, OutType, ShaderOpKind::WaveActiveMax> {
  OutType operator()(const std::vector<InType> &inputs,
                     const std::vector<int> &masks, int maskValue,
                     unsigned int index) {
    OutType maximum = std::numeric_limits<OutType>::min();
    for (size_t i = 0; i < index; ++i) {
      if (masks.at(i) == maskValue && inputs.at(i) > maximum)
        maximum = inputs.at(i);
    }
    return maximum;
  }
};

template <typename InType, typename OutType>
struct computeExpected<InType, OutType, ShaderOpKind::WaveActiveMin> {
  OutType operator()(const std::vector<InType> &inputs,
                     const std::vector<int> &masks, int maskValue,
                     unsigned int index) {
    OutType minimum = std::numeric_limits<OutType>::max();
    for (size_t i = 0; i < index; ++i) {
      if (masks.at(i) == maskValue && inputs.at(i) < minimum)
        minimum = inputs.at(i);
    }
    return minimum;
  }
};

template <typename InType, typename OutType>
struct computeExpected<InType, OutType, ShaderOpKind::WaveCountBits> {
  OutType operator()(const std::vector<InType> &inputs,
                     const std::vector<int> &masks, int maskValue,
                     unsigned int index) {
    OutType count = 0;
    for (size_t i = 0; i < index; ++i) {
      if (masks.at(i) == maskValue && inputs.at(i) > 3) {
        count++;
      }
    }
    return count;
  }
};

// In HLSL, boolean is represented in a 4 byte (uint32) format,
// So we cannot use c++ bool type to represent bool in HLSL
// HLSL returns 0 for false and 1 for true
template <typename InType, typename OutType>
struct computeExpected<InType, OutType, ShaderOpKind::WaveActiveAnyTrue> {
  OutType operator()(const std::vector<InType> &inputs,
                     const std::vector<int> &masks, int maskValue,
                     unsigned int index) {
    for (size_t i = 0; i < index; ++i) {
      if (masks.at(i) == maskValue && inputs.at(i) != 0) {
        return 1;
      }
    }
    return 0;
  }
};

template <typename InType, typename OutType>
struct computeExpected<InType, OutType, ShaderOpKind::WaveActiveAllTrue> {
  OutType operator()(const std::vector<InType> &inputs,
                     const std::vector<int> &masks, int maskValue,
                     unsigned int index) {
    for (size_t i = 0; i < index; ++i) {
      if (masks.at(i) == maskValue && inputs.at(i) == 0) {
        return 0;
      }
    }
    return 1;
  }
};

template <typename InType, typename OutType>
struct computeExpected<InType, OutType, ShaderOpKind::WaveActiveAllEqual> {
  OutType operator()(const std::vector<InType> &inputs,
                     const std::vector<int> &masks, int maskValue,
                     unsigned int index) {
    const InType *val = nullptr;
    for (size_t i = 0; i < index; ++i) {
      if (masks.at(i) == maskValue) {
        if (val && *val != inputs.at(i)) {
          return 0;
        }
        val = &inputs.at(i);
      }
    }
    return 1;
  }
};

template <typename InType, typename OutType>
struct computeExpected<InType, OutType, ShaderOpKind::WaveActiveBitOr> {
  OutType operator()(const std::vector<InType> &inputs,
                     const std::vector<int> &masks, int maskValue,
                     unsigned int index) {
    OutType bits = 0x00000000;
    for (size_t i = 0; i < index; ++i) {
      if (masks.at(i) == maskValue) {
        bits |= inputs.at(i);
      }
    }
    return bits;
  }
};

template <typename InType, typename OutType>
struct computeExpected<InType, OutType, ShaderOpKind::WaveActiveBitAnd> {
  OutType operator()(const std::vector<InType> &inputs,
                     const std::vector<int> &masks, int maskValue,
                     unsigned int index) {
    OutType bits = 0xffffffff;
    for (size_t i = 0; i < index; ++i) {
      if (masks.at(i) == maskValue) {
        bits &= inputs.at(i);
      }
    }
    return bits;
  }
};

template <typename InType, typename OutType>
struct computeExpected<InType, OutType, ShaderOpKind::WaveActiveBitXor> {
  OutType operator()(const std::vector<InType> &inputs,
                     const std::vector<int> &masks, int maskValue,
                     unsigned int index) {
    OutType bits = 0x00000000;
    for (size_t i = 0; i < index; ++i) {
      if (masks.at(i) == maskValue) {
        bits ^= inputs.at(i);
      }
    }
    return bits;
  }
};

// Mask functions used to control active lanes
static int MaskAll(int i) {
  UNREFERENCED_PARAMETER(i);
  return 1;
}

static int MaskEveryOther(int i) {
  return i % 2 == 0 ? 1 : 0;
}

static int MaskEveryThird(int i) {
  return i % 3 == 0 ? 1 : 0;
}

typedef int(*MaskFunction)(int);
static MaskFunction MaskFunctionTable[] = {
  MaskAll, MaskEveryOther, MaskEveryThird
};

template <typename InType, typename OutType>
static OutType computeExpectedWithShaderOp(const std::vector<InType> &inputs,
                                           const std::vector<int> &masks,
                                           int maskValue, unsigned int index,
                                           LPCWSTR str) {
  ShaderOpKind kind = GetShaderOpKind(str);
  switch (kind) {
  case ShaderOpKind::WaveSum:
    return computeExpected<InType, OutType, ShaderOpKind::WaveSum>()(inputs, masks, maskValue, index);
  case ShaderOpKind::WaveProduct:
    return computeExpected<InType, OutType, ShaderOpKind::WaveProduct>()(inputs, masks, maskValue, index);
  case ShaderOpKind::WaveActiveMax:
    return computeExpected<InType, OutType, ShaderOpKind::WaveActiveMax>()(inputs, masks, maskValue, index);
  case ShaderOpKind::WaveActiveMin:
    return computeExpected<InType, OutType, ShaderOpKind::WaveActiveMin>()(inputs, masks, maskValue, index);
  case ShaderOpKind::WaveCountBits:
    return computeExpected<InType, OutType, ShaderOpKind::WaveCountBits>()(inputs, masks, maskValue, index);
  case ShaderOpKind::WaveActiveBitOr:
    return computeExpected<InType, OutType, ShaderOpKind::WaveActiveBitOr>()(inputs, masks, maskValue, index);
  case ShaderOpKind::WaveActiveBitAnd:
    return computeExpected<InType, OutType, ShaderOpKind::WaveActiveBitAnd>()(inputs, masks, maskValue, index);
  case ShaderOpKind::WaveActiveBitXor:
    return computeExpected<InType, OutType, ShaderOpKind::WaveActiveBitXor>()(inputs, masks, maskValue, index);
  case ShaderOpKind::WaveActiveAnyTrue:
    return computeExpected<InType, OutType, ShaderOpKind::WaveActiveAnyTrue>()(inputs, masks, maskValue, index);
  case ShaderOpKind::WaveActiveAllTrue:
    return computeExpected<InType, OutType, ShaderOpKind::WaveActiveAllTrue>()(inputs, masks, maskValue, index);
  case ShaderOpKind::WaveActiveAllEqual:
    return computeExpected<InType, OutType, ShaderOpKind::WaveActiveAllEqual>()(inputs, masks, maskValue, index);
  default:
    DXASSERT_ARGS(false, "Invalid ShaderOp Name: %s", str);
    return (OutType) 0;
  }
};

// A framework for testing individual wave intrinsics tests.
// This test case is assuming that functions 1) WaveIsFirstLane and 2) WaveGetLaneIndex are correct for all lanes.
template <class T1, class T2>
void ExecutionTest::WaveIntrinsicsActivePrefixTest(
    TableParameter *pParameterList, size_t numParameter, bool isPrefix) {
  WEX::TestExecution::SetVerifyOutput verifySettings(WEX::TestExecution::VerifyOutputSettings::LogOnlyFailures);

  // Resource representation for compute shader
  // firstLaneId is used to group different waves
  // laneIndex is used to identify lane within the wave.
  // Lane ids are not necessarily in same order as thread ids.
  struct PerThreadData {
      unsigned firstLaneId;
      unsigned laneIndex;
      int mask;
      T1 input;
      T2 output;
  };

  unsigned int NumThreadsX = 8;
  unsigned int NumThreadsY = 12;
  unsigned int NumThreadsZ = 1;

  static const unsigned int ThreadsPerGroup = NumThreadsX * NumThreadsY * NumThreadsZ;
  static const unsigned int DispatchGroupCount = 1;
  static const unsigned int ThreadCount = ThreadsPerGroup * DispatchGroupCount;
  CComPtr<IStream> pStream;
  ReadHlslDataIntoNewStream(L"ShaderOpArith.xml", &pStream);

  CComPtr<ID3D12Device> pDevice;
  if (!CreateDevice(&pDevice)) {
    return;
  }
  if (!DoesDeviceSupportWaveOps(pDevice)) {
    // Optional feature, so it's correct to not support it if declared as such.
    WEX::Logging::Log::Comment(L"Device does not support wave operations.");
    return;
  }

  TableParameterHandler handler(pParameterList, numParameter);

  unsigned int numInputSet = handler.GetTableParamByName(L"Validation.NumInputSet")->m_uint;

  // Obtain the list of input lists
  std::vector<std::vector<T1>*> InputDataList;
  for (unsigned int i = 0;
    i < numInputSet; ++i) {
    std::wstring inputName = L"Validation.InputSet";
    inputName.append(std::to_wstring(i + 1));
    InputDataList.push_back(handler.GetDataArray<T1>(inputName.data()));
  }
  CW2A Text(handler.GetTableParamByName(L"ShaderOp.text")->m_str);

  std::shared_ptr<st::ShaderOpSet> ShaderOpSet = std::make_shared<st::ShaderOpSet>();
  st::ParseShaderOpSetFromStream(pStream, ShaderOpSet.get());

  // Running compute shader for each input set with different masks
  for (size_t setIndex = 0; setIndex < numInputSet; ++setIndex) {
    for (size_t maskIndex = 0; maskIndex < sizeof(MaskFunctionTable) / sizeof(MaskFunction); ++maskIndex) {
      std::shared_ptr<ShaderOpTestResult> test = RunShaderOpTestAfterParse(
        pDevice, m_support, "WaveIntrinsicsOp",
        // this callbacked is called when the test
        // is creating the resource to run the test
        [&](LPCSTR Name, std::vector<BYTE> &Data, st::ShaderOp *pShaderOp) {
        VERIFY_IS_TRUE(0 == _stricmp(Name, "SWaveIntrinsicsOp"));
        size_t size = sizeof(PerThreadData) * ThreadCount;
        Data.resize(size);
        PerThreadData *pPrimitives = (PerThreadData*)Data.data();
        // 4 different inputs for each operation test
        size_t index = 0;
        std::vector<T1> *IntList = InputDataList[setIndex];
        while (index < ThreadCount) {
          PerThreadData *p = &pPrimitives[index];
          p->firstLaneId = 0xFFFFBFFF;
          p->laneIndex = 0xFFFFBFFF;
          p->mask = MaskFunctionTable[maskIndex]((int)index);
          p->input = (*IntList)[index % IntList->size()];
          p->output = 0xFFFFBFFF;
          index++;
        }
        // use shader from data table
        pShaderOp->Shaders.at(0).Text = Text.m_psz;
      }, ShaderOpSet);

      // Check the value
      MappedData data;
      test->Test->GetReadBackData("SWaveIntrinsicsOp", &data);

      PerThreadData *pPrimitives = (PerThreadData*)data.data();
      WEX::TestExecution::DisableVerifyExceptions dve;

      // Grouping data by waves
      std::vector<int> firstLaneIds;
      for (size_t i = 0; i < ThreadCount; ++i) {
        PerThreadData *p = &pPrimitives[i];
        int firstLaneId = p->firstLaneId;
        if (!contains(firstLaneIds, firstLaneId)) {
          firstLaneIds.push_back(firstLaneId);
        }
      }

      std::map<int, std::unique_ptr<std::vector<PerThreadData *>>> waves;
      for (size_t i = 0; i < firstLaneIds.size(); ++i) {
        waves[firstLaneIds.at(i)] = std::make_unique<std::vector<PerThreadData*>>();
      }

      for (size_t i = 0; i < ThreadCount; ++i) {
        PerThreadData *p = &pPrimitives[i];
        waves[p->firstLaneId].get()->push_back(p);
      }

      // validate for each wave
      for (size_t i = 0; i < firstLaneIds.size(); ++i) {
        // collect inputs and masks for a given wave
        std::vector<PerThreadData *> *waveData = waves[firstLaneIds.at(i)].get();
        std::vector<T1> inputList(waveData->size());
        std::vector<int> maskList(waveData->size(), -1);
        std::vector<T2> outputList(waveData->size());
        // sort inputList and masklist by lane id. input for each lane can be computed for its group index
        for (size_t j = 0, end = waveData->size(); j < end; ++j) {
          unsigned laneID = waveData->at(j)->laneIndex;
          // ensure that each lane ID is unique and within the range
          VERIFY_IS_TRUE(0 <= laneID && laneID < waveData->size());
          VERIFY_IS_TRUE(maskList.at(laneID) == -1);
          maskList.at(laneID) = waveData->at(j)->mask;
          inputList.at(laneID) = waveData->at(j)->input;
          outputList.at(laneID) = waveData->at(j)->output;
        }
        std::wstring inputStr = L"Wave Inputs:  ";
        std::wstring maskStr =  L"Wave Masks:   ";
        std::wstring outputStr = L"Wave Outputs: ";
        // append input string and mask string in lane id order
        for (size_t j = 0, end = waveData->size(); j < end; ++j) {
          maskStr.append(std::to_wstring(maskList.at(j)));
          maskStr.append(L" ");
          inputStr.append(std::to_wstring(inputList.at(j)));
          inputStr.append(L" ");
          outputStr.append(std::to_wstring(outputList.at(j)));
          outputStr.append(L" ");
        }

        LogCommentFmt(inputStr.data());
        LogCommentFmt(maskStr.data());
        LogCommentFmt(outputStr.data());
        LogCommentFmt(L"\n");
        // Compute expected output for a given inputs, masks, and index
        for (size_t laneIndex = 0, laneEnd = inputList.size(); laneIndex < laneEnd; ++laneIndex) {
          T2 expected;
          // WaveActive is equivalent to WavePrefix lane # lane count
          unsigned index = isPrefix ? (unsigned)laneIndex : (unsigned)inputList.size();
          if (maskList.at(laneIndex) == 1) {
            expected = computeExpectedWithShaderOp<T1, T2>(
              inputList, maskList, 1, index,
              handler.GetTableParamByName(L"ShaderOp.Name")->m_str);
          }
          else {
            expected = computeExpectedWithShaderOp<T1, T2>(
              inputList, maskList, 0, index,
              handler.GetTableParamByName(L"ShaderOp.Name")->m_str);
          }
          // TODO: use different comparison for floating point inputs
          bool equal = outputList.at(laneIndex) == expected;
          if (!equal) {
            LogCommentFmt(L"lane%d: %4d, Expected : %4d", laneIndex, outputList.at(laneIndex), expected);
          }
          VERIFY_IS_TRUE(equal);
        }
      }
    }
  }
}

static const unsigned int MinWarpVersionForWaveIntrinsics = 16202;

TEST_F(ExecutionTest, WaveIntrinsicsActiveIntTest) {
  if (GetTestParamUseWARP(true) &&
      !IsValidWarpDllVersion(MinWarpVersionForWaveIntrinsics)) {
    return;
  }
  WaveIntrinsicsActivePrefixTest<int, int>(
      WaveIntrinsicsActiveIntParameters,
      sizeof(WaveIntrinsicsActiveIntParameters) / sizeof(TableParameter),
      /*isPrefix*/ false);
}

TEST_F(ExecutionTest, WaveIntrinsicsActiveUintTest) {
  if (GetTestParamUseWARP(true) &&
      !IsValidWarpDllVersion(MinWarpVersionForWaveIntrinsics)) {
    return;
  }
  WaveIntrinsicsActivePrefixTest<unsigned int, unsigned int>(
      WaveIntrinsicsActiveUintParameters,
      sizeof(WaveIntrinsicsActiveUintParameters) / sizeof(TableParameter),
      /*isPrefix*/ false);
}

TEST_F(ExecutionTest, WaveIntrinsicsPrefixIntTest) {
  if (GetTestParamUseWARP(true) &&
      !IsValidWarpDllVersion(MinWarpVersionForWaveIntrinsics)) {
    return;
  }
  WaveIntrinsicsActivePrefixTest<int, int>(
      WaveIntrinsicsPrefixIntParameters,
      sizeof(WaveIntrinsicsPrefixIntParameters) / sizeof(TableParameter),
      /*isPrefix*/ true);
}

TEST_F(ExecutionTest, WaveIntrinsicsPrefixUintTest) {
  if (GetTestParamUseWARP(true) &&
      !IsValidWarpDllVersion(MinWarpVersionForWaveIntrinsics)) {
    return;
  }
  WaveIntrinsicsActivePrefixTest<unsigned int, unsigned int>(
      WaveIntrinsicsPrefixUintParameters,
      sizeof(WaveIntrinsicsPrefixUintParameters) / sizeof(TableParameter),
      /*isPrefix*/ true);
}

template <typename T>
static T GetWaveMultiPrefixInitialAccumValue(LPCWSTR testName) {
  if (_wcsicmp(testName, L"WaveMultiPrefixProduct") == 0 ||
      _wcsicmp(testName, L"WaveMultiPrefixUProduct") == 0) {
    return static_cast<T>(1);
  } else if (_wcsicmp(testName, L"WaveMultiPrefixSum") == 0 ||
             _wcsicmp(testName, L"WaveMultiPrefixUSum") == 0 ||
             _wcsicmp(testName, L"WaveMultiPrefixBitOr") == 0 ||
             _wcsicmp(testName, L"WaveMultiPrefixUBitOr") == 0 ||
             _wcsicmp(testName, L"WaveMultiPrefixBitXor") == 0 ||
             _wcsicmp(testName, L"WaveMultiPrefixUBitXor") == 0 ||
             _wcsicmp(testName, L"WaveMultiPrefixCountBits") == 0 ||
             _wcsicmp(testName, L"WaveMultiPrefixUCountBits") == 0) {
    return static_cast<T>(0);
  } else if (_wcsicmp(testName, L"WaveMultiPrefixBitAnd") == 0 ||
             _wcsicmp(testName, L"WaveMultiPrefixUBitAnd") == 0) {
    return static_cast<T>(-1);
  } else {
    return static_cast<T>(0);
  }
}

template <typename T>
std::function<T(T, T)> GetWaveMultiPrefixReferenceFunction(LPCWSTR testName) {
  if (_wcsicmp(testName, L"WaveMultiPrefixProduct") == 0 ||
      _wcsicmp(testName, L"WaveMultiPrefixUProduct") == 0) {
    return [] (T lhs, T rhs) -> T { return lhs * rhs; };
  } else if (_wcsicmp(testName, L"WaveMultiPrefixSum") == 0 ||
             _wcsicmp(testName, L"WaveMultiPrefixUSum") == 0) {
    return [] (T lhs, T rhs) -> T { return lhs + rhs; };
  } else if (_wcsicmp(testName, L"WaveMultiPrefixBitAnd") == 0 ||
             _wcsicmp(testName, L"WaveMultiPrefixUBitAnd") == 0) {
    return [] (T lhs, T rhs) -> T { return lhs & rhs; };
  } else if (_wcsicmp(testName, L"WaveMultiPrefixBitOr") == 0 ||
             _wcsicmp(testName, L"WaveMultiPrefixUBitOr") == 0) {
    return [] (T lhs, T rhs) -> T { return lhs | rhs; };
  } else if (_wcsicmp(testName, L"WaveMultiPrefixBitXor") == 0 ||
             _wcsicmp(testName, L"WaveMultiPrefixUBitXor") == 0) {
    return [] (T lhs, T rhs) -> T { return lhs ^ rhs; };
  } else if (_wcsicmp(testName, L"WaveMultiPrefixCountBits") == 0 ||
             _wcsicmp(testName, L"WaveMultiPrefixUCountBits") == 0) {
    // For CountBits, each lane contributes a boolean value. The test input is
    // a zero or non-zero integer. If the input is a non-zero value then the
    // condition is true, thus we contribute one to the bit count.
    return [] (T lhs, T rhs) -> T { return lhs + (rhs ? 1 : 0); };
  } else {
    return [] (T lhs, T rhs) -> T { UNREFERENCED_PARAMETER(lhs); UNREFERENCED_PARAMETER(rhs); return 0; };
  }
}

template <class T>
void
ExecutionTest::WaveIntrinsicsMultiPrefixOpTest(TableParameter *pParameterList,
                                               size_t numParameters) {
  WEX::TestExecution::SetVerifyOutput
    verifySettings(WEX::TestExecution::VerifyOutputSettings::LogOnlyFailures);

  struct PerThreadData {
    uint32_t key;
    uint32_t firstLaneId;
    uint32_t laneId;
    uint32_t mask;
    T value;
    T result;
  };

  constexpr size_t NumThreadsX = 8;
  constexpr size_t NumThreadsY = 12;
  constexpr size_t NumThreadsZ = 1;

  constexpr size_t ThreadsPerGroup = NumThreadsX * NumThreadsY * NumThreadsZ;
  constexpr size_t DispatchGroupSize = 1;
  constexpr size_t ThreadCount = ThreadsPerGroup * DispatchGroupSize;

  CComPtr<IStream> pStream;
  ReadHlslDataIntoNewStream(L"ShaderOpArith.xml", &pStream);

  CComPtr<ID3D12Device> pDevice;

  if (!CreateDevice(&pDevice, D3D_SHADER_MODEL_6_5)) {
    return;
  }

  if (!DoesDeviceSupportWaveOps(pDevice)) {
    // Optional feature, so it's correct to not support it if declared as such.
    WEX::Logging::Log::Comment(L"Device does not support wave operations.");
    return;
  }

  std::shared_ptr<st::ShaderOpSet>
    ShaderOpSet = std::make_shared<st::ShaderOpSet>();
  st::ParseShaderOpSetFromStream(pStream, ShaderOpSet.get());

  TableParameterHandler handler(pParameterList, numParameters);
  CW2A shaderSource(handler.GetTableParamByName(L"ShaderOp.Text")->m_str);
  CW2A shaderProfile(handler.GetTableParamByName(L"ShaderOp.Target")->m_str);
  auto testName = handler.GetTableParamByName(L"ShaderOp.Name")->m_str;

  std::vector<T> *keys = handler.GetDataArray<T>(L"Validation.Keys");
  std::vector<T> *values = handler.GetDataArray<T>(L"Validation.Values");

  for (size_t maskIndex = 0; maskIndex < _countof(MaskFunctionTable); ++maskIndex) {
    std::shared_ptr<ShaderOpTestResult> test =
      RunShaderOpTestAfterParse(pDevice, m_support, "WaveIntrinsicsOp",
      [&] (LPCSTR name, std::vector<BYTE> &data, st::ShaderOp *pShaderOp) {
        UNREFERENCED_PARAMETER(name);

        const size_t dataSize = sizeof(PerThreadData) * ThreadCount;

        data.resize(dataSize);
        PerThreadData *pThreadData = reinterpret_cast<PerThreadData *>(data.data());

        for (size_t i = 0; i != ThreadCount; ++i) {
          pThreadData[i].key = keys->at(i % keys->size());
          pThreadData[i].value = values->at(i % values->size());
          pThreadData[i].firstLaneId = 0xdeadbeef;
          pThreadData[i].laneId = 0xdeadbeef;
          pThreadData[i].mask = MaskFunctionTable[maskIndex]((int)i);
          pThreadData[i].result = 0xdeadbeef;
        }

        pShaderOp->Shaders.at(0).Text = shaderSource;
        pShaderOp->Shaders.at(0).Target = shaderProfile;
      }, ShaderOpSet);

    MappedData mappedData;
    test->Test->GetReadBackData("SWaveIntrinsicsOp", &mappedData);
    PerThreadData *resultData = reinterpret_cast<PerThreadData *>(mappedData.data());

    // Partition our data into waves
    std::map<uint32_t, std::vector<PerThreadData *>> waves;

    for (size_t i = 0, e = ThreadCount; i != e; ++i) {
      PerThreadData *elt = &resultData[i];

      // Basic sanity checks
      VERIFY_IS_TRUE(elt->firstLaneId != 0xdeadbeef);
      VERIFY_IS_TRUE(elt->laneId != 0xdeadbeef);

      waves[elt->firstLaneId].push_back(elt);
    }

    // Verify each wave
    auto refFn = GetWaveMultiPrefixReferenceFunction<T>(testName);

    for (auto &w : waves) {
      std::vector<PerThreadData *> &waveData = w.second;
      
      struct {
        bool operator()(PerThreadData *a, PerThreadData *b) const {
          return (a->laneId < b->laneId);
        }
      } compare;
	  // Need to sort based on the lane id
      std::sort(waveData.begin(), waveData.end(), compare);

      LogCommentFmt(L"LaneId    Mask      Key       Value     Result    Expected");
      LogCommentFmt(L"--------  --------  --------  --------  --------  --------");
      for (size_t i = 0, e = waveData.size(); i != e; ++i) {
        PerThreadData *data = waveData[i];

        // Compute prefix operation over each previous lane element that has the
        // same key value, and is part of the same active thread group
        T accum = GetWaveMultiPrefixInitialAccumValue<T>(testName);
        for (unsigned j = 0; j < i; ++j) {
          if (waveData[j]->key == data->key && waveData[j]->mask == data->mask) {
            accum = refFn(accum, waveData[j]->value);
          }
        }

        LogCommentFmt(L"%08X  %08X  %08X  %08X  %08X  %08X", data->laneId, data->mask, data->key, data->value, data->result, accum);

        VERIFY_IS_TRUE(accum == data->result);
      }
      LogCommentFmt(L"\n");
    }
  }
}

TEST_F(ExecutionTest, WaveIntrinsicsSM65IntTest) {
  WaveIntrinsicsMultiPrefixOpTest<int>(WaveIntrinsicsMultiPrefixIntParameters,
                                       _countof(WaveIntrinsicsMultiPrefixIntParameters));
}

TEST_F(ExecutionTest, WaveIntrinsicsSM65UintTest) {
  WaveIntrinsicsMultiPrefixOpTest<unsigned>(WaveIntrinsicsMultiPrefixUintParameters,
                                            _countof(WaveIntrinsicsMultiPrefixUintParameters));
}

TEST_F(ExecutionTest, CBufferTestHalf) {
  WEX::TestExecution::SetVerifyOutput verifySettings(WEX::TestExecution::VerifyOutputSettings::LogOnlyFailures);
  CComPtr<IStream> pStream;
  ReadHlslDataIntoNewStream(L"ShaderOpArith.xml", &pStream);

  // Single operation test at the moment.
  CComPtr<ID3D12Device> pDevice;
  if (!CreateDevice(&pDevice, D3D_SHADER_MODEL_6_2))
    return;

  if (!DoesDeviceSupportNative16bitOps(pDevice)) {
    WEX::Logging::Log::Comment(L"Device does not support native 16-bit operations.");
    WEX::Logging::Log::Result(WEX::Logging::TestResults::Skipped);
    return;
  }

  uint16_t InputData[] = { 0x3F80, 0x3F00, 0x3D80, 0x7BFF };

  std::shared_ptr<ShaderOpTestResult> test = RunShaderOpTest(pDevice, m_support, pStream, "CBufferTestHalf",
    [&](LPCSTR Name, std::vector<BYTE> &Data, st::ShaderOp *pShaderOp) {
    UNREFERENCED_PARAMETER(pShaderOp);
    VERIFY_IS_TRUE(0 == _stricmp(Name, "CB0"));
    // use shader from data table.
    Data.resize(sizeof(InputData));
    uint16_t *pData = (uint16_t *)Data.data();
    for (size_t i = 0; i < 4; ++i, ++pData) {
      *pData = InputData[i];
    }
  });
  {
    MappedData data;
    test->Test->GetReadBackData("RTarget", &data);
    const uint16_t *pPixels = (uint16_t *)data.data();

    for (int i = 0; i < 4; ++i) {
      uint16_t output = *(pPixels + i);
      float outputFloat = ConvertFloat16ToFloat32(output);
      float inputFloat = ConvertFloat16ToFloat32(InputData[i]);
      LogCommentFmt(L"element #%u: input = %6.8f(0x%04x), output = %6.8f(0x%04x)",
          i, inputFloat, InputData[i], outputFloat, output);
      VERIFY_ARE_EQUAL(inputFloat, outputFloat);
    }
  }
}

void TestBarycentricVariant(bool checkOrdering, std::shared_ptr<ShaderOpTestResult> test){
    MappedData data;
    D3D12_RESOURCE_DESC &D = test->ShaderOp->GetResourceByName("RTarget")->Desc;
    UINT width = (UINT)D.Width;
    UINT height = D.Height;
    UINT pixelSize = GetByteSizeForFormat(D.Format);

    test->Test->GetReadBackData("RTarget", &data);
    
    const float *pPixels = (float *)data.data();
    // Get the vertex of barycentric coordinate using VBuffer
    MappedData triangleData;
    test->Test->GetReadBackData("VBuffer", &triangleData);
    const float *pTriangleData = (float*)triangleData.data();
    // get the size of the input data
    unsigned triangleVertexSizeInFloat = 0;
    for (auto element : test->ShaderOp->InputElements)
        triangleVertexSizeInFloat += GetByteSizeForFormat(element.Format) / 4;

    XMFLOAT2 p0(pTriangleData[0], pTriangleData[1]);
    XMFLOAT2 p1(pTriangleData[triangleVertexSizeInFloat], pTriangleData[triangleVertexSizeInFloat + 1]);
    XMFLOAT2 p2(pTriangleData[triangleVertexSizeInFloat * 2], pTriangleData[triangleVertexSizeInFloat * 2 + 1]);
    
    // Seems like the 3 floats must add up to 1 to get accurate results.
    XMFLOAT3 barycentricWeights[4] = {
        XMFLOAT3(0.4f, 0.2f, 0.4f),
        XMFLOAT3(0.5f, 0.25f, 0.25f),
        XMFLOAT3(0.25f, 0.5f, 0.25f),
        XMFLOAT3(0.25f, 0.25f, 0.50f)
    };    

    float tolerance = 0.02f;
    for (unsigned i = 0; i < sizeof(barycentricWeights) / sizeof(XMFLOAT3); ++i) {
        float w0 = barycentricWeights[i].x;
        float w1 = barycentricWeights[i].y;
        float w2 = barycentricWeights[i].z;
        float x1 = w0 * p0.x + w1 * p1.x + w2 * p2.x;
        float y1 = w0 * p0.y + w1 * p1.y + w2 * p2.y;
        // map from x1 y1 to rtv pixels
        int pixelX = (int)round((x1 + 1) * (width - 1) / 2);
        int pixelY = (int)round((1 - y1) * (height - 1) / 2); //1.3332 * 63 = 83.999, /2 = 41.999 truncated = 41
        int offset = pixelSize * (pixelX + pixelY * width) / sizeof(pPixels[0]);
        LogCommentFmt(L"location  %u %u, value %f, %f, %f", pixelX, pixelY, pPixels[offset], pPixels[offset + 1], pPixels[offset + 2]);
        if (!checkOrdering){
            VERIFY_IS_TRUE(CompareFloatEpsilon(pPixels[offset], w0, tolerance));
            VERIFY_IS_TRUE(CompareFloatEpsilon(pPixels[offset + 1], w1, tolerance));
            VERIFY_IS_TRUE(CompareFloatEpsilon(pPixels[offset + 2], w2, tolerance));
        }
        else{
            // If the ordering constraint is met, then this pixel's RGBA should be all 1.0's
            // since the shader only returns float4<1.0,1.0,1.0,1.0> when this condition is met.
            VERIFY_IS_TRUE(CompareFloatEpsilon(pPixels[offset]    , 1.0, tolerance));
            VERIFY_IS_TRUE(CompareFloatEpsilon(pPixels[offset + 1], 1.0, tolerance));
            VERIFY_IS_TRUE(CompareFloatEpsilon(pPixels[offset + 2], 1.0, tolerance));
            VERIFY_IS_TRUE(CompareFloatEpsilon(pPixels[offset + 3], 1.0, tolerance));        
        }  
    }
}

st::ShaderOpTest::TInitCallbackFn MakeBarycentricsResourceInitCallbackFn(int &vertexShift){
    return [&](LPCSTR Name, std::vector<BYTE>& Data, st::ShaderOp* pShaderOp) {
        std::vector<float> bary = { 0.0f,  1.0f , 0.0f,   1.0f, 0.0f, 0.0f, 1.0f,
                                    1.0f, -1.0f , 0.0f,   0.0f, 1.0f, 0.0f, 1.0f,
                                  -1.0f, -1.0f , 0.0f,   0.0f, 0.0f, 1.0f, 1.0f };
        const int barysize = 21;

        UNREFERENCED_PARAMETER(pShaderOp);
        VERIFY_IS_TRUE(0 == _stricmp(Name, "VBuffer"));
        size_t size = sizeof(float) * barysize;
        Data.resize(size);
        float* vb = (float*)Data.data();
        for (size_t i = 0; i < barysize; ++i) {
          float* p = &vb[i];
          float tempfloat = bary[(i + (7 * vertexShift)) % barysize];
          *p = tempfloat;
        }
    };

}

TEST_F(ExecutionTest, BarycentricsTest) {
    WEX::TestExecution::SetVerifyOutput verifySettings(WEX::TestExecution::VerifyOutputSettings::LogOnlyFailures);
    CComPtr<IStream> pStream;
    ReadHlslDataIntoNewStream(L"ShaderOpArith.xml", &pStream);

    CComPtr<ID3D12Device> pDevice;
    if (!CreateDevice(&pDevice, D3D_SHADER_MODEL_6_1))
        return;

    if (!DoesDeviceSupportBarycentrics(pDevice)) {
      WEX::Logging::Log::Comment(L"Device does not support barycentrics.");
      WEX::Logging::Log::Result(WEX::Logging::TestResults::Skipped);
      return;
    }

    DXASSERT_NOMSG(pStream != nullptr);
    std::shared_ptr<st::ShaderOpSet> ShaderOpSet =
      std::make_shared<st::ShaderOpSet>();
    st::ParseShaderOpSetFromStream(pStream, ShaderOpSet.get());
    st::ShaderOp* pShaderOp =
      ShaderOpSet->GetShaderOp("Barycentrics");

    int test_iteration = 0;
    auto ResourceCallbackFnNoShift = MakeBarycentricsResourceInitCallbackFn(test_iteration);
     
    std::shared_ptr<ShaderOpTestResult> test = RunShaderOpTestAfterParse(pDevice, m_support, "Barycentrics", ResourceCallbackFnNoShift, ShaderOpSet);
    TestBarycentricVariant(false, test);     
    
    // Now test that barycentric ordering is consistent
    LogCommentFmt(L"Now testing that the barycentric ordering constraint is upheld for each pixel...");
    pShaderOp->VS = pShaderOp->GetString("VSordering");
    pShaderOp->PS = pShaderOp->GetString("PSordering");
    for(; test_iteration < 3; test_iteration++)
    {
        auto ResourceCallbackFn = MakeBarycentricsResourceInitCallbackFn(test_iteration);

        std::shared_ptr<ShaderOpTestResult> test2 = RunShaderOpTestAfterParse(pDevice, m_support, "Barycentrics", ResourceCallbackFn, ShaderOpSet);
        TestBarycentricVariant(true, test2);
    }   
}


static const char RawBufferTestShaderDeclarations[] =
"// Note: COMPONENT_TYPE and COMPONENT_SIZE will be defined via compiler option -D\r\n"
"typedef COMPONENT_TYPE scalar; \r\n"
"typedef vector<COMPONENT_TYPE, 2> vector2; \r\n"
"typedef vector<COMPONENT_TYPE, 3> vector3; \r\n"
"typedef vector<COMPONENT_TYPE, 4> vector4; \r\n"
"\r\n"
"struct TestData { \r\n"
"  scalar  v1; \r\n"
"  vector2 v2; \r\n"
"  vector3 v3; \r\n"
"  vector4 v4; \r\n"
"}; \r\n"
"\r\n"
"struct UavData {\r\n"
"  TestData input; \r\n"
"  TestData output; \r\n"
"  TestData srvOut; \r\n"
"}; \r\n"
"\r\n"
"ByteAddressBuffer           srv0 : register(t0); \r\n"
"StructuredBuffer<TestData>  srv1 : register(t1); \r\n"
"ByteAddressBuffer           srv2 : register(t2); \r\n"
"StructuredBuffer<TestData>  srv3 : register(t3); \r\n"
"\r\n"
"RWByteAddressBuffer         uav0 : register(u0); \r\n"
"RWStructuredBuffer<UavData> uav1 : register(u1); \r\n"
"RWByteAddressBuffer         uav2 : register(u2); \r\n"
"RWStructuredBuffer<UavData> uav3 : register(u3); \r\n";

static const char RawBufferTestShaderBody[] =
"  // offset of 'out' in 'UavData'\r\n"
"  const int out_offset = COMPONENT_SIZE * 10; \r\n"
"\r\n"
"  // offset of 'srv_out' in 'UavData'\r\n"
"  const int srv_out_offset = COMPONENT_SIZE * 10 * 2; \r\n"
"\r\n"
"  // offsets within the 'Data' struct\r\n"
"  const int v1_offset = 0; \r\n"
"  const int v2_offset = COMPONENT_SIZE; \r\n"
"  const int v3_offset = COMPONENT_SIZE * 3; \r\n"
"  const int v4_offset = COMPONENT_SIZE * 6; \r\n"
"\r\n"
"  uav0.Store(srv_out_offset + v1_offset, srv0.Load<scalar>(v1_offset)); \r\n"
"  uav0.Store(srv_out_offset + v2_offset, srv0.Load<vector2>(v2_offset)); \r\n"
"  uav0.Store(srv_out_offset + v3_offset, srv0.Load<vector3>(v3_offset)); \r\n"
"  uav0.Store(srv_out_offset + v4_offset, srv0.Load<vector4>(v4_offset)); \r\n"
"\r\n"
"  uav1[0].srvOut.v1 = srv1[0].v1; \r\n"
"  uav1[0].srvOut.v2 = srv1[0].v2; \r\n"
"  uav1[0].srvOut.v3 = srv1[0].v3; \r\n"
"  uav1[0].srvOut.v4 = srv1[0].v4; \r\n"
"\r\n"
"  uav2.Store(srv_out_offset + v1_offset, srv2.Load<scalar>(v1_offset)); \r\n"
"  uav2.Store(srv_out_offset + v2_offset, srv2.Load<vector2>(v2_offset)); \r\n"
"  uav2.Store(srv_out_offset + v3_offset, srv2.Load<vector3>(v3_offset)); \r\n"
"  uav2.Store(srv_out_offset + v4_offset, srv2.Load<vector4>(v4_offset)); \r\n"
"\r\n"
"  uav3[0].srvOut.v1 = srv3[0].v1; \r\n"
"  uav3[0].srvOut.v2 = srv3[0].v2; \r\n"
"  uav3[0].srvOut.v3 = srv3[0].v3; \r\n"
"  uav3[0].srvOut.v4 = srv3[0].v4; \r\n"
"\r\n"
"  uav0.Store(out_offset + v1_offset, uav0.Load<scalar>(v1_offset)); \r\n"
"  uav0.Store(out_offset + v2_offset, uav0.Load<vector2>(v2_offset)); \r\n"
"  uav0.Store(out_offset + v3_offset, uav0.Load<vector3>(v3_offset)); \r\n"
"  uav0.Store(out_offset + v4_offset, uav0.Load<vector4>(v4_offset)); \r\n"
"\r\n"
"  uav1[0].output.v1 = uav1[0].input.v1; \r\n"
"  uav1[0].output.v2 = uav1[0].input.v2; \r\n"
"  uav1[0].output.v3 = uav1[0].input.v3; \r\n"
"  uav1[0].output.v4 = uav1[0].input.v4; \r\n"
"\r\n"
"  uav2.Store(out_offset + v1_offset, uav2.Load<scalar>(v1_offset)); \r\n"
"  uav2.Store(out_offset + v2_offset, uav2.Load<vector2>(v2_offset)); \r\n"
"  uav2.Store(out_offset + v3_offset, uav2.Load<vector3>(v3_offset)); \r\n"
"  uav2.Store(out_offset + v4_offset, uav2.Load<vector4>(v4_offset)); \r\n"
"\r\n"
"  uav3[0].output.v1 = uav3[0].input.v1; \r\n"
"  uav3[0].output.v2 = uav3[0].input.v2; \r\n"
"  uav3[0].output.v3 = uav3[0].input.v3; \r\n"
"  uav3[0].output.v4 = uav3[0].input.v4; \r\n";


static const char RawBufferTestComputeShaderTemplate[] =
"%s\r\n" // <- RawBufferTestShaderDeclarations
"[numthreads(1, 1, 1)]\r\n"
"void main(uint GI : SV_GroupIndex) {\r\n"
"%s\r\n" // <- RawBufferTestShaderBody
"};";

static const char RawBufferTestGraphicsPixelShaderTemplate[] =
"%s\r\n" // <- RawBufferTestShaderDeclarations
"struct PSInput { \r\n"
"  float4 pos : SV_POSITION; \r\n"
"}; \r\n"
"uint4 main(PSInput input) : SV_TARGET{ \r\n"
"  if (input.pos.x + input.pos.y == 1.0f) { // pixel { 0.5, 0.5, 0 } \r\n"
"%s\r\n" // <- RawBufferTestShaderBody
"  } \r\n"
"  return uint4(1, 2, 3, 4); \r\n"
"};";

TEST_F(ExecutionTest, ComputeRawBufferLdStI32) {
  RawBufferLdStTestData<int32_t> data = { { 1 }, { 2, -1 }, { 256, -10517, 980 }, { 465, 13, -89, MAXUINT32 / 2 } };
  RunComputeRawBufferLdStTest<int32_t>(D3D_SHADER_MODEL_6_2, RawBufferLdStType::I32, "ComputeRawBufferLdSt32Bit", data);
}

TEST_F(ExecutionTest, ComputeRawBufferLdStFloat)  {
  RawBufferLdStTestData<float> data = { { 3e-10f }, { 1.5f, -1.99988f }, { 256.0f, -105.17f, 980.0f }, { 465.1652f, -1.5694e2f, -0.8543e-2f, 1333.5f } };
  RunComputeRawBufferLdStTest<float>(D3D_SHADER_MODEL_6_2, RawBufferLdStType::Float, "ComputeRawBufferLdSt32Bit", data);
}

TEST_F(ExecutionTest,  ComputeRawBufferLdStI64)  {
  RawBufferLdStTestData<int64_t> data = { { 1 }, { 2, -1 }, { 256, -105171532, 980 }, { 465, 13, -89, MAXUINT64 / 2 } };
  RunComputeRawBufferLdStTest<int64_t>(D3D_SHADER_MODEL_6_3, RawBufferLdStType::I64, "ComputeRawBufferLdSt64Bit", data);
}

TEST_F(ExecutionTest,  ComputeRawBufferLdStDouble)  {
  RawBufferLdStTestData<double> data = { { 3e-10 }, { 1.5, -1.99988 }, { 256.0, -105.17, 980.0 }, { 465.1652, -1.5694e2, -0.8543e-2, 1333.5 } };
  RunComputeRawBufferLdStTest<double>(D3D_SHADER_MODEL_6_3, RawBufferLdStType::I64, "ComputeRawBufferLdSt64Bit", data);
}

TEST_F(ExecutionTest, ComputeRawBufferLdStI16) {
  RawBufferLdStTestData<int16_t> data = { { 1 }, { 2, -1 }, { 256, -10517, 980 }, { 465, 13, -89, MAXUINT16 / 2 } };
  RunComputeRawBufferLdStTest<int16_t>(D3D_SHADER_MODEL_6_2, RawBufferLdStType::I16, "ComputeRawBufferLdSt16Bit", data);
}

TEST_F(ExecutionTest,  ComputeRawBufferLdStHalf)  {
  RawBufferLdStTestData<float> floatData = { { 3e-10f }, { 1.5f, -1.99988f }, { 256.0f, 105.17f, 980.0f }, { 465.1652f, -1.5694e2f, -0.8543e-2f, 1333.5f } };
  RawBufferLdStTestData<uint16_t> halfData;
  for (int i = 0; i < sizeof(floatData)/sizeof(float); i++) {
    ((uint16_t*)&halfData)[i] = ConvertFloat32ToFloat16(((float*)&floatData)[i]);
  }
  RunComputeRawBufferLdStTest<uint16_t>(D3D_SHADER_MODEL_6_2, RawBufferLdStType::Half, "ComputeRawBufferLdSt16Bit", halfData);
}

TEST_F(ExecutionTest,  GraphicsRawBufferLdStI32)  {
  RawBufferLdStTestData<int32_t> data = { { 1 }, { 2, -1 }, { 256, -10517, 980 }, { 465, 13, -89, MAXUINT32 / 2 } };
  RunGraphicsRawBufferLdStTest<int32_t>(D3D_SHADER_MODEL_6_2, RawBufferLdStType::I32, "GraphicsRawBufferLdSt32Bit", data);
}

TEST_F(ExecutionTest,  GraphicsRawBufferLdStFloat)  {
  RawBufferLdStTestData<float> data = { { 3e-10f }, { 1.5f, -1.99988f }, { 256.0f, -105.17f, 980.0f }, { 465.1652f, -1.5694e2f, -0.8543e-2f, 1333.5f } };
  RunGraphicsRawBufferLdStTest<float>(D3D_SHADER_MODEL_6_2, RawBufferLdStType::Float, "GraphicsRawBufferLdSt32Bit", data);
}

TEST_F(ExecutionTest,  GraphicsRawBufferLdStI64)  {
  RawBufferLdStTestData<int64_t> data = { { 1 }, { 2, -1 }, { 256, -105171532, 980 }, { 465, 13, -89, MAXUINT64 / 2 } };
  RunGraphicsRawBufferLdStTest<int64_t>(D3D_SHADER_MODEL_6_3, RawBufferLdStType::I64, "GraphicsRawBufferLdSt64Bit", data);
}

TEST_F(ExecutionTest,  GraphicsRawBufferLdStDouble)  {
  RawBufferLdStTestData<double> data = { { 3e-10 }, { 1.5, -1.99988 }, { 256.0, -105.17, 980.0 }, { 465.1652, -1.5694e2, -0.8543e-2, 1333.5 } };
  RunGraphicsRawBufferLdStTest<double>(D3D_SHADER_MODEL_6_3, RawBufferLdStType::Double, "GraphicsRawBufferLdSt64Bit", data);
}

TEST_F(ExecutionTest, GraphicsRawBufferLdStI16) {
  RawBufferLdStTestData<int16_t> data = { { 1 }, { 2, -1 }, { 256, -10517, 980 }, { 465, 13, -89, MAXUINT16 / 2 } };
  RunGraphicsRawBufferLdStTest<int16_t>(D3D_SHADER_MODEL_6_2, RawBufferLdStType::I16, "GraphicsRawBufferLdSt16Bit", data);
}

TEST_F(ExecutionTest, GraphicsRawBufferLdStHalf) {
  RawBufferLdStTestData<float> floatData = { { 3e-10f }, { 1.5f, -1.99988f }, { 256.0f, 105.17f, 0.0f }, { 465.1652f, -1.5694e2f, -0.8543e-2f, 1333.5f } };
  RawBufferLdStTestData<uint16_t> halfData;
  for (int i = 0; i < sizeof(floatData) / sizeof(float); i++) {
    ((uint16_t*)&halfData)[i] = ConvertFloat32ToFloat16(((float*)&floatData)[i]);
  }
  RunGraphicsRawBufferLdStTest<uint16_t>(D3D_SHADER_MODEL_6_2, RawBufferLdStType::Half, "GraphicsRawBufferLdSt16Bit", halfData);
}

bool ExecutionTest::SetupRawBufferLdStTest(D3D_SHADER_MODEL shaderModel, RawBufferLdStType dataType,
                                           CComPtr<ID3D12Device> &pDevice, CComPtr<IStream> &pStream, 
                                           const char *&sTy, const char *&additionalOptions) {
  if (!CreateDevice(&pDevice, shaderModel)) {
    return false;
  }

  additionalOptions = "";

  switch (dataType) {
  case RawBufferLdStType::I64:
    if (!DoesDeviceSupportInt64(pDevice)) {
      WEX::Logging::Log::Comment(L"Device does not support int64 operations.");
      WEX::Logging::Log::Result(WEX::Logging::TestResults::Skipped);
      return false;
    }
    sTy = "int64_t";
    break;
  case RawBufferLdStType::Double:
    if (!DoesDeviceSupportDouble(pDevice)) {
      WEX::Logging::Log::Comment(L"Device does not support double operations.");
      WEX::Logging::Log::Result(WEX::Logging::TestResults::Skipped);
      return false;
    }
    sTy = "double";
    break;
  case RawBufferLdStType::I16:
  case RawBufferLdStType::Half:
    if (!DoesDeviceSupportNative16bitOps(pDevice)) {
      WEX::Logging::Log::Comment(L"Device does not support native 16-bit operations.");
      WEX::Logging::Log::Result(WEX::Logging::TestResults::Skipped);
      return false;
    }
    additionalOptions = "-enable-16bit-types";
    sTy = (dataType == RawBufferLdStType::I16 ? "int16_t" : "half");
    break;
  case RawBufferLdStType::I32:
    sTy = "int32_t";
    break;
  case RawBufferLdStType::Float:
    sTy = "float";
    break;
  default:
    DXASSERT_NOMSG("Invalid RawBufferLdStType");
  }

  // read shader config
  ReadHlslDataIntoNewStream(L"ShaderOpArith.xml", &pStream);

  return true;
}

template <class Ty>
void ExecutionTest::VerifyRawBufferLdStTestResults(const std::shared_ptr<st::ShaderOpTest> test, const RawBufferLdStTestData<Ty> &testData) {
  // read buffers back & verify expected values
  static const int UavBufferCount = 4;
  char bufferName[11] = "UAVBufferX";

  for (unsigned i = 0; i < UavBufferCount; i++) {
    MappedData dataUav;
    RawBufferLdStUavData<Ty> *pOutData;

    bufferName[sizeof(bufferName) - 2] = (char)(i + '0');

    test->GetReadBackData(bufferName, &dataUav);
    VERIFY_ARE_EQUAL(sizeof(RawBufferLdStUavData<Ty>), dataUav.size());
    pOutData = (RawBufferLdStUavData<Ty> *)dataUav.data();

    LogCommentFmt(L"Verifying UAVBuffer%d Load -> UAVBuffer%d Store", i, i);
    // scalar
    VERIFY_ARE_EQUAL(pOutData->output.v1, testData.v1);
    // vector 2
    VERIFY_ARE_EQUAL(pOutData->output.v2[0], testData.v2[0]);
    VERIFY_ARE_EQUAL(pOutData->output.v2[1], testData.v2[1]);
    // vector 3
    VERIFY_ARE_EQUAL(pOutData->output.v3[0], testData.v3[0]);
    VERIFY_ARE_EQUAL(pOutData->output.v3[1], testData.v3[1]);
    VERIFY_ARE_EQUAL(pOutData->output.v3[2], testData.v3[2]);
    // vector 4
    VERIFY_ARE_EQUAL(pOutData->output.v4[0], testData.v4[0]);
    VERIFY_ARE_EQUAL(pOutData->output.v4[1], testData.v4[1]);
    VERIFY_ARE_EQUAL(pOutData->output.v4[2], testData.v4[2]);
    VERIFY_ARE_EQUAL(pOutData->output.v4[3], testData.v4[3]);

    // verify SRV Store
    LogCommentFmt(L"Verifying SRVBuffer%d Load -> UAVBuffer%d Store", i, i);
    // scalar
    VERIFY_ARE_EQUAL(pOutData->srvOut.v1, testData.v1);
    // vector 2
    VERIFY_ARE_EQUAL(pOutData->srvOut.v2[0], testData.v2[0]);
    VERIFY_ARE_EQUAL(pOutData->srvOut.v2[1], testData.v2[1]);
    // vector 3
    VERIFY_ARE_EQUAL(pOutData->srvOut.v3[0], testData.v3[0]);
    VERIFY_ARE_EQUAL(pOutData->srvOut.v3[1], testData.v3[1]);
    VERIFY_ARE_EQUAL(pOutData->srvOut.v3[2], testData.v3[2]);
    // vector 4
    VERIFY_ARE_EQUAL(pOutData->srvOut.v4[0], testData.v4[0]);
    VERIFY_ARE_EQUAL(pOutData->srvOut.v4[1], testData.v4[1]);
    VERIFY_ARE_EQUAL(pOutData->srvOut.v4[2], testData.v4[2]);
    VERIFY_ARE_EQUAL(pOutData->srvOut.v4[3], testData.v4[3]);
  }
}

template <class Ty>
void ExecutionTest::RunComputeRawBufferLdStTest(D3D_SHADER_MODEL shaderModel, RawBufferLdStType dataType, 
                                                const char *shaderOpName, const RawBufferLdStTestData<Ty> &testData) {
   WEX::TestExecution::SetVerifyOutput verifySettings(WEX::TestExecution::VerifyOutputSettings::LogOnlyFailures);

   CComPtr<ID3D12Device> pDevice;
   CComPtr<IStream> pStream;
   const char *sTy = nullptr;
   const char *additionalOptions = nullptr;

   if (!SetupRawBufferLdStTest(shaderModel, dataType, pDevice, pStream, sTy, additionalOptions)) {
     return;
   }

   // format shader source
   char rawBufferTestShaderText[sizeof(RawBufferTestComputeShaderTemplate) + sizeof(RawBufferTestShaderDeclarations) + sizeof(RawBufferTestShaderBody)];
   VERIFY_IS_TRUE(sprintf_s(rawBufferTestShaderText, sizeof(rawBufferTestShaderText), 
                            RawBufferTestComputeShaderTemplate, RawBufferTestShaderDeclarations, RawBufferTestShaderBody) != -1);

   // format compiler args
   char compilerOptions[256];
   VERIFY_IS_TRUE(sprintf_s(compilerOptions, sizeof(compilerOptions), "-D COMPONENT_TYPE=%s -D COMPONENT_SIZE=%d %s", sTy, (int)sizeof(Ty), additionalOptions) != -1);

   // run the shader
   std::shared_ptr<ShaderOpTestResult> test = RunShaderOpTest(pDevice, m_support, pStream, shaderOpName,
     [&](LPCSTR Name, std::vector<BYTE> &Data, st::ShaderOp *pShaderOp) {
     VERIFY_IS_TRUE(((0 == strncmp(Name, "SRVBuffer", 9)) || (0 == strncmp(Name, "UAVBuffer", 9))) &&
                    (Name[9] >= '0' && Name[9] <= '3'));
     pShaderOp->Shaders.at(0).Arguments = compilerOptions;
     pShaderOp->Shaders.at(0).Text = rawBufferTestShaderText;

     VERIFY_IS_TRUE(sizeof(RawBufferLdStTestData<Ty>) <= Data.size());
     RawBufferLdStTestData<Ty> *pInData = (RawBufferLdStTestData<Ty>*)Data.data();
     memcpy(pInData, &testData, sizeof(RawBufferLdStTestData<Ty>));
   });

   // verify expected values
   VerifyRawBufferLdStTestResults<Ty>(test->Test, testData);
}

template <class Ty>
void ExecutionTest::RunGraphicsRawBufferLdStTest(D3D_SHADER_MODEL shaderModel, RawBufferLdStType dataType,
                                                 const char *shaderOpName, const RawBufferLdStTestData<Ty> &testData) {

  WEX::TestExecution::SetVerifyOutput verifySettings(WEX::TestExecution::VerifyOutputSettings::LogOnlyFailures);

  CComPtr<ID3D12Device> pDevice;
  CComPtr<IStream> pStream;
  const char *sTy = nullptr;
  const char *additionalOptions = nullptr;

  if (!SetupRawBufferLdStTest(shaderModel, dataType, pDevice, pStream, sTy, additionalOptions)) {
    return;
  }

  // format shader source
  char rawBufferTestPixelShaderText[sizeof(RawBufferTestGraphicsPixelShaderTemplate) + sizeof(RawBufferTestShaderDeclarations) + sizeof(RawBufferTestShaderBody)];
  VERIFY_IS_TRUE(sprintf_s(rawBufferTestPixelShaderText, sizeof(rawBufferTestPixelShaderText),
                           RawBufferTestGraphicsPixelShaderTemplate, RawBufferTestShaderDeclarations, RawBufferTestShaderBody) != -1);

  // format compiler args
  char compilerOptions[256];
  VERIFY_IS_TRUE(sprintf_s(compilerOptions, sizeof(compilerOptions), "-D COMPONENT_TYPE=%s -D COMPONENT_SIZE=%d %s", sTy, (int)sizeof(Ty), additionalOptions) != -1);

  // run the shader
  std::shared_ptr<ShaderOpTestResult> test = RunShaderOpTest(pDevice, m_support, pStream, shaderOpName,
    [&](LPCSTR Name, std::vector<BYTE> &Data, st::ShaderOp *pShaderOp) {
    VERIFY_IS_TRUE(((0 == strncmp(Name, "SRVBuffer", 9)) || (0 == strncmp(Name, "UAVBuffer", 9))) &&
      (Name[9] >= '0' && Name[9] <= '3'));
    // pixel shader is at index 1, vertex shader at index 0
    pShaderOp->Shaders.at(1).Arguments = compilerOptions;
    pShaderOp->Shaders.at(1).Text = rawBufferTestPixelShaderText;

    VERIFY_IS_TRUE(sizeof(RawBufferLdStTestData<Ty>) <= Data.size());
    RawBufferLdStTestData<Ty> *pInData = (RawBufferLdStTestData<Ty>*)Data.data();
    memcpy(pInData, &testData, sizeof(RawBufferLdStTestData<Ty>));
  });

  // verify expected values
  VerifyRawBufferLdStTestResults<Ty>(test->Test, testData);
}

template<typename T>
uint32_t pack(std::array<T, 4> unpackedVals)
{   
    uint32_t dst = 0;
    constexpr uint32_t bitMask = 0xFF;
    for (uint32_t i = 0U; i < 4U; ++i)
    {
        dst |= (unpackedVals[i] & bitMask) << (i * 8);
    }

    return dst;
}

template <typename T>
uint32_t pack_clamp_u8(std::array<T, 4> unpackedVals)
{
    int32_t clamp_min = std::numeric_limits<uint8_t>::min();
    int32_t clamp_max = std::numeric_limits<uint8_t>::max();

    uint32_t dst = 0;
    for (uint32_t i = 0U; i < 4U; ++i)
    {
        int32_t clamped = std::min(std::max((int32_t)unpackedVals[i], clamp_min), clamp_max);
        dst |= ((uint8_t)clamped) << (i * 8);
    }

    return dst;
}

template <typename T>
uint32_t pack_clamp_s8(std::array<T, 4> unpackedVals)
{
    int32_t clamp_min = std::numeric_limits<int8_t>::min();
    int32_t clamp_max = std::numeric_limits<int8_t>::max();

    uint32_t dst = 0;
    for (uint32_t i = 0U; i < 4U; ++i)
    {
        int32_t clamped = std::min(std::max((int32_t)unpackedVals[i], clamp_min), clamp_max);
        dst |= ((uint8_t)clamped) << (i * 8);
    }

    return dst;
}

template<typename T>
std::array<T, 4> unpack_u(uint32_t packedVal)
{   
    std::array<T, 4> ret;
    ret[0] = (uint8_t)((packedVal & 0x000000FF) >> 0 );
    ret[1] = (uint8_t)((packedVal & 0x0000FF00) >> 8 );
    ret[2] = (uint8_t)((packedVal & 0x00FF0000) >> 16);
    ret[3] = (uint8_t)((packedVal & 0xFF000000) >> 24);

    return ret;
}

template<typename T>
std::array<T, 4> unpack_s(uint32_t packedVal)
{   
    std::array<T, 4> ret;
    ret[0] = (int8_t)((packedVal & 0x000000FF) >> 0 );
    ret[1] = (int8_t)((packedVal & 0x0000FF00) >> 8 );
    ret[2] = (int8_t)((packedVal & 0x00FF0000) >> 16);
    ret[3] = (int8_t)((packedVal & 0xFF000000) >> 24);

    return ret;
}


TEST_F(ExecutionTest, PackUnpackTest) {
    WEX::TestExecution::SetVerifyOutput verifySettings(
        WEX::TestExecution::VerifyOutputSettings::LogOnlyFailures);
    CComPtr<IStream> pStream;
    ReadHlslDataIntoNewStream(L"ShaderOpArith.xml", &pStream);

    CComPtr<ID3D12Device> pDevice;

#ifdef PACKUNPACK_PLACEHOLDER
    string args = "-enable-16bit-types -DPACKUNPACK_PLACEHOLDER";
    string target = "cs_6_2";

    if (!CreateDevice(&pDevice)) {
        return;
    }
#else 
    string args = "-enable-16bit-types";
    string target = "cs_6_6";

    if (!CreateDevice(&pDevice, D3D_SHADER_MODEL_6_6)) {
        return;
    }
#endif

    if (!DoesDeviceSupportNative16bitOps(pDevice)) {
        WEX::Logging::Log::Comment(L"Device does not support native 16-bit operations.");
        WEX::Logging::Log::Result(WEX::Logging::TestResults::Skipped);
        return;
    }

    int tableSize = sizeof(PackUnpackOpParameters) / sizeof(TableParameter);
    TableParameterHandler handler(PackUnpackOpParameters, tableSize);

    CW2A Text(handler.GetTableParamByName(L"ShaderOp.Text")->m_str);

    std::vector<uint32_t> *validation_input = &handler.GetTableParamByName(L"Validation.Input")->m_uint32Table;
    uint32_t validation_tolerance = handler.GetTableParamByName(L"Validation.Tolerance")->m_uint;

    size_t count = validation_input->size();
    std::vector<SPackUnpackOpOutPacked> expectedPacked(count / 4);
    std::vector<SPackUnpackOpOutUnpacked> expectedUnpacked(count / 4);

    std::shared_ptr<ShaderOpTestResult> test = RunShaderOpTest(
        pDevice, m_support, pStream, "PackUnpackOp",
        // this callback is called when the test
        // is creating the resource to run the test
        [&](LPCSTR Name, std::vector<BYTE> &Data, st::ShaderOp *pShaderOp) {

        if (0 == _stricmp(Name, "g_bufIn"))
        {
            size_t size = sizeof(uint32_t) * 4 * count;
            Data.resize(size);
            uint32_t *pPrimitives = (uint32_t*)Data.data();

            for (size_t i = 0; i < count / 4; ++i) {
                uint32_t *p = &pPrimitives[i * 4];
                uint32_t x = (*validation_input)[i * 4 + 0];
                uint32_t y = (*validation_input)[i * 4 + 1];
                uint32_t z = (*validation_input)[i * 4 + 2];
                uint32_t w = (*validation_input)[i * 4 + 3];

                p[0] = x;
                p[1] = y;
                p[2] = z;
                p[3] = w;

                std::array<uint32_t, 4> inputUint32 = { x, y, z, w };
                std::array<int32_t, 4> inputInt32 = { (int32_t)x, (int32_t)y, (int32_t)z, (int32_t)w };
                std::array<uint16_t, 4> inputUint16 = { (uint16_t)x, (uint16_t)y, (uint16_t)z, (uint16_t)w };
                std::array<int16_t, 4> inputInt16 = { (int16_t)x, (int16_t)y, (int16_t)z, (int16_t)w };

                // Pack unclamped
                expectedPacked[i].packedUint32 = pack(inputUint32);
                expectedPacked[i].packedInt32 = pack(inputInt32);
                expectedPacked[i].packedUint16 = pack(inputUint16);
                expectedPacked[i].packedInt16 = pack(inputInt16);
                // pack clamped
                expectedPacked[i].packedClampedUint32 = pack_clamp_u8(inputInt32);
                expectedPacked[i].packedClampedInt32 = pack_clamp_s8(inputInt32);
                expectedPacked[i].packedClampedUint16 = pack_clamp_u8(inputInt16);
                expectedPacked[i].packedClampedInt16 = pack_clamp_s8(inputInt16);

                // unpack
                expectedUnpacked[i].outputUint32 = unpack_u<uint32_t>(expectedPacked[i].packedUint32);
                expectedUnpacked[i].outputInt32  = unpack_s<int32_t >(expectedPacked[i].packedInt32 );
                expectedUnpacked[i].outputUint16 = unpack_u<uint16_t>(expectedPacked[i].packedUint16);
                expectedUnpacked[i].outputInt16  = unpack_s<int16_t >(expectedPacked[i].packedInt16 );
                expectedUnpacked[i].outputClampedUint32 = unpack_u<uint32_t>(expectedPacked[i].packedClampedUint32);
                expectedUnpacked[i].outputClampedInt32  = unpack_s<int32_t >(expectedPacked[i].packedClampedInt32 );
                expectedUnpacked[i].outputClampedUint16 = unpack_u<uint16_t>(expectedPacked[i].packedClampedUint16);
                expectedUnpacked[i].outputClampedInt16  = unpack_s<int16_t >(expectedPacked[i].packedClampedInt16 );
            }
        }
        else
        {
            std::fill(Data.begin(), Data.end(), (BYTE)0);
        }

        // use shader from data table
        pShaderOp->Shaders.at(0).Target = target.c_str();
        pShaderOp->Shaders.at(0).Text = Text.m_psz;
        pShaderOp->Shaders.at(0).Arguments = args.c_str();
    });

    MappedData packedData;
    test->Test->GetReadBackData("g_bufOutPacked", &packedData);
    SPackUnpackOpOutPacked *readBackPacked = (SPackUnpackOpOutPacked *)packedData.data();

    MappedData unpackedData;
    test->Test->GetReadBackData("g_bufOutPackedUnpacked", &unpackedData);
    SPackUnpackOpOutUnpacked *readBackUnpacked = (SPackUnpackOpOutUnpacked *)unpackedData.data();

    for (size_t i = 0; i < count / 4; ++i)
    {
        VerifyOutputWithExpectedValueUInt(readBackPacked[i].packedUint32, expectedPacked[i].packedUint32, validation_tolerance);
        VerifyOutputWithExpectedValueInt (readBackPacked[i].packedInt32 , expectedPacked[i].packedInt32 , validation_tolerance);
        VerifyOutputWithExpectedValueUInt(readBackPacked[i].packedUint16, expectedPacked[i].packedUint16, validation_tolerance);
        VerifyOutputWithExpectedValueInt (readBackPacked[i].packedInt16 , expectedPacked[i].packedInt16 , validation_tolerance);
        VerifyOutputWithExpectedValueUInt(readBackPacked[i].packedClampedUint32, expectedPacked[i].packedClampedUint32, validation_tolerance);
        VerifyOutputWithExpectedValueInt (readBackPacked[i].packedClampedInt32 , expectedPacked[i].packedClampedInt32 , validation_tolerance);
        VerifyOutputWithExpectedValueUInt(readBackPacked[i].packedClampedUint16, expectedPacked[i].packedClampedUint16, validation_tolerance);
        VerifyOutputWithExpectedValueInt (readBackPacked[i].packedClampedInt16 , expectedPacked[i].packedClampedInt16 , validation_tolerance);

        for (uint32_t j = 0; j < 4; ++j)
        {
            VerifyOutputWithExpectedValueUInt(readBackUnpacked[i].outputUint32[j], expectedUnpacked[i].outputUint32[j], validation_tolerance);
            VerifyOutputWithExpectedValueInt (readBackUnpacked[i].outputInt32 [j], expectedUnpacked[i].outputInt32 [j], validation_tolerance);
            VerifyOutputWithExpectedValueUInt(readBackUnpacked[i].outputUint16[j], expectedUnpacked[i].outputUint16[j], validation_tolerance);
            VerifyOutputWithExpectedValueInt (readBackUnpacked[i].outputInt16 [j], expectedUnpacked[i].outputInt16 [j], validation_tolerance);
            VerifyOutputWithExpectedValueUInt(readBackUnpacked[i].outputClampedUint32[j], expectedUnpacked[i].outputClampedUint32[j], validation_tolerance);
            VerifyOutputWithExpectedValueInt (readBackUnpacked[i].outputClampedInt32 [j], expectedUnpacked[i].outputClampedInt32 [j], validation_tolerance);
            VerifyOutputWithExpectedValueUInt(readBackUnpacked[i].outputClampedUint16[j], expectedUnpacked[i].outputClampedUint16[j], validation_tolerance);
            VerifyOutputWithExpectedValueInt (readBackUnpacked[i].outputClampedInt16 [j], expectedUnpacked[i].outputClampedInt16 [j], validation_tolerance);
        }
    }
}


// This test expects a <pShader> that retrieves a signal value from each of a few
// resources that are initialized here. <isDynamic> determines if it uses the
// 6.6 Dynamic Resources feature.
// Values are read back from the result UAV and compared to the expected signals
void ExecutionTest::RunResourceTest(ID3D12Device *pDevice, const char *pShader,
                                    const wchar_t *sm, bool isDynamic) {
  WEX::TestExecution::SetVerifyOutput verifySettings(WEX::TestExecution::VerifyOutputSettings::LogOnlyFailures);

  const int NumSRVs = 3;
  const int NumUAVs = 4;
  const int NumResources = NumSRVs + NumUAVs;
  const int NumSamplers = 2;
  const int valueSize = 16;

  static const int DispatchGroupX = 1;
  static const int DispatchGroupY = 1;
  static const int DispatchGroupZ = 1;

  CComPtr<ID3D12GraphicsCommandList> pCommandList;
  CComPtr<ID3D12CommandQueue> pCommandQueue;
  CComPtr<ID3D12CommandAllocator> pCommandAllocator;
  FenceObj FO;

  UINT valueSizeInBytes = valueSize * sizeof(float);
  CreateComputeCommandQueue(pDevice, L"DynamicResourcesTest Command Queue", &pCommandQueue);
  InitFenceObj(pDevice, &FO);

  // Create root signature.
  CComPtr<ID3D12RootSignature> pRootSignature;
  if (!isDynamic) {
    // Not dynamic, create a range for each resource and from them, the root signature
    CD3DX12_DESCRIPTOR_RANGE ranges[NumResources];
    CD3DX12_DESCRIPTOR_RANGE srange[NumSamplers];
    for (int i = 0; i < NumSRVs; i++)
      ranges[i].Init(D3D12_DESCRIPTOR_RANGE_TYPE_SRV, 1, i, 0);

    for (int i = NumSRVs; i < NumResources; i++)
      ranges[i].Init(D3D12_DESCRIPTOR_RANGE_TYPE_UAV, 1, i - NumSRVs, 0);

    for (int i = 0; i < NumSamplers; i++)
      srange[i].Init(D3D12_DESCRIPTOR_RANGE_TYPE_SAMPLER, 1, i, 0);

    CreateRootSignatureFromRanges(pDevice, &pRootSignature, ranges, NumResources, srange, NumSamplers);
  } else {
    // Dynamic just requires the flags indicating that the builtin arrays should be accessible
#if !defined(D3D12_ROOT_SIGNATURE_FLAG_CBV_SRV_UAV_HEAP_DIRECTLY_INDEXED)
#define D3D12_ROOT_SIGNATURE_FLAG_CBV_SRV_UAV_HEAP_DIRECTLY_INDEXED (D3D12_ROOT_SIGNATURE_FLAGS)0x400
#define D3D12_ROOT_SIGNATURE_FLAG_SAMPLER_HEAP_DIRECTLY_INDEXED (D3D12_ROOT_SIGNATURE_FLAGS)0x800
#endif
    CD3DX12_ROOT_SIGNATURE_DESC rootSignatureDesc;
    rootSignatureDesc.Init(0, nullptr, 0, nullptr,
                           D3D12_ROOT_SIGNATURE_FLAG_CBV_SRV_UAV_HEAP_DIRECTLY_INDEXED |
                           D3D12_ROOT_SIGNATURE_FLAG_SAMPLER_HEAP_DIRECTLY_INDEXED);
    CreateRootSignatureFromDesc(pDevice, &rootSignatureDesc, &pRootSignature);
  }

  // Create pipeline state object.
  CComPtr<ID3D12PipelineState> pComputeState;
  CreateComputePSO(pDevice, pRootSignature, pShader, sm, &pComputeState);

  // Create a command allocator and list for compute.
  VERIFY_SUCCEEDED(pDevice->CreateCommandAllocator(D3D12_COMMAND_LIST_TYPE_COMPUTE, IID_PPV_ARGS(&pCommandAllocator)));
  VERIFY_SUCCEEDED(pDevice->CreateCommandList(0, D3D12_COMMAND_LIST_TYPE_COMPUTE, pCommandAllocator, pComputeState, IID_PPV_ARGS(&pCommandList)));

  // Set up SRV resources
  CComPtr<ID3D12Resource> pSRVResources[NumSRVs];
  CComPtr<ID3D12Resource> pUAVResources[NumUAVs];
  CComPtr<ID3D12Resource> pUploadResources[NumResources];
  {
    D3D12_RESOURCE_DESC bufDesc = CD3DX12_RESOURCE_DESC::Buffer(valueSizeInBytes);
    float values[valueSize];
    for (int i = 0; i < NumSRVs - 1; i++) {
      for (int j = 0; j < valueSize; j++)
        values[j] = 10.0f + i;
      CreateTestResources(pDevice, pCommandList, values, valueSizeInBytes, bufDesc,
                          &pSRVResources[i], &pUploadResources[i]);
    }
    D3D12_RESOURCE_DESC tex2dDesc = CD3DX12_RESOURCE_DESC::Tex2D(DXGI_FORMAT_R32_FLOAT, 4, 4);
    for (int j = 0; j < valueSize; j++)
      values[j] = 10.0 + (NumSRVs - 1);
    CreateTestResources(pDevice, pCommandList, values, valueSizeInBytes, tex2dDesc,
                        &pSRVResources[NumSRVs - 1], &pUploadResources[NumSRVs - 1]);
  }

  // Set up UAV resources
  CComPtr<ID3D12Resource> pReadBuffer;
  float values[valueSize];
  for (int i = 0; i < NumUAVs - 2; i++) {
    for (int j = 0; j < valueSize; j++)
      values[j] = 20.0f + i;
    CreateTestUavs(pDevice, pCommandList, values, valueSizeInBytes,
                   &pUAVResources[i], &pUploadResources[NumSRVs + i]);
  }
  for (int j = 0; j < valueSize; j++)
    values[j] = 20.0 + (NumUAVs - 1);
  CreateTestUavs(pDevice, pCommandList, values, valueSizeInBytes,
                 &pUAVResources[NumUAVs - 2], &pUploadResources[NumResources - 2], &pReadBuffer);

  for (int j = 0; j < valueSize; j++)
    values[j] = 20.0 + (NumUAVs - 2);
  D3D12_RESOURCE_DESC tex1dDesc = CD3DX12_RESOURCE_DESC::Tex1D(DXGI_FORMAT_R32_FLOAT, valueSize, 1, 0, D3D12_RESOURCE_FLAG_ALLOW_UNORDERED_ACCESS);
  CreateTestResources(pDevice, pCommandList, values, valueSizeInBytes, tex1dDesc,
                      &pUAVResources[NumUAVs - 1], &pUploadResources[NumResources - 1]);

  // Close the command list and execute it to perform the GPU setup.
  pCommandList->Close();
  ExecuteCommandList(pCommandQueue, pCommandList);
  WaitForSignal(pCommandQueue, FO);
  VERIFY_SUCCEEDED(pCommandAllocator->Reset());
  VERIFY_SUCCEEDED(pCommandList->Reset(pCommandAllocator, pComputeState));

  CComPtr<ID3D12DescriptorHeap> pResHeap;
  CComPtr<ID3D12DescriptorHeap> pSampHeap;
  CreateDefaultDescHeaps(pDevice, NumSRVs + NumUAVs, NumSamplers, &pResHeap, &pSampHeap);

  // Create Rootsignature and descriptor tables
  {
    ID3D12DescriptorHeap *descHeaps[2] = {pResHeap, pSampHeap};
    pCommandList->SetDescriptorHeaps(2, descHeaps);
    pCommandList->SetComputeRootSignature(pRootSignature);

    if (!isDynamic) {
      // Only non-dynamic resources require descriptortables
      pCommandList->SetComputeRootDescriptorTable(0, pResHeap->GetGPUDescriptorHandleForHeapStart());
      pCommandList->SetComputeRootDescriptorTable(1, pSampHeap->GetGPUDescriptorHandleForHeapStart());
    }
  }
  CD3DX12_CPU_DESCRIPTOR_HANDLE baseHandle(pResHeap->GetCPUDescriptorHandleForHeapStart());
  // Create SRVs
  CreateRawSRV(pDevice, baseHandle, valueSize, pSRVResources[0]);
  CreateStructSRV(pDevice, baseHandle, valueSize, sizeof(float), pSRVResources[1]);
  CreateTex2DSRV(pDevice, baseHandle, DXGI_FORMAT_R32_FLOAT, pSRVResources[2]);
  // Create UAVs
  CreateRawUAV(pDevice, baseHandle, valueSize, pUAVResources[0]);
  CreateStructUAV(pDevice, baseHandle, valueSize, sizeof(float), pUAVResources[1]);
  CreateTypedUAV(pDevice, baseHandle, valueSize, DXGI_FORMAT_R32_FLOAT, pUAVResources[2]);
  CreateTex1DUAV(pDevice, baseHandle, DXGI_FORMAT_R32_FLOAT, pUAVResources[3]);

  D3D12_FILTER filters[] = {D3D12_FILTER_MIN_MAG_LINEAR_MIP_POINT, D3D12_FILTER_COMPARISON_MIN_MAG_LINEAR_MIP_POINT};
  float perSampleBorderColors[] = {30.0, 31.0};
  CreateDefaultSamplers(pDevice, pSampHeap->GetCPUDescriptorHandleForHeapStart(),
                        filters, perSampleBorderColors, NumSamplers);

  // Run the compute shader and copy the results back to readable memory.
  pCommandList->Dispatch(DispatchGroupX, DispatchGroupY, DispatchGroupZ);

  RecordTransitionBarrier(pCommandList, pUAVResources[NumUAVs - 2], D3D12_RESOURCE_STATE_UNORDERED_ACCESS, D3D12_RESOURCE_STATE_COPY_SOURCE);
  pCommandList->CopyResource(pReadBuffer, pUAVResources[NumUAVs - 2]);

  pCommandList->Close();
  ExecuteCommandList(pCommandQueue, pCommandList);
  WaitForSignal(pCommandQueue, FO);

  MappedData data(pReadBuffer,  valueSize*sizeof(float));
  const float *pData = (float*)data.data();
  LogCommentFmt(L"Verify bound resources are properly selected");
  VERIFY_ARE_EQUAL(pData[0], 10);
  VERIFY_ARE_EQUAL(pData[1], 11);
  VERIFY_ARE_EQUAL(pData[2], 12);

  VERIFY_ARE_EQUAL(pData[3], 20);
  VERIFY_ARE_EQUAL(pData[4], 21);
  VERIFY_ARE_EQUAL(pData[5], 22);
  VERIFY_ARE_EQUAL(pData[6], 30);
  VERIFY_ARE_EQUAL(pData[7], 1); // samplecmp 1 means it matched 31
}

TEST_F(ExecutionTest, SignatureResourcesTest) {
  std::string pShader =
    "ByteAddressBuffer         g_rawBuf      : register(t0);\n"
    "StructuredBuffer<float>   g_structBuf   : register(t1);\n"
    "Texture2D<float>          g_tex         : register(t2);\n"
    "RWByteAddressBuffer       g_rwRawBuf    : register(u0);\n"
    "RWStructuredBuffer<float> g_rwStructBuf : register(u1);\n"
    "RWBuffer<float>           g_result      : register(u2);\n"
    "RWTexture1D<float>        g_rwTex       : register(u3);\n"
    "SamplerState              g_samp        : register(s0);\n"
    "SamplerComparisonState    g_sampCmp     : register(s1);\n"
    "[NumThreads(1, 1, 1)]\n"
    "void main(uint ix : SV_GroupIndex) {\n"
    "  g_result[0] = g_rawBuf.Load<float>(0);\n"
    "  g_result[1] = g_structBuf.Load(0);\n"
    "  g_result[2] = g_tex.Load(0);\n"
    "  g_result[3] = g_rwRawBuf.Load<float>(0);\n"
    "  g_result[4] = g_rwStructBuf.Load(0);\n"
    "  g_result[5] = g_rwTex.Load(0);\n"
    "  g_result[6] = g_tex.SampleLevel(g_samp, -0.5, 0);\n"
    "  g_result[7] = g_tex.SampleCmpLevelZero(g_sampCmp, -0.5, 31.0);\n"
    "}\n";

  CComPtr<ID3D12Device> pDevice;
  if (!CreateDevice(&pDevice, D3D_SHADER_MODEL_6_6))
    return;

  RunResourceTest(pDevice, pShader.c_str(), L"cs_6_6", /*isDynamic*/false);
}

TEST_F(ExecutionTest, DynamicResourcesTest) {
  static const char pShader[] =
    "static ByteAddressBuffer         g_rawBuf      = ResourceDescriptorHeap[0];\n"
    "static StructuredBuffer<float>   g_structBuf   = ResourceDescriptorHeap[1];\n"
    "static Texture2D<float>          g_tex         = ResourceDescriptorHeap[2];\n"
    "static RWByteAddressBuffer       g_rwRawBuf    = ResourceDescriptorHeap[3];\n"
    "static RWStructuredBuffer<float> g_rwStructBuf = ResourceDescriptorHeap[4];\n"
    "static RWBuffer<float>           g_result      = ResourceDescriptorHeap[5];\n"
    "static RWTexture1D<float>        g_rwTex       = ResourceDescriptorHeap[6];\n"
    "static SamplerState              g_samp        = SamplerDescriptorHeap[0];\n"
    "static SamplerComparisonState    g_sampCmp     = SamplerDescriptorHeap[1];\n"
    "[NumThreads(1, 1, 1)]\n"
    "void main(uint ix : SV_GroupIndex) {\n"
    "  g_result[0] = g_rawBuf.Load<float>(0);\n"
    "  g_result[1] = g_structBuf.Load(0);\n"
    "  g_result[2] = g_tex.Load(0);\n"
    "  g_result[3] = g_rwRawBuf.Load<float>(0);\n"
    "  g_result[4] = g_rwStructBuf.Load(0);\n"
    "  g_result[5] = g_rwTex.Load(0);\n"
    "  g_result[6] = g_tex.SampleLevel(g_samp, -0.5, 0);\n"
    "  g_result[7] = g_tex.SampleCmpLevelZero(g_sampCmp, -0.5, 31.0);\n"
    "}\n";

  CComPtr<ID3D12Device> pDevice;
  if (!CreateDevice(&pDevice, D3D_SHADER_MODEL_6_6))
    return;

  // ResourceDescriptorHeap/SamplerDescriptorHeap requires Resource Binding Tier 3
  D3D12_FEATURE_DATA_D3D12_OPTIONS devOptions;
  VERIFY_SUCCEEDED(pDevice->CheckFeatureSupport((D3D12_FEATURE)D3D12_FEATURE_D3D12_OPTIONS, &devOptions, sizeof(devOptions)));
  if (devOptions.ResourceBindingTier < D3D12_RESOURCE_BINDING_TIER_3) {
    WEX::Logging::Log::Comment(L"Device does not support Resource Binding Tier 3");
    WEX::Logging::Log::Result(WEX::Logging::TestResults::Skipped);
    return;
  }

  RunResourceTest(pDevice, pShader, L"cs_6_6", /*isDynamic*/true);
}

//void ExecutionTest::TestComputeShaderDynamicResourcesUniformIndexing()

void EnableShaderBasedValidation() {
  CComPtr<ID3D12Debug> spDebugController0;
  CComPtr<ID3D12Debug1> spDebugController1;
  VERIFY_SUCCEEDED(D3D12GetDebugInterface(IID_PPV_ARGS(&spDebugController0)));
  VERIFY_SUCCEEDED(
      spDebugController0->QueryInterface(IID_PPV_ARGS(&spDebugController1)));
  spDebugController1->SetEnableGPUBasedValidation(true);
}

void VerifyFloatArraysAreEqual(const float* resultFloats, float *expectedResults, int expectedResultsSize)
{
  for (int j = 0; j < expectedResultsSize; j++)
  {
    VERIFY_ARE_EQUAL(resultFloats[j], expectedResults[j]);
  } 
}

TEST_F(ExecutionTest, DynamicResourcesDynamicIndexingTest) {
  //EnableShaderBasedValidation();
  WEX::TestExecution::SetVerifyOutput verifySettings(
      WEX::TestExecution::VerifyOutputSettings::LogOnlyFailures);
  CComPtr<IStream> pStream;
  ReadHlslDataIntoNewStream(L"ShaderOpArith.xml", &pStream);

  std::shared_ptr<st::ShaderOpSet> ShaderOpSet =
      std::make_shared<st::ShaderOpSet>();
  st::ParseShaderOpSetFromStream(pStream, ShaderOpSet.get());
  st::ShaderOp *pShaderOp =
      ShaderOpSet->GetShaderOp("DynamicResourcesDynamicIndexing");
  vector<st::ShaderOpRootValue> fallbackRootValues = pShaderOp->RootValues;

  bool Skipped = true;

  //D3D_SHADER_MODEL TestShaderModels[] = {D3D_SHADER_MODEL_6_0}; // FALLBACK
  D3D_SHADER_MODEL TestShaderModels[] = {D3D_SHADER_MODEL_6_6, D3D_SHADER_MODEL_6_0};

  const int expectedResultsSize = 16;
  float expectedResultsUniform[expectedResultsSize] = {
    10.0, 10.0, 
    12.0, 12.0,
    14.0, 14.0, 
    20.0, 20.0, 
    22.0, 22.0,
    24.0, 24.0, 
    30.0, 30.0, 
    32.0, 32.0};

  float expectedResultsNonUniform[expectedResultsSize] = {
    10.0, 11.0, 
    12.0, 13.0,
    14.0, 15.0, 
    20.0, 21.0, 
    22.0, 23.0,
    24.0, 25.0, 
    30.0, 31.0, 
    32.0, 33.0};
    
  // TestShaderModels will be an array, where the first x models are "non-fallback", and the rest of the models
  // are "fallback". If TestShaderModels has length y, and a test loops through all shader models, a convention
  // to test based on whether fallback is enabled or not is to limit the loop like this:
  // unsigned num_models_to_test = ExecutionTest::IsFallbackPathEnabled() ? y : x;
  unsigned num_models_to_test = ExecutionTest::IsFallbackPathEnabled() ? 2 : 1;
  for (unsigned i = 0; i < num_models_to_test; i++) {
    D3D_SHADER_MODEL sm = TestShaderModels[i];
    LogCommentFmt(L"\r\nVerifying Dynamic Resources Dynamic Indexing in shader "
                  L"model 6.%1u",
                  ((UINT)sm & 0x0f));

    CComPtr<ID3D12Device> pDevice;
    if (!CreateDevice(&pDevice, sm, false /* skipUnsupported */)) {
      continue;
    }
    D3D12_FEATURE_DATA_D3D12_OPTIONS devOptions;
    VERIFY_SUCCEEDED(
        pDevice->CheckFeatureSupport((D3D12_FEATURE)D3D12_FEATURE_D3D12_OPTIONS,
                                      &devOptions, sizeof(devOptions)));
    if (devOptions.ResourceBindingTier < D3D12_RESOURCE_BINDING_TIER_3) {
      WEX::Logging::Log::Comment(
          L"Device does not support Resource Binding Tier 3");
      WEX::Logging::Log::Result(WEX::Logging::TestResults::Skipped);
      return;
    }

    for (unsigned int non_uniform_bit = 0; non_uniform_bit < 2; non_uniform_bit++) {
      float *expectedResults = non_uniform_bit ? expectedResultsNonUniform : expectedResultsUniform;

      LogCommentFmt(L"Testing %s Resource Indexing.", non_uniform_bit ? L"NonUniform" : L"Uniform");

      // Add compile options
      std::string compilerOptions = "";
      if (sm==D3D_SHADER_MODEL_6_0)
        compilerOptions += " -D FALLBACK=1";
      if (non_uniform_bit)
        compilerOptions += " -D NON_UNIFORM=1";

      // by default a root value is added.
      // remove the root value if this is the non-fallback path
      if (sm==D3D_SHADER_MODEL_6_6)
      {
        pShaderOp->RootValues.clear();
      }
      else
      {
         pShaderOp->RootValues = fallbackRootValues;
      }

      // Update shader target in xml.
      for (st::ShaderOpShader &S : pShaderOp->Shaders){
        S.Arguments = NULL;
        if (!compilerOptions.empty()){
          S.Arguments = pShaderOp->GetString(compilerOptions.c_str());
        }        
        // Set the target correctly. Setting here permanently overwrites
        // the Target string even in future iterations.
        if (sm==D3D_SHADER_MODEL_6_0){
          std::string Target(S.Target);
          Target[Target.length() - 1] = '0';
          S.Target = pShaderOp->GetString(Target.c_str());
        }
        else if (sm==D3D_SHADER_MODEL_6_6){
          std::string Target(S.Target);
          Target[Target.length() - 1] = '6';
          S.Target = pShaderOp->GetString(Target.c_str());
        }
      }

      // Test Compute shader
      {
        pShaderOp->CS = pShaderOp->GetString("CS66");
        std::shared_ptr<ShaderOpTestResult> test = RunShaderOpTestAfterParse(
            pDevice, m_support, "DynamicResourcesDynamicIndexing", nullptr,
            ShaderOpSet);

        MappedData resultData;
        test->Test->GetReadBackData("g_result", &resultData);
        const float *resultCSFloats = (float *)resultData.data();

        VerifyFloatArraysAreEqual(resultCSFloats, expectedResults, expectedResultsSize);
      }

      // Test Vertex + Pixel shader
      {
        pShaderOp->CS = nullptr;
        pShaderOp->VS = pShaderOp->GetString("VS66");
        pShaderOp->PS = pShaderOp->GetString("PS66");
        std::shared_ptr<ShaderOpTestResult> test = RunShaderOpTestAfterParse(
            pDevice, m_support, "DynamicResourcesDynamicIndexing", nullptr,
            ShaderOpSet);

        MappedData resultVSData;
        MappedData resultPSData;
        test->Test->GetReadBackData("g_resultVS", &resultVSData);
        test->Test->GetReadBackData("g_resultPS", &resultPSData);
        const float *resultVSFloats = (float *)resultVSData.data();
        const float *resultPSFloats = (float *)resultPSData.data();
        D3D12_QUERY_DATA_PIPELINE_STATISTICS Stats;
        test->Test->GetPipelineStats(&Stats);


        // VS
        VerifyFloatArraysAreEqual(resultVSFloats, expectedResults, expectedResultsSize);

        // PS
        VerifyFloatArraysAreEqual(resultPSFloats, expectedResults, expectedResultsSize);
      }
      Skipped = false;
    }
  }

  if (Skipped) {
    WEX::Logging::Log::Result(WEX::Logging::TestResults::Skipped);
  }
  
}

#define MAX_WAVESIZE 128

#define strinfigy2(arg) #arg
#define strinfigy(arg) strinfigy2(arg)

void ExecutionTest::WaveSizeTest() {
  WEX::TestExecution::SetVerifyOutput verifySettings(WEX::TestExecution::VerifyOutputSettings::LogOnlyFailures);

  CComPtr<ID3D12Device> pDevice;
  if (!CreateDevice(&pDevice, D3D_SHADER_MODEL_6_6)) {
    return;
  }

  // Check Wave support
  if (!DoesDeviceSupportWaveOps(pDevice)) {
    // Optional feature, so it's correct to not support it if declared as such.
    WEX::Logging::Log::Comment(L"Device does not support wave operations.");
    return;
  }

  // Get supported wave sizes
  D3D12_FEATURE_DATA_D3D12_OPTIONS1 waveOpts;
  VERIFY_SUCCEEDED(pDevice->CheckFeatureSupport((D3D12_FEATURE)D3D12_FEATURE_D3D12_OPTIONS1, &waveOpts, sizeof(waveOpts)));
  UINT minWaveSize = waveOpts.WaveLaneCountMin;
  UINT maxWaveSize = waveOpts.WaveLaneCountMax;

  DXASSERT_NOMSG(minWaveSize <= maxWaveSize);
  DXASSERT((minWaveSize & (minWaveSize - 1)) == 0, "must be a power of 2");
  DXASSERT((maxWaveSize & (maxWaveSize - 1)) == 0, "must be a power of 2");

  // read shader config
  CComPtr<IStream> pStream;
  std::shared_ptr<st::ShaderOpSet> ShaderOpSet = std::make_shared<st::ShaderOpSet>();
  ReadHlslDataIntoNewStream(L"ShaderOpArith.xml", &pStream);
  st::ParseShaderOpSetFromStream(pStream, ShaderOpSet.get());

  // format shader source
  const char waveSizeTestShader[] =
    "struct TestData { \r\n"
    "  uint count; \r\n"
    "}; \r\n"
    "RWStructuredBuffer<TestData> data : register(u0); \r\n"
    "\r\n"
    "// Note: WAVESIZE will be defined via compiler option -D\r\n"
    "[wavesize(WAVESIZE)]\r\n"
    "[numthreads(" strinfigy(MAX_WAVESIZE) "*2,1,1)]\r\n"
    "void main(uint3 tid : SV_DispatchThreadID ) { \r\n"
    "  data[tid.x].count = WaveActiveSum(1); \r\n"
    "}\r\n";

  struct WaveSizeTestData {
    uint32_t count;
  };

  for (UINT waveSize = minWaveSize; waveSize <= maxWaveSize; waveSize *= 2) {
    // format compiler args
    char compilerOptions[32];
    VERIFY_IS_TRUE(sprintf_s(compilerOptions, sizeof(compilerOptions), "-D WAVESIZE=%d", waveSize) != -1);

    // run the shader
    std::shared_ptr<ShaderOpTestResult> test = RunShaderOpTestAfterParse(pDevice, m_support, "WaveSizeTest",
      [&](LPCSTR Name, std::vector<BYTE> &Data, st::ShaderOp *pShaderOp) {
      VERIFY_IS_TRUE((0 == strncmp(Name, "UAVBuffer0", 10)));
      pShaderOp->Shaders.at(0).Arguments = compilerOptions;
      pShaderOp->Shaders.at(0).Text = waveSizeTestShader;

      VERIFY_IS_TRUE(sizeof(WaveSizeTestData)*MAX_WAVESIZE <= Data.size());
      WaveSizeTestData *pInData = (WaveSizeTestData *)Data.data();
      memset(&pInData, sizeof(WaveSizeTestData)*MAX_WAVESIZE, 0);
    }, ShaderOpSet);

    // verify expected values
    MappedData dataUav;
    WaveSizeTestData *pOutData;

    test->Test->GetReadBackData("UAVBuffer0", &dataUav);
    VERIFY_ARE_EQUAL(sizeof(WaveSizeTestData)*MAX_WAVESIZE, dataUav.size());
    pOutData = (WaveSizeTestData*)dataUav.data();

    LogCommentFmt(L"Verifying test result for wave size %d", waveSize);

    for (unsigned i = 0; i < MAX_WAVESIZE; i++) {
      if (!VERIFY_ARE_EQUAL(pOutData[i].count, waveSize))
        break;
    }
  }
}


// Atomic operation testing

// Atomic tests take a single integer index as input and contort it into some
// kind of interesting contributor to the operation in question.
// So each vertex, pixel, thread, or other will have a unique index that produces
// a contributing value to the calculation which is stored in a small resource

// For arithmetic or bitwise operations, each contributor accumulates to the same
// location in the resource indexed by the operation type. Addition is in index 0
// umin/umax are in 1 and 2 and so on.

// To make sure that the most significant bits are involved in the calculation,
// particularly in the case of 64-bit values, each contributing value is duplicated
// to the lower and upper halves of the value. There is an exception to this when
// addition exceeds the available size and also for compare and exchange explained below.

// For compare and exchange operations, 64 output locations are shared by the various lanes.
// Each lane attempts to write to a location that is shared with several others.
// The first one to write to it determines its contents, which will be the lane index <ix>
// in the upper bits and the output location index in the lower bits.
// This ensures that the compare operations consider the upper bits in the comparison.
// The initial compare store is followed by a compare exchange that compares for the
// value the current lane would have assigned there. Finally, the output of the cmpxchg
// is used to determine if the current lane should perform the final unconditional exchange.
// The values are verified by checking the lower bits for the matching location index
// and ensuring that the upper bits undergoing the same transformation result in the location index.
// For lane index <ix> the location is calculated and final result assigned as if by this code:
//    g_outputBuf[(ix/3)%64] = (ix << shBits) | ((ix/3)%64);

bool AtomicResultMatches(const BYTE *uResults, uint64_t gold, size_t size) {
  if (memcmp(uResults, &gold, size)) {
    if (size == 4)
      LogCommentFmt(L"  value %d is not %d", ((uint32_t*)uResults)[0], (uint32_t)gold);
    else
      LogCommentFmt(L"  value %lld is not %lld", ((uint64_t*)uResults)[0], gold);
    return false;
  }
  return true;
}

// Used to duplicate the lower half bits into the upper half bits of an integer
// To verify that the full value is being considered, many tests duplicate the results into the upper half
#define SHIFT(val, bits) (((val)&((1ULL<<(bits))-1ULL)) | ((uint64_t)(val) << (bits)))

// Symbolic constants for the results
#define ADD_IDX 0
#define UMIN_IDX 1
#define UMAX_IDX 2
#define AND_IDX 3
#define OR_IDX 4
#define XOR_IDX 5

#define SMIN_IDX 0
#define SMAX_IDX 1

// Verify results for atomic operations. <uResults> and <sResults> are pointers to
// the readback resource sections containing unsigned and signed integers respectively.
// <pXchg> is a poiner to the readback resource containing the results of the compare
// and exchange operations tests. <stride> is the number of bytes between results for
// all of the results pointers. <maxIdx> is the number of indices that went into the results
// which is used to determine what the results should be. <bitSize> is the size in bits of
// the produced results, either 32 or 64.
void VerifyAtomicResults(const BYTE *uResults, const BYTE *sResults,
                         const BYTE *pXchg, size_t stride, uint64_t maxIdx, size_t bitSize) {
  // Each atomic test performs the test on the value in the lower half
  // and also duplicated in the upper half of the value. The SHIFT macros account for this.
  // This is to verify that the upper bits are considered
  uint64_t shBits = bitSize/2;
  size_t byteSize = bitSize/8;

  // Test ADD Operation
  // ADD just sums all the indices. The result should the sum of the highest and lowest indices
  // multiplied by half the number of sums.
  uint64_t addResult = (maxIdx)*(maxIdx-1)/2;
  LogCommentFmt(L"Verifying %d-bit integer atomic add", bitSize);
  // For 32-bit values, the sum exceeds the 16 bit limit, so we can't duplicate
  // That's fine, the duplication is really for 64-bit values.
  if (bitSize < 64)
    VERIFY_IS_TRUE(AtomicResultMatches(uResults + stride*ADD_IDX, addResult, byteSize));
  else
    VERIFY_IS_TRUE(AtomicResultMatches(uResults + stride*ADD_IDX, SHIFT(addResult, shBits), byteSize));

  // Test MIN and MAX Operations

  // The result of a simple min and max of any sequence of indices would be fairly uninteresting
  // and certain erroneous behavior might mistakenly produce the correct results.

  // To make it interesting, the contributing values will change depending on the evenness of the index.
  // On an even index, min and max operate on the bitflipped index. For signed compares, this is
  // interpretted as a negative value and for unsigned, a very high value.

  // For unsigned min/max, index 0 will be bitflipped to ~0, which is interpretted as the maximum
  // Because zero is manipulated, this leaves 1 as the lowest value.
  LogCommentFmt(L"Verifying %d-bit integer atomic umin", bitSize);
  VERIFY_IS_TRUE(AtomicResultMatches(uResults + stride*UMIN_IDX, SHIFT(1ULL, shBits), byteSize)); // UMin
  LogCommentFmt(L"Verifying %d-bit integer atomic umax", bitSize);
  VERIFY_IS_TRUE(AtomicResultMatches(uResults + stride*UMAX_IDX, ~0ULL, byteSize)); // UMax

  // For signed min/max, the index just before the last will be bitflipped (maxIndex is always even).
  // This is interpretted as -(maxIndex-1) and will be the lowest
  // The maxIndex will be unaltered and interpretted as the highest.
  LogCommentFmt(L"Verifying %d-bit integer atomic smin", bitSize);
  VERIFY_IS_TRUE(AtomicResultMatches(sResults + stride*SMIN_IDX, SHIFT(-((int64_t)maxIdx-1), shBits), byteSize)); // SMin
  LogCommentFmt(L"Verifying %d-bit integer atomic smax", bitSize);
  VERIFY_IS_TRUE(AtomicResultMatches(sResults + stride*SMAX_IDX, SHIFT(maxIdx-1, shBits), byteSize)); // SMax

  // Test AND and OR operations.

  // For AND operations, all indices are bitflipped and ANDed to the previous result.
  // This means that the highest bits, which are never set by the contributing indices will be set
  // for all the indices, so they will be set in the final result.

  // For OR operations, the indices are ORed to the previous result unaltered
  // This means that any bit that is set in any index will be set in the final OR result.

  // In practice, this means that the cumulative result of the AND and OR operations
  // are bitflipped versions of each other.
  // Finding the most significant set bit by the max index or next power of two (pot)
  // gives us the pivot point for these results
  uint64_t nextPot = 1ULL << (bitSize - 1);
  for (;nextPot && !((maxIdx-1) & (nextPot)); nextPot >>= 1) {}
  nextPot <<= 1;
  LogCommentFmt(L"Verifying %d-bit integer atomic and", bitSize);
  VERIFY_IS_TRUE(AtomicResultMatches(uResults + stride*AND_IDX, ~SHIFT(nextPot-1, shBits), byteSize)); // And
  LogCommentFmt(L"Verifying %d-bit integer atomic or", bitSize);
  VERIFY_IS_TRUE(AtomicResultMatches(uResults + stride*OR_IDX, SHIFT(nextPot-1, shBits), byteSize)); // Or

  // Test XOR operation

  // For XOR operations, a 1 is shifted by the number of spaces equal to the index and XORed
  // to the previous result. Because this would rapidely shift off the end of the value,
  // giving undefined and uninteresting results, the index is moduloed to a value that will
  // fit within the type size.

  // Because many of the tests use total numbers of lanes that can be evenly divisible by 32 or 64,
  // these values aren't used for the modulo since the expected result might be zero, 
  // which could be encountered through erroneous behavior.

  // Instead, one less than the type size in bits is used for the modulo.
  // Even though we don't know the actual order these operations are performed,
  // indices that make up a contiguous sequence of 31 or 63 values can be thought of as one of a series of "passes".
  // Each "pass" sets or clears the bits depending on what's already there.
  // if the number of the pass is odd, the bits are being unset and all above the mod position should be set.
  // If even, the bits are in the process of being set and bits below the mod position should be set.
  uint64_t xorResult = ((1ULL<<((maxIdx)%(bitSize-1))) -1);

  if (((maxIdx/(bitSize-1))&1)) {
    xorResult ^= ~0ULL;
    // The XOR above may set uninvolved upper bits, messing up the compare. So AND off the uninvolved bits.
    xorResult &= ((1ULL<<(bitSize-1)) - 1);
  }

  LogCommentFmt(L"Verifying %d-bit integer atomic xor", bitSize);
  VERIFY_IS_TRUE(AtomicResultMatches(uResults + stride*XOR_IDX, xorResult, byteSize));

  // Test CMP/XCHG Operations
  // This tests CompareStore, CompareExchange, and Exchange operations.

  // Unlike above, every lane isn't contributing to the same resource location
  // Instead, every lane competes with a few others to update the same resource location.
  // The first lane to find the contents of their location uninitialized will
  // update it. To verify that upper bits are considered in the comparison and
  // in the assignment, the value stored in the lowest bits is the location index.
  // This ensures that part will be the same for each of the competing lanes.
  // The uppermost bits are updated with the index of the lane that got there first.
  // Subsequent calls to CompareExchange will verify this value matches and alter
  // the content slightly. Finally, a simple check of the output value to what
  // the current lane would expect and a call to exchange will update the value once more

  // To verify this has gone through properly, the upper portion is converted as 
  // if to calculate the location index and compared with the location index.
  // It could be the index of any of several lanes that assign to that location,
  // but this ensures that it is not any lane outside of that group.
  // The lower bits are compared to the location index as well.
  LogCommentFmt(L"Verifying %d-bit integer atomic cmp/xchg results", bitSize);
  for (size_t i = 0; i < 64; i++) {
    uint64_t val = *((uint64_t*)(pXchg + i*stride));
    // Verify lower bits match location index exactly
    VERIFY_ARE_EQUAL(i, val & ((1ULL << shBits) - 1ULL));
    // Verify that upper bits contain original index that transforms to location index
    VERIFY_ARE_EQUAL(((val >> shBits)/3)%64, i);
  }
}

void VerifyAtomicsRawTest(std::shared_ptr<ShaderOpTestResult> test,
                          uint64_t maxIdx, size_t bitSize) {

  size_t stride = 8;
  // struct mirroring that in the shader
  struct AtomicStuff {
    float prepad[2][3];
    UINT uintEl[4];
    int  sintEl[4];
    struct useless {
      uint32_t unused[3];
    } postpad;
    float last;
  };

  MappedData uintData, xchgData;

  test->Test->GetReadBackData("U0", &uintData);
  test->Test->GetReadBackData("U1", &xchgData);

  const AtomicStuff *pStruct = (AtomicStuff *)uintData.data();
  const AtomicStuff *pStrXchg = (AtomicStuff *)xchgData.data();

  LogCommentFmt(L"Verifying %d-bit integer atomic operations on RWStructuredBuffer resource", bitSize);

  VerifyAtomicResults((const BYTE*)&(pStruct[0].uintEl[2]), (const BYTE*)&(pStruct[1].sintEl[2]),
                      (const BYTE*)&(pStrXchg[0].uintEl[2]), sizeof(AtomicStuff), maxIdx, bitSize);

  const BYTE *pUint = nullptr;
  const BYTE *pXchg = nullptr;

  test->Test->GetReadBackData("U2", &uintData);
  test->Test->GetReadBackData("U3", &xchgData);

  pUint = (BYTE *)uintData.data();
  pXchg = (BYTE *)xchgData.data();

  LogCommentFmt(L"Verifying %d-bit integer atomic operations on RWByteAddressBuffer resource", bitSize);

  VerifyAtomicResults(pUint, pUint + stride*6,
                      pXchg, stride, maxIdx, bitSize);

}

void VerifyAtomicsTypedTest(std::shared_ptr<ShaderOpTestResult> test,
                            uint64_t maxIdx, size_t bitSize) {


  size_t stride = 8;
  MappedData uintData, sintData, xchgData;
  const BYTE *pUint = nullptr;
  const BYTE *pSint = nullptr;
  const BYTE *pXchg = nullptr;

  // Typed resources can't share between 32 and 64 bits
  if (bitSize == 32) {
    test->Test->GetReadBackData("U6", &uintData);
    test->Test->GetReadBackData("U7", &sintData);
    test->Test->GetReadBackData("U8", &xchgData);
  } else {
    test->Test->GetReadBackData("U12", &uintData);
    test->Test->GetReadBackData("U13", &sintData);
    test->Test->GetReadBackData("U14", &xchgData);
  }

  pUint = (BYTE *)uintData.data();
  pSint = (BYTE *)sintData.data();
  pXchg = (BYTE *)xchgData.data();

  LogCommentFmt(L"Verifying %d-bit integer atomic operations on RWBuffer resource", bitSize);

  VerifyAtomicResults(pUint, pSint + stride, pXchg, stride, maxIdx, bitSize);

  // Typed resources can't share between 32 and 64 bits
  if (bitSize == 32) {
    test->Test->GetReadBackData("U9", &uintData);
    test->Test->GetReadBackData("U10", &sintData);
    test->Test->GetReadBackData("U11", &xchgData);
  } else {
    test->Test->GetReadBackData("U15", &uintData);
    test->Test->GetReadBackData("U16", &sintData);
    test->Test->GetReadBackData("U17", &xchgData);
  }

  pUint = (BYTE *)uintData.data();
  pSint = (BYTE *)sintData.data();
  pXchg = (BYTE *)xchgData.data();

  LogCommentFmt(L"Verifying %d-bit integer atomic operations on RWTexture resource", bitSize);

  VerifyAtomicResults(pUint, pSint + stride, pXchg, stride, maxIdx, bitSize);

}

void VerifyAtomicsSharedTest(std::shared_ptr<ShaderOpTestResult> test,
                             uint64_t maxIdx, size_t bitSize) {

  size_t stride = 8;
  MappedData uintData, xchgData;
  const BYTE *pUint = nullptr;
  const BYTE *pXchg = nullptr;

  test->Test->GetReadBackData("U4", &uintData);
  test->Test->GetReadBackData("U5", &xchgData);

  pUint = (BYTE *)uintData.data();
  pXchg = (BYTE *)xchgData.data();

  LogCommentFmt(L"Verifying %d-bit integer atomic operations on groupshared variables", bitSize);
  VerifyAtomicResults(pUint, pUint + stride*6,
                      pXchg, stride, maxIdx, bitSize);
}

void VerifyAtomicsTest(std::shared_ptr<ShaderOpTestResult> test,
                       uint64_t maxIdx, size_t bitSize) {
  VerifyAtomicsRawTest(test, maxIdx, bitSize);
  VerifyAtomicsTypedTest(test, maxIdx, bitSize);
}

TEST_F(ExecutionTest, AtomicsTest) {
  WEX::TestExecution::SetVerifyOutput verifySettings(WEX::TestExecution::VerifyOutputSettings::LogOnlyFailures);
  CComPtr<IStream> pStream;
  ReadHlslDataIntoNewStream(L"ShaderOpArith.xml", &pStream);

  CComPtr<ID3D12Device> pDevice;
  if (!CreateDevice(&pDevice))
    return;

  std::shared_ptr<st::ShaderOpSet> ShaderOpSet =
    std::make_shared<st::ShaderOpSet>();
  st::ParseShaderOpSetFromStream(pStream, ShaderOpSet.get());

  st::ShaderOp *pShaderOp = ShaderOpSet->GetShaderOp("AtomicsHeap");

  // Test compute shader
  LogCommentFmt(L"Verifying 32-bit integer atomic operations in compute shader");
  std::shared_ptr<ShaderOpTestResult> test = RunShaderOpTestAfterParse(pDevice, m_support, "AtomicsHeap", nullptr, ShaderOpSet);

  VerifyAtomicsTest(test, 32*32, 32);
  VerifyAtomicsSharedTest(test, 32*32, 32);

  // Test mesh shader if available
  pShaderOp->CS = nullptr;
  if (DoesDeviceSupportMeshShaders(pDevice)) {
    LogCommentFmt(L"Verifying 32-bit integer atomic operations in amp/mesh/pixel shaders");
    test = RunShaderOpTestAfterParse(pDevice, m_support, "AtomicsHeap", nullptr, ShaderOpSet);
    VerifyAtomicsTest(test, 8*8*2 + 8*8*2 + 64*64, 32);
    VerifyAtomicsSharedTest(test, 8*8*2 + 8*8*2, 32);
  }

  // Test Vertex + Pixel shader
  pShaderOp->MS = nullptr;
  LogCommentFmt(L"Verifying 32-bit integer atomic operations in vert/pixel shaders");
  test = RunShaderOpTestAfterParse(pDevice, m_support, "AtomicsHeap", nullptr, ShaderOpSet);
  VerifyAtomicsTest(test, 64*64+6, 32);
}

TEST_F(ExecutionTest, Atomics64Test) {
  WEX::TestExecution::SetVerifyOutput verifySettings(WEX::TestExecution::VerifyOutputSettings::LogOnlyFailures);
  CComPtr<IStream> pStream;
  ReadHlslDataIntoNewStream(L"ShaderOpArith.xml", &pStream);

  CComPtr<ID3D12Device> pDevice;
  if (!CreateDevice(&pDevice, D3D_SHADER_MODEL_6_6))
    return;

  if (!DoesDeviceSupportInt64(pDevice)) {
    WEX::Logging::Log::Comment(L"Device does not support int64 operations.");
    WEX::Logging::Log::Result(WEX::Logging::TestResults::Skipped);
    return;
  }

  std::shared_ptr<st::ShaderOpSet> ShaderOpSet =
    std::make_shared<st::ShaderOpSet>();
  st::ParseShaderOpSetFromStream(pStream, ShaderOpSet.get());

  st::ShaderOp *pShaderOp = ShaderOpSet->GetShaderOp("AtomicsRoot");

  // Reassign shader stages to 64-bit versions
  // Collect 64-bit shaders
  pShaderOp->CS = pShaderOp->GetString("CS");
  pShaderOp->VS = pShaderOp->GetString("VS");
  pShaderOp->PS = pShaderOp->GetString("PS");
  pShaderOp->AS = pShaderOp->GetString("AS");
  pShaderOp->MS = pShaderOp->GetString("MS");

  // Test compute shader
  LogCommentFmt(L"Verifying 64-bit integer atomic operations on raw buffers in compute shader");
  std::shared_ptr<ShaderOpTestResult> test = RunShaderOpTestAfterParse(pDevice, m_support, "AtomicsRoot", nullptr, ShaderOpSet);
  VerifyAtomicsRawTest(test, 32*32, 64);

  // Test mesh shader if available
  pShaderOp->CS = nullptr;
  if (DoesDeviceSupportMeshShaders(pDevice)) {
    LogCommentFmt(L"Verifying 64-bit integer atomic operations on raw buffers in amp/mesh/pixel shader");
    test = RunShaderOpTestAfterParse(pDevice, m_support, "AtomicsRoot", nullptr, ShaderOpSet);
    VerifyAtomicsRawTest(test, 8*8*2 + 8*8*2 + 64*64, 64);
  }

  // Test Vertex + Pixel shader
  pShaderOp->MS = nullptr;
  LogCommentFmt(L"Verifying 64-bit integer atomic operations on raw buffers in vert/pixel shader");
  test = RunShaderOpTestAfterParse(pDevice, m_support, "AtomicsRoot", nullptr, ShaderOpSet);
  VerifyAtomicsRawTest(test, 64*64+6, 64);
}

TEST_F(ExecutionTest, AtomicsRawHeap64Test) {
  WEX::TestExecution::SetVerifyOutput verifySettings(WEX::TestExecution::VerifyOutputSettings::LogOnlyFailures);
  CComPtr<IStream> pStream;
  ReadHlslDataIntoNewStream(L"ShaderOpArith.xml", &pStream);

  CComPtr<ID3D12Device> pDevice;
  if (!CreateDevice(&pDevice, D3D_SHADER_MODEL_6_6))
    return;

  if (!DoesDeviceSupportInt64(pDevice)) {
    WEX::Logging::Log::Comment(L"Device does not support int64 operations.");
    WEX::Logging::Log::Result(WEX::Logging::TestResults::Skipped);
    return;
  }

  if (!DoesDeviceSupportHeap64Atomics(pDevice)) {
    WEX::Logging::Log::Comment(L"Device does not support 64-bit atomic operations on heap resources.");
    WEX::Logging::Log::Result(WEX::Logging::TestResults::Skipped);
    return;
  }

  std::shared_ptr<st::ShaderOpSet> ShaderOpSet =
    std::make_shared<st::ShaderOpSet>();
  st::ParseShaderOpSetFromStream(pStream, ShaderOpSet.get());

  st::ShaderOp *pShaderOp = ShaderOpSet->GetShaderOp("AtomicsHeap");

  // Reassign shader stages to 64-bit versions
  // Collect 64-bit shaders
  pShaderOp->CS = pShaderOp->GetString("CS64");
  pShaderOp->VS = pShaderOp->GetString("VS64");
  pShaderOp->PS = pShaderOp->GetString("PS64");
  pShaderOp->AS = pShaderOp->GetString("AS64");
  pShaderOp->MS = pShaderOp->GetString("MS64");

  // Test compute shader
  LogCommentFmt(L"Verifying 64-bit integer atomic operations on heap raw buffers in compute shader");
  std::shared_ptr<ShaderOpTestResult> test = RunShaderOpTestAfterParse(pDevice, m_support, "AtomicsHeap", nullptr, ShaderOpSet);
  VerifyAtomicsRawTest(test, 32*32, 64);

  // Test mesh shader if available
  pShaderOp->CS = nullptr;
  if (DoesDeviceSupportMeshShaders(pDevice)) {
    LogCommentFmt(L"Verifying 64-bit integer atomic operations on heap raw buffers in amp/mesh/pixel shader");
    test = RunShaderOpTestAfterParse(pDevice, m_support, "AtomicsHeap", nullptr, ShaderOpSet);
    VerifyAtomicsRawTest(test, 8*8*2 + 8*8*2 + 64*64, 64);
  }

  // Test Vertex + Pixel shader
  pShaderOp->MS = nullptr;
  LogCommentFmt(L"Verifying 64-bit integer atomic operations on heap raw buffers in vert/pixel shader");
  test = RunShaderOpTestAfterParse(pDevice, m_support, "AtomicsHeap", nullptr, ShaderOpSet);
  VerifyAtomicsRawTest(test, 64*64+6, 64);
}

TEST_F(ExecutionTest, AtomicsTyped64Test) {
  WEX::TestExecution::SetVerifyOutput verifySettings(WEX::TestExecution::VerifyOutputSettings::LogOnlyFailures);
  CComPtr<IStream> pStream;
  ReadHlslDataIntoNewStream(L"ShaderOpArith.xml", &pStream);

  CComPtr<ID3D12Device> pDevice;
  if (!CreateDevice(&pDevice, D3D_SHADER_MODEL_6_6))
    return;

  if (!DoesDeviceSupportInt64(pDevice)) {
    WEX::Logging::Log::Comment(L"Device does not support int64 operations.");
    WEX::Logging::Log::Result(WEX::Logging::TestResults::Skipped);
    return;
  }

  if (!DoesDeviceSupportTyped64Atomics(pDevice)) {
    WEX::Logging::Log::Comment(L"Device does not support int64 atomic operations on typed resources.");
    WEX::Logging::Log::Result(WEX::Logging::TestResults::Skipped);
    return;
  }

  std::shared_ptr<st::ShaderOpSet> ShaderOpSet =
    std::make_shared<st::ShaderOpSet>();
  st::ParseShaderOpSetFromStream(pStream, ShaderOpSet.get());

  st::ShaderOp *pShaderOp = ShaderOpSet->GetShaderOp("AtomicsHeap");

  // Reassign shader stages to 64-bit versions
  // Collect 64-bit shaders
  pShaderOp->CS = pShaderOp->GetString("CSTY64");
  pShaderOp->VS = pShaderOp->GetString("VSTY64");
  pShaderOp->PS = pShaderOp->GetString("PSTY64");
  pShaderOp->AS = pShaderOp->GetString("ASTY64");
  pShaderOp->MS = pShaderOp->GetString("MSTY64");

  // Test compute shader
  LogCommentFmt(L"Verifying 64-bit integer atomic operations on typed resources in compute shader");
  std::shared_ptr<ShaderOpTestResult> test = RunShaderOpTestAfterParse(pDevice, m_support, "AtomicsHeap", nullptr, ShaderOpSet);
  VerifyAtomicsTypedTest(test, 32*32, 64);

  // Test mesh shader if available
  pShaderOp->CS = nullptr;
  if (DoesDeviceSupportMeshShaders(pDevice)) {
    LogCommentFmt(L"Verifying 64-bit integer atomic operations on typed resources in amp/mesh/pixel shader");
    test = RunShaderOpTestAfterParse(pDevice, m_support, "AtomicsHeap", nullptr, ShaderOpSet);
    VerifyAtomicsTypedTest(test, 8*8*2 + 8*8*2 + 64*64, 64);
  }

  // Test Vertex + Pixel shader
  pShaderOp->MS = nullptr;
  LogCommentFmt(L"Verifying 64-bit integer atomic operations on typed resources in vert/pixel shader");
  test = RunShaderOpTestAfterParse(pDevice, m_support, "AtomicsHeap", nullptr, ShaderOpSet);
  VerifyAtomicsTypedTest(test, 64*64+6, 64);
}

TEST_F(ExecutionTest, AtomicsShared64Test) {
  WEX::TestExecution::SetVerifyOutput verifySettings(WEX::TestExecution::VerifyOutputSettings::LogOnlyFailures);
  CComPtr<IStream> pStream;
  ReadHlslDataIntoNewStream(L"ShaderOpArith.xml", &pStream);

  CComPtr<ID3D12Device> pDevice;
  if (!CreateDevice(&pDevice, D3D_SHADER_MODEL_6_6))
    return;

  if (!DoesDeviceSupportInt64(pDevice)) {
    WEX::Logging::Log::Comment(L"Device does not support int64 operations.");
    WEX::Logging::Log::Result(WEX::Logging::TestResults::Skipped);
    return;
  }

  if (!DoesDeviceSupportShared64Atomics(pDevice)) {
    WEX::Logging::Log::Comment(L"Device does not support int64 atomic operations on groupshared variables.");
    WEX::Logging::Log::Result(WEX::Logging::TestResults::Skipped);
    return;
  }

  std::shared_ptr<st::ShaderOpSet> ShaderOpSet =
    std::make_shared<st::ShaderOpSet>();
  st::ParseShaderOpSetFromStream(pStream, ShaderOpSet.get());

  st::ShaderOp *pShaderOp = ShaderOpSet->GetShaderOp("AtomicsRoot");

  // Reassign shader stages to 64-bit versions
  // Collect 64-bit shaders
  pShaderOp->CS = pShaderOp->GetString("CSSH64");
  pShaderOp->AS = pShaderOp->GetString("ASSH64");
  pShaderOp->MS = pShaderOp->GetString("MSSH64");

  LogCommentFmt(L"Verifying 64-bit integer atomic operations on groupshared variables in compute shader");
  std::shared_ptr<ShaderOpTestResult> test = RunShaderOpTestAfterParse(pDevice, m_support, "AtomicsRoot", nullptr, ShaderOpSet);
  VerifyAtomicsSharedTest(test, 32*32, 64);

  // Test mesh shader if available
  pShaderOp->CS = nullptr;
  if (DoesDeviceSupportMeshShaders(pDevice)) {
    LogCommentFmt(L"Verifying 64-bit integer atomic operations on groupshared variables in amp/mesh/pixel shader");
    test = RunShaderOpTestAfterParse(pDevice, m_support, "AtomicsRoot", nullptr, ShaderOpSet);
    VerifyAtomicsSharedTest(test, 8*8*2 + 8*8*2, 64);
  }
}


// Float Atomics

// These operations are almost the same as for the 32-bit and 64-bit integer tests
// The difference is that there is no need to verify the upper bits.
// So there is no storing of different parts in upper and lower halves.
// Additionally, the only operations that are supported on floats
// are compare and exchange operations. So that's all that is tested here.
// Just as above, a number of lanes are assigned the same output value.
// Unlike above, one location is needed for the result of the special NaN test
// For this reason, the conversion is reduced by one and shifted by one to leave
// the zero-indexed location available.

// Verify results for a particular set of atomics results
void VerifyAtomicFloatResults(const float *results) {
  // The first entry is for NaN to ensure that compares between NaNs succeed
  // The sentinal value is 0.123, for which this compare is sufficient.
  VERIFY_IS_TRUE(results[0] >= 0.120 && results[0] < 0.125);
  // Start at 1 because 0 is just for NaN tests
  for (int i = 1; i < 64; i++) {
    VERIFY_ARE_EQUAL((int(results[i])/3)%63 + 1, i);
  }
}

void VerifyAtomicsFloatSharedTest(std::shared_ptr<ShaderOpTestResult> test) {
  MappedData Data;
  const float *pData = nullptr;

  test->Test->GetReadBackData("U4", &Data);
  pData = (float *)Data.data();

  LogCommentFmt(L"Verifying float cmp/xchg atomic operations on groupshared variables");
  VerifyAtomicFloatResults(pData);
}

void VerifyAtomicsFloatTest(std::shared_ptr<ShaderOpTestResult> test) {

  // struct mirroring that in the shader
  struct AtomicStuff {
    float prepad[2][3];
    float fltEl[2];
    struct useless {
      uint32_t unused[3];
    } postpad;
  };

  // Test Compute Shader
  MappedData Data;
  const float *pData = nullptr;

  test->Test->GetReadBackData("U0", &Data);
  const AtomicStuff *pStructData = (AtomicStuff *)Data.data();
  LogCommentFmt(L"Verifying float cmp/xchg atomic operations on RWStructuredBuffer resources");
  VERIFY_IS_TRUE(pStructData[0].fltEl[1] >= 0.120 && pStructData[0].fltEl[1] < 0.125);
  for (int i = 1; i < 64; i++) {
    VERIFY_ARE_EQUAL((int(pStructData[i].fltEl[1])/3)%63 + 1, i);
  }

  test->Test->GetReadBackData("U1", &Data);
  pData = (float *)Data.data();
  LogCommentFmt(L"Verifying float cmp/xchg atomic operations on RWByteAddressBuffer resources");
  VerifyAtomicFloatResults(pData);

  test->Test->GetReadBackData("U2", &Data);
  pData = (float *)Data.data();
  LogCommentFmt(L"Verifying float cmp/xchg atomic operations on RWBuffer resources");
  VerifyAtomicFloatResults(pData);

  test->Test->GetReadBackData("U3", &Data);
  pData = (float *)Data.data();
  LogCommentFmt(L"Verifying float cmp/xchg atomic operations on RWTexture resources");
  VerifyAtomicFloatResults(pData);

}

TEST_F(ExecutionTest, AtomicsFloatTest) {
  WEX::TestExecution::SetVerifyOutput verifySettings(WEX::TestExecution::VerifyOutputSettings::LogOnlyFailures);
  CComPtr<IStream> pStream;
  ReadHlslDataIntoNewStream(L"ShaderOpArith.xml", &pStream);

  CComPtr<ID3D12Device> pDevice;
  if (!CreateDevice(&pDevice))
    return;

  std::shared_ptr<st::ShaderOpSet> ShaderOpSet =
    std::make_shared<st::ShaderOpSet>();
  st::ParseShaderOpSetFromStream(pStream, ShaderOpSet.get());

  st::ShaderOp *pShaderOp = ShaderOpSet->GetShaderOp("FloatAtomics");

  // Test compute shader
  LogCommentFmt(L"Verifying float cmp/xchg atomic operations in compute shader");
  std::shared_ptr<ShaderOpTestResult> test = RunShaderOpTestAfterParse(pDevice, m_support, "FloatAtomics", nullptr, ShaderOpSet);
  VerifyAtomicsFloatTest(test);
  VerifyAtomicsFloatSharedTest(test);

  // Test mesh shader if available
  pShaderOp->CS = nullptr;
  if (DoesDeviceSupportMeshShaders(pDevice)) {
    LogCommentFmt(L"Verifying float cmp/xchg atomic operations in amp/mesh/pixel shaders");
    test = RunShaderOpTestAfterParse(pDevice, m_support, "FloatAtomics", nullptr, ShaderOpSet);
    VerifyAtomicsFloatTest(test);
    VerifyAtomicsFloatSharedTest(test);
  }

  // Test Vertex + Pixel shader
  pShaderOp->MS = nullptr;
    LogCommentFmt(L"Verifying float cmp/xchg atomic operations in vert/pixel shaders");
  test = RunShaderOpTestAfterParse(pDevice, m_support, "FloatAtomics", nullptr, ShaderOpSet);
  VerifyAtomicsFloatTest(test);
}

// The IsHelperLane test renders 3-pixel triangle into 16x16 render target restricted 
// to 2x2 viewport alligned at (0,0) which guarantees it will run in a single quad. 
//
// Pixels to be rendered*
// (0,0)*  (0,1)*
// (1,0)   (1,1)*
//
// Pixel (1,0) is not rendered and is in helper lane.
//
// Each thread will use ddx_fine and ddy_fine to read the IsHelperLane() values from other threads.
// The bottom right pixel will write the results into the UAV buffer.
// 
// Then the top level pixel (0,0) is discarded and the process above is repeated.
//
// Runs with shader models 6.0 and 6.6 to test both the HLSL built-in IsHelperLane fallback 
// function (sm <= 6.5) and the IsHelperLane intrisics (sm >= 6.6).
//
TEST_F(ExecutionTest, HelperLaneTest) {
  WEX::TestExecution::SetVerifyOutput verifySettings(WEX::TestExecution::VerifyOutputSettings::LogOnlyFailures);
  CComPtr<IStream> pStream;
  ReadHlslDataIntoNewStream(L"ShaderOpArith.xml", &pStream);

  std::shared_ptr<st::ShaderOpSet> ShaderOpSet = std::make_shared<st::ShaderOpSet>();
  st::ParseShaderOpSetFromStream(pStream, ShaderOpSet.get());

#ifdef ISHELPERLANE_PLACEHOLDER
  string args = "-DISHELPERLANE_PLACEHOLDER";
#else 
  string args = "";
#endif

  D3D_SHADER_MODEL TestShaderModels[] = { D3D_SHADER_MODEL_6_0, D3D_SHADER_MODEL_6_6 };
  for (unsigned i = 0; i < _countof(TestShaderModels); i++) {
    D3D_SHADER_MODEL sm = TestShaderModels[i];
    LogCommentFmt(L"Verifying IsHelperLane in shader model 6.%1u", ((UINT)sm & 0x0f));

    CComPtr<ID3D12Device> pDevice;
    if (!CreateDevice(&pDevice, sm, false /* skipUnsupported */))
      continue;

    std::shared_ptr<ShaderOpTestResult> test = RunShaderOpTestAfterParse(pDevice, m_support, "HelperLaneTestNoWave", 
      // this callbacked is called when the test is creating the resource to run the test
      [&](LPCSTR Name, std::vector<BYTE>& Data, st::ShaderOp* pShaderOp) {
        VERIFY_IS_TRUE(0 == _stricmp(Name, "UAVBuffer0"));
        std::fill(Data.begin(), Data.end(), (BYTE)0xCC);
        pShaderOp->Shaders.at(0).Arguments = args.c_str();
        pShaderOp->Shaders.at(1).Arguments = args.c_str();
      }, ShaderOpSet);

    struct HelperLaneTestResult {
      int32_t is_helper_00;
      int32_t is_helper_10;
      int32_t is_helper_01;
      int32_t is_helper_11;
    };

    MappedData uavData;
    test->Test->GetReadBackData("UAVBuffer0", &uavData);
    HelperLaneTestResult* pTestResults = (HelperLaneTestResult*)uavData.data();

    MappedData renderData;
    test->Test->GetReadBackData("RTarget", &renderData);
    const uint32_t* pPixels = (uint32_t*)renderData.data();

    // before discard
    VERIFY_ARE_EQUAL(pTestResults[0].is_helper_00, 0);
    VERIFY_ARE_EQUAL(pTestResults[0].is_helper_10, 0);
    VERIFY_ARE_EQUAL(pTestResults[0].is_helper_01, 1);
    VERIFY_ARE_EQUAL(pTestResults[0].is_helper_11, 0);

    // after discard
    VERIFY_ARE_EQUAL(pTestResults[1].is_helper_00, 1);
    VERIFY_ARE_EQUAL(pTestResults[1].is_helper_10, 0);
    VERIFY_ARE_EQUAL(pTestResults[1].is_helper_01, 1);
    VERIFY_ARE_EQUAL(pTestResults[1].is_helper_11, 0);

    UNREFERENCED_PARAMETER(pPixels);
  }
}

struct HelperLaneWaveTestResult60 {
  // 6.0 wave ops
  int32_t anyTrue;
  int32_t allTrue;
  XMUINT4 ballot;
  int32_t waterfallLoopCount;
  int32_t allEqual;
  int32_t countBits;
  int32_t sum;
  int32_t product;
  int32_t bitAnd;
  int32_t bitOr;
  int32_t bitXor;
  int32_t min;
  int32_t max;
  int32_t prefixCountBits;
  int32_t prefixProduct;
  int32_t prefixSum;
};

struct HelperLaneQuadTestResult {
  int32_t is_helper_this;
  int32_t is_helper_across_X;
  int32_t is_helper_across_Y;
  int32_t is_helper_across_Diag;
};

struct HelperLaneWaveTestResult65 {
  // 6.5 wave ops
  XMUINT4  match;
  int32_t mpCountBits;
  int32_t mpSum;
  int32_t mpProduct;
  int32_t mpBitAnd;
  int32_t mpBitOr;
  int32_t mpBitXor;
};

struct HelperLaneWaveTestResult {
  HelperLaneWaveTestResult60 sm60;
  HelperLaneQuadTestResult sm60_quad;
  HelperLaneWaveTestResult65 sm65;
};

struct foo { int32_t a; int32_t b; int32_t c; };
struct bar { foo f; int32_t d; XMUINT4 g; };
foo f = {1, 2, 3};
bar b = { { 1, 2, 3 }, 0, { 1, 2, 3, 4 } };

HelperLaneWaveTestResult HelperLane_CS_ExpectedResults = {
  // HelperLaneWaveTestResult60
  { 0, 1, { 0x7, 0, 0, 0 }, 3, 1, 3, 12, 64, 1, 0, 0, 10, 1, 2, 16, 4 },
  // HelperLaneQuadTestResult
  { 0, 0, 0, 0 },
  // HelperLaneWaveTestResult65
  { {0x7, 0, 0, 0}, 2, 4, 16, 1, 0, 0 }
};

HelperLaneWaveTestResult HelperLane_VS_ExpectedResults = HelperLane_CS_ExpectedResults;
  
HelperLaneWaveTestResult HelperLane_PS_ExpectedResults = {
  // HelperLaneWaveTestResult60
  { 0, 1, { 0xB, 0, 0, 0 }, 3, 1, 3, 12, 64, 1, 0, 0, 10, 1, 2, 16, 4 },
  // HelperLaneQuadTestResult
  { 0, 1, 0, 0 },
  // HelperLaneWaveTestResult65
  { {0xB, 0, 0, 0}, 2, 4, 16, 1, 0, 0 }
};

HelperLaneWaveTestResult HelperLane_PSAfterDiscard_ExpectedResults = {
  // HelperLaneWaveTestResult60
  { 0, 1, { 0xA, 0, 0, 0 }, 2, 1, 2, 8, 16, 1, 0, 0, 10, 1, 1, 4, 2 },
  // HelperLaneQuadTestResult
  { 0, 1, 0, 1 },
  // HelperLaneWaveTestResult65
  { {0xA, 0, 0, 0}, 1, 2, 4, 1, 0, 0 }
};

HelperLaneWaveTestResult IncludesHelperLane_PS_ExpectedResults = {
  // HelperLaneWaveTestResult60
  { 1, 0, { 0xF, 0, 0, 0 }, 4, 0, 4, 16, 256, 0, 1, 1, 1, 10, 3, 64, 6 },
  // HelperLaneQuadTestResult
  { 0, 1, 0, 0 },
  // HelperLaneWaveTestResult65
  { {0xF, 0, 0, 0}, 3, 6, 64, 0, 1, 1 }
};

HelperLaneWaveTestResult IncludesHelperLane_PSAfterDiscard_ExpectedResults = {
  // HelperLaneWaveTestResult60
  { 1, 0, { 0xF, 0, 0, 0 }, 4, 0, 4, 16, 256, 0, 1, 0, 1, 10, 3, 64, 6 },
  // HelperLaneQuadTestResult
  { 0, 1, 0, 1 },
  // HelperLaneWaveTestResult65
  { {0xF, 0, 0, 0}, 3, 6, 64, 0, 1, 0 }
};

bool HelperLaneResultLogAndVerify(const wchar_t* testDesc, uint32_t expectedValue, uint32_t actualValue) {
  bool matches = (expectedValue == actualValue);
  LogCommentFmt(L"%s%s, expected = %u, actual = %u", matches ? L" - " : L"FAILED: ", testDesc, expectedValue, actualValue);
  return matches;
}

bool HelperLaneResultLogAndVerify(const wchar_t* testDesc, XMUINT4 expectedValue, XMUINT4 actualValue) {
  bool matches = (expectedValue.x == actualValue.x && expectedValue.y == actualValue.y &&
                  expectedValue.z == actualValue.z && expectedValue.w == actualValue.w);
  LogCommentFmt(L"%s%s, expected = (0x%X,0x%X,0x%X,0x%X), actual = (0x%X,0x%X,0x%X,0x%X)", matches ? L" - " : L"FAILED: ", testDesc,
    expectedValue.x, expectedValue.y, expectedValue.z, expectedValue.w, actualValue.x, actualValue.y, actualValue.z, actualValue.w);
  return matches;
}
  

bool VerifyHelperLaneWaveResults(ExecutionTest::D3D_SHADER_MODEL sm, HelperLaneWaveTestResult& testResults, HelperLaneWaveTestResult& expectedResults, bool verifyQuads) {
  bool passed = true;
  {
    HelperLaneWaveTestResult60& tr60 = testResults.sm60;
    HelperLaneWaveTestResult60& tr60exp = expectedResults.sm60;

    passed &= HelperLaneResultLogAndVerify(L"WaveActiveAnyTrue(IsHelperLane())", tr60exp.anyTrue, tr60.anyTrue);
    passed &= HelperLaneResultLogAndVerify(L"WaveActiveAllTrue(!IsHelperLane())", tr60exp.allTrue, tr60.allTrue);
    passed &= HelperLaneResultLogAndVerify(L"WaveActiveBallot(true) has exactly 3 bits set", tr60exp.ballot, tr60.ballot);

    passed &= HelperLaneResultLogAndVerify(L"!WaveReadLaneFirst(IsHelperLane()) && WaveIsFirstLane() in a waterfall loop", tr60exp.waterfallLoopCount, tr60.waterfallLoopCount);
    passed &= HelperLaneResultLogAndVerify(L"WaveActiveAllEqual(IsHelperLane())", tr60exp.allEqual, tr60.allEqual);
    passed &= HelperLaneResultLogAndVerify(L"WaveActiveCountBits(true)", tr60exp.countBits, tr60.countBits);
    passed &= HelperLaneResultLogAndVerify(L"WaveActiveSum(4)", tr60exp.sum, tr60.sum);
    passed &= HelperLaneResultLogAndVerify(L"WaveActiveProduct(4)", tr60exp.product, tr60.product);

    passed &= HelperLaneResultLogAndVerify(L"WaveActiveBitAnd(!IsHelperLane())", tr60exp.bitAnd, tr60.bitAnd);
    passed &= HelperLaneResultLogAndVerify(L"WaveActiveBitOr(IsHelperLane())", tr60exp.bitOr, tr60.bitOr);
    passed &= HelperLaneResultLogAndVerify(L"WaveActiveBitXor(IsHelperLane())", tr60exp.bitXor, tr60.bitXor);

    passed &= HelperLaneResultLogAndVerify(L"WaveActiveMin(IsHelperLane() ? 1 : 10)", tr60exp.min, tr60.min);
    passed &= HelperLaneResultLogAndVerify(L"WaveActiveMax(IsHelperLane() ? 10 : 1)", tr60exp.max, tr60.max);

    passed &= HelperLaneResultLogAndVerify(L"WavePrefixCountBits(1)", tr60exp.prefixCountBits, tr60.prefixCountBits);
    passed &= HelperLaneResultLogAndVerify(L"WavePrefixProduct(4)", tr60exp.prefixProduct, tr60.prefixProduct);
    passed &= HelperLaneResultLogAndVerify(L"WavePrefixSum(2)", tr60exp.prefixSum, tr60.prefixSum);
  }

  if (verifyQuads) {
    HelperLaneQuadTestResult& quad_tr = testResults.sm60_quad;
    HelperLaneQuadTestResult& quad_tr_exp = expectedResults.sm60_quad;
    passed &= HelperLaneResultLogAndVerify(L"QuadReadAcross* - lane 3 / pixel (1,1) - IsHelperLane()", quad_tr_exp.is_helper_this, quad_tr.is_helper_this);
    passed &= HelperLaneResultLogAndVerify(L"QuadReadAcross* - lane 2 / pixel (0,1) - IsHelperLane()", quad_tr_exp.is_helper_across_X, quad_tr.is_helper_across_X);
    passed &= HelperLaneResultLogAndVerify(L"QuadReadAcross* - lane 1 / pixel (1,0) - IsHelperLane()", quad_tr_exp.is_helper_across_Y, quad_tr.is_helper_across_Y);
    passed &= HelperLaneResultLogAndVerify(L"QuadReadAcross* - lane 0 / pixel (0,0) - IsHelperLane()", quad_tr_exp.is_helper_across_Diag, quad_tr.is_helper_across_Diag);
  }

  if (sm >= ExecutionTest::D3D_SHADER_MODEL_6_5) {
    HelperLaneWaveTestResult65& tr65 = testResults.sm65;
    HelperLaneWaveTestResult65& tr65exp = expectedResults.sm65;
    
    passed &= HelperLaneResultLogAndVerify(L"WaveMatch(true) has exactly 3 bits set", tr65exp.match, tr65.match);
    passed &= HelperLaneResultLogAndVerify(L"WaveMultiPrefixCountBits(1, no_masked_bits)", tr65exp.mpCountBits, tr65.mpCountBits);
    passed &= HelperLaneResultLogAndVerify(L"WaveMultiPrefixSum(2, no_masked_bits)", tr65exp.mpSum, tr65.mpSum);
    passed &= HelperLaneResultLogAndVerify(L"WaveMultiPrefixProduct(4, no_masked_bits)", tr65exp.mpProduct, tr65.mpProduct);

    passed &= HelperLaneResultLogAndVerify(L"WaveMultiPrefixAnd(IsHelperLane() ? 0 : 1, no_masked_bits)", tr65exp.mpBitAnd, tr65.mpBitAnd);
    passed &= HelperLaneResultLogAndVerify(L"WaveMultiPrefixOr(IsHelperLane() ? 1 : 0, no_masked_bits)", tr65exp.mpBitOr, tr65.mpBitOr);
    passed &= HelperLaneResultLogAndVerify(L"verify WaveMultiPrefixXor(IsHelperLane() ? 1 : 0, no_masked_bits)", tr65exp.mpBitXor, tr65.mpBitXor);
  }
  return passed;
}
// Contrary to compute or pixel shaders the layout of lanes in vertex shaders is
// not specified. A conforming implementation could, in the extreme case, decide
// to dispatch three waves that each process only a single vertex.
// So instead of compare with fixed expected result, calculate the correct
// result from ballot.
bool VerifyHelperLaneWaveResultsForVS(ExecutionTest::D3D_SHADER_MODEL sm,
                                      HelperLaneWaveTestResult &testResults) {
  bool passed = true;
  XMUINT4 mask = testResults.sm60.ballot;
  unsigned countBits = 0;
  std::bitset<32> x(mask.x);
  std::bitset<32> y(mask.y);
  std::bitset<32> z(mask.z);
  std::bitset<32> w(mask.w);
  countBits += (unsigned)x.count();
  countBits += (unsigned)y.count();
  countBits += (unsigned)z.count();
  countBits += (unsigned)w.count();

  {
    // For VS, IsHelperLane always return false.
    HelperLaneWaveTestResult60 &tr60 = testResults.sm60;
    passed &= HelperLaneResultLogAndVerify(L"WaveActiveAnyTrue(IsHelperLane())",
                                           0, tr60.anyTrue);
    passed &= HelperLaneResultLogAndVerify(
        L"WaveActiveAllTrue(!IsHelperLane())", 1, tr60.allTrue);
    bool ballotMatch = 1 <= countBits && countBits <= 3;

    LogCommentFmt(L"%sWaveActiveBallot(true) expected 1~3 bits set, actual = %u",
        ballotMatch ? L" - " : L"FAILED: ", tr60.ballot);


    passed &= HelperLaneResultLogAndVerify(
        L"!WaveReadLaneFirst(IsHelperLane()) && WaveIsFirstLane() in a "
        L"waterfall loop",
        countBits, tr60.waterfallLoopCount);
    passed &= HelperLaneResultLogAndVerify(
        L"WaveActiveAllEqual(IsHelperLane())", 1, tr60.allEqual);
    passed &= HelperLaneResultLogAndVerify(L"WaveActiveCountBits(true)",
                                           countBits, tr60.countBits);
    passed &= HelperLaneResultLogAndVerify(L"WaveActiveSum(4)", 4 * countBits,
                                           tr60.sum);
    passed &= HelperLaneResultLogAndVerify(L"WaveActiveProduct(4)", (unsigned)std::pow(4, countBits),
                                           tr60.product);

    passed &= HelperLaneResultLogAndVerify(L"WaveActiveBitAnd(!IsHelperLane())",
                                           1, tr60.bitAnd);
    passed &= HelperLaneResultLogAndVerify(L"WaveActiveBitOr(IsHelperLane())",
                                           0, tr60.bitOr);
    passed &= HelperLaneResultLogAndVerify(L"WaveActiveBitXor(IsHelperLane())",
                                           0, tr60.bitXor);

    passed &= HelperLaneResultLogAndVerify(
        L"WaveActiveMin(IsHelperLane() ? 1 : 10)", 10, tr60.min);
    passed &= HelperLaneResultLogAndVerify(
        L"WaveActiveMax(IsHelperLane() ? 10 : 1)", 1, tr60.max);

    passed &= HelperLaneResultLogAndVerify(L"WavePrefixCountBits(1)",
                                           countBits-1,
                                           tr60.prefixCountBits);
    passed &= HelperLaneResultLogAndVerify(L"WavePrefixProduct(4)",
                                           (unsigned)std::pow(4, countBits - 1),
                                           tr60.prefixProduct);
    passed &= HelperLaneResultLogAndVerify(L"WavePrefixSum(2)",
                                           2 * (countBits-1), tr60.prefixSum);
  }

  if (sm >= ExecutionTest::D3D_SHADER_MODEL_6_5) {
    HelperLaneWaveTestResult65 &tr65 = testResults.sm65;

    passed &= HelperLaneResultLogAndVerify(
        L"WaveMatch(true) has exactly 3 bits set", mask, tr65.match);
    passed &= HelperLaneResultLogAndVerify(
        L"WaveMultiPrefixCountBits(1, no_masked_bits)", countBits-1,
        tr65.mpCountBits);
    passed &= HelperLaneResultLogAndVerify(
        L"WaveMultiPrefixSum(2, no_masked_bits)", 2*(countBits-1), tr65.mpSum);
    passed &= HelperLaneResultLogAndVerify(
        L"WaveMultiPrefixProduct(4, no_masked_bits)",
        (unsigned)std::pow(4, countBits - 1),
        tr65.mpProduct);

    passed &= HelperLaneResultLogAndVerify(
        L"WaveMultiPrefixAnd(IsHelperLane() ? 0 : 1, no_masked_bits)",
        1, tr65.mpBitAnd);
    passed &= HelperLaneResultLogAndVerify(
        L"WaveMultiPrefixOr(IsHelperLane() ? 1 : 0, no_masked_bits)",
        0, tr65.mpBitOr);
    passed &= HelperLaneResultLogAndVerify(
        L"verify WaveMultiPrefixXor(IsHelperLane() ? 1 : 0, no_masked_bits)",
        0, tr65.mpBitXor);
  }
  return passed;
}

void CleanUAVBuffer0Buffer(LPCSTR BufferName, std::vector<BYTE>& Data, st::ShaderOp* pShaderOp) {
  UNREFERENCED_PARAMETER(pShaderOp);
  VERIFY_IS_TRUE(0 == _stricmp(BufferName, "UAVBuffer0"));
  std::fill(Data.begin(), Data.end(), (BYTE)0xCC);
}

//
// The IsHelperLane test that use Wave intrinsics to verify IsHelperLane() and Wave operations on active lanes.
//
// Runs with shader models 6.0, 6.5 and 6.6 to test both the HLSL built-in IsHelperLane fallback 
// function (sm <= 6.5) and the IsHelperLane intrisics (sm >= 6.6) and the shader model 6.5 wave intrinsics (sm >= 6.5).
//
// For compute and vertex shaders IsHelperLane() always returns false and might be optimized away in the front end.
// However it can be exposed to the driver in CS/VS through an exported function in a library so drivers need 
// to be prepared to handle it. For this reason the test is compiled with disabled optimizations (/Od).
// The tests are also validating that wave intrinsics operate correctly with 3 threads in a CS or 3 vertices 
// in a VS where the rest of the lanes in the wave are not active (dead lanes).
//
TEST_F(ExecutionTest, HelperLaneTestWave) {
  WEX::TestExecution::SetVerifyOutput verifySettings(WEX::TestExecution::VerifyOutputSettings::LogOnlyFailures);
  CComPtr<IStream> pStream;
  ReadHlslDataIntoNewStream(L"ShaderOpArith.xml", &pStream);

  std::shared_ptr<st::ShaderOpSet> ShaderOpSet = std::make_shared<st::ShaderOpSet>();
  st::ParseShaderOpSetFromStream(pStream, ShaderOpSet.get());
  st::ShaderOp* pShaderOp = ShaderOpSet->GetShaderOp("HelperLaneTestWave");

#ifdef ISHELPERLANE_PLACEHOLDER
  LPCSTR args = "/Od -DISHELPERLANE_PLACEHOLDER";
#else 
  LPCSTR args = "/Od";
#endif

  if (args[0]) {
    for (st::ShaderOpShader& S : pShaderOp->Shaders)
      S.Arguments = args;
  }

  bool testPassed = true;

  D3D_SHADER_MODEL TestShaderModels[] = { D3D_SHADER_MODEL_6_0, D3D_SHADER_MODEL_6_5, D3D_SHADER_MODEL_6_6, D3D_SHADER_MODEL_6_7 };
  for (unsigned i = 0; i < _countof(TestShaderModels); i++) {
    D3D_SHADER_MODEL sm = TestShaderModels[i];
    LogCommentFmt(L"\r\nVerifying IsHelperLane using Wave intrinsics in shader model 6.%1u", ((UINT)sm & 0x0f));

    bool smPassed = true;

    CComPtr<ID3D12Device> pDevice;
    if (!CreateDevice(&pDevice, sm, false /* skipUnsupported */)) {
      continue;
    }

    if (GetTestParamUseWARP(UseWarpByDefault()) || IsDeviceBasicAdapter(pDevice)) {
      WEX::Logging::Log::Comment(L"WARP has a known issue with HelperLaneTestWave.");
      WEX::Logging::Log::Result(WEX::Logging::TestResults::Skipped);
      return;
    }

    if (!DoesDeviceSupportWaveOps(pDevice)) {
      LogCommentFmt(L"Device does not support wave operations in shader model 6.%1u", ((UINT)sm & 0x0f));
      continue;
    }

    if (sm == D3D_SHADER_MODEL_6_5) {
      // Reassign shader stages to 6.5 versions
      pShaderOp->CS = pShaderOp->GetString("CS65");
      pShaderOp->VS = pShaderOp->GetString("VS65");
      pShaderOp->PS = pShaderOp->GetString("PS65");
    } else if (sm == D3D_SHADER_MODEL_6_6) {
      // Reassign shader stages to 6.6 versions
      pShaderOp->CS = pShaderOp->GetString("CS66");
      pShaderOp->VS = pShaderOp->GetString("VS66");
      pShaderOp->PS = pShaderOp->GetString("PS66");
    } else if (sm == D3D_SHADER_MODEL_6_7) {
      // Reassign shader stages to 6.7 versions
      pShaderOp->CS = pShaderOp->GetString("CS66");
      pShaderOp->VS = pShaderOp->GetString("VS66");
      // Only PS has SM 6.7 version to test new [WaveOpsIncludeHelperLanes] attribute
      pShaderOp->PS = pShaderOp->GetString("PS67");
    }

    const unsigned CS_INDEX = 0, VS_INDEX = 0, PS_INDEX = 1, PS_INDEX_AFTER_DISCARD = 2;

    // Test Compute shader
    {
      std::shared_ptr<ShaderOpTestResult> test = RunShaderOpTestAfterParse(pDevice, m_support, "HelperLaneTestWave",
        CleanUAVBuffer0Buffer, ShaderOpSet);

      MappedData uavData;
      test->Test->GetReadBackData("UAVBuffer0", &uavData);
      HelperLaneWaveTestResult* pTestResults = (HelperLaneWaveTestResult*)uavData.data();
      LogCommentFmt(L"\r\nCompute shader");
      smPassed &= VerifyHelperLaneWaveResults(sm, pTestResults[CS_INDEX], HelperLane_CS_ExpectedResults, true);
    }

    HelperLaneWaveTestResult &PS_ExpectedResults =
        (sm >= D3D_SHADER_MODEL_6_7) ? IncludesHelperLane_PS_ExpectedResults
                                     : HelperLane_PS_ExpectedResults;
    HelperLaneWaveTestResult &PSAfterDiscard_ExpectedResults =
        (sm >= D3D_SHADER_MODEL_6_7)
            ? IncludesHelperLane_PSAfterDiscard_ExpectedResults
            : HelperLane_PSAfterDiscard_ExpectedResults;

    // Test Vertex + Pixel shader
    {
      pShaderOp->CS = nullptr;
      std::shared_ptr<ShaderOpTestResult> test = RunShaderOpTestAfterParse(pDevice, m_support, "HelperLaneTestWave", CleanUAVBuffer0Buffer, ShaderOpSet);

      MappedData uavData;
      test->Test->GetReadBackData("UAVBuffer0", &uavData);
      HelperLaneWaveTestResult* pTestResults = (HelperLaneWaveTestResult*)uavData.data();
      LogCommentFmt(L"\r\nVertex shader");
      smPassed &= VerifyHelperLaneWaveResultsForVS(sm, pTestResults[VS_INDEX]);
      LogCommentFmt(L"\r\nPixel shader");
      smPassed &= VerifyHelperLaneWaveResults(sm, pTestResults[PS_INDEX], PS_ExpectedResults, true);
      LogCommentFmt(L"\r\nPixel shader with discarded pixel");
      smPassed &= VerifyHelperLaneWaveResults(sm, pTestResults[PS_INDEX_AFTER_DISCARD], PSAfterDiscard_ExpectedResults, true);
      
      MappedData renderData;
      test->Test->GetReadBackData("RTarget", &renderData);
      const uint32_t* pPixels = (uint32_t*)renderData.data();

      UNREFERENCED_PARAMETER(pPixels);
    }
    testPassed &= smPassed;
  }
  VERIFY_ARE_EQUAL(testPassed, true);
}

struct int2 {
  int x;
  int y;
};

bool VerifyQuadAnyAllResults(int2 *Res) {
  int Idx = 0;
  for (; Idx < 4; ++Idx) {
    if (Res[Idx].x != 2)
      return false;
    if (Res[Idx].y != 4)
      return false;
  }
  for (; Idx < 60; ++Idx) {
    if (Res[Idx].x != 1)
      return false;
    if (Res[Idx].y != 4)
      return false;
  }
  for (; Idx < 64; ++Idx) {
    if (Res[Idx].x != 1)
      return false;
    if (Res[Idx].y != 3)
      return false;
  }
  return true;
}

TEST_F(ExecutionTest, QuadAnyAll) {
  WEX::TestExecution::SetVerifyOutput verifySettings(
      WEX::TestExecution::VerifyOutputSettings::LogOnlyFailures);
  CComPtr<IStream> pStream;
  ReadHlslDataIntoNewStream(L"ShaderOpArith.xml", &pStream);

  std::shared_ptr<st::ShaderOpSet> ShaderOpSet =
      std::make_shared<st::ShaderOpSet>();
  st::ParseShaderOpSetFromStream(pStream, ShaderOpSet.get());
  st::ShaderOp *pShaderOp = ShaderOpSet->GetShaderOp("QuadAnyAll");

  LPCSTR args = "/Od";

  if (args[0]) {
    for (st::ShaderOpShader &S : pShaderOp->Shaders)
      S.Arguments = args;
  }

  bool Skipped = true;
  D3D_SHADER_MODEL TestShaderModels[] = {D3D_SHADER_MODEL_6_0,
                                         D3D_SHADER_MODEL_6_5,
                                         D3D_SHADER_MODEL_6_7};
  for (unsigned i = 0; i < _countof(TestShaderModels); i++) {
    D3D_SHADER_MODEL sm = TestShaderModels[i];
    LogCommentFmt(L"\r\nVerifying QuadAny/QuadAll using Wave intrinsics in "
                  L"shader model 6.%1u",
                  ((UINT)sm & 0x0f));

    if (sm == D3D_SHADER_MODEL_6_5) {
      pShaderOp->MS = pShaderOp->GetString("MS");
      pShaderOp->AS = pShaderOp->GetString("AS");
    } else if (sm == D3D_SHADER_MODEL_6_7) {
      pShaderOp->AS = pShaderOp->GetString("AS67");
      pShaderOp->MS = pShaderOp->GetString("MS67");
      pShaderOp->CS = pShaderOp->GetString("CS67");
    }

    CComPtr<ID3D12Device> pDevice;
    if (!CreateDevice(&pDevice, sm, false /* skipUnsupported */)) {
      continue;
    }

    if (IsDeviceBasicAdapter(pDevice)) {
      WEX::Logging::Log::Comment(L"QuadAny/All fails on basic render driver.");
      continue;
    }

    if (!DoesDeviceSupportWaveOps(pDevice)) {
      LogCommentFmt(
          L"Device does not support wave operations in shader model 6.%1u",
          ((UINT)sm & 0x0f));
      continue;
    }
    Skipped = false;

    // test compute
    std::shared_ptr<ShaderOpTestResult> test = RunShaderOpTestAfterParse(
        pDevice, m_support, "QuadAnyAll", CleanUAVBuffer0Buffer, ShaderOpSet);

    MappedData uavData;
    test->Test->GetReadBackData("UAVBuffer0", &uavData);
    bool Result = VerifyQuadAnyAllResults((int2 *)uavData.data());
    VERIFY_IS_TRUE(Result);

    if (sm < D3D_SHADER_MODEL_6_5 || !DoesDeviceSupportMeshShaders(pDevice))
      continue;

    pShaderOp->CS = nullptr;
    // test AS/MS
    test = RunShaderOpTestAfterParse(pDevice, m_support, "QuadAnyAll",
                                     CleanUAVBuffer0Buffer, ShaderOpSet);

    test->Test->GetReadBackData("UAVBuffer0", &uavData);
    Result = VerifyQuadAnyAllResults((int2 *)uavData.data());
    VERIFY_IS_TRUE(Result);
    Result = VerifyQuadAnyAllResults(&((int2 *)uavData.data())[64]);
    VERIFY_IS_TRUE(Result);
  }
  if (Skipped)
    WEX::Logging::Log::Result(WEX::Logging::TestResults::Skipped);
}

// Copies input strings to local storage, so it doesn't rely on lifetime of input string pointers.
st::ShaderOpTest::TShaderCallbackFn MakeShaderReplacementCallback(
    std::vector<std::wstring> dxcArgs, std::vector<std::string> lookFors,
    std::vector<std::string> replacements,
    dxc::DxcDllSupport &dllSupport) {
  
  auto ShaderInitFn = 
      [dxcArgs, lookFors, replacements, &dllSupport]
      (LPCSTR Name, LPCSTR pText, IDxcBlob **ppShaderBlob, st::ShaderOp *pShaderOp) {
    
    UNREFERENCED_PARAMETER(pShaderOp);
    UNREFERENCED_PARAMETER(Name);
    // Create pointer vectors from local storage to supply API needs
    std::vector<LPCWSTR> Args(dxcArgs.size());
    for (unsigned i = 0; i < dxcArgs.size(); ++i)
      Args[i] = dxcArgs[i].c_str();    

    CComPtr<IDxcUtils> pUtils;
    VERIFY_SUCCEEDED(dllSupport.CreateInstance(CLSID_DxcUtils, &pUtils));

    // Compile original HLSL with op to replace, and disassemble.
    CComPtr<IDxcCompiler3> pCompiler;
    VERIFY_SUCCEEDED(dllSupport.CreateInstance(CLSID_DxcCompiler, &pCompiler));
    CComPtr<IDxcBlob> compiledShader;
    {
      CComPtr<IDxcResult> pResult;
      DxcBuffer source = {pText, strlen(pText), DXC_CP_UTF8};
      VERIFY_SUCCEEDED(pCompiler->Compile(&source, Args.data(), (UINT32)Args.size(),
                                          nullptr, IID_PPV_ARGS(&pResult)));
      HRESULT hrCompile;
      VERIFY_SUCCEEDED(pResult->GetStatus(&hrCompile));
      VERIFY_SUCCEEDED(hrCompile);
      VERIFY_SUCCEEDED(pResult->GetResult(&compiledShader));
    }

    // Disassemble
    std::string disassembly;
    {
      CComPtr<IDxcResult> pDisassemblyResult;
      CComPtr<IDxcBlobUtf8> pDisassembly;
      DxcBuffer compiledBuffer = {compiledShader->GetBufferPointer(), compiledShader->GetBufferSize(), 0};
      VERIFY_SUCCEEDED(pCompiler->Disassemble(&compiledBuffer, IID_PPV_ARGS(&pDisassemblyResult)));
      VERIFY_SUCCEEDED(pDisassemblyResult->GetOutput(DXC_OUT_DISASSEMBLY, IID_PPV_ARGS(&pDisassembly), nullptr));
      disassembly.assign(pDisassembly->GetStringPointer(), pDisassembly->GetStringLength());
    }

    // Replace op
    strreplace(lookFors, replacements, disassembly);

    // Wrap text in UTF8 blob
    // No need to copy, disassembly won't be changed again and will live as long as rewrittenDisassembly.
    // c_str() guarantees null termination; passing size + 1 to include it will create an IDxcBlobUtf8 without copying.
    CComPtr<IDxcBlobEncoding> rewrittenDisassembly;
    VERIFY_SUCCEEDED(pUtils->CreateBlobFromPinned(
      disassembly.c_str(), (UINT32) disassembly.size() + 1, DXC_CP_UTF8, &rewrittenDisassembly));
    // Assemble to container
    CComPtr<IDxcBlob> assembledShader;
    {
      CComPtr<IDxcAssembler> pAssembler;
      CComPtr<IDxcOperationResult> pResult;
      VERIFY_SUCCEEDED(dllSupport.CreateInstance(CLSID_DxcAssembler, &pAssembler));
      VERIFY_SUCCEEDED(pAssembler->AssembleToContainer(rewrittenDisassembly, &pResult));
      HRESULT status;
      VERIFY_SUCCEEDED(pResult->GetStatus(&status));
      VERIFY_SUCCEEDED(status);
      VERIFY_SUCCEEDED(pResult->GetResult(&assembledShader));
    }

    // Find root signature part in container
    CComPtr<IDxcContainerReflection> pReflection;
    VERIFY_SUCCEEDED(dllSupport.CreateInstance(CLSID_DxcContainerReflection, &pReflection));
    VERIFY_SUCCEEDED(pReflection->Load(compiledShader));
    UINT32 iPartIndex;
    if (FAILED(pReflection->FindFirstPartKind(DXC_PART_ROOT_SIGNATURE, &iPartIndex))) {
      // No root signature to copy, use the assembledShader.
      *ppShaderBlob = assembledShader.Detach();
      return;
    }

    CComPtr<IDxcContainerBuilder> pBuilder;
    VERIFY_SUCCEEDED(dllSupport.CreateInstance(CLSID_DxcContainerBuilder, &pBuilder));
    VERIFY_SUCCEEDED(pBuilder->Load(assembledShader));

    // Wrap root signature in blob
    CComPtr<IDxcBlob> pRootSignatureBlob;
    VERIFY_SUCCEEDED(pReflection->GetPartContent(iPartIndex, &pRootSignatureBlob));
    // Add root signature to container
    pBuilder->AddPart(DXC_PART_ROOT_SIGNATURE, pRootSignatureBlob);

    CComPtr<IDxcOperationResult> pOpResult;
    VERIFY_SUCCEEDED(pBuilder->SerializeContainer(&pOpResult));
    HRESULT status;
    VERIFY_SUCCEEDED(pOpResult->GetStatus(&status));
    VERIFY_SUCCEEDED(status);
    VERIFY_SUCCEEDED(pOpResult->GetResult(ppShaderBlob));

  };

  return ShaderInitFn;
}

struct FloatInputUintOutput
{
  float input;
  unsigned int output;
};

TEST_F(ExecutionTest, IsNormalTest) {
  WEX::TestExecution::SetVerifyOutput verifySettings(
    WEX::TestExecution::VerifyOutputSettings::LogOnlyFailures);  

  CComPtr<ID3D12Device> pDevice;
  VERIFY_IS_TRUE(CreateDevice(&pDevice, D3D_SHADER_MODEL_6_0, false /* skipUnsupported */));

  if (GetTestParamUseWARP(UseWarpByDefault()) || IsDeviceBasicAdapter(pDevice)) {
      WEX::Logging::Log::Comment(L"WARP has a known issue with IsNormalTest.");
      WEX::Logging::Log::Result(WEX::Logging::TestResults::Skipped);
      return;
  }

  // The input is -Zero, Zero, -Denormal, Denormal, -Infinity, Infinity, -NaN, Nan, and then 4 normal float numbers.
  // Only the last 4 floats are normal, so we expect the first 8 results to be 0, and the last 4 to be 1, as defined by IsNormal.
  std::vector<float> Validation_Input_Vec = {-0.0, 0.0, -(FLT_MIN / 2), FLT_MIN / 2, -(INFINITY), INFINITY, -(NAN), NAN, 530.99f, -530.99f, 122.101f, -.122101f};
  std::vector<float> *Validation_Input = &Validation_Input_Vec;

  std::vector<unsigned int> Validation_Expected_Vec = {0u, 0u, 0u, 0u, 0u, 0u, 0u, 0u, 1u, 1u, 1u, 1u};
  std::vector<unsigned int> *Validation_Expected = &Validation_Expected_Vec;

  CComPtr<IStream> pStream;
  ReadHlslDataIntoNewStream(L"ShaderOpArith.xml", &pStream);

  std::shared_ptr<st::ShaderOpSet> ShaderOpSet = std::make_shared<st::ShaderOpSet>();
  st::ParseShaderOpSetFromStream(pStream, ShaderOpSet.get());
  st::ShaderOp *pShaderOp = ShaderOpSet->GetShaderOp("IsNormal");
  vector<st::ShaderOpRootValue> fallbackRootValues = pShaderOp->RootValues;
<<<<<<< HEAD
  
  D3D_SHADER_MODEL sm = D3D_SHADER_MODEL_6_0;
  LogCommentFmt(L"\r\nVerifying isNormal in shader "
                L"model 6.%1u",
                ((UINT)sm & 0x0f));

  CComPtr<ID3D12Device> pDevice;
  VERIFY_IS_TRUE(CreateDevice(&pDevice, sm, false /* skipUnsupported */));
=======
>>>>>>> b42bbdd7
 
  size_t count = Validation_Input->size();

  auto ShaderInitFn = MakeShaderReplacementCallback(
      {L"isSpecialFloat.hlsl", L"-Emain", L"-Tcs_6_0"},
      // Replace the above with what's below when IsSpecialFloat supports doubles
      //{ "@dx.op.isSpecialFloat.f32(i32 8,",  "@dx.op.isSpecialFloat.f64(i32 8," },
      //{ "@dx.op.isSpecialFloat.f32(i32 11,", "@dx.op.isSpecialFloat.f64(i32 11," },
      { "@dx.op.isSpecialFloat.f32(i32 8,"},
      { "@dx.op.isSpecialFloat.f32(i32 11,"}, 
      m_support
    );


  auto ResourceInitFn = [&](LPCSTR Name, std::vector<BYTE> &Data, st::ShaderOp *pShaderOp) {
          UNREFERENCED_PARAMETER(pShaderOp);
          VERIFY_IS_TRUE(0 == _stricmp(Name, "g_TestData"));
          size_t size = sizeof(FloatInputUintOutput) * count;
          Data.resize(size);
          FloatInputUintOutput *pPrimitives = (FloatInputUintOutput *)Data.data();
          for (size_t i = 0; i < count; ++i) {
            FloatInputUintOutput *p = &pPrimitives[i];
            float inputFloat = (*Validation_Input)[i % Validation_Input->size()];
            p->input = inputFloat;
          }

        };

  
  // Test Compute shader
  {
    pShaderOp->CS = pShaderOp->GetString("CS60");
    std::shared_ptr<ShaderOpTestResult> test = RunShaderOpTestAfterParse(
        pDevice, m_support, "IsNormal", ResourceInitFn, ShaderInitFn,
        ShaderOpSet);

    MappedData data;
    test->Test->GetReadBackData("g_TestData", &data);

    FloatInputUintOutput *pPrimitives = (FloatInputUintOutput*)data.data();
    WEX::TestExecution::DisableVerifyExceptions dve;
    for (unsigned i = 0; i < count; ++i) {
        FloatInputUintOutput *p = &pPrimitives[i];
        unsigned int val = (*Validation_Expected)[i % Validation_Expected->size()];
        LogCommentFmt(
            L"element #%u, input = %6.8f, output = %6.8f, expected = %d", i,
            p->input, p->output, val);
        VERIFY_ARE_EQUAL(p->output, val);
        
    }
  }

}

#ifndef _HLK_CONF
static void WriteReadBackDump(st::ShaderOp *pShaderOp, st::ShaderOpTest *pTest,
                              char **pReadBackDump) {
  std::stringstream str;

  unsigned count = 0;
  for (auto &R : pShaderOp->Resources) {
    if (!R.ReadBack)
      continue;
    ++count;
    str << "Resource: " << R.Name << "\r\n";
    // Find a descriptor that can tell us how to dump this resource.
    bool found = false;
    for (auto &Heaps : pShaderOp->DescriptorHeaps) {
      for (auto &D : Heaps.Descriptors) {
        if (_stricmp(D.ResName, R.Name) != 0) {
          continue;
        }
        found = true;
        if (_stricmp(D.Kind, "UAV") != 0) {
          str << "Resource dump for kind " << D.Kind << " not implemented yet.\r\n";
          break;
        }
        if (D.UavDesc.ViewDimension != D3D12_UAV_DIMENSION_BUFFER) {
          str << "Resource dump for this kind of view dimension not implemented yet.\r\n";
          break;
        }
        // We can map back to the structure if a structured buffer via the shader, but
        // we'll keep this simple and simply dump out 32-bit uint/float representations.
        MappedData data;
        pTest->GetReadBackData(R.Name, &data);
        uint32_t *pData = (uint32_t *)data.data();
        size_t u32_count = ((size_t)R.Desc.Width) / sizeof(uint32_t);
        for (size_t i = 0; i < u32_count; ++i) {
          float f = *(float *)pData;
          str << i << ": 0n" << *pData << "   0x" << std::hex << *pData
              << std::dec << "   " << f << "\r\n";
          ++pData;
        }
        break;
      }
      if (found) break;
    }
    if (!found) {
      str << "Unable to find a view for the resource.\r\n";
    }
  }

  str << "Resources read back: " << count << "\r\n";

  std::string s(str.str());
  CComHeapPtr<char> pDump;
  if (!pDump.Allocate(s.size() + 1))
    throw std::bad_alloc();
  memcpy(pDump.m_pData, s.data(), s.size());
  pDump.m_pData[s.size()] = '\0';
  *pReadBackDump = pDump.Detach();
}

// This is the exported interface by use from HLSLHost.exe.
// It's exclusive with the use of the DLL as a TAEF target.
extern "C" {
  __declspec(dllexport) HRESULT WINAPI InitializeOpTests(void *pStrCtx, st::OutputStringFn pOutputStrFn) {
    HRESULT hr = ExecutionTest::EnableExperimentalShaderModels();
    if (FAILED(hr)) {
      pOutputStrFn(pStrCtx, L"Unable to enable experimental shader models.\r\n.");
    }
    return S_OK;
  }

  __declspec(dllexport) HRESULT WINAPI
      RunOpTest(void *pStrCtx, st::OutputStringFn pOutputStrFn, LPCSTR pText,
                ID3D12Device *pDevice, ID3D12CommandQueue *pCommandQueue,
                ID3D12Resource *pRenderTarget, char **pReadBackDump) {

    HRESULT hr;
    if (pReadBackDump) *pReadBackDump = nullptr;
    st::SetOutputFn(pStrCtx, pOutputStrFn);
    CComPtr<ID3D12InfoQueue> pInfoQueue;
    CComHeapPtr<char> pDump;
    bool FilterCreation = false;
    if (SUCCEEDED(pDevice->QueryInterface(&pInfoQueue))) {
      // Creation is largely driven by inputs, so don't log create/destroy messages.
      pInfoQueue->PushEmptyStorageFilter();
      pInfoQueue->PushEmptyRetrievalFilter();
      if (FilterCreation) {
        D3D12_INFO_QUEUE_FILTER filter;
        D3D12_MESSAGE_CATEGORY denyCategories[] = { D3D12_MESSAGE_CATEGORY_STATE_CREATION };
        ZeroMemory(&filter, sizeof(filter));
        filter.DenyList.NumCategories = _countof(denyCategories);
        filter.DenyList.pCategoryList = denyCategories;
        pInfoQueue->PushStorageFilter(&filter);
      }
    }
    else {
      pOutputStrFn(pStrCtx, L"Unable to enable info queue for D3D.\r\n.");
    }
    try {
      dxc::DxcDllSupport m_support;
      m_support.Initialize();

      const char *pName = nullptr;
      CComPtr<IStream> pStream = SHCreateMemStream((BYTE *)pText, (UINT)strlen(pText));
      std::shared_ptr<st::ShaderOpSet> ShaderOpSet =
        std::make_shared<st::ShaderOpSet>();
      st::ParseShaderOpSetFromStream(pStream, ShaderOpSet.get());
      st::ShaderOp *pShaderOp;
      if (pName == nullptr) {
        if (ShaderOpSet->ShaderOps.size() != 1) {
          pOutputStrFn(pStrCtx, L"Expected a single shader operation.\r\n");
          return E_FAIL;
        }
        pShaderOp = ShaderOpSet->ShaderOps[0].get();
      }
      else {
        pShaderOp = ShaderOpSet->GetShaderOp(pName);
      }
      if (pShaderOp == nullptr) {
        std::string msg = "Unable to find shader op ";
        msg += pName;
        msg += "; available ops";
        const char sep = ':';
        for (auto &pAvailOp : ShaderOpSet->ShaderOps) {
          msg += sep;
          msg += pAvailOp->Name ? pAvailOp->Name : "[n/a]";
        }
        CA2W msgWide(msg.c_str());
        pOutputStrFn(pStrCtx, msgWide);
        return E_FAIL;
      }

      std::shared_ptr<st::ShaderOpTest> test = std::make_shared<st::ShaderOpTest>();
      test->SetupRenderTarget(pShaderOp, pDevice, pCommandQueue, pRenderTarget);
      test->SetDxcSupport(&m_support);
      test->RunShaderOp(pShaderOp);
      test->PresentRenderTarget(pShaderOp, pCommandQueue, pRenderTarget);

      pOutputStrFn(pStrCtx, L"Rendering complete.\r\n");

      if (!pShaderOp->IsCompute()) {
        D3D12_QUERY_DATA_PIPELINE_STATISTICS stats;
        test->GetPipelineStats(&stats);
        wchar_t statsText[400];
        StringCchPrintfW(statsText, _countof(statsText),
          L"Vertices/primitives read by input assembler: %I64u/%I64u\r\n"
          L"Vertex shader invocations: %I64u\r\n"
          L"Geometry shader invocations/output primitive: %I64u/%I64u\r\n"
          L"Primitives sent to rasterizer/rendered: %I64u/%I64u\r\n"
          L"PS/HS/DS/CS invocations: %I64u/%I64u/%I64u/%I64u\r\n",
          stats.IAVertices, stats.IAPrimitives, stats.VSInvocations,
          stats.GSInvocations, stats.GSPrimitives, stats.CInvocations,
          stats.CPrimitives, stats.PSInvocations, stats.HSInvocations,
          stats.DSInvocations, stats.CSInvocations);
        pOutputStrFn(pStrCtx, statsText);
      }

      if (pReadBackDump) {
        WriteReadBackDump(pShaderOp, test.get(), &pDump);
      }

      hr = S_OK;
    }
    catch (const CAtlException &E)
    {
      hr = E.m_hr;
    }
    catch (const std::bad_alloc &)
    {
      hr = E_OUTOFMEMORY;
    }
    catch (const std::exception &)
    {
      hr = E_FAIL;
    }

    // Drain the device message queue if available.
    if (pInfoQueue != nullptr) {
      wchar_t buf[200];
      StringCchPrintfW(buf, _countof(buf),
        L"NumStoredMessages=%u limit/discarded by limit=%u/%u "
        L"allowed/denied by storage filter=%u/%u "
        L"NumStoredMessagesAllowedByRetrievalFilter=%u\r\n",
        (unsigned)pInfoQueue->GetNumStoredMessages(),
        (unsigned)pInfoQueue->GetMessageCountLimit(),
        (unsigned)pInfoQueue->GetNumMessagesDiscardedByMessageCountLimit(),
        (unsigned)pInfoQueue->GetNumMessagesAllowedByStorageFilter(),
        (unsigned)pInfoQueue->GetNumMessagesDeniedByStorageFilter(),
        (unsigned)pInfoQueue->GetNumStoredMessagesAllowedByRetrievalFilter());
      pOutputStrFn(pStrCtx, buf);

      WriteInfoQueueMessages(pStrCtx, pOutputStrFn, pInfoQueue);

      pInfoQueue->ClearStoredMessages();
      pInfoQueue->PopRetrievalFilter();
      pInfoQueue->PopStorageFilter();
      if (FilterCreation) {
        pInfoQueue->PopStorageFilter();
      }
    }

    if (pReadBackDump) *pReadBackDump = pDump.Detach();

    return hr;
  }
}
#endif
// MARKER: ExecutionTest/DxilConf Shared Implementation End
// Do not remove the line above - it is used by TranslateExecutionTest.py<|MERGE_RESOLUTION|>--- conflicted
+++ resolved
@@ -11546,8 +11546,7 @@
   st::ParseShaderOpSetFromStream(pStream, ShaderOpSet.get());
   st::ShaderOp *pShaderOp = ShaderOpSet->GetShaderOp("IsNormal");
   vector<st::ShaderOpRootValue> fallbackRootValues = pShaderOp->RootValues;
-<<<<<<< HEAD
-  
+
   D3D_SHADER_MODEL sm = D3D_SHADER_MODEL_6_0;
   LogCommentFmt(L"\r\nVerifying isNormal in shader "
                 L"model 6.%1u",
@@ -11555,9 +11554,7 @@
 
   CComPtr<ID3D12Device> pDevice;
   VERIFY_IS_TRUE(CreateDevice(&pDevice, sm, false /* skipUnsupported */));
-=======
->>>>>>> b42bbdd7
- 
+
   size_t count = Validation_Input->size();
 
   auto ShaderInitFn = MakeShaderReplacementCallback(
