--- conflicted
+++ resolved
@@ -635,33 +635,21 @@
     VERIFY_SUCCEEDED((*ppCommandQueue)->SetName(pName));
   }
 
-<<<<<<< HEAD
-  void CreateComputePSO(ID3D12Device *pDevice, ID3D12RootSignature *pRootSignature, LPCSTR pShader, ID3D12PipelineState **ppComputeState, const wchar_t *sm = L"cs_6_0") {
-=======
   void CreateComputeCommandQueue(ID3D12Device *pDevice, LPCWSTR pName, ID3D12CommandQueue **ppCommandQueue) {
     CreateCommandQueue(pDevice, pName, ppCommandQueue, D3D12_COMMAND_LIST_TYPE_COMPUTE);
   }
 
   void CreateComputePSO(ID3D12Device *pDevice, ID3D12RootSignature *pRootSignature, LPCSTR pShader, LPCWSTR pTargetProfile, ID3D12PipelineState **ppComputeState, LPCWSTR *pOptions = nullptr, int numOptions = 0) {
->>>>>>> af14220b
     CComPtr<ID3DBlob> pComputeShader;
 
     // Load and compile shaders.
     if (UseDxbc()) {
 #ifndef _HLK_CONF
-<<<<<<< HEAD
-      DXBCFromText(pShader, L"main", sm, &pComputeShader);
-#endif
-    }
-    else {
-      CompileFromText(pShader, L"main", sm, &pComputeShader);
-=======
       DXBCFromText(pShader, L"main", pTargetProfile, &pComputeShader);
 #endif
     }
     else {
       CompileFromText(pShader, L"main", pTargetProfile, &pComputeShader, pOptions, numOptions);
->>>>>>> af14220b
     }
 
     // Describe and create the compute pipeline state object (PSO).
@@ -7959,7 +7947,7 @@
 
   // Create pipeline state object.
   CComPtr<ID3D12PipelineState> pComputeState;
-  CreateComputePSO(pDevice, pRootSignature, pShader, &pComputeState, sm);
+  CreateComputePSO(pDevice, pRootSignature, pShader, sm, &pComputeState);
 
   // Create a command allocator and list for compute.
   VERIFY_SUCCEEDED(pDevice->CreateCommandAllocator(D3D12_COMMAND_LIST_TYPE_COMPUTE, IID_PPV_ARGS(&pCommandAllocator)));
