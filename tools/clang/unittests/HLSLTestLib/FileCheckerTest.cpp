--- conflicted
+++ resolved
@@ -48,15 +48,11 @@
 #include "dxc/Test/RDATDumper.h"
 
 #include "d3d12shader.h"
-using namespace refl_dump;
+using namespace hlsl::dump;
 #endif // WIN32 - Reflection unsupported
 
 using namespace std;
 using namespace hlsl_test;
-<<<<<<< HEAD
-using namespace hlsl::dump;
-=======
->>>>>>> c3b5a623
 
 FileRunCommandPart::FileRunCommandPart(const std::string &command, const std::string &arguments, LPCWSTR commandFileName) :
   Command(command), Arguments(arguments), CommandFileName(commandFileName) { }
