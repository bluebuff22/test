--- conflicted
+++ resolved
@@ -956,21 +956,20 @@
 SpirvInstruction *DeclResultIdMapper::getDeclEvalInfo(const ValueDecl *decl,
                                                       SourceLocation loc,
                                                       SourceRange range) {
-<<<<<<< HEAD
   if (auto *builtinAttr = decl->getAttr<VKExtBuiltinInputAttr>()) {
     return getBuiltinVar(spv::BuiltIn(builtinAttr->getBuiltInID()),
                          decl->getType(), spv::StorageClass::Input, loc);
   } else if (auto *builtinAttr = decl->getAttr<VKExtBuiltinOutputAttr>()) {
     return getBuiltinVar(spv::BuiltIn(builtinAttr->getBuiltInID()),
                          decl->getType(), spv::StorageClass::Output, loc);
-=======
+  }
+
   if (hlsl::IsHLSLDynamicResourceType(decl->getType()) ||
       hlsl::IsHLSLDynamicSamplerType(decl->getType())) {
     emitError("HLSL object %0 not yet supported with -spirv",
               decl->getLocation())
         << decl->getName();
     return nullptr;
->>>>>>> c486ec19
   }
 
   const DeclSpirvInfo *info = getDeclSpirvInfo(decl);
