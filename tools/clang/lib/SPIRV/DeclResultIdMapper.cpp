--- conflicted
+++ resolved
@@ -956,7 +956,13 @@
 SpirvInstruction *DeclResultIdMapper::getDeclEvalInfo(const ValueDecl *decl,
                                                       SourceLocation loc,
                                                       SourceRange range) {
-<<<<<<< HEAD
+  if (decl->hasAttr<VKExtensionExtAttr>() ||
+      decl->hasAttr<VKCapabilityExtAttr>()) {
+    theEmitter.createSpirvIntrInstExt(decl->getAttrs(), QualType(),
+                                      /* spvArgs */ {}, /* isInst */ false,
+                                      loc);
+  }
+
   if (auto *builtinAttr = decl->getAttr<VKExtBuiltinInputAttr>()) {
     return getBuiltinVar(spv::BuiltIn(builtinAttr->getBuiltInID()),
                          decl->getType(), spv::StorageClass::Input, loc);
@@ -965,14 +971,6 @@
                          decl->getType(), spv::StorageClass::Output, loc);
   }
 
-=======
-  if (decl->hasAttr<VKExtensionExtAttr>() ||
-      decl->hasAttr<VKCapabilityExtAttr>()) {
-    theEmitter.createSpirvIntrInstExt(decl->getAttrs(), QualType(),
-                                      /* spvArgs */ {}, /* isInst */ false,
-                                      loc);
-  }
->>>>>>> b32b169b
   if (hlsl::IsHLSLDynamicResourceType(decl->getType()) ||
       hlsl::IsHLSLDynamicSamplerType(decl->getType())) {
     emitError("HLSL object %0 not yet supported with -spirv",
