--- conflicted
+++ resolved
@@ -814,11 +814,6 @@
     return varInstr ? cast<SpirvVariable>(varInstr) : nullptr;
   }
 
-<<<<<<< HEAD
-  const auto type = var->getType();
-  const auto loc = var->getLocation();
-  const auto name = var->getName();
-=======
   if (isResourceOnlyStructure(type)) {
     // We currently do not support global structures that contain buffers.
     // Supporting global structures that contain buffers has two complications:
@@ -844,7 +839,7 @@
     needsFlatteningCompositeResources = true;
   }
 
->>>>>>> 13961cfe
+  const auto name = var->getName();
   SpirvVariable *varInstr = spvBuilder.addModuleVar(
       type, storageClass, var->hasAttr<HLSLPreciseAttr>(), name, llvm::None,
       loc);
