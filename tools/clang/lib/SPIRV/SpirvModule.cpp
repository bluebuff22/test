--- conflicted
+++ resolved
@@ -150,17 +150,12 @@
       if (!execMode->invokeVisitor(visitor))
         return false;
 
-<<<<<<< HEAD
+    for (auto *str : constStrings)
+      if (!str->invokeVisitor(visitor))
+        return false;
+
     if (!sources.empty())
       for (auto *source : sources)
-=======
-    for (auto *str : constStrings)
-      if (!str->invokeVisitor(visitor))
-        return false;
-
-    if (!debugSources.empty())
-      for (auto *source : debugSources)
->>>>>>> 5ebc67c6
         if (!source->invokeVisitor(visitor))
           return false;
 
@@ -259,16 +254,12 @@
   constants.push_back(constant);
 }
 
-<<<<<<< HEAD
-void SpirvModule::addSource(SpirvSource *src) {
-=======
 void SpirvModule::addString(SpirvString *str) {
   assert(str);
   constStrings.push_back(str);
 }
 
-void SpirvModule::addDebugSource(SpirvSource *src) {
->>>>>>> 5ebc67c6
+void SpirvModule::addSource(SpirvSource *src) {
   assert(src);
   sources.push_back(src);
 }
