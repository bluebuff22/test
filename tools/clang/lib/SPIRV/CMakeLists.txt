set(LLVM_LINK_COMPONENTS
  Support
  )

add_clang_library(clangSPIRV
  AlignmentSizeCalculator.cpp
  AstTypeProbe.cpp
  BlockReadableOrder.cpp
  CapabilityVisitor.cpp
  DeclResultIdMapper.cpp
  DebugTypeVisitor.cpp
  EmitSpirvAction.cpp
  EmitVisitor.cpp
  FeatureManager.cpp
  GlPerVertex.cpp
  InitListHandler.cpp
  LiteralTypeVisitor.cpp
  LowerTypeVisitor.cpp
<<<<<<< HEAD
  SortDebugInfoVisitor.cpp
=======
  NonUniformVisitor.cpp
>>>>>>> 5ebc67c6
  PreciseVisitor.cpp
  RawBufferMethods.cpp
  RelaxedPrecisionVisitor.cpp
  RemoveBufferBlockVisitor.cpp
  SpirvBasicBlock.cpp
  SpirvBuilder.cpp
  SpirvContext.cpp
  SpirvEmitter.cpp
  SpirvFunction.cpp
  SpirvInstruction.cpp
  SpirvModule.cpp
  SpirvType.cpp
  String.cpp

  LINK_LIBS
  clangAST
  clangBasic
  clangFrontend
  clangLex
  SPIRV-Tools-opt
  )

target_include_directories(clangSPIRV PUBLIC ${SPIRV_HEADER_INCLUDE_DIR})
target_include_directories(clangSPIRV PRIVATE ${SPIRV_TOOLS_INCLUDE_DIR})
add_dependencies(clangSPIRV TablegenHLSLOptions)<|MERGE_RESOLUTION|>--- conflicted
+++ resolved
@@ -16,11 +16,8 @@
   InitListHandler.cpp
   LiteralTypeVisitor.cpp
   LowerTypeVisitor.cpp
-<<<<<<< HEAD
   SortDebugInfoVisitor.cpp
-=======
   NonUniformVisitor.cpp
->>>>>>> 5ebc67c6
   PreciseVisitor.cpp
   RawBufferMethods.cpp
   RelaxedPrecisionVisitor.cpp
