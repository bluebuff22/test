//===--- DeclResultIdMapper.h - AST Decl to SPIR-V <result-id> mapper ------==//
//
//                     The LLVM Compiler Infrastructure
//
// This file is distributed under the University of Illinois Open Source
// License. See LICENSE.TXT for details.
//
//===----------------------------------------------------------------------===//

#ifndef LLVM_CLANG_LIB_SPIRV_DECLRESULTIDMAPPER_H
#define LLVM_CLANG_LIB_SPIRV_DECLRESULTIDMAPPER_H

#include <tuple>
#include <vector>

#include "dxc/DXIL/DxilSemantic.h"
#include "dxc/DXIL/DxilSigPoint.h"
#include "dxc/Support/SPIRVOptions.h"
#include "spirv/unified1/spirv.hpp11"
#include "clang/AST/Attr.h"
#include "clang/SPIRV/FeatureManager.h"
#include "clang/SPIRV/SpirvBuilder.h"
#include "llvm/ADT/DenseMap.h"
#include "llvm/ADT/Optional.h"
#include "llvm/ADT/SmallVector.h"

#include "GlPerVertex.h"

namespace clang {
namespace spirv {

class SpirvEmitter;

/// A struct containing information about a particular HLSL semantic.
struct SemanticInfo {
  llvm::StringRef str;            ///< The original semantic string
  const hlsl::Semantic *semantic; ///< The unique semantic object
  llvm::StringRef name;           ///< The semantic string without index
  uint32_t index;                 ///< The semantic index
  SourceLocation loc;             ///< Source code location

  bool isValid() const { return semantic != nullptr; }

  inline hlsl::Semantic::Kind getKind() const;
  /// \brief Returns true if this semantic is a SV_Target.
  inline bool isTarget() const;
};

/// \brief The class containing HLSL and SPIR-V information about a Vulkan stage
/// (builtin/input/output) variable.
class StageVar {
public:
  inline StageVar(const hlsl::SigPoint *sig, SemanticInfo semaInfo,
                  const VKBuiltInAttr *builtin, QualType astType,
                  uint32_t locCount)
      : sigPoint(sig), semanticInfo(std::move(semaInfo)), builtinAttr(builtin),
        type(astType), value(nullptr), isBuiltin(false),
        storageClass(spv::StorageClass::Max), location(nullptr),
        locationCount(locCount) {
    isBuiltin = builtinAttr != nullptr;
  }

  const hlsl::SigPoint *getSigPoint() const { return sigPoint; }
  const SemanticInfo &getSemanticInfo() const { return semanticInfo; }
  std::string getSemanticStr() const;

  QualType getAstType() const { return type; }

  SpirvVariable *getSpirvInstr() const { return value; }
  void setSpirvInstr(SpirvVariable *spvInstr) { value = spvInstr; }

  const VKBuiltInAttr *getBuiltInAttr() const { return builtinAttr; }

  bool isSpirvBuitin() const { return isBuiltin; }
  void setIsSpirvBuiltin() { isBuiltin = true; }

  spv::StorageClass getStorageClass() const { return storageClass; }
  void setStorageClass(spv::StorageClass sc) { storageClass = sc; }

  const VKLocationAttr *getLocationAttr() const { return location; }
  void setLocationAttr(const VKLocationAttr *loc) { location = loc; }

  const VKIndexAttr *getIndexAttr() const { return indexAttr; }
  void setIndexAttr(const VKIndexAttr *idx) { indexAttr = idx; }

  uint32_t getLocationCount() const { return locationCount; }

private:
  /// HLSL SigPoint. It uniquely identifies each set of parameters that may be
  /// input or output for each entry point.
  const hlsl::SigPoint *sigPoint;
  /// Information about HLSL semantic string.
  SemanticInfo semanticInfo;
  /// SPIR-V BuiltIn attribute.
  const VKBuiltInAttr *builtinAttr;
  /// The AST QualType.
  QualType type;
  /// SPIR-V instruction.
  SpirvVariable *value;
  /// Indicates whether this stage variable should be a SPIR-V builtin.
  bool isBuiltin;
  /// SPIR-V storage class this stage variable belongs to.
  spv::StorageClass storageClass;
  /// Location assignment if input/output variable.
  const VKLocationAttr *location;
  /// Index assignment if PS output variable
  const VKIndexAttr *indexAttr;
  /// How many locations this stage variable takes.
  uint32_t locationCount;
};

class ResourceVar {
public:
  ResourceVar(SpirvVariable *var, const Decl *decl, SourceLocation loc,
              const hlsl::RegisterAssignment *r, const VKBindingAttr *b,
              const VKCounterBindingAttr *cb, bool counter = false,
              bool globalsBuffer = false)
      : variable(var), srcLoc(loc), reg(r), binding(b), counterBinding(cb),
        isCounterVar(counter), isGlobalsCBuffer(globalsBuffer) {}

  SpirvVariable *getSpirvInstr() const { return variable; }
  SourceLocation getSourceLocation() const { return srcLoc; }
  const hlsl::RegisterAssignment *getRegister() const { return reg; }
  const VKBindingAttr *getBinding() const { return binding; }
  bool isCounter() const { return isCounterVar; }
  bool isGlobalsBuffer() const { return isGlobalsCBuffer; }
  const VKCounterBindingAttr *getCounterBinding() const {
    return counterBinding;
  }

private:
  SpirvVariable *variable;                    ///< The variable
  SourceLocation srcLoc;                      ///< Source location
  const hlsl::RegisterAssignment *reg;        ///< HLSL register assignment
  const VKBindingAttr *binding;               ///< Vulkan binding assignment
  const VKCounterBindingAttr *counterBinding; ///< Vulkan counter binding
  bool isCounterVar;                          ///< Couter variable or not
  bool isGlobalsCBuffer;                      ///< $Globals cbuffer or not
};

/// A (instruction-pointer, is-alias-or-not) pair for counter variables
class CounterIdAliasPair {
public:
  /// Default constructor to satisfy llvm::DenseMap
  CounterIdAliasPair() : counterVar(nullptr), isAlias(false) {}
  CounterIdAliasPair(SpirvVariable *var, bool alias)
      : counterVar(var), isAlias(alias) {}

  /// Returns the pointer to the counter variable. Dereferences first if this is
  /// an alias to a counter variable.
  SpirvInstruction *get(SpirvBuilder &builder, SpirvContext &spvContext) const;

  /// Stores the counter variable's pointer in srcPair to the curent counter
  /// variable. The current counter variable must be an alias.
  inline void assign(const CounterIdAliasPair &srcPair, SpirvBuilder &,
                     SpirvContext &) const;

private:
  SpirvVariable *counterVar;
  /// Note: legalization specific code
  bool isAlias;
};

/// A class for holding all the counter variables associated with a struct's
/// fields
///
/// A alias local RW/Append/Consume structured buffer will need an associated
/// counter variable generated. There are four forms such an alias buffer can
/// be:
///
/// 1 (AssocCounter#1). A stand-alone variable,
/// 2 (AssocCounter#2). A struct field,
/// 3 (AssocCounter#3). A struct containing alias fields,
/// 4 (AssocCounter#4). A nested struct containing alias fields.
///
/// We consider the first two cases as *final* alias entities; The last two
/// cases are called as *intermediate* alias entities, since we can still
/// decompose them and get final alias entities.
///
/// We need to create an associated counter variable no matter which form the
/// alias buffer is in, which means we need to recursively visit all fields of a
/// struct to discover if it's not AssocCounter#1. That means a hierarchy.
///
/// The purpose of this class is to provide such hierarchy in a *flattened* way.
/// Each field's associated counter is represented with an index vector and the
/// counter's <result-id>. For example, for the following structs,
///
/// struct S {
///       RWStructuredBuffer s1;
///   AppendStructuredBuffer s2;
/// };
///
/// struct T {
///   S t1;
///   S t2;
/// };
///
/// An instance of T will have four associated counters for
///   field: indices, <result-id>
///   t1.s1: [0, 0], <id-1>
///   t1.s2: [0, 1], <id-2>
///   t2.s1: [1, 0], <id-3>
///   t2.s2: [1, 1], <id-4>
class CounterVarFields {
public:
  CounterVarFields() = default;

  /// Registers a field's associated counter.
  void append(const llvm::SmallVector<uint32_t, 4> &indices,
              SpirvVariable *counter) {
    fields.emplace_back(indices, counter);
  }

  /// Returns the counter associated with the field at the given indices if it
  /// has. Returns nullptr otherwise.
  const CounterIdAliasPair *
  get(const llvm::SmallVectorImpl<uint32_t> &indices) const;

  /// Assigns to all the fields' associated counter from the srcFields.
  /// Returns true if there are no errors during the assignment.
  ///
  /// This first overload is for assigning a struct as whole: we need to update
  /// all the associated counters in the target struct. This second overload is
  /// for assigning a potentially nested struct.
  bool assign(const CounterVarFields &srcFields, SpirvBuilder &,
              SpirvContext &) const;
  bool assign(const CounterVarFields &srcFields,
              const llvm::SmallVector<uint32_t, 4> &dstPrefix,
              const llvm::SmallVector<uint32_t, 4> &srcPrefix, SpirvBuilder &,
              SpirvContext &) const;

private:
  struct IndexCounterPair {
    IndexCounterPair(const llvm::SmallVector<uint32_t, 4> &idx,
                     SpirvVariable *counter)
        : indices(idx), counterVar(counter, true) {}

    llvm::SmallVector<uint32_t, 4> indices; ///< Index vector
    CounterIdAliasPair counterVar;          ///< Counter variable information
  };

  llvm::SmallVector<IndexCounterPair, 4> fields;
};

/// \brief The class containing mappings from Clang frontend Decls to their
/// corresponding SPIR-V <result-id>s.
///
/// All symbols defined in the AST should be "defined" or registered in this
/// class and have their <result-id>s queried from this class. In the process
/// of defining a Decl, the SPIR-V module builder passed into the constructor
/// will be used to generate all SPIR-V instructions required.
///
/// This class acts as a middle layer to handle the mapping between HLSL
/// semantics and Vulkan stage (builtin/input/output) variables. Such mapping
/// is required because of the semantic differences between DirectX and
/// Vulkan and the essence of HLSL as the front-end language for DirectX.
/// A normal variable attached with some semantic will be translated into a
/// single stage variable if it is of non-struct type. If it is of struct
/// type, the fields with attached semantics will need to be translated into
/// stage variables per Vulkan's requirements.
class DeclResultIdMapper {
public:
  inline DeclResultIdMapper(ASTContext &context, SpirvContext &spirvContext,
                            SpirvBuilder &spirvBuilder, SpirvEmitter &emitter,
                            FeatureManager &features,
                            const SpirvCodeGenOptions &spirvOptions);

  /// \brief Returns the SPIR-V builtin variable.
  SpirvVariable *getBuiltinVar(spv::BuiltIn builtIn, QualType type,
                               SourceLocation);

  /// \brief Creates the stage output variables by parsing the semantics
  /// attached to the given function's parameter or return value and returns
  /// true on success. SPIR-V instructions will also be generated to update the
  /// contents of the output variables by extracting sub-values from the given
  /// storedValue. forPCF should be set to true for handling decls in patch
  /// constant function.
  ///
  /// Note that the control point stage output variable of HS should be created
  /// by the other overload.
  bool createStageOutputVar(const DeclaratorDecl *decl,
                            SpirvInstruction *storedValue, bool forPCF);
  /// \brief Overload for handling HS control point stage ouput variable.
  bool createStageOutputVar(const DeclaratorDecl *decl, uint32_t arraySize,
                            SpirvInstruction *invocationId,
                            SpirvInstruction *storedValue);

  /// \brief Creates the stage input variables by parsing the semantics attached
  /// to the given function's parameter and returns true on success. SPIR-V
  /// instructions will also be generated to load the contents from the input
  /// variables and composite them into one and write to *loadedValue. forPCF
  /// should be set to true for handling decls in patch constant function.
  bool createStageInputVar(const ParmVarDecl *paramDecl,
                           SpirvInstruction **loadedValue, bool forPCF);

  /// \brief Creates stage variables for raytracing.
  SpirvVariable *createRayTracingNVStageVar(spv::StorageClass sc,
                                            const VarDecl *decl);

  /// \brief Creates the taskNV stage variables for payload struct variable
  /// and returns true on success. SPIR-V instructions will also be generated
  /// to load/store the contents from/to *value. payloadMemOffset is incremented
  /// based on payload struct member size, alignment and offset, and SPIR-V
  /// decorations PerTaskNV and Offset are assigned to each member.
  bool createPayloadStageVars(const hlsl::SigPoint *sigPoint,
                              spv::StorageClass sc, const NamedDecl *decl,
                              bool asInput, QualType type,
                              const llvm::StringRef namePrefix,
                              SpirvInstruction **value,
                              uint32_t payloadMemOffset = 0);

  /// \brief Creates a function-scope paramter in the current function and
  /// returns its instruction. dbgArgNumber is used to specify the argument
  /// number of param among function parameters, which will be used for the
  /// debug information. Note that dbgArgNumber for the first function
  /// parameter must have "1", not "0", which is what Clang generates for
  /// LLVM debug metadata.
  SpirvFunctionParameter *createFnParam(const ParmVarDecl *param,
                                        uint32_t dbgArgNumber = 0);

  /// \brief Creates the counter variable associated with the given param.
  /// This is meant to be used for forward-declared functions and this objects
  /// of methods.
  ///
  /// Note: legalization specific code
  inline void createFnParamCounterVar(const VarDecl *param);

  /// \brief Creates a function-scope variable in the current function and
  /// returns its instruction.
  SpirvVariable *createFnVar(const VarDecl *var,
                             llvm::Optional<SpirvInstruction *> init);

  /// \brief Creates a file-scope variable and returns its instruction.
  SpirvVariable *createFileVar(const VarDecl *var,
                               llvm::Optional<SpirvInstruction *> init);

  /// \brief Creates an external-visible variable and returns its instruction.
  SpirvVariable *createExternVar(const VarDecl *var);

  /// \brief Returns an OpString instruction that represents the given VarDecl.
  /// VarDecl must be a variable of string type.
  ///
  /// This function inspects the VarDecl for an initialization expression. If
  /// initialization expression is not found, it will emit an error because the
  /// variable cannot be deduced to an OpString literal, and string variables do
  /// not exist in SPIR-V.
  ///
  /// Note: HLSL has the 'string' type which can be used for rare purposes such
  /// as printf (SPIR-V's DebugPrintf). SPIR-V does not have a 'char' or
  /// 'string' type, and therefore any variable of such type is never created.
  /// The string literal is evaluated when needed and an OpString is generated
  /// for it.
  SpirvInstruction *createOrUpdateStringVar(const VarDecl *);

  /// \brief Creates an Enum constant.
  void createEnumConstant(const EnumConstantDecl *decl);

  /// \brief Creates a cbuffer/tbuffer from the given decl.
  ///
  /// In the AST, cbuffer/tbuffer is represented as a HLSLBufferDecl, which is
  /// a DeclContext, and all fields in the buffer are represented as VarDecls.
  /// We cannot do the normal translation path, which will translate a field
  /// into a standalone variable. We need to create a single SPIR-V variable
  /// for the whole buffer. When we refer to the field VarDecl later, we need
  /// to do an extra OpAccessChain to get its pointer from the SPIR-V variable
  /// standing for the whole buffer.
  SpirvVariable *createCTBuffer(const HLSLBufferDecl *decl);

  /// \brief Creates a cbuffer/tbuffer from the given decl.
  ///
  /// In the AST, a variable whose type is ConstantBuffer/TextureBuffer is
  /// represented as a VarDecl whose DeclContext is a HLSLBufferDecl. These
  /// VarDecl's type is labelled as the struct upon which ConstantBuffer/
  /// TextureBuffer is parameterized. For a such VarDecl, we need to create
  /// a corresponding SPIR-V variable for it. Later referencing of such a
  /// VarDecl does not need an extra OpAccessChain.
  SpirvVariable *createCTBuffer(const VarDecl *decl);

  /// \brief Creates a PushConstant block from the given decl.
  SpirvVariable *createPushConstant(const VarDecl *decl);

  /// \brief Creates the $Globals cbuffer.
  void createGlobalsCBuffer(const VarDecl *var);

  /// \brief Returns the suitable type for the given decl, considering the
  /// given decl could possibly be created as an alias variable. If true, a
  /// pointer-to-the-value type will be returned, otherwise, just return the
  /// normal value type. For an alias variable having a associated counter, the
  /// counter variable will also be emitted.
  ///
  /// If the type is for an alias variable, writes true to *shouldBeAlias and
  /// writes storage class, layout rule, and valTypeId to *info.
  ///
  /// Note: legalization specific code
  QualType
  getTypeAndCreateCounterForPotentialAliasVar(const DeclaratorDecl *var,
                                              bool *shouldBeAlias = nullptr);

  /// \brief Sets the entry function.
  void setEntryFunction(SpirvFunction *fn) { entryFunction = fn; }

  /// Raytracing specific functions
  /// \brief Handle specific implicit declarations present only in raytracing
  /// stages.
  void createRayTracingNVImplicitVar(const VarDecl *varDecl);

  /// \brief Creates a ShaderRecordBufferNV block from the given decl.
  SpirvVariable *createShaderRecordBufferNV(const VarDecl *decl);
  SpirvVariable *createShaderRecordBufferNV(const HLSLBufferDecl *decl);

private:
  /// The struct containing SPIR-V information of a AST Decl.
  struct DeclSpirvInfo {
    /// Default constructor to satisfy DenseMap
    DeclSpirvInfo() : instr(nullptr), indexInCTBuffer(-1) {}

    DeclSpirvInfo(SpirvInstruction *instr_, int index = -1)
        : instr(instr_), indexInCTBuffer(index) {}

    /// Implicit conversion to SpirvInstruction*.
    operator SpirvInstruction *() const { return instr; }

    SpirvInstruction *instr;
    /// Value >= 0 means that this decl is a VarDecl inside a cbuffer/tbuffer
    /// and this is the index; value < 0 means this is just a standalone decl.
    int indexInCTBuffer;
  };

  /// \brief Returns the SPIR-V information for the given decl.
  /// Returns nullptr if no such decl was previously registered.
  const DeclSpirvInfo *getDeclSpirvInfo(const ValueDecl *decl) const;

public:
  /// \brief Returns the information for the given decl.
  ///
  /// This method will panic if the given decl is not registered.
  SpirvInstruction *getDeclEvalInfo(const ValueDecl *decl, SourceLocation loc);

  /// \brief Returns the instruction pointer for the given function if already
  /// registered; otherwise, treats the given function as a normal decl and
  /// returns a newly created instruction for it.
  SpirvFunction *getOrRegisterFn(const FunctionDecl *fn);

  /// Registers that the given decl should be translated into the given spec
  /// constant.
  void registerSpecConstant(const VarDecl *decl,
                            SpirvInstruction *specConstant);

  /// \brief Returns the associated counter's (instr-ptr, is-alias-or-not)
  /// pair for the given {RW|Append|Consume}StructuredBuffer variable.
  /// If indices is not nullptr, walks trhough the fields of the decl, expected
  /// to be of struct type, using the indices to find the field. Returns nullptr
  /// if the given decl has no associated counter variable created.
  const CounterIdAliasPair *getCounterIdAliasPair(
      const DeclaratorDecl *decl,
      const llvm::SmallVector<uint32_t, 4> *indices = nullptr);

  /// \brief Returns all the associated counters for the given decl. The decl is
  /// expected to be a struct containing alias RW/Append/Consume structured
  /// buffers. Returns nullptr if it does not.
  const CounterVarFields *getCounterVarFields(const DeclaratorDecl *decl);

  /// \brief Returns the <type-id> for the given cbuffer, tbuffer,
  /// ConstantBuffer, TextureBuffer, or push constant block.
  ///
  /// Note: we need this method because constant/texture buffers and push
  /// constant blocks are all represented as normal struct types upon which
  /// they are parameterized. That is different from structured buffers,
  /// for which we can tell they are not normal structs by investigating
  /// the name. But for constant/texture buffers and push constant blocks,
  /// we need to have the additional Block/BufferBlock decoration to keep
  /// type consistent. Normal translation path for structs via TypeTranslator
  /// won't attach Block/BufferBlock decoration.
  const SpirvType *getCTBufferPushConstantType(const DeclContext *decl);

  /// \brief Returns all defined stage (builtin/input/ouput) variables in this
  /// mapper.
  std::vector<SpirvVariable *> collectStageVars() const;

  /// \brief Writes out the contents in the function parameter for the GS
  /// stream output to the corresponding stage output variables in a recursive
  /// manner. Returns true on success, false if errors occur.
  ///
  /// decl is the Decl with semantic string attached and will be used to find
  /// the stage output variable to write to, value is the  SPIR-V variable to
  /// read data from.
  ///
  /// This method is specially for writing back per-vertex data at the time of
  /// OpEmitVertex in GS.
  bool writeBackOutputStream(const NamedDecl *decl, QualType type,
                             SpirvInstruction *value);

  /// \brief Negates to get the additive inverse of SV_Position.y if requested.
  SpirvInstruction *invertYIfRequested(SpirvInstruction *position,
                                       SourceLocation loc);

  /// \brief Reciprocates to get the multiplicative inverse of SV_Position.w
  /// if requested.
  SpirvInstruction *invertWIfRequested(SpirvInstruction *position,
                                       SourceLocation loc);

  /// \brief Decorates all stage input and output variables with proper
  /// location and returns true on success.
  ///
  /// This method will write the location assignment into the module under
  /// construction.
  inline bool decorateStageIOLocations();

  /// \brief Decorates all resource variables with proper set and binding
  /// numbers and returns true on success.
  ///
  /// This method will write the set and binding number assignment into the
  /// module under construction.
  bool decorateResourceBindings();

  /// \brief Returns whether the SPIR-V module requires SPIR-V legalization
  /// passes run to make it legal.
  bool requiresLegalization() const { return needsLegalization; }

  /// \brief Returns whether the SPIR-V module requires an optimization pass to
  /// flatten array/structure of resources.
  bool requiresFlatteningCompositeResources() const {
    return needsFlatteningCompositeResources;
  }

  /// \brief Returns the given decl's HLSL semantic information.
  static SemanticInfo getStageVarSemantic(const NamedDecl *decl);

  /// \brief Returns SPIR-V instruction for given stage var decl.
  SpirvInstruction *getStageVarInstruction(const DeclaratorDecl *decl) {
    auto *value = stageVarInstructions.lookup(decl);
    assert(value);
    return value;
  }

private:
  /// \brief Wrapper method to create a fatal error message and report it
  /// in the diagnostic engine associated with this consumer.
  template <unsigned N>
  DiagnosticBuilder emitFatalError(const char (&message)[N],
                                   SourceLocation loc) {
    const auto diagId =
        diags.getCustomDiagID(clang::DiagnosticsEngine::Fatal, message);
    return diags.Report(loc, diagId);
  }

  /// \brief Wrapper method to create an error message and report it
  /// in the diagnostic engine associated with this consumer.
  template <unsigned N>
  DiagnosticBuilder emitError(const char (&message)[N], SourceLocation loc) {
    const auto diagId =
        diags.getCustomDiagID(clang::DiagnosticsEngine::Error, message);
    return diags.Report(loc, diagId);
  }

  /// \brief Wrapper method to create a warning message and report it
  /// in the diagnostic engine associated with this consumer.
  template <unsigned N>
  DiagnosticBuilder emitWarning(const char (&message)[N], SourceLocation loc) {
    const auto diagId =
        diags.getCustomDiagID(clang::DiagnosticsEngine::Warning, message);
    return diags.Report(loc, diagId);
  }

  /// \brief Wrapper method to create a note message and report it
  /// in the diagnostic engine associated with this consumer.
  template <unsigned N>
  DiagnosticBuilder emitNote(const char (&message)[N], SourceLocation loc) {
    const auto diagId =
        diags.getCustomDiagID(clang::DiagnosticsEngine::Note, message);
    return diags.Report(loc, diagId);
  }

  /// \brief Checks whether some semantic is used more than once and returns
  /// true if no such cases. Returns false otherwise.
  bool checkSemanticDuplication(bool forInput);

  /// \brief Decorates all stage input (if forInput is true) or output (if
  /// forInput is false) variables with proper location and returns true on
  /// success.
  ///
  /// This method will write the location assignment into the module under
  /// construction.
  bool finalizeStageIOLocations(bool forInput);

  /// \brief An enum class for representing what the DeclContext is used for
  enum class ContextUsageKind {
    CBuffer,
    TBuffer,
    PushConstant,
    Globals,
    ShaderRecordBufferNV,
  };

  /// Creates a variable of struct type with explicit layout decorations.
  /// The sub-Decls in the given DeclContext will be treated as the struct
  /// fields. The struct type will be named as typeName, and the variable
  /// will be named as varName.
  ///
  /// This method should only be used for cbuffers/ContantBuffers, tbuffers/
  /// TextureBuffers, and PushConstants. usageKind must be set properly
  /// depending on the usage kind.
  ///
  /// If arraySize is 0, the variable will be created as a struct ; if arraySize
  /// is > 0, the variable will be created as an array; if arraySize is -1, the
  /// variable will be created as a runtime array.
  ///
  /// Panics if the DeclContext is neither HLSLBufferDecl or RecordDecl.
  SpirvVariable *createStructOrStructArrayVarOfExplicitLayout(
      const DeclContext *decl, int arraySize, ContextUsageKind usageKind,
      llvm::StringRef typeName, llvm::StringRef varName);

  /// Creates all the stage variables mapped from semantics on the given decl.
  /// Returns true on sucess.
  ///
  /// If decl is of struct type, this means flattening it and create stand-
  /// alone variables for each field. If arraySize is not zero, the created
  /// stage variables will have an additional arrayness over its original type.
  /// This is for supporting HS/DS/GS, which takes in primitives containing
  /// multiple vertices. asType should be the type we are treating decl as;
  /// For HS/DS/GS, the outermost arrayness should be discarded and use
  /// arraySize instead.
  ///
  /// Also performs reading the stage variables and compose a temporary value
  /// of the given type and writing into *value, if asInput is true. Otherwise,
  /// Decomposes the *value according to type and writes back into the stage
  /// output variables, unless noWriteBack is set to true. noWriteBack is used
  /// by GS since in GS we manually control write back using .Append() method.
  ///
  /// invocationId is only used for HS to indicate the index of the output
  /// array element to write to.
  ///
  /// Assumes the decl has semantic attached to itself or to its fields.
  /// If inheritSemantic is valid, it will override all semantics attached to
  /// the children of this decl, and the children of this decl will be using
  /// the semantic in inheritSemantic, with index increasing sequentially.
  bool createStageVars(const hlsl::SigPoint *sigPoint, const NamedDecl *decl,
                       bool asInput, QualType asType, uint32_t arraySize,
                       const llvm::StringRef namePrefix,
                       llvm::Optional<SpirvInstruction *> invocationId,
                       SpirvInstruction **value, bool noWriteBack,
                       SemanticInfo *inheritSemantic);

  /// Creates the SPIR-V variable instruction for the given StageVar and returns
  /// the instruction. Also sets whether the StageVar is a SPIR-V builtin and
  /// its storage class accordingly. name will be used as the debug name when
  /// creating a stage input/output variable.
  SpirvVariable *createSpirvStageVar(StageVar *, const NamedDecl *decl,
                                     const llvm::StringRef name,
                                     SourceLocation);

  /// Returns true if all vk:: attributes usages are valid.
  bool validateVKAttributes(const NamedDecl *decl);

  /// Returns true if all vk::builtin usages are valid.
  bool validateVKBuiltins(const NamedDecl *decl,
                          const hlsl::SigPoint *sigPoint);

  /// Methods for creating counter variables associated with the given decl.

  /// Creates assoicated counter variables for all AssocCounter cases (see the
  /// comment of CounterVarFields).
  void createCounterVarForDecl(const DeclaratorDecl *decl);
  /// Creates the associated counter variable for final RW/Append/Consume
  /// structured buffer. Handles AssocCounter#1 and AssocCounter#2 (see the
  /// comment of CounterVarFields).
  ///
  /// declId is the SPIR-V instruction for the given decl. It should be non-zero
  /// for non-alias buffers.
  ///
  /// The counter variable will be created as an alias variable (of
  /// pointer-to-pointer type in Private storage class) if isAlias is true.
  ///
  /// Note: isAlias - legalization specific code
  void
  createCounterVar(const DeclaratorDecl *decl, SpirvInstruction *declInstr,
                   bool isAlias,
                   const llvm::SmallVector<uint32_t, 4> *indices = nullptr);
  /// Creates all assoicated counter variables by recursively visiting decl's
  /// fields. Handles AssocCounter#3 and AssocCounter#4 (see the comment of
  /// CounterVarFields).
  inline void createFieldCounterVars(const DeclaratorDecl *decl);
  void createFieldCounterVars(const DeclaratorDecl *rootDecl,
                              const DeclaratorDecl *decl,
                              llvm::SmallVector<uint32_t, 4> *indices);

  /// Decorates varInstr of the given asType with proper interpolation modes
  /// considering the attributes on the given decl.
  void decorateInterpolationMode(const NamedDecl *decl, QualType asType,
                                 SpirvVariable *varInstr);

  /// Returns the proper SPIR-V storage class (Input or Output) for the given
  /// SigPoint.
  spv::StorageClass getStorageClassForSigPoint(const hlsl::SigPoint *);

  /// Returns true if the given SPIR-V stage variable has Input storage class.
  inline bool isInputStorageClass(const StageVar &v);

<<<<<<< HEAD
  /// If rich debug info gen is enabled, emit DebugGlobalVariable.
  void createDebugGlobalVariable(SpirvVariable *var, const QualType &type,
                                 const SourceLocation &loc,
                                 const StringRef &name);
=======
  /// Determines the register type for a resource that does not have an
  /// explicit register() declaration.  Returns true if it is able to
  /// determine the register type and will set |*registerTypeOut| to
  /// 'u', 's', 'b', or 't'. Assumes |registerTypeOut| to be non-nullptr.
  ///
  /// Uses the following mapping of HLSL types to register spaces:
  /// t - for shader resource views (SRV)
  ///    TEXTURE1D
  ///    TEXTURE1DARRAY
  ///    TEXTURE2D
  ///    TEXTURE2DARRAY
  ///    TEXTURE3D
  ///    TEXTURECUBE
  ///    TEXTURECUBEARRAY
  ///    TEXTURE2DMS
  ///    TEXTURE2DMSARRAY
  ///    STRUCTUREDBUFFER
  ///    BYTEADDRESSBUFFER
  ///    BUFFER
  ///    TBUFFER
  ///
  /// s - for samplers
  ///    SAMPLER
  ///    SAMPLER1D
  ///    SAMPLER2D
  ///    SAMPLER3D
  ///    SAMPLERCUBE
  ///    SAMPLERSTATE
  ///    SAMPLERCOMPARISONSTATE
  ///
  /// u - for unordered access views (UAV)
  ///    RWBYTEADDRESSBUFFER
  ///    RWSTRUCTUREDBUFFER
  ///    APPENDSTRUCTUREDBUFFER
  ///    CONSUMESTRUCTUREDBUFFER
  ///    RWBUFFER
  ///    RWTEXTURE1D
  ///    RWTEXTURE1DARRAY
  ///    RWTEXTURE2D
  ///    RWTEXTURE2DARRAY
  ///    RWTEXTURE3D
  ///
  /// b - for constant buffer views (CBV)
  ///    CBUFFER
  ///    CONSTANTBUFFER
  bool getImplicitRegisterType(const ResourceVar &var, char *registerTypeOut) const;
>>>>>>> 13961cfe

private:
  SpirvBuilder &spvBuilder;
  SpirvEmitter &theEmitter;
  const SpirvCodeGenOptions &spirvOptions;
  ASTContext &astContext;
  SpirvContext &spvContext;
  DiagnosticsEngine &diags;
  SpirvFunction *entryFunction;

  /// Mapping of all Clang AST decls to their instruction pointers.
  llvm::DenseMap<const ValueDecl *, DeclSpirvInfo> astDecls;
  llvm::DenseMap<const ValueDecl *, SpirvFunction *> astFunctionDecls;
  /// Vector of all defined stage variables.
  llvm::SmallVector<StageVar, 8> stageVars;
  /// Mapping from Clang AST decls to the corresponding stage variables.
  /// This field is only used by GS for manually emitting vertices, when
  /// we need to query the output stage variables involved in writing back. For
  /// other cases, stage variable reading and writing is done at the time of
  /// creating that stage variable, so that we don't need to query them again
  /// for reading and writing.
  llvm::DenseMap<const ValueDecl *, SpirvVariable *> stageVarInstructions;
  /// Vector of all defined resource variables.
  llvm::SmallVector<ResourceVar, 8> resourceVars;
  /// Mapping from {RW|Append|Consume}StructuredBuffers to their
  /// counter variables' (instr-ptr, is-alias-or-not) pairs
  ///
  /// conterVars holds entities of AssocCounter#1, fieldCounterVars holds
  /// entities of the rest.
  llvm::DenseMap<const DeclaratorDecl *, CounterIdAliasPair> counterVars;
  llvm::DenseMap<const DeclaratorDecl *, CounterVarFields> fieldCounterVars;

  /// Mapping from cbuffer/tbuffer/ConstantBuffer/TextureBufer/push-constant
  /// to the SPIR-V type.
  llvm::DenseMap<const DeclContext *, const SpirvType *> ctBufferPCTypes;

  /// The SPIR-V builtin variables accessed by WaveGetLaneCount(),
  /// WaveGetLaneIndex() and ray tracing builtins.
  ///
  /// These are the only few cases where SPIR-V builtin variables are accessed
  /// using HLSL intrinsic function calls. All other builtin variables are
  /// accessed using stage IO variables.
  llvm::DenseMap<uint32_t, SpirvVariable *> builtinToVarMap;

  /// Whether the translated SPIR-V binary needs legalization.
  ///
  /// The following cases will require legalization:
  ///
  /// 1. Opaque types (textures, samplers) within structs
  /// 2. Structured buffer aliasing
  /// 3. Using SPIR-V instructions not allowed in the currect shader stage
  ///
  /// This covers the second case:
  ///
  /// When we have a kind of structured or byte buffer, meaning one of the
  /// following
  ///
  /// * StructuredBuffer
  /// * RWStructuredBuffer
  /// * AppendStructuredBuffer
  /// * ConsumeStructuredBuffer
  /// * ByteAddressStructuredBuffer
  /// * RWByteAddressStructuredBuffer
  ///
  /// and assigning to them (using operator=, passing in as function parameter,
  /// returning as function return), we need legalization.
  ///
  /// All variable definitions (including static/non-static local/global
  /// variables, function parameters/returns) will gain another level of
  /// pointerness, unless they will generate externally visible SPIR-V
  /// variables. So variables and parameters will be of pointer-to-pointer type,
  /// while function returns will be of pointer type. We adopt this mechanism to
  /// convey to the legalization passes that they are *alias* variables, and
  /// all accesses should happen to the aliased-to-variables. Loading such an
  /// alias variable will give the pointer to the aliased-to-variable, while
  /// storing into such an alias variable should write the pointer to the
  /// aliased-to-variable.
  ///
  /// Based on the above, CodeGen should take care of the following AST nodes:
  ///
  /// * Definition of alias variables: should add another level of pointers
  /// * Assigning non-alias variables to alias variables: should avoid the load
  ///   over the non-alias variables
  /// * Accessing alias variables: should load the pointer first and then
  ///   further compose access chains.
  ///
  /// Note that the associated counters bring about their own complication.
  /// We also need to apply the alias mechanism for them.
  ///
  /// If this is true, SPIRV-Tools legalization passes will be executed after
  /// the translation to legalize the generated SPIR-V binary.
  ///
  /// Note: legalization specific code
  bool needsLegalization;

  /// Whether the translated SPIR-V binary needs flattening of composite
  /// resources.
  ///
  /// If the source HLSL contains global structure of resources, we need to run
  /// an additional SPIR-V optimization pass to flatten such structures.
  bool needsFlatteningCompositeResources;

public:
  /// The gl_PerVertex structs for both input and output
  GlPerVertex glPerVertex;
};

hlsl::Semantic::Kind SemanticInfo::getKind() const {
  assert(semantic);
  return semantic->GetKind();
}
bool SemanticInfo::isTarget() const {
  return semantic && semantic->GetKind() == hlsl::Semantic::Kind::Target;
}

void CounterIdAliasPair::assign(const CounterIdAliasPair &srcPair,
                                SpirvBuilder &builder,
                                SpirvContext &context) const {
  assert(isAlias);
  builder.createStore(counterVar, srcPair.get(builder, context),
                      /* SourceLocation */ {});
}

DeclResultIdMapper::DeclResultIdMapper(ASTContext &context,
                                       SpirvContext &spirvContext,
                                       SpirvBuilder &spirvBuilder,
                                       SpirvEmitter &emitter,
                                       FeatureManager &features,
                                       const SpirvCodeGenOptions &options)
    : spvBuilder(spirvBuilder), theEmitter(emitter), spirvOptions(options),
      astContext(context), spvContext(spirvContext),
      diags(context.getDiagnostics()), entryFunction(nullptr),
      needsLegalization(false), needsFlatteningCompositeResources(false),
      glPerVertex(context, spirvContext, spirvBuilder) {}

bool DeclResultIdMapper::decorateStageIOLocations() {
  if (spvContext.isRay() || spvContext.isAS()) {
    // No location assignment for any raytracing stage variables or
    // amplification shader variables
    return true;
  }
  // Try both input and output even if input location assignment failed
  return finalizeStageIOLocations(true) & finalizeStageIOLocations(false);
}

bool DeclResultIdMapper::isInputStorageClass(const StageVar &v) {
  return getStorageClassForSigPoint(v.getSigPoint()) ==
         spv::StorageClass::Input;
}

void DeclResultIdMapper::createFnParamCounterVar(const VarDecl *param) {
  createCounterVarForDecl(param);
}

void DeclResultIdMapper::createFieldCounterVars(const DeclaratorDecl *decl) {
  llvm::SmallVector<uint32_t, 4> indices;
  createFieldCounterVars(decl, decl, &indices);
}

} // end namespace spirv
} // end namespace clang

#endif<|MERGE_RESOLUTION|>--- conflicted
+++ resolved
@@ -696,12 +696,11 @@
   /// Returns true if the given SPIR-V stage variable has Input storage class.
   inline bool isInputStorageClass(const StageVar &v);
 
-<<<<<<< HEAD
   /// If rich debug info gen is enabled, emit DebugGlobalVariable.
   void createDebugGlobalVariable(SpirvVariable *var, const QualType &type,
                                  const SourceLocation &loc,
                                  const StringRef &name);
-=======
+
   /// Determines the register type for a resource that does not have an
   /// explicit register() declaration.  Returns true if it is able to
   /// determine the register type and will set |*registerTypeOut| to
@@ -748,7 +747,6 @@
   ///    CBUFFER
   ///    CONSTANTBUFFER
   bool getImplicitRegisterType(const ResourceVar &var, char *registerTypeOut) const;
->>>>>>> 13961cfe
 
 private:
   SpirvBuilder &spvBuilder;
