--- conflicted
+++ resolved
@@ -261,7 +261,6 @@
   bool visit(SpirvArrayLength *);
   bool visit(SpirvRayTracingOpNV *);
   bool visit(SpirvDemoteToHelperInvocationEXT *);
-<<<<<<< HEAD
   bool visit(SpirvDebugInfoNone *);
   bool visit(SpirvDebugSource *);
   bool visit(SpirvDebugCompilationUnit *);
@@ -281,9 +280,7 @@
   bool visit(SpirvDebugTypeMember *);
   bool visit(SpirvDebugTypeTemplate *);
   bool visit(SpirvDebugTypeTemplateParameter *);
-=======
   bool visit(SpirvRayQueryOpKHR *);
->>>>>>> 5ebc67c6
 
   // Returns the assembled binary built up in this visitor.
   std::vector<uint32_t> takeBinary();
