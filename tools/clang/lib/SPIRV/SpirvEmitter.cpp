--- conflicted
+++ resolved
@@ -1078,28 +1078,7 @@
   spvBuilder.beginFunction(retType, decl->getLocStart(), funcName,
                            decl->hasAttr<HLSLPreciseAttr>(), func);
 
-  if (const auto *memberFn = dyn_cast<CXXMethodDecl>(decl)) {
-    if (!memberFn->isStatic()) {
-      // For non-static member function, the first parameter should be the
-      // object on which we are invoking this method.
-<<<<<<< HEAD
-      const QualType valueType =
-          memberFn->getThisType(astContext)->getPointeeType();
-      paramTypes.push_back(valueType);
-    }
-  }
-
-  for (const auto *param : decl->params()) {
-    const QualType valueType =
-        declIdMapper.getTypeAndCreateCounterForPotentialAliasVar(param);
-    paramTypes.push_back(valueType);
-  }
-
   auto loc = decl->getLocStart();
-  SpirvFunction *spirvFunction =
-      spvBuilder.beginFunction(retType, paramTypes, loc, funcName,
-                               decl->hasAttr<HLSLPreciseAttr>(), func);
-
   RichDebugInfo *info = nullptr;
   const auto &sm = astContext.getSourceManager();
   if (spirvOptions.debugInfoRich && decl->hasBody()) {
@@ -1132,15 +1111,10 @@
     spvContext.pushDebugLexicalScope(info, debugFunction);
   }
 
-  if (isNonStaticMemberFn) {
-    // Remember the parameter for the 'this' object so later we can handle
-    // CXXThisExpr correctly.
-    curThis = spvBuilder.addFnParam(paramTypes[0], /*isPrecise*/ false, loc,
-                                    "param.this");
-    if (isOrContainsAKindOfStructuredOrByteBuffer(paramTypes[0])) {
-      curThis->setContainsAliasComponent(true);
-      needsLegalization = true;
-=======
+  if (const auto *memberFn = dyn_cast<CXXMethodDecl>(decl)) {
+    if (!memberFn->isStatic()) {
+      // For non-static member function, the first parameter should be the
+      // object on which we are invoking this method.
       QualType valueType = memberFn->getThisType(astContext)->getPointeeType();
 
       // Remember the parameter for the 'this' object so later we can handle
@@ -1151,7 +1125,6 @@
         curThis->setContainsAliasComponent(true);
         needsLegalization = true;
       }
->>>>>>> 5ebc67c6
     }
     if (spirvOptions.debugInfoRich) {
       // Add DebugLocalVariable information
@@ -1382,9 +1355,8 @@
   if (!validateVKAttributes(decl))
     return;
 
-<<<<<<< HEAD
   const auto loc = decl->getLocation();
-=======
+
   // HLSL has the 'string' type which can be used for rare purposes such as
   // printf (SPIR-V's DebugPrintf). SPIR-V does not have a 'char' or 'string'
   // type, and therefore any variable of such type should not be created.
@@ -1394,7 +1366,6 @@
     declIdMapper.createOrUpdateStringVar(decl);
     return;
   }
->>>>>>> 5ebc67c6
 
   // We cannot handle external initialization of column-major matrices now.
   if (isExternalVar(decl) &&
@@ -10869,18 +10840,12 @@
   // The wrapper entry function surely does not have pre-assigned <result-id>
   // for it like other functions that got added to the work queue following
   // function calls. And the wrapper is the entry function.
-<<<<<<< HEAD
-  entryFunction =
-      spvBuilder.beginFunction(astContext.VoidTy, /* param QualTypes */ {},
-                               decl->getLocStart(), decl->getName());
+  entryFunction = spvBuilder.beginFunction(
+      astContext.VoidTy, decl->getLocStart(), decl->getName());
 
   // Specify that entryFunction is an entry function wrapper.
   entryFunction->setEntryFunctionWrapper();
 
-=======
-  entryFunction = spvBuilder.beginFunction(
-      astContext.VoidTy, decl->getLocStart(), decl->getName());
->>>>>>> 5ebc67c6
   // Note this should happen before using declIdMapper for other tasks.
   declIdMapper.setEntryFunction(entryFunction);
 
