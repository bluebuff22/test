--- conflicted
+++ resolved
@@ -226,21 +226,8 @@
   auto fileId = debugMainFileId;
   const auto &sm = astContext.getSourceManager();
   const char *fileName = sm.getPresumedLoc(loc).getFilename();
-<<<<<<< HEAD
   if (fileName)
     fileId = getOrCreateOpStringId(fileName);
-=======
-  if (fileName) {
-    auto it = debugFileIdMap.find(fileName);
-    if (it == debugFileIdMap.end()) {
-      // Emit the OpString for this new fileName.
-      SpirvString inst(/*SourceLocation*/ {}, fileName);
-      visit(&inst);
-      it = debugFileIdMap.find(fileName);
-    }
-    fileId = it->second;
-  }
->>>>>>> 0e772092
 
   if (!fileId)
     return;
@@ -469,11 +456,11 @@
   curInst.push_back(getOrAssignResultId<SpirvInstruction>(inst));
   encodeString(inst->getString());
   finalizeInstruction(&debugFileBinary);
+  stringLiteralMap[inst->getString()] = inst;
   return true;
 }
 
 bool EmitVisitor::visit(SpirvSource *inst) {
-<<<<<<< HEAD
   // We should either emit OpSource or DebugSource, not both.
   // Therefore if rich debug info is being generated, we will skip
   // emitting OpSource.
@@ -487,11 +474,6 @@
     if (!debugMainFileId)
       debugMainFileId = fileId;
   }
-=======
-  // Set the debugMainFileId.
-  if (inst->hasFile() && spvOptions.debugInfoLine && !debugMainFileId)
-    debugMainFileId = debugFileIdMap[inst->getFile()->getString()];
->>>>>>> 0e772092
 
   if (dumpedFiles.count(fileId) != 0)
     return true;
