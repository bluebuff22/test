//===------- SPIRVEmitter.h - SPIR-V Binary Code Emitter --------*- C++ -*-===//
//
//                     The LLVM Compiler Infrastructure
//
// This file is distributed under the University of Illinois Open Source
// License. See LICENSE.TXT for details.
//===----------------------------------------------------------------------===//
//
//  This file implements a SPIR-V emitter class that takes in HLSL AST and emits
//  SPIR-V binary words.
//
//===----------------------------------------------------------------------===//

#include "SPIRVEmitter.h"

#include "dxc/HlslIntrinsicOp.h"
#include "spirv-tools/optimizer.hpp"
#include "llvm/ADT/StringExtras.h"

#include "InitListHandler.h"

namespace clang {
namespace spirv {

namespace {

/// Returns the type of the given decl. If the given decl is a FunctionDecl,
/// returns its result type.
inline QualType getTypeOrFnRetType(const ValueDecl *decl) {
  if (const auto *funcDecl = dyn_cast<FunctionDecl>(decl)) {
    return funcDecl->getReturnType();
  }
  return decl->getType();
}

// Returns true if the given decl has the given semantic.
bool hasSemantic(const DeclaratorDecl *decl,
                 hlsl::DXIL::SemanticKind semanticKind) {
  using namespace hlsl;
  for (auto *annotation : decl->getUnusualAnnotations()) {
    if (auto *semanticDecl = dyn_cast<SemanticDecl>(annotation)) {
      llvm::StringRef semanticName;
      uint32_t semanticIndex = 0;
      Semantic::DecomposeNameAndIndex(semanticDecl->SemanticName, &semanticName,
                                      &semanticIndex);
      const auto *semantic = Semantic::GetByName(semanticName);
      if (semantic->GetKind() == semanticKind)
        return true;
    }
  }
  return false;
}

bool patchConstFuncTakesHullOutputPatch(FunctionDecl *pcf) {
  for (const auto *param : pcf->parameters())
    if (hlsl::IsHLSLOutputPatchType(param->getType()))
      return true;
  return false;
}

// TODO: Maybe we should move these type probing functions to TypeTranslator.

/// Returns true if the two types are the same scalar or vector type.
bool isSameScalarOrVecType(QualType type1, QualType type2) {
  {
    QualType scalarType1 = {}, scalarType2 = {};
    if (TypeTranslator::isScalarType(type1, &scalarType1) &&
        TypeTranslator::isScalarType(type2, &scalarType2))
      return scalarType1.getCanonicalType() == scalarType2.getCanonicalType();
  }

  {
    QualType elemType1 = {}, elemType2 = {};
    uint32_t count1 = {}, count2 = {};
    if (TypeTranslator::isVectorType(type1, &elemType1, &count1) &&
        TypeTranslator::isVectorType(type2, &elemType2, &count2))
      return count1 == count2 &&
             elemType1.getCanonicalType() == elemType2.getCanonicalType();
  }

  return false;
}

/// Returns true if the given type is a bool or vector of bool type.
bool isBoolOrVecOfBoolType(QualType type) {
  QualType elemType = {};
  return (TypeTranslator::isScalarType(type, &elemType) ||
          TypeTranslator::isVectorType(type, &elemType)) &&
         elemType->isBooleanType();
}

/// Returns true if the given type is a signed integer or vector of signed
/// integer type.
bool isSintOrVecOfSintType(QualType type) {
  QualType elemType = {};
  return (TypeTranslator::isScalarType(type, &elemType) ||
          TypeTranslator::isVectorType(type, &elemType)) &&
         elemType->isSignedIntegerType();
}

/// Returns true if the given type is an unsigned integer or vector of unsigned
/// integer type.
bool isUintOrVecOfUintType(QualType type) {
  QualType elemType = {};
  return (TypeTranslator::isScalarType(type, &elemType) ||
          TypeTranslator::isVectorType(type, &elemType)) &&
         elemType->isUnsignedIntegerType();
}

/// Returns true if the given type is a float or vector of float type.
bool isFloatOrVecOfFloatType(QualType type) {
  QualType elemType = {};
  return (TypeTranslator::isScalarType(type, &elemType) ||
          TypeTranslator::isVectorType(type, &elemType)) &&
         elemType->isFloatingType();
}

/// Returns true if the given type is a bool or vector/matrix of bool type.
bool isBoolOrVecMatOfBoolType(QualType type) {
  return isBoolOrVecOfBoolType(type) ||
         (hlsl::IsHLSLMatType(type) &&
          hlsl::GetHLSLMatElementType(type)->isBooleanType());
}

/// Returns true if the given type is a signed integer or vector/matrix of
/// signed integer type.
bool isSintOrVecMatOfSintType(QualType type) {
  return isSintOrVecOfSintType(type) ||
         (hlsl::IsHLSLMatType(type) &&
          hlsl::GetHLSLMatElementType(type)->isSignedIntegerType());
}

/// Returns true if the given type is an unsigned integer or vector/matrix of
/// unsigned integer type.
bool isUintOrVecMatOfUintType(QualType type) {
  return isUintOrVecOfUintType(type) ||
         (hlsl::IsHLSLMatType(type) &&
          hlsl::GetHLSLMatElementType(type)->isUnsignedIntegerType());
}

/// Returns true if the given type is a float or vector/matrix of float type.
bool isFloatOrVecMatOfFloatType(QualType type) {
  return isFloatOrVecOfFloatType(type) ||
         (hlsl::IsHLSLMatType(type) &&
          hlsl::GetHLSLMatElementType(type)->isFloatingType());
}

inline bool isSpirvMatrixOp(spv::Op opcode) {
  return opcode == spv::Op::OpMatrixTimesMatrix ||
         opcode == spv::Op::OpMatrixTimesVector ||
         opcode == spv::Op::OpMatrixTimesScalar;
}

/// If expr is a (RW)StructuredBuffer.Load(), returns the object and writes
/// index. Otherwiser, returns false.
// TODO: The following doesn't handle Load(int, int) yet. And it is basically a
// duplicate of doCXXMemberCallExpr.
const Expr *isStructuredBufferLoad(const Expr *expr, const Expr **index) {
  using namespace hlsl;

  if (const auto *indexing = dyn_cast<CXXMemberCallExpr>(expr)) {
    const auto *callee = indexing->getDirectCallee();
    uint32_t opcode = static_cast<uint32_t>(IntrinsicOp::Num_Intrinsics);
    llvm::StringRef group;

    if (GetIntrinsicOp(callee, opcode, group)) {
      if (static_cast<IntrinsicOp>(opcode) == IntrinsicOp::MOP_Load) {
        const auto *object = indexing->getImplicitObjectArgument();
        if (TypeTranslator::isStructuredBuffer(object->getType())) {
          *index = indexing->getArg(0);
          return indexing->getImplicitObjectArgument();
        }
      }
    }
  }

  return nullptr;
}

/// Returns true if the given VarDecl will be translated into a SPIR-V variable
/// not in the Private or Function storage class.
inline bool isExternalVar(const VarDecl *var) {
  return var->isExternallyVisible() && !var->isStaticDataMember();
}

/// Returns the referenced variable's DeclContext if the given expr is
/// a DeclRefExpr referencing a ConstantBuffer/TextureBuffer. Otherwise,
/// returns nullptr.
const DeclContext *isConstantTextureBufferDeclRef(const Expr *expr) {
  if (const auto *declRefExpr = dyn_cast<DeclRefExpr>(expr->IgnoreParenCasts()))
    if (const auto *varDecl = dyn_cast<VarDecl>(declRefExpr->getFoundDecl()))
      if (const auto *bufferDecl =
              dyn_cast<HLSLBufferDecl>(varDecl->getDeclContext()))
        // Make sure we are not returning true for VarDecls inside
        // cbuffer/tbuffer.
        if (bufferDecl->isConstantBufferView())
          return varDecl->getType()->getAs<RecordType>()->getDecl();

  return nullptr;
}

/// Returns true if
/// * the given expr is an DeclRefExpr referencing a kind of structured or byte
/// buffer and it is non-alias one, or
/// * the given expr is an CallExpr returning a kind of structured or byte
/// buffer.
///
/// Note: legalization specific code
bool isReferencingNonAliasStructuredOrByteBuffer(const Expr *expr) {
  expr = expr->IgnoreParenCasts();
  if (const auto *declRefExpr = dyn_cast<DeclRefExpr>(expr)) {
    if (const auto *varDecl = dyn_cast<VarDecl>(declRefExpr->getFoundDecl()))
      if (TypeTranslator::isAKindOfStructuredOrByteBuffer(varDecl->getType()))
        return isExternalVar(varDecl);
  } else if (const auto *callExpr = dyn_cast<CallExpr>(expr)) {
    if (TypeTranslator::isAKindOfStructuredOrByteBuffer(callExpr->getType()))
      return true;
  }
  return false;
}

bool spirvToolsLegalize(std::vector<uint32_t> *module, std::string *messages) {
  spvtools::Optimizer optimizer(SPV_ENV_VULKAN_1_0);

  optimizer.SetMessageConsumer(
      [messages](spv_message_level_t /*level*/, const char * /*source*/,
                 const spv_position_t & /*position*/,
                 const char *message) { *messages += message; });

  optimizer.RegisterLegalizationPasses();

  optimizer.RegisterPass(spvtools::CreateCompactIdsPass());

  return optimizer.Run(module->data(), module->size(), module);
}

bool spirvToolsOptimize(std::vector<uint32_t> *module, std::string *messages) {
  spvtools::Optimizer optimizer(SPV_ENV_VULKAN_1_0);

  optimizer.SetMessageConsumer(
      [messages](spv_message_level_t /*level*/, const char * /*source*/,
                 const spv_position_t & /*position*/,
                 const char *message) { *messages += message; });

  optimizer.RegisterPerformancePasses();

  optimizer.RegisterPass(spvtools::CreateCompactIdsPass());

  return optimizer.Run(module->data(), module->size(), module);
}

bool spirvToolsValidate(std::vector<uint32_t> *module, std::string *messages) {
  spvtools::SpirvTools tools(SPV_ENV_VULKAN_1_0);

  tools.SetMessageConsumer(
      [messages](spv_message_level_t /*level*/, const char * /*source*/,
                 const spv_position_t & /*position*/,
                 const char *message) { *messages += message; });

  return tools.Validate(module->data(), module->size());
}

/// Translates atomic HLSL opcodes into the equivalent SPIR-V opcode.
spv::Op translateAtomicHlslOpcodeToSpirvOpcode(hlsl::IntrinsicOp opcode) {
  using namespace hlsl;
  using namespace spv;

  switch (opcode) {
  case IntrinsicOp::IOP_InterlockedAdd:
  case IntrinsicOp::MOP_InterlockedAdd:
    return Op::OpAtomicIAdd;
  case IntrinsicOp::IOP_InterlockedAnd:
  case IntrinsicOp::MOP_InterlockedAnd:
    return Op::OpAtomicAnd;
  case IntrinsicOp::IOP_InterlockedOr:
  case IntrinsicOp::MOP_InterlockedOr:
    return Op::OpAtomicOr;
  case IntrinsicOp::IOP_InterlockedXor:
  case IntrinsicOp::MOP_InterlockedXor:
    return Op::OpAtomicXor;
  case IntrinsicOp::IOP_InterlockedUMax:
  case IntrinsicOp::MOP_InterlockedUMax:
    return Op::OpAtomicUMax;
  case IntrinsicOp::IOP_InterlockedUMin:
  case IntrinsicOp::MOP_InterlockedUMin:
    return Op::OpAtomicUMin;
  case IntrinsicOp::IOP_InterlockedMax:
  case IntrinsicOp::MOP_InterlockedMax:
    return Op::OpAtomicSMax;
  case IntrinsicOp::IOP_InterlockedMin:
  case IntrinsicOp::MOP_InterlockedMin:
    return Op::OpAtomicSMin;
  case IntrinsicOp::IOP_InterlockedExchange:
  case IntrinsicOp::MOP_InterlockedExchange:
    return Op::OpAtomicExchange;
  }

  assert(false && "unimplemented hlsl intrinsic opcode");
  return Op::Max;
}

/// Returns true if the given function parameter can act as shader stage
/// input parameter.
inline bool canActAsInParmVar(const ParmVarDecl *param) {
  // If the parameter has no in/out/inout attribute, it is defaulted to
  // an in parameter.
  return !param->hasAttr<HLSLOutAttr>() &&
         // GS output streams are marked as inout, but it should not be
         // used as in parameter.
         !hlsl::IsHLSLStreamOutputType(param->getType());
}

/// Returns true if the given function parameter can act as shader stage
/// output parameter.
inline bool canActAsOutParmVar(const ParmVarDecl *param) {
  return param->hasAttr<HLSLOutAttr>() || param->hasAttr<HLSLInOutAttr>();
}

/// Returns true if the given expression can be evaluated to a constant zero.
/// Returns false otherwise.
inline bool evaluatesToConstZero(const Expr *expr, ASTContext &astContext) {
  const auto type = expr->getType();
  assert(type->isBuiltinType());
  Expr::EvalResult evalResult;
  if (expr->EvaluateAsRValue(evalResult, astContext) &&
      !evalResult.HasSideEffects) {
    const auto &val = evalResult.Val;
    return ((type->isBooleanType() && !val.getInt().getBoolValue()) ||
            (type->isIntegerType() && !val.getInt().getBoolValue()) ||
            (type->isFloatingType() && val.getFloat().isZero()));
  }
  return false;
}

/// Returns the HLSLBufferDecl if the given VarDecl is inside a cbuffer/tbuffer.
/// Returns nullptr otherwise, including varDecl is a ConstantBuffer or
/// TextureBuffer itself.
inline const HLSLBufferDecl *getCTBufferContext(const VarDecl *varDecl) {
  if (const auto *bufferDecl =
          dyn_cast<HLSLBufferDecl>(varDecl->getDeclContext()))
    // Filter ConstantBuffer/TextureBuffer
    if (!bufferDecl->isConstantBufferView())
      return bufferDecl;
  return nullptr;
}

/// Returns the real definition of the callee of the given CallExpr.
///
/// If we are calling a forward-declared function, callee will be the
/// FunctionDecl for the foward-declared function, not the actual
/// definition. The foward-delcaration and defintion are two completely
/// different AST nodes.
inline const FunctionDecl *getCalleeDefinition(const CallExpr *expr) {
  const auto *callee = expr->getDirectCallee();

  if (callee->isThisDeclarationADefinition())
    return callee;

  // We need to update callee to the actual definition here
  if (!callee->isDefined(callee))
    return nullptr;

  return callee;
}

/// Returns the referenced definition. The given expr is expected to be a
/// DeclRefExpr or CallExpr after ignoring casts. Returns nullptr otherwise.
const ValueDecl *getReferencedDef(const Expr *expr) {
  expr = expr->IgnoreParenCasts();

  if (const auto *declRefExpr = dyn_cast<DeclRefExpr>(expr)) {
    return declRefExpr->getDecl();
  }

  if (const auto *callExpr = dyn_cast<CallExpr>(expr)) {
    return getCalleeDefinition(callExpr);
  }

  return nullptr;
}

} // namespace

SPIRVEmitter::SPIRVEmitter(CompilerInstance &ci,
                           const EmitSPIRVOptions &options)
    : theCompilerInstance(ci), astContext(ci.getASTContext()),
      diags(ci.getDiagnostics()), spirvOptions(options),
      entryFunctionName(ci.getCodeGenOpts().HLSLEntryFunction),
      shaderModel(*hlsl::ShaderModel::GetByName(
          ci.getCodeGenOpts().HLSLProfile.c_str())),
      theContext(), theBuilder(&theContext),
      declIdMapper(shaderModel, astContext, theBuilder, spirvOptions),
<<<<<<< HEAD
      typeTranslator(astContext, theBuilder, diags, spirvOptions), entryFunctionId(0),
      curFunction(nullptr), curThis(0), seenPushConstantAt(),
      needsLegalization(false) {
=======
      typeTranslator(astContext, theBuilder, diags, options),
      entryFunctionId(0), curFunction(nullptr), curThis(0),
      seenPushConstantAt(), needsLegalization(false) {
>>>>>>> eeab612d
  if (shaderModel.GetKind() == hlsl::ShaderModel::Kind::Invalid)
    emitError("unknown shader module: %0", {}) << shaderModel.GetName();
}

void SPIRVEmitter::HandleTranslationUnit(ASTContext &context) {
  // Stop translating if there are errors in previous compilation stages.
  if (context.getDiagnostics().hasErrorOccurred())
    return;

  TranslationUnitDecl *tu = context.getTranslationUnitDecl();

  // The entry function is the seed of the queue.
  for (auto *decl : tu->decls()) {
    if (auto *funcDecl = dyn_cast<FunctionDecl>(decl)) {
      if (funcDecl->getName() == entryFunctionName) {
        workQueue.insert(funcDecl);
      }
      if (context.IsPatchConstantFunctionDecl(funcDecl)) {
        patchConstFunc = funcDecl;
      }
    } else {
      // If ignoring unused resources, defer Decl handling inside
      // TranslationUnit to the time of first referencing.
      if (!spirvOptions.ignoreUnusedResources) {
        doDecl(decl);
      }
    }
  }

  // Translate all functions reachable from the entry function.
  // The queue can grow in the meanwhile; so need to keep evaluating
  // workQueue.size().
  for (uint32_t i = 0; i < workQueue.size(); ++i) {
    doDecl(workQueue[i]);
  }

  if (context.getDiagnostics().hasErrorOccurred())
    return;

  AddRequiredCapabilitiesForShaderModel();

  // Addressing and memory model are required in a valid SPIR-V module.
  theBuilder.setAddressingModel(spv::AddressingModel::Logical);
  theBuilder.setMemoryModel(spv::MemoryModel::GLSL450);

  theBuilder.addEntryPoint(getSpirvShaderStage(shaderModel), entryFunctionId,
                           entryFunctionName, declIdMapper.collectStageVars());

  AddExecutionModeForEntryPoint(entryFunctionId);

  // Add Location decorations to stage input/output variables.
  if (!declIdMapper.decorateStageIOLocations())
    return;

  // Add descriptor set and binding decorations to resource variables.
  if (!declIdMapper.decorateResourceBindings())
    return;

  // Output the constructed module.
  std::vector<uint32_t> m = theBuilder.takeModule();

  if (!spirvOptions.codeGenHighLevel) {
    // Run legalization passes
    if (needsLegalization || declIdMapper.requiresLegalization()) {
      std::string messages;
      if (!spirvToolsLegalize(&m, &messages)) {
        emitFatalError("failed to legalize SPIR-V: %0", {}) << messages;
        emitNote("please file a bug report on "
                 "https://github.com/Microsoft/DirectXShaderCompiler/issues "
                 "with source code if possible",
                 {});
        return;
      }
    }

    // Run optimization passes
    if (theCompilerInstance.getCodeGenOpts().OptimizationLevel > 0) {
      std::string messages;
      if (!spirvToolsOptimize(&m, &messages)) {
        emitFatalError("failed to optimize SPIR-V: %0", {}) << messages;
        emitNote("please file a bug report on "
                 "https://github.com/Microsoft/DirectXShaderCompiler/issues "
                 "with source code if possible",
                 {});
        return;
      }
    }

    // Validate the generated SPIR-V code
    if (!spirvOptions.disableValidation) {
      std::string messages;
      if (!spirvToolsValidate(&m, &messages)) {
        emitFatalError("generated SPIR-V is invalid: %0", {}) << messages;
        emitNote("please file a bug report on "
                 "https://github.com/Microsoft/DirectXShaderCompiler/issues "
                 "with source code if possible",
                 {});
        return;
      }
    }
  }

  theCompilerInstance.getOutStream()->write(
      reinterpret_cast<const char *>(m.data()), m.size() * 4);
}

void SPIRVEmitter::doDecl(const Decl *decl) {
  if (decl->isImplicit() || isa<EmptyDecl>(decl) || isa<TypedefDecl>(decl))
    return;

  if (const auto *varDecl = dyn_cast<VarDecl>(decl)) {
    // We can have VarDecls inside cbuffer/tbuffer. For those VarDecls, we need
    // to emit their cbuffer/tbuffer as a whole and access each individual one
    // using access chains.
    if (const auto *bufferDecl = getCTBufferContext(varDecl)) {
      doHLSLBufferDecl(bufferDecl);
    } else {
      doVarDecl(varDecl);
    }
  } else if (const auto *funcDecl = dyn_cast<FunctionDecl>(decl)) {
    doFunctionDecl(funcDecl);
  } else if (const auto *bufferDecl = dyn_cast<HLSLBufferDecl>(decl)) {
    doHLSLBufferDecl(bufferDecl);
  } else if (const auto *recordDecl = dyn_cast<RecordDecl>(decl)) {
    doRecordDecl(recordDecl);
  } else {
    emitError("decl type %0 unimplemented", decl->getLocation())
        << decl->getDeclKindName();
  }
}

void SPIRVEmitter::doStmt(const Stmt *stmt,
                          llvm::ArrayRef<const Attr *> attrs) {
  if (const auto *compoundStmt = dyn_cast<CompoundStmt>(stmt)) {
    for (auto *st : compoundStmt->body())
      doStmt(st);
  } else if (const auto *retStmt = dyn_cast<ReturnStmt>(stmt)) {
    doReturnStmt(retStmt);
  } else if (const auto *declStmt = dyn_cast<DeclStmt>(stmt)) {
    doDeclStmt(declStmt);
  } else if (const auto *ifStmt = dyn_cast<IfStmt>(stmt)) {
    doIfStmt(ifStmt);
  } else if (const auto *switchStmt = dyn_cast<SwitchStmt>(stmt)) {
    doSwitchStmt(switchStmt, attrs);
  } else if (const auto *caseStmt = dyn_cast<CaseStmt>(stmt)) {
    processCaseStmtOrDefaultStmt(stmt);
  } else if (const auto *defaultStmt = dyn_cast<DefaultStmt>(stmt)) {
    processCaseStmtOrDefaultStmt(stmt);
  } else if (const auto *breakStmt = dyn_cast<BreakStmt>(stmt)) {
    doBreakStmt(breakStmt);
  } else if (const auto *theDoStmt = dyn_cast<DoStmt>(stmt)) {
    doDoStmt(theDoStmt, attrs);
  } else if (const auto *discardStmt = dyn_cast<DiscardStmt>(stmt)) {
    doDiscardStmt(discardStmt);
  } else if (const auto *continueStmt = dyn_cast<ContinueStmt>(stmt)) {
    doContinueStmt(continueStmt);
  } else if (const auto *whileStmt = dyn_cast<WhileStmt>(stmt)) {
    doWhileStmt(whileStmt, attrs);
  } else if (const auto *forStmt = dyn_cast<ForStmt>(stmt)) {
    doForStmt(forStmt, attrs);
  } else if (const auto *nullStmt = dyn_cast<NullStmt>(stmt)) {
    // For the null statement ";". We don't need to do anything.
  } else if (const auto *expr = dyn_cast<Expr>(stmt)) {
    // All cases for expressions used as statements
    doExpr(expr);
  } else if (const auto *attrStmt = dyn_cast<AttributedStmt>(stmt)) {
    doStmt(attrStmt->getSubStmt(), attrStmt->getAttrs());
  } else {
    emitError("statement class '%0' unimplemented", stmt->getLocStart())
        << stmt->getStmtClassName() << stmt->getSourceRange();
  }
}

SpirvEvalInfo SPIRVEmitter::doDeclRefExpr(const DeclRefExpr *expr) {
  const auto *decl = expr->getDecl();
  auto id = declIdMapper.getDeclResultId(decl, false);

  if (spirvOptions.ignoreUnusedResources && !id) {
    // First time referencing a Decl inside TranslationUnit. Register
    // into DeclResultIdMapper and emit SPIR-V for it and then query
    // again.
    doDecl(decl);
    id = declIdMapper.getDeclResultId(decl);
  }

  return id;
}

SpirvEvalInfo SPIRVEmitter::doExpr(const Expr *expr) {
  SpirvEvalInfo result(/*id*/ 0);

  // Provide a hint to the typeTranslator that if a literal is discovered, its
  // intended usage is as this expression type.
  TypeTranslator::LiteralTypeHint hint(typeTranslator, expr->getType());

  expr = expr->IgnoreParens();

  if (const auto *declRefExpr = dyn_cast<DeclRefExpr>(expr)) {
    result = doDeclRefExpr(declRefExpr);
  } else if (const auto *memberExpr = dyn_cast<MemberExpr>(expr)) {
    result = doMemberExpr(memberExpr);
  } else if (const auto *castExpr = dyn_cast<CastExpr>(expr)) {
    result = doCastExpr(castExpr);
  } else if (const auto *initListExpr = dyn_cast<InitListExpr>(expr)) {
    result = doInitListExpr(initListExpr);
  } else if (const auto *boolLiteral = dyn_cast<CXXBoolLiteralExpr>(expr)) {
    const auto value = theBuilder.getConstantBool(boolLiteral->getValue());
    result = SpirvEvalInfo(value).setConstant().setRValue();
  } else if (const auto *intLiteral = dyn_cast<IntegerLiteral>(expr)) {
    const auto value = translateAPInt(intLiteral->getValue(), expr->getType());
    result = SpirvEvalInfo(value).setConstant().setRValue();
  } else if (const auto *floatLiteral = dyn_cast<FloatingLiteral>(expr)) {
    const auto value =
        translateAPFloat(floatLiteral->getValue(), expr->getType());
    result = SpirvEvalInfo(value).setConstant().setRValue();
  } else if (const auto *compoundAssignOp =
                 dyn_cast<CompoundAssignOperator>(expr)) {
    // CompoundAssignOperator is a subclass of BinaryOperator. It should be
    // checked before BinaryOperator.
    result = doCompoundAssignOperator(compoundAssignOp);
  } else if (const auto *binOp = dyn_cast<BinaryOperator>(expr)) {
    result = doBinaryOperator(binOp);
  } else if (const auto *unaryOp = dyn_cast<UnaryOperator>(expr)) {
    result = doUnaryOperator(unaryOp);
  } else if (const auto *vecElemExpr = dyn_cast<HLSLVectorElementExpr>(expr)) {
    result = doHLSLVectorElementExpr(vecElemExpr);
  } else if (const auto *matElemExpr = dyn_cast<ExtMatrixElementExpr>(expr)) {
    result = doExtMatrixElementExpr(matElemExpr);
  } else if (const auto *funcCall = dyn_cast<CallExpr>(expr)) {
    result = doCallExpr(funcCall);
  } else if (const auto *subscriptExpr = dyn_cast<ArraySubscriptExpr>(expr)) {
    result = doArraySubscriptExpr(subscriptExpr);
  } else if (const auto *condExpr = dyn_cast<ConditionalOperator>(expr)) {
    result = doConditionalOperator(condExpr);
  } else if (const auto *defaultArgExpr = dyn_cast<CXXDefaultArgExpr>(expr)) {
    result = doExpr(defaultArgExpr->getParam()->getDefaultArg());
  } else if (isa<CXXThisExpr>(expr)) {
    assert(curThis);
    result = curThis;
  } else {
    emitError("expression class '%0' unimplemented", expr->getExprLoc())
        << expr->getStmtClassName() << expr->getSourceRange();
  }

  return result;
}

SpirvEvalInfo SPIRVEmitter::loadIfGLValue(const Expr *expr,
                                          SpirvEvalInfo info) {

  if (!info.isRValue()) {
    // Check whether we are trying to load an externally visible structured/byte
    // buffer as a whole. If true, it means we are creating alias for it. Avoid
    // the load and write the pointer directly to the alias variable then.
    //
    // Also for the case of alias function returns. If we are trying to load an
    // alias function return as a whole, it means we are assigning it to another
    // alias variable. Avoid the load and write the pointer directly.
    //
    // Note: legalization specific code
    if (isReferencingNonAliasStructuredOrByteBuffer(expr)) {
      return info.setRValue();
    }

    uint32_t valType = 0;
    if (valType = info.getValTypeId()) {
      // We are loading an alias variable as a whole here. This is likely for
      // wholesale assignments or function returns. Need to load the pointer.
      //
      // Note: legalization specific code
    }
    // TODO: Ouch. Very hacky. We need special path to get the value type if
    // we are loading a whole ConstantBuffer/TextureBuffer since the normal
    // type translation path won't work.
    else if (const auto *declContext = isConstantTextureBufferDeclRef(expr)) {
      valType = declIdMapper.getCTBufferPushConstantTypeId(declContext);
    } else {
      valType =
          typeTranslator.translateType(expr->getType(), info.getLayoutRule());
    }
    info.setResultId(theBuilder.createLoad(valType, info)).setRValue();
  }

  return info;
}

SpirvEvalInfo SPIRVEmitter::loadIfAliasVarRef(const Expr *expr) {
  auto info = doExpr(expr);

  if (const auto valTypeId = info.getValTypeId()) {
    return info
        // Load the pointer of the aliased-to-variable
        .setResultId(theBuilder.createLoad(valTypeId, info))
        // Set the value's <type-id> to zero to indicate that we've performed
        // dereference over the pointer-to-pointer and now should fallback to
        // the normal path
        .setValTypeId(0);
  }

  return info;
}

uint32_t SPIRVEmitter::castToType(uint32_t value, QualType fromType,
                                  QualType toType, SourceLocation srcLoc) {
  if (isFloatOrVecOfFloatType(toType))
    return castToFloat(value, fromType, toType, srcLoc);

  // Order matters here. Bool (vector) values will also be considered as uint
  // (vector) values. So given a bool (vector) argument, isUintOrVecOfUintType()
  // will also return true. We need to check bool before uint. The opposite is
  // not true.
  if (isBoolOrVecOfBoolType(toType))
    return castToBool(value, fromType, toType);

  if (isSintOrVecOfSintType(toType) || isUintOrVecOfUintType(toType))
    return castToInt(value, fromType, toType, srcLoc);

  emitError("casting to type %0 unimplemented", {}) << toType;
  return 0;
}

void SPIRVEmitter::doFunctionDecl(const FunctionDecl *decl) {
  assert(decl->isThisDeclarationADefinition());

  // A RAII class for maintaining the current function under traversal.
  class FnEnvRAII {
  public:
    // Creates a new instance which sets fnEnv to the newFn on creation,
    // and resets fnEnv to its original value on destruction.
    FnEnvRAII(const FunctionDecl **fnEnv, const FunctionDecl *newFn)
        : oldFn(*fnEnv), fnSlot(fnEnv) {
      *fnEnv = newFn;
    }
    ~FnEnvRAII() { *fnSlot = oldFn; }

  private:
    const FunctionDecl *oldFn;
    const FunctionDecl **fnSlot;
  };

  FnEnvRAII fnEnvRAII(&curFunction, decl);

  // We are about to start translation for a new function. Clear the break stack
  // and the continue stack.
  breakStack = std::stack<uint32_t>();
  continueStack = std::stack<uint32_t>();

  std::string funcName = decl->getName();

  uint32_t funcId = 0;

  if (funcName == entryFunctionName) {
    // The entry function surely does not have pre-assigned <result-id> for
    // it like other functions that got added to the work queue following
    // function calls.
    funcId = theContext.takeNextId();
    funcName = "src." + funcName;

    // Create wrapper for the entry function
    if (!emitEntryFunctionWrapper(decl, funcId))
      return;
  } else {
    // Non-entry functions are added to the work queue following function
    // calls. We have already assigned <result-id>s for it when translating
    // its call site. Query it here.
    funcId = declIdMapper.getDeclResultId(decl);
  }

  const uint32_t retType = declIdMapper.getTypeForPotentialAliasVar(decl);

  // Construct the function signature.
  llvm::SmallVector<uint32_t, 4> paramTypes;

  bool isNonStaticMemberFn = false;
  if (const auto *memberFn = dyn_cast<CXXMethodDecl>(decl)) {
    isNonStaticMemberFn = !memberFn->isStatic();

    if (isNonStaticMemberFn) {
      // For non-static member function, the first parameter should be the
      // object on which we are invoking this method.
      const uint32_t valueType = typeTranslator.translateType(
          memberFn->getThisType(astContext)->getPointeeType());
      const uint32_t ptrType =
          theBuilder.getPointerType(valueType, spv::StorageClass::Function);
      paramTypes.push_back(ptrType);
    }

    // Prefix the function name with the struct name
    if (const auto *st = dyn_cast<CXXRecordDecl>(memberFn->getDeclContext()))
      funcName = st->getName().str() + "." + funcName;
  }

  for (const auto *param : decl->params()) {
    const uint32_t valueType = declIdMapper.getTypeForPotentialAliasVar(param);
    const uint32_t ptrType =
        theBuilder.getPointerType(valueType, spv::StorageClass::Function);
    paramTypes.push_back(ptrType);
  }

  const uint32_t funcType = theBuilder.getFunctionType(retType, paramTypes);
  theBuilder.beginFunction(funcType, retType, funcName, funcId);

  if (isNonStaticMemberFn) {
    // Remember the parameter for the this object so later we can handle
    // CXXThisExpr correctly.
    curThis = theBuilder.addFnParam(paramTypes[0], "param.this");
  }

  // Create all parameters.
  for (uint32_t i = 0; i < decl->getNumParams(); ++i) {
    const ParmVarDecl *paramDecl = decl->getParamDecl(i);
    (void)declIdMapper.createFnParam(paramDecl);
  }

  if (decl->hasBody()) {
    // The entry basic block.
    const uint32_t entryLabel = theBuilder.createBasicBlock("bb.entry");
    theBuilder.setInsertPoint(entryLabel);

    // Process all statments in the body.
    doStmt(decl->getBody());

    // We have processed all Stmts in this function and now in the last
    // basic block. Make sure we have a termination instruction.
    if (!theBuilder.isCurrentBasicBlockTerminated()) {
      const auto retType = decl->getReturnType();

      if (retType->isVoidType()) {
        theBuilder.createReturn();
      } else {
        // If the source code does not provide a proper return value for some
        // control flow path, it's undefined behavior. We just return null
        // value here.
        theBuilder.createReturnValue(
            theBuilder.getConstantNull(typeTranslator.translateType(retType)));
      }
    }
  }

  theBuilder.endFunction();
}

void SPIRVEmitter::validateVKAttributes(const NamedDecl *decl) {
  // The frontend will make sure that
  // * vk::push_constant applies to global variables of struct type
  // * vk::binding applies to global variables or cbuffers/tbuffers
  // * vk::counter_binding applies to global variables of RW/Append/Consume
  //   StructuredBuffer
  // * vk::location applies to function parameters/returns and struct fields
  // So the only case we need to check co-existence is vk::push_constant and
  // vk::binding.

  if (const auto *pcAttr = decl->getAttr<VKPushConstantAttr>()) {
    const auto loc = pcAttr->getLocation();

    if (seenPushConstantAt.isInvalid()) {
      seenPushConstantAt = loc;
    } else {
      // TODO: Actually this is slightly incorrect. The Vulkan spec says:
      //   There must be no more than one push constant block statically used
      //   per shader entry point.
      // But we are checking whether there are more than one push constant
      // blocks defined. Tracking usage requires more work.
      emitError("cannot have more than one push constant block", loc);
      emitNote("push constant block previously defined here",
               seenPushConstantAt);
    }

    if (decl->hasAttr<VKBindingAttr>()) {
      emitError("'push_constant' attribute cannot be used together with "
                "'binding' attribute",
                loc);
    }
  }
}

void SPIRVEmitter::doHLSLBufferDecl(const HLSLBufferDecl *bufferDecl) {
  // This is a cbuffer/tbuffer decl.
  // Check and emit warnings for member intializers which are not
  // supported in Vulkan
  for (const auto *member : bufferDecl->decls()) {
    if (const auto *varMember = dyn_cast<VarDecl>(member)) {
      if (const auto *init = varMember->getInit())
        emitWarning("%select{tbuffer|cbuffer}0 member initializer "
                    "ignored since no equivalent in Vulkan",
                    init->getExprLoc())
            << bufferDecl->isCBuffer() << init->getSourceRange();

      for (const auto *annotation : varMember->getUnusualAnnotations())
        if (const auto *packing = dyn_cast<hlsl::ConstantPacking>(annotation))
          emitWarning("packoffset ignored since not supported", packing->Loc);
    }
  }
  validateVKAttributes(bufferDecl);
  (void)declIdMapper.createCTBuffer(bufferDecl);
}

void SPIRVEmitter::doRecordDecl(const RecordDecl *recordDecl) {
  // Ignore implict records
  // Somehow we'll have implicit records with:
  //   static const int Length = count;
  // that can mess up with the normal CodeGen.
  if (recordDecl->isImplicit())
    return;

  // Handle each static member with inline initializer.
  // Each static member has a corresponding VarDecl inside the
  // RecordDecl. For those defined in the translation unit,
  // their VarDecls do not have initializer.
  for (auto *subDecl : recordDecl->decls())
    if (auto *varDecl = dyn_cast<VarDecl>(subDecl))
      if (varDecl->isStaticDataMember() && varDecl->hasInit())
        doVarDecl(varDecl);
}

void SPIRVEmitter::doVarDecl(const VarDecl *decl) {
  validateVKAttributes(decl);

  if (decl->hasAttr<HLSLRowMajorAttr>()) {
    emitWarning("row_major attribute for stand-alone matrix is not supported",
                decl->getAttr<HLSLRowMajorAttr>()->getLocation());
  }
  if (decl->hasAttr<HLSLColumnMajorAttr>()) {
    emitWarning(
        "column_major attribute for stand-alone matrix is not supported",
        decl->getAttr<HLSLColumnMajorAttr>()->getLocation());
  }

  if (decl->hasAttr<VKPushConstantAttr>()) {
    // This is a VarDecl for PushConstant block.
    (void)declIdMapper.createPushConstant(decl);
    return;
  }

  if (isa<HLSLBufferDecl>(decl->getDeclContext())) {
    // This is a VarDecl of a ConstantBuffer/TextureBuffer type.
    (void)declIdMapper.createCTBuffer(decl);
    return;
  }

  uint32_t varId = 0;

  // The contents in externally visible variables can be updated via the
  // pipeline. They should be handled differently from file and function scope
  // variables.
  // File scope variables (static "global" and "local" variables) belongs to
  // the Private storage class, while function scope variables (normal "local"
  // variables) belongs to the Function storage class.
  if (isExternalVar(decl)) {
    varId = declIdMapper.createExternVar(decl);
  } else {
    // We already know the variable is not externally visible here. If it does
    // not have local storage, it should be file scope variable.
    const bool isFileScopeVar = !decl->hasLocalStorage();

    if (isFileScopeVar)
      varId = declIdMapper.createFileVar(decl, llvm::None);
    else
      varId = declIdMapper.createFnVar(decl, llvm::None);

    // Emit OpStore to initialize the variable
    // TODO: revert back to use OpVariable initializer

    // We should only evaluate the initializer once for a static variable.
    if (isFileScopeVar) {
      if (decl->isStaticLocal()) {
        initOnce(decl->getType(), decl->getName(), varId, decl->getInit());
      } else {
        // Defer to initialize these global variables at the beginning of the
        // entry function.
        toInitGloalVars.push_back(decl);
      }

    }
    // Function local variables. Just emit OpStore at the current insert point.
    else if (const Expr *init = decl->getInit()) {
      if (const auto constId = tryToEvaluateAsConst(init))
        theBuilder.createStore(varId, constId);
      else
        storeValue(varId, loadIfGLValue(init), decl->getType());

      // Update counter variable associatd with local variables
      tryToAssignCounterVar(decl, init);
    }

    // Variables that are not externally visible and of opaque types should
    // request legalization.
    if (!needsLegalization && TypeTranslator::isOpaqueType(decl->getType()))
      needsLegalization = true;
  }

  if (TypeTranslator::isRelaxedPrecisionType(decl->getType(), spirvOptions)) {
    theBuilder.decorate(varId, spv::Decoration::RelaxedPrecision);
  }

  // All variables that are of opaque struct types should request legalization.
  if (!needsLegalization && TypeTranslator::isOpaqueStructType(decl->getType()))
    needsLegalization = true;
}

spv::LoopControlMask SPIRVEmitter::translateLoopAttribute(const Stmt *stmt,
                                                          const Attr &attr) {
  switch (attr.getKind()) {
  case attr::HLSLLoop:
  case attr::HLSLFastOpt:
    return spv::LoopControlMask::DontUnroll;
  case attr::HLSLUnroll:
    return spv::LoopControlMask::Unroll;
  case attr::HLSLAllowUAVCondition:
    emitWarning("unsupported allow_uav_condition attribute ignored",
                stmt->getLocStart());
    break;
  default:
    llvm_unreachable("found unknown loop attribute");
  }
  return spv::LoopControlMask::MaskNone;
}

void SPIRVEmitter::doDiscardStmt(const DiscardStmt *discardStmt) {
  assert(!theBuilder.isCurrentBasicBlockTerminated());
  theBuilder.createKill();
  // Some statements that alter the control flow (break, continue, return, and
  // discard), require creation of a new basic block to hold any statement that
  // may follow them.
  const uint32_t newBB = theBuilder.createBasicBlock();
  theBuilder.setInsertPoint(newBB);
}

void SPIRVEmitter::doDoStmt(const DoStmt *theDoStmt,
                            llvm::ArrayRef<const Attr *> attrs) {
  // do-while loops are composed of:
  //
  // do {
  //   <body>
  // } while(<check>);
  //
  // SPIR-V requires loops to have a merge basic block as well as a continue
  // basic block. Even though do-while loops do not have an explicit continue
  // block as in for-loops, we still do need to create a continue block.
  //
  // Since SPIR-V requires structured control flow, we need two more basic
  // blocks, <header> and <merge>. <header> is the block before control flow
  // diverges, and <merge> is the block where control flow subsequently
  // converges. The <check> can be performed in the <continue> basic block.
  // The final CFG should normally be like the following. Exceptions
  // will occur with non-local exits like loop breaks or early returns.
  //
  //            +----------+
  //            |  header  | <-----------------------------------+
  //            +----------+                                     |
  //                 |                                           |  (true)
  //                 v                                           |
  //             +------+       +--------------------+           |
  //             | body | ----> | continue (<check>) |-----------+
  //             +------+       +--------------------+
  //                                     |
  //                                     | (false)
  //             +-------+               |
  //             | merge | <-------------+
  //             +-------+
  //
  // For more details, see "2.11. Structured Control Flow" in the SPIR-V spec.

  const spv::LoopControlMask loopControl =
      attrs.empty() ? spv::LoopControlMask::MaskNone
                    : translateLoopAttribute(theDoStmt, *attrs.front());

  // Create basic blocks
  const uint32_t headerBB = theBuilder.createBasicBlock("do_while.header");
  const uint32_t bodyBB = theBuilder.createBasicBlock("do_while.body");
  const uint32_t continueBB = theBuilder.createBasicBlock("do_while.continue");
  const uint32_t mergeBB = theBuilder.createBasicBlock("do_while.merge");

  // Make sure any continue statements branch to the continue block, and any
  // break statements branch to the merge block.
  continueStack.push(continueBB);
  breakStack.push(mergeBB);

  // Branch from the current insert point to the header block.
  theBuilder.createBranch(headerBB);
  theBuilder.addSuccessor(headerBB);

  // Process the <header> block
  // The header block must always branch to the body.
  theBuilder.setInsertPoint(headerBB);
  theBuilder.createBranch(bodyBB, mergeBB, continueBB, loopControl);
  theBuilder.addSuccessor(bodyBB);
  // The current basic block has OpLoopMerge instruction. We need to set its
  // continue and merge target.
  theBuilder.setContinueTarget(continueBB);
  theBuilder.setMergeTarget(mergeBB);

  // Process the <body> block
  theBuilder.setInsertPoint(bodyBB);
  if (const Stmt *body = theDoStmt->getBody()) {
    doStmt(body);
  }
  if (!theBuilder.isCurrentBasicBlockTerminated())
    theBuilder.createBranch(continueBB);
  theBuilder.addSuccessor(continueBB);

  // Process the <continue> block. The check for whether the loop should
  // continue lies in the continue block.
  // *NOTE*: There's a SPIR-V rule that when a conditional branch is to occur in
  // a continue block of a loop, there should be no OpSelectionMerge. Only an
  // OpBranchConditional must be specified.
  theBuilder.setInsertPoint(continueBB);
  uint32_t condition = 0;
  if (const Expr *check = theDoStmt->getCond()) {
    condition = doExpr(check);
  } else {
    condition = theBuilder.getConstantBool(true);
  }
  theBuilder.createConditionalBranch(condition, headerBB, mergeBB);
  theBuilder.addSuccessor(headerBB);
  theBuilder.addSuccessor(mergeBB);

  // Set insertion point to the <merge> block for subsequent statements
  theBuilder.setInsertPoint(mergeBB);

  // Done with the current scope's continue block and merge block.
  continueStack.pop();
  breakStack.pop();
}

void SPIRVEmitter::doContinueStmt(const ContinueStmt *continueStmt) {
  assert(!theBuilder.isCurrentBasicBlockTerminated());
  const uint32_t continueTargetBB = continueStack.top();
  theBuilder.createBranch(continueTargetBB);
  theBuilder.addSuccessor(continueTargetBB);

  // Some statements that alter the control flow (break, continue, return, and
  // discard), require creation of a new basic block to hold any statement that
  // may follow them. For example: StmtB and StmtC below are put inside a new
  // basic block which is unreachable.
  //
  // while (true) {
  //   StmtA;
  //   continue;
  //   StmtB;
  //   StmtC;
  // }
  const uint32_t newBB = theBuilder.createBasicBlock();
  theBuilder.setInsertPoint(newBB);
}

void SPIRVEmitter::doWhileStmt(const WhileStmt *whileStmt,
                               llvm::ArrayRef<const Attr *> attrs) {
  // While loops are composed of:
  //   while (<check>)  { <body> }
  //
  // SPIR-V requires loops to have a merge basic block as well as a continue
  // basic block. Even though while loops do not have an explicit continue
  // block as in for-loops, we still do need to create a continue block.
  //
  // Since SPIR-V requires structured control flow, we need two more basic
  // blocks, <header> and <merge>. <header> is the block before control flow
  // diverges, and <merge> is the block where control flow subsequently
  // converges. The <check> block can take the responsibility of the <header>
  // block. The final CFG should normally be like the following. Exceptions
  // will occur with non-local exits like loop breaks or early returns.
  //
  //            +----------+
  //            |  header  | <------------------+
  //            | (check)  |                    |
  //            +----------+                    |
  //                 |                          |
  //         +-------+-------+                  |
  //         | false         | true             |
  //         |               v                  |
  //         |            +------+     +------------------+
  //         |            | body | --> | continue (no-op) |
  //         v            +------+     +------------------+
  //     +-------+
  //     | merge |
  //     +-------+
  //
  // For more details, see "2.11. Structured Control Flow" in the SPIR-V spec.

  const spv::LoopControlMask loopControl =
      attrs.empty() ? spv::LoopControlMask::MaskNone
                    : translateLoopAttribute(whileStmt, *attrs.front());

  // Create basic blocks
  const uint32_t checkBB = theBuilder.createBasicBlock("while.check");
  const uint32_t bodyBB = theBuilder.createBasicBlock("while.body");
  const uint32_t continueBB = theBuilder.createBasicBlock("while.continue");
  const uint32_t mergeBB = theBuilder.createBasicBlock("while.merge");

  // Make sure any continue statements branch to the continue block, and any
  // break statements branch to the merge block.
  continueStack.push(continueBB);
  breakStack.push(mergeBB);

  // Process the <check> block
  theBuilder.createBranch(checkBB);
  theBuilder.addSuccessor(checkBB);
  theBuilder.setInsertPoint(checkBB);

  // If we have:
  // while (int a = foo()) {...}
  // we should evaluate 'a' by calling 'foo()' every single time the check has
  // to occur.
  if (const auto *condVarDecl = whileStmt->getConditionVariableDeclStmt())
    doStmt(condVarDecl);

  uint32_t condition = 0;
  if (const Expr *check = whileStmt->getCond()) {
    condition = doExpr(check);
  } else {
    condition = theBuilder.getConstantBool(true);
  }
  theBuilder.createConditionalBranch(condition, bodyBB,
                                     /*false branch*/ mergeBB,
                                     /*merge*/ mergeBB, continueBB,
                                     spv::SelectionControlMask::MaskNone,
                                     loopControl);
  theBuilder.addSuccessor(bodyBB);
  theBuilder.addSuccessor(mergeBB);
  // The current basic block has OpLoopMerge instruction. We need to set its
  // continue and merge target.
  theBuilder.setContinueTarget(continueBB);
  theBuilder.setMergeTarget(mergeBB);

  // Process the <body> block
  theBuilder.setInsertPoint(bodyBB);
  if (const Stmt *body = whileStmt->getBody()) {
    doStmt(body);
  }
  if (!theBuilder.isCurrentBasicBlockTerminated())
    theBuilder.createBranch(continueBB);
  theBuilder.addSuccessor(continueBB);

  // Process the <continue> block. While loops do not have an explicit
  // continue block. The continue block just branches to the <check> block.
  theBuilder.setInsertPoint(continueBB);
  theBuilder.createBranch(checkBB);
  theBuilder.addSuccessor(checkBB);

  // Set insertion point to the <merge> block for subsequent statements
  theBuilder.setInsertPoint(mergeBB);

  // Done with the current scope's continue and merge blocks.
  continueStack.pop();
  breakStack.pop();
}

void SPIRVEmitter::doForStmt(const ForStmt *forStmt,
                             llvm::ArrayRef<const Attr *> attrs) {
  // for loops are composed of:
  //   for (<init>; <check>; <continue>) <body>
  //
  // To translate a for loop, we'll need to emit all <init> statements
  // in the current basic block, and then have separate basic blocks for
  // <check>, <continue>, and <body>. Besides, since SPIR-V requires
  // structured control flow, we need two more basic blocks, <header>
  // and <merge>. <header> is the block before control flow diverges,
  // while <merge> is the block where control flow subsequently converges.
  // The <check> block can take the responsibility of the <header> block.
  // The final CFG should normally be like the following. Exceptions will
  // occur with non-local exits like loop breaks or early returns.
  //             +--------+
  //             |  init  |
  //             +--------+
  //                 |
  //                 v
  //            +----------+
  //            |  header  | <---------------+
  //            | (check)  |                 |
  //            +----------+                 |
  //                 |                       |
  //         +-------+-------+               |
  //         | false         | true          |
  //         |               v               |
  //         |            +------+     +----------+
  //         |            | body | --> | continue |
  //         v            +------+     +----------+
  //     +-------+
  //     | merge |
  //     +-------+
  //
  // For more details, see "2.11. Structured Control Flow" in the SPIR-V spec.
  const spv::LoopControlMask loopControl =
      attrs.empty() ? spv::LoopControlMask::MaskNone
                    : translateLoopAttribute(forStmt, *attrs.front());

  // Create basic blocks
  const uint32_t checkBB = theBuilder.createBasicBlock("for.check");
  const uint32_t bodyBB = theBuilder.createBasicBlock("for.body");
  const uint32_t continueBB = theBuilder.createBasicBlock("for.continue");
  const uint32_t mergeBB = theBuilder.createBasicBlock("for.merge");

  // Make sure any continue statements branch to the continue block, and any
  // break statements branch to the merge block.
  continueStack.push(continueBB);
  breakStack.push(mergeBB);

  // Process the <init> block
  if (const Stmt *initStmt = forStmt->getInit()) {
    doStmt(initStmt);
  }
  theBuilder.createBranch(checkBB);
  theBuilder.addSuccessor(checkBB);

  // Process the <check> block
  theBuilder.setInsertPoint(checkBB);
  uint32_t condition;
  if (const Expr *check = forStmt->getCond()) {
    condition = doExpr(check);
  } else {
    condition = theBuilder.getConstantBool(true);
  }
  theBuilder.createConditionalBranch(condition, bodyBB,
                                     /*false branch*/ mergeBB,
                                     /*merge*/ mergeBB, continueBB,
                                     spv::SelectionControlMask::MaskNone,
                                     loopControl);
  theBuilder.addSuccessor(bodyBB);
  theBuilder.addSuccessor(mergeBB);
  // The current basic block has OpLoopMerge instruction. We need to set its
  // continue and merge target.
  theBuilder.setContinueTarget(continueBB);
  theBuilder.setMergeTarget(mergeBB);

  // Process the <body> block
  theBuilder.setInsertPoint(bodyBB);
  if (const Stmt *body = forStmt->getBody()) {
    doStmt(body);
  }
  if (!theBuilder.isCurrentBasicBlockTerminated())
    theBuilder.createBranch(continueBB);
  theBuilder.addSuccessor(continueBB);

  // Process the <continue> block
  theBuilder.setInsertPoint(continueBB);
  if (const Expr *cont = forStmt->getInc()) {
    doExpr(cont);
  }
  theBuilder.createBranch(checkBB); // <continue> should jump back to header
  theBuilder.addSuccessor(checkBB);

  // Set insertion point to the <merge> block for subsequent statements
  theBuilder.setInsertPoint(mergeBB);

  // Done with the current scope's continue block and merge block.
  continueStack.pop();
  breakStack.pop();
}

void SPIRVEmitter::doIfStmt(const IfStmt *ifStmt) {
  // if statements are composed of:
  //   if (<check>) { <then> } else { <else> }
  //
  // To translate if statements, we'll need to emit the <check> expressions
  // in the current basic block, and then create separate basic blocks for
  // <then> and <else>. Additionally, we'll need a <merge> block as per
  // SPIR-V's structured control flow requirements. Depending whether there
  // exists the else branch, the final CFG should normally be like the
  // following. Exceptions will occur with non-local exits like loop breaks
  // or early returns.
  //             +-------+                        +-------+
  //             | check |                        | check |
  //             +-------+                        +-------+
  //                 |                                |
  //         +-------+-------+                  +-----+-----+
  //         | true          | false            | true      | false
  //         v               v         or       v           |
  //     +------+         +------+           +------+       |
  //     | then |         | else |           | then |       |
  //     +------+         +------+           +------+       |
  //         |               |                  |           v
  //         |   +-------+   |                  |     +-------+
  //         +-> | merge | <-+                  +---> | merge |
  //             +-------+                            +-------+

  { // Try to see if we can const-eval the condition
    bool condition = false;
    if (ifStmt->getCond()->EvaluateAsBooleanCondition(condition, astContext)) {
      if (condition) {
        doStmt(ifStmt->getThen());
      } else if (ifStmt->getElse()) {
        doStmt(ifStmt->getElse());
      }
      return;
    }
  }

  if (const auto *declStmt = ifStmt->getConditionVariableDeclStmt())
    doDeclStmt(declStmt);

  // First emit the instruction for evaluating the condition.
  const uint32_t condition = doExpr(ifStmt->getCond());

  // Then we need to emit the instruction for the conditional branch.
  // We'll need the <label-id> for the then/else/merge block to do so.
  const bool hasElse = ifStmt->getElse() != nullptr;
  const uint32_t thenBB = theBuilder.createBasicBlock("if.true");
  const uint32_t mergeBB = theBuilder.createBasicBlock("if.merge");
  const uint32_t elseBB =
      hasElse ? theBuilder.createBasicBlock("if.false") : mergeBB;

  // Create the branch instruction. This will end the current basic block.
  theBuilder.createConditionalBranch(condition, thenBB, elseBB, mergeBB);
  theBuilder.addSuccessor(thenBB);
  theBuilder.addSuccessor(elseBB);
  // The current basic block has the OpSelectionMerge instruction. We need
  // to record its merge target.
  theBuilder.setMergeTarget(mergeBB);

  // Handle the then branch
  theBuilder.setInsertPoint(thenBB);
  doStmt(ifStmt->getThen());
  if (!theBuilder.isCurrentBasicBlockTerminated())
    theBuilder.createBranch(mergeBB);
  theBuilder.addSuccessor(mergeBB);

  // Handle the else branch (if exists)
  if (hasElse) {
    theBuilder.setInsertPoint(elseBB);
    doStmt(ifStmt->getElse());
    if (!theBuilder.isCurrentBasicBlockTerminated())
      theBuilder.createBranch(mergeBB);
    theBuilder.addSuccessor(mergeBB);
  }

  // From now on, we'll emit instructions into the merge block.
  theBuilder.setInsertPoint(mergeBB);
}

void SPIRVEmitter::doReturnStmt(const ReturnStmt *stmt) {
  if (const auto *retVal = stmt->getRetValue()) {
    // Update counter variable associatd with function returns
    tryToAssignCounterVar(curFunction, retVal);

    const auto retInfo = doExpr(retVal);
    const auto retType = retVal->getType();
    if (retInfo.getStorageClass() != spv::StorageClass::Function &&
        retType->isStructureType()) {
      // We are returning some value from a non-Function storage class. Need to
      // create a temporary variable to "convert" the value to Function storage
      // class and then return.
      const uint32_t valType = typeTranslator.translateType(retType);
      const uint32_t tempVar = theBuilder.addFnVar(valType, "temp.var.ret");
      storeValue(tempVar, retInfo, retType);

      theBuilder.createReturnValue(theBuilder.createLoad(valType, tempVar));
    } else {
      theBuilder.createReturnValue(retInfo);
    }
  } else {
    theBuilder.createReturn();
  }

  // We are translating a ReturnStmt, we should be in some function's body.
  assert(curFunction->hasBody());
  // If this return statement is the last statement in the function, then
  // whe have no more work to do.
  if (cast<CompoundStmt>(curFunction->getBody())->body_back() == stmt)
    return;

  // Some statements that alter the control flow (break, continue, return, and
  // discard), require creation of a new basic block to hold any statement that
  // may follow them. In this case, the newly created basic block will contain
  // any statement that may come after an early return.
  const uint32_t newBB = theBuilder.createBasicBlock();
  theBuilder.setInsertPoint(newBB);
}

void SPIRVEmitter::doBreakStmt(const BreakStmt *breakStmt) {
  assert(!theBuilder.isCurrentBasicBlockTerminated());
  uint32_t breakTargetBB = breakStack.top();
  theBuilder.addSuccessor(breakTargetBB);
  theBuilder.createBranch(breakTargetBB);

  // Some statements that alter the control flow (break, continue, return, and
  // discard), require creation of a new basic block to hold any statement that
  // may follow them. For example: StmtB and StmtC below are put inside a new
  // basic block which is unreachable.
  //
  // while (true) {
  //   StmtA;
  //   break;
  //   StmtB;
  //   StmtC;
  // }
  const uint32_t newBB = theBuilder.createBasicBlock();
  theBuilder.setInsertPoint(newBB);
}

void SPIRVEmitter::doSwitchStmt(const SwitchStmt *switchStmt,
                                llvm::ArrayRef<const Attr *> attrs) {
  // Switch statements are composed of:
  //   switch (<condition variable>) {
  //     <CaseStmt>
  //     <CaseStmt>
  //     <CaseStmt>
  //     <DefaultStmt> (optional)
  //   }
  //
  //                             +-------+
  //                             | check |
  //                             +-------+
  //                                 |
  //         +-------+-------+----------------+---------------+
  //         | 1             | 2              | 3             | (others)
  //         v               v                v               v
  //     +-------+      +-------------+     +-------+     +------------+
  //     | case1 |      | case2       |     | case3 | ... | default    |
  //     |       |      |(fallthrough)|---->|       |     | (optional) |
  //     +-------+      |+------------+     +-------+     +------------+
  //         |                                  |                |
  //         |                                  |                |
  //         |   +-------+                      |                |
  //         |   |       | <--------------------+                |
  //         +-> | merge |                                       |
  //             |       | <-------------------------------------+
  //             +-------+

  // If no attributes are given, or if "forcecase" attribute was provided,
  // we'll do our best to use OpSwitch if possible.
  // If any of the cases compares to a variable (rather than an integer
  // literal), we cannot use OpSwitch because OpSwitch expects literal
  // numbers as parameters.
  const bool isAttrForceCase =
      !attrs.empty() && attrs.front()->getKind() == attr::HLSLForceCase;
  const bool canUseSpirvOpSwitch =
      (attrs.empty() || isAttrForceCase) &&
      allSwitchCasesAreIntegerLiterals(switchStmt->getBody());

  if (isAttrForceCase && !canUseSpirvOpSwitch)
    emitWarning("ignored 'forcecase' attribute for the switch statement "
                "since one or more case values are not integer literals",
                switchStmt->getLocStart());

  if (canUseSpirvOpSwitch)
    processSwitchStmtUsingSpirvOpSwitch(switchStmt);
  else
    processSwitchStmtUsingIfStmts(switchStmt);
}

SpirvEvalInfo
SPIRVEmitter::doArraySubscriptExpr(const ArraySubscriptExpr *expr) {
  // Provide a hint to the TypeTranslator that the integer literal used to
  // index into the array should be translated as a 32-bit integer.
  TypeTranslator::LiteralTypeHint hint(typeTranslator, astContext.IntTy);

  llvm::SmallVector<uint32_t, 4> indices;
  auto info = doExpr(collectArrayStructIndices(expr, &indices));

  if (!indices.empty()) {
    (void)turnIntoElementPtr(info, expr->getType(), indices);
  }

  return info;
}

SpirvEvalInfo SPIRVEmitter::doBinaryOperator(const BinaryOperator *expr) {
  const auto opcode = expr->getOpcode();

  // Handle assignment first since we need to evaluate rhs before lhs.
  // For other binary operations, we need to evaluate lhs before rhs.
  if (opcode == BO_Assign) {
    if (const auto *dstDecl = getReferencedDef(expr->getLHS()))
      // Update counter variable associatd with lhs of assignments
      tryToAssignCounterVar(dstDecl, expr->getRHS());

    return processAssignment(expr->getLHS(), loadIfGLValue(expr->getRHS()),
                             /*isCompoundAssignment=*/false);
  }

  // Try to optimize floatMxN * float and floatN * float case
  if (opcode == BO_Mul) {
    if (SpirvEvalInfo result = tryToGenFloatMatrixScale(expr))
      return result;
    if (SpirvEvalInfo result = tryToGenFloatVectorScale(expr))
      return result;
  }

  const uint32_t resultType = typeTranslator.translateType(expr->getType());
  return processBinaryOp(expr->getLHS(), expr->getRHS(), opcode, resultType,
                         expr->getSourceRange());
}

SpirvEvalInfo SPIRVEmitter::doCallExpr(const CallExpr *callExpr) {
  if (const auto *operatorCall = dyn_cast<CXXOperatorCallExpr>(callExpr))
    return doCXXOperatorCallExpr(operatorCall);

  if (const auto *memberCall = dyn_cast<CXXMemberCallExpr>(callExpr))
    return doCXXMemberCallExpr(memberCall);

  // Intrinsic functions such as 'dot' or 'mul'
  if (hlsl::IsIntrinsicOp(callExpr->getDirectCallee())) {
    return processIntrinsicCallExpr(callExpr);
  }

  // Normal standalone functions
  return processCall(callExpr);
}

SpirvEvalInfo SPIRVEmitter::processCall(const CallExpr *callExpr) {
  const FunctionDecl *callee = getCalleeDefinition(callExpr);

  // Note that we always want the defintion because Stmts/Exprs in the
  // function body references the parameters in the definition.
  if (!callee) {
    emitError("found undefined function", callExpr->getExprLoc());
    return 0;
  }

  const auto numParams = callee->getNumParams();
  bool isNonStaticMemberCall = false;

  llvm::SmallVector<uint32_t, 4> params;    // Temporary variables
  llvm::SmallVector<SpirvEvalInfo, 4> args; // Evaluated arguments

  if (const auto *memberCall = dyn_cast<CXXMemberCallExpr>(callExpr)) {
    isNonStaticMemberCall =
        !cast<CXXMethodDecl>(memberCall->getCalleeDecl())->isStatic();
    if (isNonStaticMemberCall) {
      // For non-static member calls, evaluate the object and pass it as the
      // first argument.
      const auto *object = memberCall->getImplicitObjectArgument();
      const auto objectEvalInfo = doExpr(object);
      uint32_t objectId = objectEvalInfo;

      // If not already a variable, we need to create a temporary variable and
      // pass the object pointer to the function. Example:
      // getObject().objectMethod();
      if (objectEvalInfo.isRValue()) {
        const auto objType = object->getType();
        objectId = createTemporaryVar(objType, TypeTranslator::getName(objType),
                                      objectEvalInfo);
      }

      args.push_back(objectId);
      // We do not need to create a new temporary variable for the this
      // object. Use the evaluated argument.
      params.push_back(args.back());
    }
  }

  // Evaluate parameters
  for (uint32_t i = 0; i < numParams; ++i) {
    auto *arg = callExpr->getArg(i);
    const auto *param = callee->getParamDecl(i);

    // In some cases where pass-by-reference should be done (such as an
    // 'inout' struct), the AST does not use a reference type in the function
    // signature. The LValueToRValue implicit cast should therefore be ignored
    // in these cases.
    if (canActAsOutParmVar(param) && !param->getType()->isReferenceType())
      arg = cast<ImplicitCastExpr>(arg)->getSubExpr();

    // We need to create variables for holding the values to be used as
    // arguments. The variables themselves are of pointer types.
    const uint32_t varType = declIdMapper.getTypeForPotentialAliasVar(param);
    const std::string varName = "param.var." + param->getNameAsString();
    const uint32_t tempVarId = theBuilder.addFnVar(varType, varName);

    params.push_back(tempVarId);
    args.push_back(doExpr(arg));

    // Update counter variable associated with function parameters
    tryToAssignCounterVar(param, arg);

    const auto rhsVal = loadIfGLValue(arg, args.back());
    // Initialize the temporary variables using the contents of the arguments
    storeValue(tempVarId, rhsVal, param->getType());
  }

  // Push the callee into the work queue if it is not there.
  if (!workQueue.count(callee)) {
    workQueue.insert(callee);
  }

  const uint32_t retType = declIdMapper.getTypeForPotentialAliasVar(callee);
  // Get or forward declare the function <result-id>
  const uint32_t funcId = declIdMapper.getOrRegisterFnResultId(callee);

  const uint32_t retVal =
      theBuilder.createFunctionCall(retType, funcId, params);

  // Go through all parameters and write those marked as out/inout
  for (uint32_t i = 0; i < numParams; ++i) {
    const auto *param = callee->getParamDecl(i);
    if (canActAsOutParmVar(param)) {
      const uint32_t index = i + isNonStaticMemberCall;
      const uint32_t typeId = typeTranslator.translateType(param->getType());
      const uint32_t value = theBuilder.createLoad(typeId, params[index]);
      storeValue(args[index], value, param->getType());
    }
  }

  // Inherit the SpirvEvalInfo from the function definition
  return declIdMapper.getDeclResultId(callee).setResultId(retVal);
}

SpirvEvalInfo SPIRVEmitter::doCastExpr(const CastExpr *expr) {
  const Expr *subExpr = expr->getSubExpr();
  const QualType subExprType = subExpr->getType();
  const QualType toType = expr->getType();

  switch (expr->getCastKind()) {
  case CastKind::CK_LValueToRValue:
    return loadIfGLValue(subExpr);
  case CastKind::CK_NoOp:
    return doExpr(subExpr);
  case CastKind::CK_IntegralCast:
  case CastKind::CK_FloatingToIntegral:
  case CastKind::CK_HLSLCC_IntegralCast:
  case CastKind::CK_HLSLCC_FloatingToIntegral: {
    // Integer literals in the AST are represented using 64bit APInt
    // themselves and then implicitly casted into the expected bitwidth.
    // We need special treatment of integer literals here because generating
    // a 64bit constant and then explicit casting in SPIR-V requires Int64
    // capability. We should avoid introducing unnecessary capabilities to
    // our best.
    if (const uint32_t valueId = tryToEvaluateAsConst(expr))
      return SpirvEvalInfo(valueId).setConstant().setRValue();

    const auto valueId =
        castToInt(doExpr(subExpr), subExprType, toType, subExpr->getExprLoc());
    return SpirvEvalInfo(valueId).setRValue();
  }
  case CastKind::CK_FloatingCast:
  case CastKind::CK_IntegralToFloating:
  case CastKind::CK_HLSLCC_FloatingCast:
  case CastKind::CK_HLSLCC_IntegralToFloating: {
    // First try to see if we can do constant folding for floating point
    // numbers like what we are doing for integers in the above.
    if (const uint32_t valueId = tryToEvaluateAsConst(expr))
      return SpirvEvalInfo(valueId).setConstant().setRValue();

    const auto valueId = castToFloat(doExpr(subExpr), subExprType, toType,
                                     subExpr->getExprLoc());
    return SpirvEvalInfo(valueId).setRValue();
  }
  case CastKind::CK_IntegralToBoolean:
  case CastKind::CK_FloatingToBoolean:
  case CastKind::CK_HLSLCC_IntegralToBoolean:
  case CastKind::CK_HLSLCC_FloatingToBoolean: {
    // First try to see if we can do constant folding.
    if (const uint32_t valueId = tryToEvaluateAsConst(expr))
      return SpirvEvalInfo(valueId).setConstant().setRValue();

    const auto valueId = castToBool(doExpr(subExpr), subExprType, toType);
    return SpirvEvalInfo(valueId).setRValue();
  }
  case CastKind::CK_HLSLVectorSplat: {
    const size_t size = hlsl::GetHLSLVecSize(expr->getType());

    return createVectorSplat(subExpr, size);
  }
  case CastKind::CK_HLSLVectorTruncationCast: {
    const uint32_t toVecTypeId = typeTranslator.translateType(toType);
    const uint32_t elemTypeId =
        typeTranslator.translateType(hlsl::GetHLSLVecElementType(toType));
    const auto toSize = hlsl::GetHLSLVecSize(toType);

    const uint32_t composite = doExpr(subExpr);
    llvm::SmallVector<uint32_t, 4> elements;

    for (uint32_t i = 0; i < toSize; ++i) {
      elements.push_back(
          theBuilder.createCompositeExtract(elemTypeId, composite, {i}));
    }

    auto valueId = elements.front();
    if (toSize > 1)
      valueId = theBuilder.createCompositeConstruct(toVecTypeId, elements);

    return SpirvEvalInfo(valueId).setRValue();
  }
  case CastKind::CK_HLSLVectorToScalarCast: {
    // The underlying should already be a vector of size 1.
    assert(hlsl::GetHLSLVecSize(subExprType) == 1);
    return doExpr(subExpr);
  }
  case CastKind::CK_HLSLVectorToMatrixCast: {
    // If target type is already an 1xN matrix type, we just return the
    // underlying vector.
    if (TypeTranslator::is1xNMatrix(toType))
      return doExpr(subExpr);

    // A vector can have no more than 4 elements. The only remaining case
    // is casting from size-4 vector to size-2-by-2 matrix.

    const auto vec = loadIfGLValue(subExpr);

    QualType elemType = {};
    uint32_t rowCount = 0, colCount = 0;
    const bool isMat =
        TypeTranslator::isMxNMatrix(toType, &elemType, &rowCount, &colCount);

    assert(isMat && rowCount == 2 && colCount == 2);

    uint32_t vec2Type =
        theBuilder.getVecType(typeTranslator.translateType(elemType), 2);
    const auto subVec1 =
        theBuilder.createVectorShuffle(vec2Type, vec, vec, {0, 1});
    const auto subVec2 =
        theBuilder.createVectorShuffle(vec2Type, vec, vec, {2, 3});

    const auto mat = theBuilder.createCompositeConstruct(
        theBuilder.getMatType(vec2Type, 2), {subVec1, subVec2});

    return SpirvEvalInfo(mat).setRValue();
  }
  case CastKind::CK_HLSLMatrixSplat: {
    // From scalar to matrix
    uint32_t rowCount = 0, colCount = 0;
    hlsl::GetHLSLMatRowColCount(toType, rowCount, colCount);

    // Handle degenerated cases first
    if (rowCount == 1 && colCount == 1)
      return doExpr(subExpr);

    if (colCount == 1)
      return createVectorSplat(subExpr, rowCount);

    const auto vecSplat = createVectorSplat(subExpr, colCount);
    if (rowCount == 1)
      return vecSplat;

    const uint32_t matType = typeTranslator.translateType(toType);
    llvm::SmallVector<uint32_t, 4> vectors(size_t(rowCount), vecSplat);

    if (vecSplat.isConstant()) {
      const auto valueId = theBuilder.getConstantComposite(matType, vectors);
      return SpirvEvalInfo(valueId).setConstant().setRValue();
    } else {
      const auto valueId =
          theBuilder.createCompositeConstruct(matType, vectors);
      return SpirvEvalInfo(valueId).setRValue();
    }
  }
  case CastKind::CK_HLSLMatrixTruncationCast: {
    const QualType srcType = subExprType;
    const uint32_t srcId = doExpr(subExpr);
    const QualType elemType = hlsl::GetHLSLMatElementType(srcType);
    const uint32_t dstTypeId = typeTranslator.translateType(toType);
    llvm::SmallVector<uint32_t, 4> indexes;

    // It is possible that the source matrix is in fact a vector.
    // For example: Truncate float1x3 --> float1x2.
    // The front-end disallows float1x3 --> float2x1.
    {
      uint32_t srcVecSize = 0, dstVecSize = 0;
      if (TypeTranslator::isVectorType(srcType, nullptr, &srcVecSize) &&
          TypeTranslator::isVectorType(toType, nullptr, &dstVecSize)) {
        for (uint32_t i = 0; i < dstVecSize; ++i)
          indexes.push_back(i);
        const auto valId =
            theBuilder.createVectorShuffle(dstTypeId, srcId, srcId, indexes);
        return SpirvEvalInfo(valId).setRValue();
      }
    }

    uint32_t srcRows = 0, srcCols = 0, dstRows = 0, dstCols = 0;
    hlsl::GetHLSLMatRowColCount(srcType, srcRows, srcCols);
    hlsl::GetHLSLMatRowColCount(toType, dstRows, dstCols);
    const uint32_t elemTypeId = typeTranslator.translateType(elemType);
    const uint32_t srcRowType = theBuilder.getVecType(elemTypeId, srcCols);

    // Indexes to pass to OpVectorShuffle
    for (uint32_t i = 0; i < dstCols; ++i)
      indexes.push_back(i);

    llvm::SmallVector<uint32_t, 4> extractedVecs;
    for (uint32_t row = 0; row < dstRows; ++row) {
      // Extract a row
      uint32_t rowId =
          theBuilder.createCompositeExtract(srcRowType, srcId, {row});
      // Extract the necessary columns from that row.
      // The front-end ensures dstCols <= srcCols.
      // If dstCols equals srcCols, we can use the whole row directly.
      if (dstCols == 1) {
        rowId = theBuilder.createCompositeExtract(elemTypeId, rowId, {0});
      } else if (dstCols < srcCols) {
        rowId = theBuilder.createVectorShuffle(
            theBuilder.getVecType(elemTypeId, dstCols), rowId, rowId, indexes);
      }
      extractedVecs.push_back(rowId);
    }

    uint32_t valId = extractedVecs.front();
    if (extractedVecs.size() > 1) {
      valId = theBuilder.createCompositeConstruct(
          typeTranslator.translateType(toType), extractedVecs);
    }
    return SpirvEvalInfo(valId).setRValue();
  }
  case CastKind::CK_HLSLMatrixToScalarCast: {
    // The underlying should already be a matrix of 1x1.
    assert(TypeTranslator::is1x1Matrix(subExprType));
    return doExpr(subExpr);
  }
  case CastKind::CK_HLSLMatrixToVectorCast: {
    // The underlying should already be a matrix of 1xN.
    assert(TypeTranslator::is1xNMatrix(subExprType) ||
           TypeTranslator::isMx1Matrix(subExprType));
    return doExpr(subExpr);
  }
  case CastKind::CK_FunctionToPointerDecay:
    // Just need to return the function id
    return doExpr(subExpr);
  case CastKind::CK_FlatConversion: {
    uint32_t subExprId = 0;
    QualType evalType = subExprType;

    // Optimization: we can use OpConstantNull for cases where we want to
    // initialize an entire data structure to zeros.
    if (evaluatesToConstZero(subExpr, astContext)) {
      subExprId =
          theBuilder.getConstantNull(typeTranslator.translateType(toType));
      return SpirvEvalInfo(subExprId).setRValue().setConstant();
    }

    // Try to evaluate 'literal float' as float rather than double.
    if (const auto *floatLiteral = dyn_cast<FloatingLiteral>(subExpr)) {
      subExprId = tryToEvaluateAsFloat32(floatLiteral->getValue());
      if (subExprId)
        evalType = astContext.FloatTy;
    }
    // Try to evaluate 'literal int' as 32-bit int rather than 64-bit int.
    else if (const auto *intLiteral = dyn_cast<IntegerLiteral>(subExpr)) {
      const bool isSigned = subExprType->isSignedIntegerType();
      subExprId = tryToEvaluateAsInt32(intLiteral->getValue(), isSigned);
      if (subExprId)
        evalType = isSigned ? astContext.IntTy : astContext.UnsignedIntTy;
    }

    if (!subExprId)
      subExprId = doExpr(subExpr);
    const auto valId =
        processFlatConversion(toType, evalType, subExprId, expr->getExprLoc());
    return SpirvEvalInfo(valId).setRValue();
  }
  default:
    emitError("implicit cast kind '%0' unimplemented", expr->getExprLoc())
        << expr->getCastKindName() << expr->getSourceRange();
    expr->dump();
    return 0;
  }
}

uint32_t SPIRVEmitter::processFlatConversion(const QualType type,
                                             const QualType initType,
                                             const uint32_t initId,
                                             SourceLocation srcLoc) {
  // Try to translate the canonical type first
  const auto canonicalType = type.getCanonicalType();
  if (canonicalType != type)
    return processFlatConversion(canonicalType, initType, initId, srcLoc);

  // Primitive types
  {
    QualType ty = {};
    if (TypeTranslator::isScalarType(type, &ty)) {
      if (const auto *builtinType = ty->getAs<BuiltinType>()) {
        switch (builtinType->getKind()) {
        case BuiltinType::Void: {
          emitError("cannot create a constant of void type", srcLoc);
          return 0;
        }
        case BuiltinType::Bool:
          return castToBool(initId, initType, ty);
        // Target type is an integer variant.
        // TODO: Add long and ulong.
        case BuiltinType::Int:
        case BuiltinType::Short:
        case BuiltinType::Min12Int:
        case BuiltinType::UShort:
        case BuiltinType::UInt:
          return castToInt(initId, initType, ty, srcLoc);
        // Target type is a float variant.
        // TODO: Add double.
        case BuiltinType::Float:
        case BuiltinType::Half:
        case BuiltinType::Min10Float:
          return castToFloat(initId, initType, ty, srcLoc);
        default:
          emitError("flat conversion of type %0 unimplemented", srcLoc)
              << builtinType->getTypeClassName();
          return 0;
        }
      }
    }
  }
  // Vector types
  {
    QualType elemType = {};
    uint32_t elemCount = {};
    if (TypeTranslator::isVectorType(type, &elemType, &elemCount)) {
      const uint32_t elemId =
          processFlatConversion(elemType, initType, initId, srcLoc);
      llvm::SmallVector<uint32_t, 4> constituents(size_t(elemCount), elemId);
      return theBuilder.createCompositeConstruct(
          typeTranslator.translateType(type), constituents);
    }
  }

  // Matrix types
  {
    QualType elemType = {};
    uint32_t rowCount = 0, colCount = 0;
    if (TypeTranslator::isMxNMatrix(type, &elemType, &rowCount, &colCount)) {
      if (!elemType->isFloatingType()) {
        emitError("non-floating-point matrix type unimplemented", {});
        return 0;
      }

      // By default HLSL matrices are row major, while SPIR-V matrices are
      // column major. We are mapping what HLSL semantically mean a row into a
      // column here.
      const uint32_t vecType = theBuilder.getVecType(
          typeTranslator.translateType(elemType), colCount);
      const uint32_t elemId =
          processFlatConversion(elemType, initType, initId, srcLoc);
      const llvm::SmallVector<uint32_t, 4> constituents(size_t(colCount),
                                                        elemId);
      const uint32_t colId =
          theBuilder.createCompositeConstruct(vecType, constituents);
      const llvm::SmallVector<uint32_t, 4> rows(size_t(rowCount), colId);
      return theBuilder.createCompositeConstruct(
          typeTranslator.translateType(type), rows);
    }
  }

  // Struct type
  if (const auto *structType = type->getAs<RecordType>()) {
    const auto *decl = structType->getDecl();
    llvm::SmallVector<uint32_t, 4> fields;
    for (const auto *field : decl->fields())
      fields.push_back(
          processFlatConversion(field->getType(), initType, initId, srcLoc));
    return theBuilder.createCompositeConstruct(
        typeTranslator.translateType(type), fields);
  }

  // Array type
  if (const auto *arrayType = astContext.getAsConstantArrayType(type)) {
    const auto size =
        static_cast<uint32_t>(arrayType->getSize().getZExtValue());
    const uint32_t elemId = processFlatConversion(arrayType->getElementType(),
                                                  initType, initId, srcLoc);
    llvm::SmallVector<uint32_t, 4> constituents(size_t(size), elemId);
    return theBuilder.createCompositeConstruct(
        typeTranslator.translateType(type), constituents);
  }

  emitError("flat conversion of type %0 unimplemented", {})
      << type->getTypeClassName();
  type->dump();
  return 0;
}

SpirvEvalInfo
SPIRVEmitter::doCompoundAssignOperator(const CompoundAssignOperator *expr) {
  const auto opcode = expr->getOpcode();

  // Try to optimize floatMxN *= float and floatN *= float case
  if (opcode == BO_MulAssign) {
    if (SpirvEvalInfo result = tryToGenFloatMatrixScale(expr))
      return result;
    if (SpirvEvalInfo result = tryToGenFloatVectorScale(expr))
      return result;
  }

  const auto *rhs = expr->getRHS();
  const auto *lhs = expr->getLHS();

  SpirvEvalInfo lhsPtr = 0;
  const uint32_t resultType = typeTranslator.translateType(expr->getType());
  const auto result = processBinaryOp(lhs, rhs, opcode, resultType,
                                      expr->getSourceRange(), &lhsPtr);
  return processAssignment(lhs, result, true, lhsPtr);
}

SpirvEvalInfo
SPIRVEmitter::doConditionalOperator(const ConditionalOperator *expr) {
  // According to HLSL doc, all sides of the ?: expression are always
  // evaluated.
  const uint32_t type = typeTranslator.translateType(expr->getType());
  uint32_t condition = doExpr(expr->getCond());
  const uint32_t trueBranch = doExpr(expr->getTrueExpr());
  const uint32_t falseBranch = doExpr(expr->getFalseExpr());

  // The SPIR-V OpSelect instruction must have a selection argument that is the
  // same size as the return type. If the return type is a vector, the selection
  // must be a vector of booleans (one per output component).
  uint32_t count = 0;
  if (TypeTranslator::isVectorType(expr->getType(), nullptr, &count) &&
      !TypeTranslator::isVectorType(expr->getCond()->getType())) {
    const uint32_t condVecType =
        theBuilder.getVecType(theBuilder.getBoolType(), count);
    const llvm::SmallVector<uint32_t, 4> components(size_t(count), condition);
    condition = theBuilder.createCompositeConstruct(condVecType, components);
  }

  auto valueId =
      theBuilder.createSelect(type, condition, trueBranch, falseBranch);
  return SpirvEvalInfo(valueId).setRValue();
}

uint32_t SPIRVEmitter::processByteAddressBufferStructuredBufferGetDimensions(
    const CXXMemberCallExpr *expr) {
  const auto *object = expr->getImplicitObjectArgument();
  const auto objectId = loadIfAliasVarRef(object);
  const auto type = object->getType();
  const bool isByteAddressBuffer = TypeTranslator::isByteAddressBuffer(type) ||
                                   TypeTranslator::isRWByteAddressBuffer(type);
  const bool isStructuredBuffer =
      TypeTranslator::isStructuredBuffer(type) ||
      TypeTranslator::isAppendStructuredBuffer(type) ||
      TypeTranslator::isConsumeStructuredBuffer(type);
  assert(isByteAddressBuffer || isStructuredBuffer);

  // (RW)ByteAddressBuffers/(RW)StructuredBuffers are represented as a structure
  // with only one member that is a runtime array. We need to perform
  // OpArrayLength on member 0.
  const auto uintType = theBuilder.getUint32Type();
  uint32_t length =
      theBuilder.createBinaryOp(spv::Op::OpArrayLength, uintType, objectId, 0);
  // For (RW)ByteAddressBuffers, GetDimensions() must return the array length
  // in bytes, but OpArrayLength returns the number of uints in the runtime
  // array. Therefore we must multiply the results by 4.
  if (isByteAddressBuffer) {
    length = theBuilder.createBinaryOp(spv::Op::OpIMul, uintType, length,
                                       theBuilder.getConstantUint32(4u));
  }
  theBuilder.createStore(doExpr(expr->getArg(0)), length);

  if (isStructuredBuffer) {
    // For (RW)StructuredBuffer, the stride of the runtime array (which is the
    // size of the struct) must also be written to the second argument.
    uint32_t size = 0, stride = 0;
    std::tie(std::ignore, size) = typeTranslator.getAlignmentAndSize(
        type, LayoutRule::GLSLStd430, /*isRowMajor*/ false, &stride);
    const auto sizeId = theBuilder.getConstantUint32(size);
    theBuilder.createStore(doExpr(expr->getArg(1)), sizeId);
  }

  return 0;
}

uint32_t SPIRVEmitter::processRWByteAddressBufferAtomicMethods(
    hlsl::IntrinsicOp opcode, const CXXMemberCallExpr *expr) {
  // The signature of RWByteAddressBuffer atomic methods are largely:
  // void Interlocked*(in UINT dest, in UINT value);
  // void Interlocked*(in UINT dest, in UINT value, out UINT original_value);

  const auto *object = expr->getImplicitObjectArgument();
  const auto objectInfo = loadIfAliasVarRef(object);

  const auto uintType = theBuilder.getUint32Type();
  const uint32_t zero = theBuilder.getConstantUint32(0);

  const uint32_t offset = doExpr(expr->getArg(0));
  // Right shift by 2 to convert the byte offset to uint32_t offset
  const uint32_t address =
      theBuilder.createBinaryOp(spv::Op::OpShiftRightLogical, uintType, offset,
                                theBuilder.getConstantUint32(2));
  const auto ptrType =
      theBuilder.getPointerType(uintType, objectInfo.getStorageClass());
  const uint32_t ptr =
      theBuilder.createAccessChain(ptrType, objectInfo, {zero, address});

  const uint32_t scope = theBuilder.getConstantUint32(1); // Device

  const bool isCompareExchange =
      opcode == hlsl::IntrinsicOp::MOP_InterlockedCompareExchange;
  const bool isCompareStore =
      opcode == hlsl::IntrinsicOp::MOP_InterlockedCompareStore;

  if (isCompareExchange || isCompareStore) {
    const uint32_t comparator = doExpr(expr->getArg(1));
    const uint32_t originalVal = theBuilder.createAtomicCompareExchange(
        uintType, ptr, scope, zero, zero, doExpr(expr->getArg(2)), comparator);
    if (isCompareExchange)
      theBuilder.createStore(doExpr(expr->getArg(3)), originalVal);
  } else {
    const uint32_t value = doExpr(expr->getArg(1));
    const uint32_t originalVal = theBuilder.createAtomicOp(
        translateAtomicHlslOpcodeToSpirvOpcode(opcode), uintType, ptr, scope,
        zero, value);
    if (expr->getNumArgs() > 2)
      theBuilder.createStore(doExpr(expr->getArg(2)), originalVal);
  }

  return 0;
}

uint32_t
SPIRVEmitter::processBufferTextureGetDimensions(const CXXMemberCallExpr *expr) {
  theBuilder.requireCapability(spv::Capability::ImageQuery);
  const auto *object = expr->getImplicitObjectArgument();
  const auto objectId = loadIfGLValue(object);
  const auto type = object->getType();
  const auto *recType = type->getAs<RecordType>();
  assert(recType);
  const auto typeName = recType->getDecl()->getName();
  const auto numArgs = expr->getNumArgs();
  const Expr *mipLevel = nullptr, *numLevels = nullptr, *numSamples = nullptr;

  assert(TypeTranslator::isTexture(type) || TypeTranslator::isRWTexture(type) ||
         TypeTranslator::isBuffer(type) || TypeTranslator::isRWBuffer(type));

  // For Texture1D, arguments are either:
  // a) width
  // b) MipLevel, width, NumLevels

  // For Texture1DArray, arguments are either:
  // a) width, elements
  // b) MipLevel, width, elements, NumLevels

  // For Texture2D, arguments are either:
  // a) width, height
  // b) MipLevel, width, height, NumLevels

  // For Texture2DArray, arguments are either:
  // a) width, height, elements
  // b) MipLevel, width, height, elements, NumLevels

  // For Texture3D, arguments are either:
  // a) width, height, depth
  // b) MipLevel, width, height, depth, NumLevels

  // For Texture2DMS, arguments are: width, height, NumSamples

  // For Texture2DMSArray, arguments are: width, height, elements, NumSamples

  // Note: SPIR-V Spec requires return type of OpImageQuerySize(Lod) to be a
  // scalar/vector of integers. SPIR-V Spec also requires return type of
  // OpImageQueryLevels and OpImageQuerySamples to be scalar integers.
  // The HLSL methods, however, have overloaded functions which have float
  // output arguments. Since the AST naturally won't have casting AST nodes for
  // such cases, we'll have to perform the cast ourselves.
  const auto storeToOutputArg = [this](const Expr *outputArg,
                                       uint32_t toStoreId) {
    const auto outputArgType = outputArg->getType();
    // Perform cast to float if necessary.
    if (isFloatOrVecMatOfFloatType(outputArgType)) {
      toStoreId = theBuilder.createUnaryOp(
          spv::Op::OpConvertUToF, typeTranslator.translateType(outputArgType),
          toStoreId);
    }
    theBuilder.createStore(doExpr(outputArg), toStoreId);
  };

  if ((typeName == "Texture1D" && numArgs > 1) ||
      (typeName == "Texture2D" && numArgs > 2) ||
      (typeName == "Texture3D" && numArgs > 3) ||
      (typeName == "Texture1DArray" && numArgs > 2) ||
      (typeName == "Texture2DArray" && numArgs > 3)) {
    mipLevel = expr->getArg(0);
    numLevels = expr->getArg(numArgs - 1);
  }
  if (TypeTranslator::isTextureMS(type)) {
    numSamples = expr->getArg(numArgs - 1);
  }

  uint32_t querySize = numArgs;
  // If numLevels arg is present, mipLevel must also be present. These are not
  // queried via ImageQuerySizeLod.
  if (numLevels)
    querySize -= 2;
  // If numLevels arg is present, mipLevel must also be present.
  else if (numSamples)
    querySize -= 1;

  const uint32_t uintId = theBuilder.getUint32Type();
  const uint32_t resultTypeId =
      querySize == 1 ? uintId : theBuilder.getVecType(uintId, querySize);

  // Only Texture types use ImageQuerySizeLod.
  // TextureMS, RWTexture, Buffers, RWBuffers use ImageQuerySize.
  uint32_t lod = 0;
  if (TypeTranslator::isTexture(type) && !numSamples) {
    if (mipLevel) {
      // For Texture types when mipLevel argument is present.
      lod = doExpr(mipLevel);
    } else {
      // For Texture types when mipLevel argument is omitted.
      lod = theBuilder.getConstantInt32(0);
    }
  }

  const uint32_t query =
      lod ? theBuilder.createBinaryOp(spv::Op::OpImageQuerySizeLod,
                                      resultTypeId, objectId, lod)
          : theBuilder.createUnaryOp(spv::Op::OpImageQuerySize, resultTypeId,
                                     objectId);

  if (querySize == 1) {
    const uint32_t argIndex = mipLevel ? 1 : 0;
    storeToOutputArg(expr->getArg(argIndex), query);
  } else {
    for (uint32_t i = 0; i < querySize; ++i) {
      const uint32_t component =
          theBuilder.createCompositeExtract(uintId, query, {i});
      // If the first arg is the mipmap level, we must write the results
      // starting from Arg(i+1), not Arg(i).
      const uint32_t argIndex = mipLevel ? i + 1 : i;
      storeToOutputArg(expr->getArg(argIndex), component);
    }
  }

  if (numLevels || numSamples) {
    const Expr *numLevelsSamplesArg = numLevels ? numLevels : numSamples;
    const spv::Op opcode =
        numLevels ? spv::Op::OpImageQueryLevels : spv::Op::OpImageQuerySamples;
    const uint32_t numLevelsSamplesQuery =
        theBuilder.createUnaryOp(opcode, uintId, objectId);
    storeToOutputArg(numLevelsSamplesArg, numLevelsSamplesQuery);
  }

  return 0;
}

uint32_t
SPIRVEmitter::processTextureLevelOfDetail(const CXXMemberCallExpr *expr) {
  // Possible signatures are as follows:
  // Texture1D(Array).CalculateLevelOfDetail(SamplerState S, float x);
  // Texture2D(Array).CalculateLevelOfDetail(SamplerState S, float2 xy);
  // TextureCube(Array).CalculateLevelOfDetail(SamplerState S, float3 xyz);
  // Texture3D.CalculateLevelOfDetail(SamplerState S, float3 xyz);
  // Return type is always a single float (LOD).
  assert(expr->getNumArgs() == 2u);
  theBuilder.requireCapability(spv::Capability::ImageQuery);
  const auto *object = expr->getImplicitObjectArgument();
  const uint32_t objectId = loadIfGLValue(object);
  const uint32_t samplerState = doExpr(expr->getArg(0));
  const uint32_t coordinate = doExpr(expr->getArg(1));
  const uint32_t sampledImageType = theBuilder.getSampledImageType(
      typeTranslator.translateType(object->getType()));
  const uint32_t sampledImage = theBuilder.createBinaryOp(
      spv::Op::OpSampledImage, sampledImageType, objectId, samplerState);

  // The result type of OpImageQueryLod must be a float2.
  const uint32_t queryResultType =
      theBuilder.getVecType(theBuilder.getFloat32Type(), 2u);
  const uint32_t query = theBuilder.createBinaryOp(
      spv::Op::OpImageQueryLod, queryResultType, sampledImage, coordinate);
  // The first component of the float2 contains the mipmap array layer.
  return theBuilder.createCompositeExtract(theBuilder.getFloat32Type(), query,
                                           {0});
}

uint32_t SPIRVEmitter::processTextureGatherRGBACmpRGBA(
    const CXXMemberCallExpr *expr, const bool isCmp, const uint32_t component) {
  // Parameters for .Gather{Red|Green|Blue|Alpha}() are one of the following
  // two sets:
  // * SamplerState s, float2 location, int2 offset
  // * SamplerState s, float2 location, int2 offset0, int2 offset1,
  //   int offset2, int2 offset3
  //
  // An additional 'out uint status' parameter can appear in both of the above.
  //
  // Parameters for .GatherCmp{Red|Green|Blue|Alpha}() are one of the following
  // two sets:
  // * SamplerState s, float2 location, float compare_value, int2 offset
  // * SamplerState s, float2 location, float compare_value, int2 offset1,
  //   int2 offset2, int2 offset3, int2 offset4
  //
  // An additional 'out uint status' parameter can appear in both of the above.
  //
  // TextureCube's signature is somewhat different from the rest.
  // Parameters for .Gather{Red|Green|Blue|Alpha}() for TextureCube are:
  // * SamplerState s, float2 location, out uint status
  // Parameters for .GatherCmp{Red|Green|Blue|Alpha}() for TextureCube are:
  // * SamplerState s, float2 location, float compare_value, out uint status
  //
  // Return type is always a 4-component vector.
  const FunctionDecl *callee = expr->getDirectCallee();
  const auto numArgs = expr->getNumArgs();
  const auto *imageExpr = expr->getImplicitObjectArgument();
  const QualType imageType = imageExpr->getType();
  const auto imageTypeId = typeTranslator.translateType(imageType);
  const auto retTypeId = typeTranslator.translateType(callee->getReturnType());

  // If the last arg is an unsigned integer, it must be the status.
  const bool hasStatusArg =
      expr->getArg(numArgs - 1)->getType()->isUnsignedIntegerType();

  // Subtract 1 for status arg (if it exists), subtract 1 for compare_value (if
  // it exists), and subtract 2 for SamplerState and location.
  const auto numOffsetArgs = numArgs - hasStatusArg - isCmp - 2;
  // No offset args for TextureCube, 1 or 4 offset args for the rest.
  assert(numOffsetArgs == 0 || numOffsetArgs == 1 || numOffsetArgs == 4);

  const uint32_t image = loadIfGLValue(imageExpr);
  const uint32_t sampler = doExpr(expr->getArg(0));
  const uint32_t coordinate = doExpr(expr->getArg(1));
  const uint32_t compareVal = isCmp ? doExpr(expr->getArg(2)) : 0;

  // Handle offsets (if any).
  uint32_t constOffset = 0, varOffset = 0, constOffsets = 0;
  if (numOffsetArgs == 1) {
    // The offset arg is not optional.
    handleOffsetInMethodCall(expr, 2 + isCmp, &constOffset, &varOffset);
  } else if (numOffsetArgs == 4) {
    const auto offset0 = tryToEvaluateAsConst(expr->getArg(2 + isCmp));
    const auto offset1 = tryToEvaluateAsConst(expr->getArg(3 + isCmp));
    const auto offset2 = tryToEvaluateAsConst(expr->getArg(4 + isCmp));
    const auto offset3 = tryToEvaluateAsConst(expr->getArg(5 + isCmp));

    // Make sure we can generate the ConstOffsets image operands in SPIR-V.
    if (!offset0 || !offset1 || !offset2 || !offset3) {
      emitError("all offset parameters to '%0' method call must be constants",
                expr->getExprLoc())
          << callee->getName() << expr->getSourceRange();
      return 0;
    }
    const uint32_t v2i32 = theBuilder.getVecType(theBuilder.getInt32Type(), 2);
    const uint32_t offsetType =
        theBuilder.getArrayType(v2i32, theBuilder.getConstantUint32(4));
    constOffsets = theBuilder.getConstantComposite(
        offsetType, {offset0, offset1, offset2, offset3});
  }

  const auto status = hasStatusArg ? doExpr(expr->getArg(numArgs - 1)) : 0;
  return theBuilder.createImageGather(
      retTypeId, imageTypeId, image, sampler, coordinate,
      theBuilder.getConstantInt32(component), compareVal, constOffset,
      varOffset, constOffsets, /*sampleNumber*/ 0, status);
}

uint32_t SPIRVEmitter::processTextureGatherCmp(const CXXMemberCallExpr *expr) {
  // Signature for Texture2D/Texture2DArray:
  //
  // float4 GatherCmp(
  //   in SamplerComparisonState s,
  //   in float2 location,
  //   in float compare_value
  //   [,in int2 offset]
  //   [,out uint Status]
  // );
  //
  // Signature for TextureCube/TextureCubeArray:
  //
  // float4 GatherCmp(
  //   in SamplerComparisonState s,
  //   in float2 location,
  //   in float compare_value,
  //   out uint Status
  // );
  //
  // Other Texture types do not have the GatherCmp method.

  const FunctionDecl *callee = expr->getDirectCallee();
  const auto numArgs = expr->getNumArgs();
  const bool hasStatusArg =
      expr->getArg(numArgs - 1)->getType()->isUnsignedIntegerType();
  const bool hasOffsetArg = (numArgs == 5) || (numArgs == 4 && !hasStatusArg);

  const auto *imageExpr = expr->getImplicitObjectArgument();
  const uint32_t image = loadIfGLValue(imageExpr);
  const uint32_t sampler = doExpr(expr->getArg(0));
  const uint32_t coordinate = doExpr(expr->getArg(1));
  const uint32_t comparator = doExpr(expr->getArg(2));
  uint32_t constOffset = 0, varOffset = 0;
  if (hasOffsetArg)
    handleOffsetInMethodCall(expr, 3, &constOffset, &varOffset);

  const auto retType = typeTranslator.translateType(callee->getReturnType());
  const auto imageType = typeTranslator.translateType(imageExpr->getType());
  const auto status = hasStatusArg ? doExpr(expr->getArg(numArgs - 1)) : 0;

  return theBuilder.createImageGather(
      retType, imageType, image, sampler, coordinate, /*component*/ 0,
      comparator, constOffset, varOffset, /*constOffsets*/ 0,
      /*sampleNumber*/ 0, status);
}

SpirvEvalInfo SPIRVEmitter::processBufferTextureLoad(
    const Expr *object, const uint32_t locationId, uint32_t constOffset,
    uint32_t varOffset, uint32_t lod, uint32_t residencyCode) {
  // Loading for Buffer and RWBuffer translates to an OpImageFetch.
  // The result type of an OpImageFetch must be a vec4 of float or int.
  const auto type = object->getType();
  assert(TypeTranslator::isBuffer(type) || TypeTranslator::isRWBuffer(type) ||
         TypeTranslator::isTexture(type) || TypeTranslator::isRWTexture(type));
  const bool doFetch =
      TypeTranslator::isBuffer(type) || TypeTranslator::isTexture(type);

  const uint32_t objectId = loadIfGLValue(object);

  // For Texture2DMS and Texture2DMSArray, Sample must be used rather than Lod.
  uint32_t sampleNumber = 0;
  if (TypeTranslator::isTextureMS(type)) {
    sampleNumber = lod;
    lod = 0;
  }

  const auto sampledType = hlsl::GetHLSLResourceResultType(type);
  QualType elemType = sampledType;
  uint32_t elemCount = 1;
  uint32_t elemTypeId = 0;
  (void)TypeTranslator::isVectorType(sampledType, &elemType, &elemCount);
  if (elemType->isFloatingType()) {
    elemTypeId = theBuilder.getFloat32Type();
  } else if (elemType->isSignedIntegerType()) {
    elemTypeId = theBuilder.getInt32Type();
  } else if (elemType->isUnsignedIntegerType()) {
    elemTypeId = theBuilder.getUint32Type();
  } else {
    emitError("buffer/texture type unimplemented", object->getExprLoc());
    return 0;
  }

  // OpImageFetch and OpImageRead can only fetch a vector of 4 elements.
  const uint32_t texelTypeId = theBuilder.getVecType(elemTypeId, 4u);
  const uint32_t texel = theBuilder.createImageFetchOrRead(
      doFetch, texelTypeId, type, objectId, locationId, lod, constOffset,
      varOffset, /*constOffsets*/ 0, sampleNumber, residencyCode);

  // If the result type is a vec1, vec2, or vec3, some extra processing
  // (extraction) is required.
  uint32_t retVal = extractVecFromVec4(texel, elemCount, elemTypeId);
  return SpirvEvalInfo(retVal).setRValue();
}

SpirvEvalInfo SPIRVEmitter::processByteAddressBufferLoadStore(
    const CXXMemberCallExpr *expr, uint32_t numWords, bool doStore) {
  uint32_t resultId = 0;
  const auto object = expr->getImplicitObjectArgument();
  const auto type = object->getType();
  const auto objectInfo = loadIfAliasVarRef(object);
  assert(numWords >= 1 && numWords <= 4);
  if (doStore) {
    assert(typeTranslator.isRWByteAddressBuffer(type));
    assert(expr->getNumArgs() == 2);
  } else {
    assert(typeTranslator.isRWByteAddressBuffer(type) ||
           typeTranslator.isByteAddressBuffer(type));
    if (expr->getNumArgs() == 2) {
      emitError(
          "(RW)ByteAddressBuffer::Load(in address, out status) not supported",
          expr->getExprLoc());
      return 0;
    }
  }
  const Expr *addressExpr = expr->getArg(0);
  const uint32_t byteAddress = doExpr(addressExpr);
  const uint32_t addressTypeId =
      typeTranslator.translateType(addressExpr->getType());

  // Do a OpShiftRightLogical by 2 (divide by 4 to get aligned memory
  // access). The AST always casts the address to unsinged integer, so shift
  // by unsinged integer 2.
  const uint32_t constUint2 = theBuilder.getConstantUint32(2);
  const uint32_t address = theBuilder.createBinaryOp(
      spv::Op::OpShiftRightLogical, addressTypeId, byteAddress, constUint2);

  // Perform access chain into the RWByteAddressBuffer.
  // First index must be zero (member 0 of the struct is a
  // runtimeArray). The second index passed to OpAccessChain should be
  // the address.
  const uint32_t uintTypeId = theBuilder.getUint32Type();
  const uint32_t ptrType =
      theBuilder.getPointerType(uintTypeId, objectInfo.getStorageClass());
  const uint32_t constUint0 = theBuilder.getConstantUint32(0);

  if (doStore) {
    const uint32_t valuesId = doExpr(expr->getArg(1));
    uint32_t curStoreAddress = address;
    for (uint32_t wordCounter = 0; wordCounter < numWords; ++wordCounter) {
      // Extract a 32-bit word from the input.
      const uint32_t curValue = numWords == 1
                                    ? valuesId
                                    : theBuilder.createCompositeExtract(
                                          uintTypeId, valuesId, {wordCounter});

      // Update the output address if necessary.
      if (wordCounter > 0) {
        const uint32_t offset = theBuilder.getConstantUint32(wordCounter);
        curStoreAddress = theBuilder.createBinaryOp(
            spv::Op::OpIAdd, addressTypeId, address, offset);
      }

      // Store the word to the right address at the output.
      const uint32_t storePtr = theBuilder.createAccessChain(
          ptrType, objectInfo, {constUint0, curStoreAddress});
      theBuilder.createStore(storePtr, curValue);
    }
  } else {
    uint32_t loadPtr = theBuilder.createAccessChain(ptrType, objectInfo,
                                                    {constUint0, address});
    resultId = theBuilder.createLoad(uintTypeId, loadPtr);
    if (numWords > 1) {
      // Load word 2, 3, and 4 where necessary. Use OpCompositeConstruct to
      // return a vector result.
      llvm::SmallVector<uint32_t, 4> values;
      values.push_back(resultId);
      for (uint32_t wordCounter = 2; wordCounter <= numWords; ++wordCounter) {
        const uint32_t offset = theBuilder.getConstantUint32(wordCounter - 1);
        const uint32_t newAddress = theBuilder.createBinaryOp(
            spv::Op::OpIAdd, addressTypeId, address, offset);
        loadPtr = theBuilder.createAccessChain(ptrType, objectInfo,
                                               {constUint0, newAddress});
        values.push_back(theBuilder.createLoad(uintTypeId, loadPtr));
      }
      const uint32_t resultType =
          theBuilder.getVecType(addressTypeId, numWords);
      resultId = theBuilder.createCompositeConstruct(resultType, values);
    }
  }
  return SpirvEvalInfo(resultId).setRValue();
}

SpirvEvalInfo
SPIRVEmitter::processStructuredBufferLoad(const CXXMemberCallExpr *expr) {
  if (expr->getNumArgs() == 2) {
    emitError(
        "(RW)StructuredBuffer::Load(in location, out status) not supported",
        expr->getExprLoc());
    return 0;
  }

  const auto *buffer = expr->getImplicitObjectArgument();
  auto info = loadIfAliasVarRef(buffer);

  const QualType structType =
      hlsl::GetHLSLResourceResultType(buffer->getType());

  const uint32_t zero = theBuilder.getConstantInt32(0);
  const uint32_t index = doExpr(expr->getArg(0));

  return turnIntoElementPtr(info, structType, {zero, index});
}

uint32_t SPIRVEmitter::incDecRWACSBufferCounter(const CXXMemberCallExpr *expr,
                                                bool isInc, bool loadObject) {
  const uint32_t i32Type = theBuilder.getInt32Type();
  const uint32_t one = theBuilder.getConstantUint32(1);  // As scope: Device
  const uint32_t zero = theBuilder.getConstantUint32(0); // As memory sema: None
  const uint32_t sOne = theBuilder.getConstantInt32(1);

  const auto *object =
      expr->getImplicitObjectArgument()->IgnoreParenNoopCasts(astContext);

  if (loadObject) {
    // We don't need the object's <result-id> here since counter variable is a
    // separate variable. But we still need the side effects of evaluating the
    // object, e.g., if the source code is foo(...).IncrementCounter(), we still
    // want to emit the code for foo(...).
    (void)doExpr(object);
  }

  const ValueDecl *buffer = getReferencedDef(object);
  if (!buffer) {
    emitError("method call syntax unimplemented", expr->getExprLoc());
    return 0;
  }

  const auto &counterPair = declIdMapper.getCounterIdAliasPair(buffer);
  const uint32_t counterPtrType = theBuilder.getPointerType(
      theBuilder.getInt32Type(), spv::StorageClass::Uniform);
  const uint32_t counterPtr = theBuilder.createAccessChain(
      counterPtrType, counterPair->get(theBuilder, typeTranslator), {zero});

  uint32_t index = 0;
  if (isInc) {
    index = theBuilder.createAtomicOp(spv::Op::OpAtomicIAdd, i32Type,
                                      counterPtr, one, zero, sOne);
  } else {
    // Note that OpAtomicISub returns the value before the subtraction;
    // so we need to do substraction again with OpAtomicISub's return value.
    const auto prev = theBuilder.createAtomicOp(spv::Op::OpAtomicISub, i32Type,
                                                counterPtr, one, zero, sOne);
    index = theBuilder.createBinaryOp(spv::Op::OpISub, i32Type, prev, sOne);
  }

  return index;
}

bool SPIRVEmitter::tryToAssignCounterVar(const ValueDecl *dstDecl,
                                         const Expr *srcExpr) {
  // For parameters of forward-declared functions. We must make sure the
  // associated counter variable is created. But for forward-declared functions,
  // the translation of the real definition may not be started yet.
  if (const auto *param = dyn_cast<ParmVarDecl>(dstDecl))
    declIdMapper.createFnParamCounterVar(param);

  if (TypeTranslator::isRWAppendConsumeSBuffer(getTypeOrFnRetType(dstDecl))) {
    // Internal RW/Append/Consume StructuredBuffer. We also need to
    // initialize the associated counter.
    const auto *srcPair =
        declIdMapper.getCounterIdAliasPair(getReferencedDef(srcExpr));
    const auto *dstPair = declIdMapper.getCounterIdAliasPair(dstDecl);

    if (!srcPair) {
      emitFatalError(
          "cannot handle counter variable associated with the given expr",
          srcExpr->getLocStart())
          << srcExpr->getSourceRange();
      return false;
    }
    if (!dstDecl) {
      emitFatalError(
          "cannot handle counter variable associated with the given decl",
          dstDecl->getLocation());
      return false;
    }

    dstPair->assign(*srcPair, theBuilder, typeTranslator);
  }

  return true;
}

SpirvEvalInfo
SPIRVEmitter::processACSBufferAppendConsume(const CXXMemberCallExpr *expr) {
  const bool isAppend = expr->getNumArgs() == 1;

  const uint32_t zero = theBuilder.getConstantUint32(0);

  const auto *object =
      expr->getImplicitObjectArgument()->IgnoreParenNoopCasts(astContext);

  auto bufferInfo = loadIfAliasVarRef(object);

  uint32_t index = incDecRWACSBufferCounter(
      expr, isAppend,
      // We have already translated the object in the above. Avoid duplication.
      /*loadObject=*/false);

  const auto bufferElemTy = hlsl::GetHLSLResourceResultType(object->getType());

  (void)turnIntoElementPtr(bufferInfo, bufferElemTy, {zero, index});

  if (isAppend) {
    // Write out the value
    storeValue(bufferInfo, doExpr(expr->getArg(0)), bufferElemTy);
    return 0;
  } else {
    return bufferInfo;
  }
}

uint32_t
SPIRVEmitter::processStreamOutputAppend(const CXXMemberCallExpr *expr) {
  // TODO: handle multiple stream-output objects
  const auto *object =
      expr->getImplicitObjectArgument()->IgnoreParenNoopCasts(astContext);
  const auto *stream = cast<DeclRefExpr>(object)->getDecl();
  const uint32_t value = doExpr(expr->getArg(0));

  declIdMapper.writeBackOutputStream(stream, value);
  theBuilder.createEmitVertex();

  return 0;
}

uint32_t
SPIRVEmitter::processStreamOutputRestart(const CXXMemberCallExpr *expr) {
  // TODO: handle multiple stream-output objects
  theBuilder.createEndPrimitive();
  return 0;
}

SpirvEvalInfo SPIRVEmitter::doCXXMemberCallExpr(const CXXMemberCallExpr *expr) {
  const FunctionDecl *callee = expr->getDirectCallee();

  llvm::StringRef group;
  uint32_t opcode = static_cast<uint32_t>(hlsl::IntrinsicOp::Num_Intrinsics);

  if (hlsl::GetIntrinsicOp(callee, opcode, group)) {
    return processIntrinsicMemberCall(expr,
                                      static_cast<hlsl::IntrinsicOp>(opcode));
  }

  return processCall(expr);
}

void SPIRVEmitter::handleOffsetInMethodCall(const CXXMemberCallExpr *expr,
                                            uint32_t index,
                                            uint32_t *constOffset,
                                            uint32_t *varOffset) {
  // Ensure the given arg index is not out-of-range.
  assert(index < expr->getNumArgs());

  *constOffset = *varOffset = 0; // Initialize both first
  if (*constOffset = tryToEvaluateAsConst(expr->getArg(index)))
    return; // Constant offset
  else
    *varOffset = doExpr(expr->getArg(index));
};

SpirvEvalInfo
SPIRVEmitter::processIntrinsicMemberCall(const CXXMemberCallExpr *expr,
                                         hlsl::IntrinsicOp opcode) {
  using namespace hlsl;

  uint32_t retVal = 0;
  switch (opcode) {
  case IntrinsicOp::MOP_Sample:
    retVal = processTextureSampleGather(expr, /*isSample=*/true);
    break;
  case IntrinsicOp::MOP_Gather:
    retVal = processTextureSampleGather(expr, /*isSample=*/false);
    break;
  case IntrinsicOp::MOP_SampleBias:
    retVal = processTextureSampleBiasLevel(expr, /*isBias=*/true);
    break;
  case IntrinsicOp::MOP_SampleLevel:
    retVal = processTextureSampleBiasLevel(expr, /*isBias=*/false);
    break;
  case IntrinsicOp::MOP_SampleGrad:
    retVal = processTextureSampleGrad(expr);
    break;
  case IntrinsicOp::MOP_SampleCmp:
    retVal = processTextureSampleCmpCmpLevelZero(expr, /*isCmp=*/true);
    break;
  case IntrinsicOp::MOP_SampleCmpLevelZero:
    retVal = processTextureSampleCmpCmpLevelZero(expr, /*isCmp=*/false);
    break;
  case IntrinsicOp::MOP_GatherRed:
    retVal = processTextureGatherRGBACmpRGBA(expr, /*isCmp=*/false, 0);
    break;
  case IntrinsicOp::MOP_GatherGreen:
    retVal = processTextureGatherRGBACmpRGBA(expr, /*isCmp=*/false, 1);
    break;
  case IntrinsicOp::MOP_GatherBlue:
    retVal = processTextureGatherRGBACmpRGBA(expr, /*isCmp=*/false, 2);
    break;
  case IntrinsicOp::MOP_GatherAlpha:
    retVal = processTextureGatherRGBACmpRGBA(expr, /*isCmp=*/false, 3);
    break;
  case IntrinsicOp::MOP_GatherCmp:
    retVal = processTextureGatherCmp(expr);
    break;
  case IntrinsicOp::MOP_GatherCmpRed:
    retVal = processTextureGatherRGBACmpRGBA(expr, /*isCmp=*/true, 0);
    break;
  case IntrinsicOp::MOP_Load:
    return processBufferTextureLoad(expr);
  case IntrinsicOp::MOP_Load2:
    return processByteAddressBufferLoadStore(expr, 2, /*doStore*/ false);
  case IntrinsicOp::MOP_Load3:
    return processByteAddressBufferLoadStore(expr, 3, /*doStore*/ false);
  case IntrinsicOp::MOP_Load4:
    return processByteAddressBufferLoadStore(expr, 4, /*doStore*/ false);
  case IntrinsicOp::MOP_Store:
    return processByteAddressBufferLoadStore(expr, 1, /*doStore*/ true);
  case IntrinsicOp::MOP_Store2:
    return processByteAddressBufferLoadStore(expr, 2, /*doStore*/ true);
  case IntrinsicOp::MOP_Store3:
    return processByteAddressBufferLoadStore(expr, 3, /*doStore*/ true);
  case IntrinsicOp::MOP_Store4:
    return processByteAddressBufferLoadStore(expr, 4, /*doStore*/ true);
  case IntrinsicOp::MOP_GetDimensions:
    retVal = processGetDimensions(expr);
    break;
  case IntrinsicOp::MOP_CalculateLevelOfDetail:
    retVal = processTextureLevelOfDetail(expr);
    break;
  case IntrinsicOp::MOP_IncrementCounter:
    retVal = theBuilder.createUnaryOp(
        spv::Op::OpBitcast, theBuilder.getUint32Type(),
        incDecRWACSBufferCounter(expr, /*isInc*/ true));
    break;
  case IntrinsicOp::MOP_DecrementCounter:
    retVal = theBuilder.createUnaryOp(
        spv::Op::OpBitcast, theBuilder.getUint32Type(),
        incDecRWACSBufferCounter(expr, /*isInc*/ false));
    break;
  case IntrinsicOp::MOP_Append:
    if (hlsl::IsHLSLStreamOutputType(
            expr->getImplicitObjectArgument()->getType()))
      return processStreamOutputAppend(expr);
    else
      return processACSBufferAppendConsume(expr);
  case IntrinsicOp::MOP_Consume:
    return processACSBufferAppendConsume(expr);
  case IntrinsicOp::MOP_RestartStrip:
    retVal = processStreamOutputRestart(expr);
    break;
  case IntrinsicOp::MOP_InterlockedAdd:
  case IntrinsicOp::MOP_InterlockedAnd:
  case IntrinsicOp::MOP_InterlockedOr:
  case IntrinsicOp::MOP_InterlockedXor:
  case IntrinsicOp::MOP_InterlockedUMax:
  case IntrinsicOp::MOP_InterlockedUMin:
  case IntrinsicOp::MOP_InterlockedMax:
  case IntrinsicOp::MOP_InterlockedMin:
  case IntrinsicOp::MOP_InterlockedExchange:
  case IntrinsicOp::MOP_InterlockedCompareExchange:
  case IntrinsicOp::MOP_InterlockedCompareStore:
    retVal = processRWByteAddressBufferAtomicMethods(opcode, expr);
    break;
  case IntrinsicOp::MOP_GatherCmpGreen:
  case IntrinsicOp::MOP_GatherCmpBlue:
  case IntrinsicOp::MOP_GatherCmpAlpha:
  case IntrinsicOp::MOP_GetSamplePosition:
  case IntrinsicOp::MOP_CalculateLevelOfDetailUnclamped:
    emitError("no equivalent for %0 intrinsic method in Vulkan",
              expr->getCallee()->getExprLoc())
        << expr->getMethodDecl()->getName();
    return 0;
  default:
    emitError("intrinsic '%0' method unimplemented",
              expr->getCallee()->getExprLoc())
        << expr->getDirectCallee()->getName();
    return 0;
  }

  return SpirvEvalInfo(retVal).setRValue();
}

uint32_t SPIRVEmitter::createImageSample(
    QualType retType, uint32_t imageType, uint32_t image, uint32_t sampler,
    uint32_t coordinate, uint32_t compareVal, uint32_t bias, uint32_t lod,
    std::pair<uint32_t, uint32_t> grad, uint32_t constOffset,
    uint32_t varOffset, uint32_t constOffsets, uint32_t sample, uint32_t minLod,
    uint32_t residencyCodeId) {

  const auto retTypeId = typeTranslator.translateType(retType);

  // SampleDref* instructions in SPIR-V always return a scalar.
  // They also have the correct type in HLSL.
  if (compareVal) {
    return theBuilder.createImageSample(retTypeId, imageType, image, sampler,
                                        coordinate, compareVal, bias, lod, grad,
                                        constOffset, varOffset, constOffsets,
                                        sample, minLod, residencyCodeId);
  }

  // Non-Dref Sample instructions in SPIR-V must always return a vec4.
  auto texelTypeId = retTypeId;
  QualType elemType = {};
  uint32_t elemTypeId = 0;
  uint32_t retVecSize = 0;
  if (TypeTranslator::isVectorType(retType, &elemType, &retVecSize) &&
      retVecSize != 4) {
    elemTypeId = typeTranslator.translateType(elemType);
    texelTypeId = theBuilder.getVecType(elemTypeId, 4);
  } else if (TypeTranslator::isScalarType(retType)) {
    retVecSize = 1;
    elemTypeId = typeTranslator.translateType(retType);
    texelTypeId = theBuilder.getVecType(elemTypeId, 4);
  }

  uint32_t retVal = theBuilder.createImageSample(
      texelTypeId, imageType, image, sampler, coordinate, compareVal, bias, lod,
      grad, constOffset, varOffset, constOffsets, sample, minLod,
      residencyCodeId);

  // Extract smaller vector from the vec4 result if necessary.
  if (texelTypeId != retTypeId) {
    retVal = extractVecFromVec4(retVal, retVecSize, elemTypeId);
  }

  return retVal;
}

uint32_t SPIRVEmitter::processTextureSampleGather(const CXXMemberCallExpr *expr,
                                                  const bool isSample) {
  // Signatures:
  // For Texture1D, Texture1DArray, Texture2D, Texture2DArray, Texture3D:
  // DXGI_FORMAT Object.Sample(sampler_state S,
  //                           float Location
  //                           [, int Offset]
  //                           [, float Clamp]
  //                           [, out uint Status]);
  //
  // For TextureCube and TextureCubeArray:
  // DXGI_FORMAT Object.Sample(sampler_state S,
  //                           float Location
  //                           [, float Clamp]
  //                           [, out uint Status]);
  //
  // For Texture2D/Texture2DArray:
  // <Template Type>4 Object.Gather(sampler_state S,
  //                                float2|3|4 Location,
  //                                int2 Offset
  //                                [, uint Status]);
  //
  // For TextureCube/TextureCubeArray:
  // <Template Type>4 Object.Gather(sampler_state S,
  //                                float2|3|4 Location
  //                                [, uint Status]);
  //
  // Other Texture types do not have a Gather method.

  const auto numArgs = expr->getNumArgs();
  const bool hasStatusArg =
      expr->getArg(numArgs - 1)->getType()->isUnsignedIntegerType();

  uint32_t clamp = 0;
  if (numArgs > 2 && expr->getArg(2)->getType()->isFloatingType())
    clamp = doExpr(expr->getArg(2));
  else if (numArgs > 3 && expr->getArg(3)->getType()->isFloatingType())
    clamp = doExpr(expr->getArg(3));
  const bool hasClampArg = (clamp != 0);
  const auto status = hasStatusArg ? doExpr(expr->getArg(numArgs - 1)) : 0;

  // Subtract 1 for status (if it exists), subtract 1 for clamp (if it exists),
  // and subtract 2 for sampler_state and location.
  const bool hasOffsetArg = numArgs - hasStatusArg - hasClampArg - 2 > 0;

  const auto *imageExpr = expr->getImplicitObjectArgument();
  const uint32_t imageType = typeTranslator.translateType(imageExpr->getType());
  const uint32_t image = loadIfGLValue(imageExpr);
  const uint32_t sampler = doExpr(expr->getArg(0));
  const uint32_t coordinate = doExpr(expr->getArg(1));
  // .Sample()/.Gather() may have a third optional paramter for offset.
  uint32_t constOffset = 0, varOffset = 0;
  if (hasOffsetArg)
    handleOffsetInMethodCall(expr, 2, &constOffset, &varOffset);

  const auto retType = expr->getDirectCallee()->getReturnType();
  const auto retTypeId = typeTranslator.translateType(retType);
  if (isSample) {
    return createImageSample(
        retType, imageType, image, sampler, coordinate, /*compareVal*/ 0,
        /*bias*/ 0, /*lod*/ 0, std::make_pair(0, 0), constOffset, varOffset,
        /*constOffsets*/ 0, /*sampleNumber*/ 0, /*minLod*/ clamp, status);
  } else {
    return theBuilder.createImageGather(
        retTypeId, imageType, image, sampler, coordinate,
        // .Gather() doc says we return four components of red data.
        theBuilder.getConstantInt32(0), /*compareVal*/ 0, constOffset,
        varOffset, /*constOffsets*/ 0, /*sampleNumber*/ 0, status);
  }
}

uint32_t
SPIRVEmitter::processTextureSampleBiasLevel(const CXXMemberCallExpr *expr,
                                            const bool isBias) {
  // Signatures:
  // For Texture1D, Texture1DArray, Texture2D, Texture2DArray, and Texture3D:
  // DXGI_FORMAT Object.SampleBias(sampler_state S,
  //                               float Location,
  //                               float Bias
  //                               [, int Offset]
  //                               [, float clamp]
  //                               [, out uint Status]);
  //
  // For TextureCube and TextureCubeArray:
  // DXGI_FORMAT Object.SampleBias(sampler_state S,
  //                               float Location,
  //                               float Bias
  //                               [, float clamp]
  //                               [, out uint Status]);
  //
  // For Texture1D, Texture1DArray, Texture2D, Texture2DArray, and Texture3D:
  // DXGI_FORMAT Object.SampleLevel(sampler_state S,
  //                                float Location,
  //                                float LOD
  //                                [, int Offset]
  //                                [, out uint Status]);
  //
  // For TextureCube and TextureCubeArray:
  // DXGI_FORMAT Object.SampleLevel(sampler_state S,
  //                                float Location,
  //                                float LOD
  //                                [, out uint Status]);

  const auto numArgs = expr->getNumArgs();
  const bool hasStatusArg =
      expr->getArg(numArgs - 1)->getType()->isUnsignedIntegerType();
  const auto status = hasStatusArg ? doExpr(expr->getArg(numArgs - 1)) : 0;

  uint32_t clamp = 0;
  // The .SampleLevel() methods do not take the clamp argument.
  if (isBias) {
    if (numArgs > 3 && expr->getArg(3)->getType()->isFloatingType())
      clamp = doExpr(expr->getArg(3));
    else if (numArgs > 4 && expr->getArg(4)->getType()->isFloatingType())
      clamp = doExpr(expr->getArg(4));
  }
  const bool hasClampArg = clamp != 0;

  // Subtract 1 for clamp (if it exists), 1 for status (if it exists),
  // and 3 for sampler_state, location, and Bias/LOD.
  const bool hasOffsetArg = numArgs - hasClampArg - hasStatusArg - 3 > 0;

  const auto *imageExpr = expr->getImplicitObjectArgument();
  const uint32_t imageType = typeTranslator.translateType(imageExpr->getType());
  const uint32_t image = loadIfGLValue(imageExpr);
  const uint32_t sampler = doExpr(expr->getArg(0));
  const uint32_t coordinate = doExpr(expr->getArg(1));
  uint32_t lod = 0;
  uint32_t bias = 0;
  if (isBias) {
    bias = doExpr(expr->getArg(2));
  } else {
    lod = doExpr(expr->getArg(2));
  }
  // If offset is present in .Bias()/.SampleLevel(), it is the fourth argument.
  uint32_t constOffset = 0, varOffset = 0;
  if (hasOffsetArg)
    handleOffsetInMethodCall(expr, 3, &constOffset, &varOffset);

  const auto retType = expr->getDirectCallee()->getReturnType();

  return createImageSample(retType, imageType, image, sampler, coordinate,
                           /*compareVal*/ 0, bias, lod, std::make_pair(0, 0),
                           constOffset, varOffset, /*constOffsets*/ 0,
                           /*sampleNumber*/ 0, /*minLod*/ clamp, status);
}

uint32_t SPIRVEmitter::processTextureSampleGrad(const CXXMemberCallExpr *expr) {
  // Signature:
  // For Texture1D, Texture1DArray, Texture2D, Texture2DArray, and Texture3D:
  // DXGI_FORMAT Object.SampleGrad(sampler_state S,
  //                               float Location,
  //                               float DDX,
  //                               float DDY
  //                               [, int Offset]
  //                               [, float Clamp]
  //                               [, out uint Status]);
  //
  // For TextureCube and TextureCubeArray:
  // DXGI_FORMAT Object.SampleGrad(sampler_state S,
  //                               float Location,
  //                               float DDX,
  //                               float DDY
  //                               [, float Clamp]
  //                               [, out uint Status]);

  const auto numArgs = expr->getNumArgs();
  const bool hasStatusArg =
      expr->getArg(numArgs - 1)->getType()->isUnsignedIntegerType();
  const auto status = hasStatusArg ? doExpr(expr->getArg(numArgs - 1)) : 0;

  uint32_t clamp = 0;
  if (numArgs > 4 && expr->getArg(4)->getType()->isFloatingType())
    clamp = doExpr(expr->getArg(4));
  else if (numArgs > 5 && expr->getArg(5)->getType()->isFloatingType())
    clamp = doExpr(expr->getArg(5));
  const bool hasClampArg = clamp != 0;

  // Subtract 1 for clamp (if it exists), 1 for status (if it exists),
  // and 4 for sampler_state, location, DDX, and DDY;
  const bool hasOffsetArg = numArgs - hasClampArg - hasStatusArg - 4 > 0;

  const auto *imageExpr = expr->getImplicitObjectArgument();
  const uint32_t imageType = typeTranslator.translateType(imageExpr->getType());
  const uint32_t image = loadIfGLValue(imageExpr);
  const uint32_t sampler = doExpr(expr->getArg(0));
  const uint32_t coordinate = doExpr(expr->getArg(1));
  const uint32_t ddx = doExpr(expr->getArg(2));
  const uint32_t ddy = doExpr(expr->getArg(3));
  // If offset is present in .SampleGrad(), it is the fifth argument.
  uint32_t constOffset = 0, varOffset = 0;
  if (hasOffsetArg)
    handleOffsetInMethodCall(expr, 4, &constOffset, &varOffset);

  const auto retType = expr->getDirectCallee()->getReturnType();
  return createImageSample(
      retType, imageType, image, sampler, coordinate, /*compareVal*/ 0,
      /*bias*/ 0, /*lod*/ 0, std::make_pair(ddx, ddy), constOffset, varOffset,
      /*constOffsets*/ 0, /*sampleNumber*/ 0, /*minLod*/ clamp, status);
}

uint32_t
SPIRVEmitter::processTextureSampleCmpCmpLevelZero(const CXXMemberCallExpr *expr,
                                                  const bool isCmp) {
  // .SampleCmp() Signature:
  //
  // For Texture1D, Texture1DArray, Texture2D, Texture2DArray:
  // float Object.SampleCmp(
  //   SamplerComparisonState S,
  //   float Location,
  //   float CompareValue
  //   [, int Offset]
  //   [, float Clamp]
  //   [, out uint Status]
  // );
  //
  // For TextureCube and TextureCubeArray:
  // float Object.SampleCmp(
  //   SamplerComparisonState S,
  //   float Location,
  //   float CompareValue
  //   [, float Clamp]
  //   [, out uint Status]
  // );
  //
  // .SampleCmpLevelZero() is identical to .SampleCmp() on mipmap level 0 only.
  // It never takes a clamp argument, which is good because lod and clamp may
  // not be used together.
  //
  // .SampleCmpLevelZero() Signature:
  //
  // For Texture1D, Texture1DArray, Texture2D, Texture2DArray:
  // float Object.SampleCmpLevelZero(
  //   SamplerComparisonState S,
  //   float Location,
  //   float CompareValue
  //   [, int Offset]
  //   [, out uint Status]
  // );
  //
  // For TextureCube and TextureCubeArray:
  // float Object.SampleCmpLevelZero(
  //   SamplerComparisonState S,
  //   float Location,
  //   float CompareValue
  //   [, out uint Status]
  // );

  const auto numArgs = expr->getNumArgs();
  const bool hasStatusArg =
      expr->getArg(numArgs - 1)->getType()->isUnsignedIntegerType();
  const auto status = hasStatusArg ? doExpr(expr->getArg(numArgs - 1)) : 0;

  uint32_t clamp = 0;
  // The .SampleCmpLevelZero() methods do not take the clamp argument.
  if (isCmp) {
    if (numArgs > 3 && expr->getArg(3)->getType()->isFloatingType())
      clamp = doExpr(expr->getArg(3));
    else if (numArgs > 4 && expr->getArg(4)->getType()->isFloatingType())
      clamp = doExpr(expr->getArg(4));
  }
  const bool hasClampArg = clamp != 0;

  // Subtract 1 for clamp (if it exists), 1 for status (if it exists),
  // and 3 for sampler_state, location, and compare_value.
  const bool hasOffsetArg = numArgs - hasClampArg - hasStatusArg - 3 > 0;

  const auto *imageExpr = expr->getImplicitObjectArgument();
  const uint32_t image = loadIfGLValue(imageExpr);
  const uint32_t sampler = doExpr(expr->getArg(0));
  const uint32_t coordinate = doExpr(expr->getArg(1));
  const uint32_t compareVal = doExpr(expr->getArg(2));
  // If offset is present in .SampleCmp(), it will be the fourth argument.
  uint32_t constOffset = 0, varOffset = 0;
  if (hasOffsetArg)
    handleOffsetInMethodCall(expr, 3, &constOffset, &varOffset);
  const uint32_t lod = isCmp ? 0 : theBuilder.getConstantFloat32(0);

  const auto retType = expr->getDirectCallee()->getReturnType();
  const auto imageType = typeTranslator.translateType(imageExpr->getType());

  return createImageSample(retType, imageType, image, sampler, coordinate,
                           compareVal, /*bias*/ 0, lod, std::make_pair(0, 0),
                           constOffset, varOffset, /*constOffsets*/ 0,
                           /*sampleNumber*/ 0, /*minLod*/ clamp, status);
}

SpirvEvalInfo
SPIRVEmitter::processBufferTextureLoad(const CXXMemberCallExpr *expr) {
  // Signature:
  // For Texture1D, Texture1DArray, Texture2D, Texture2DArray, Texture3D:
  // ret Object.Load(int Location
  //                 [, int Offset]
  //                 [, uint status]);
  //
  // For Texture2DMS and Texture2DMSArray, there is one additional argument:
  // ret Object.Load(int Location
  //                 [, int SampleIndex]
  //                 [, int Offset]
  //                 [, uint status]);
  //
  // For (RW)Buffer, RWTexture1D, RWTexture1DArray, RWTexture2D,
  // RWTexture2DArray, RWTexture3D:
  // ret Object.Load (int Location
  //                  [, uint status]);
  //
  // Note: (RW)ByteAddressBuffer and (RW)StructuredBuffer types also have Load
  // methods that take an additional Status argument. However, since these types
  // are not represented as OpTypeImage in SPIR-V, we don't have a way of
  // figuring out the Residency Code for them. Therefore having the Status
  // argument for these types is not supported.
  //
  // For (RW)ByteAddressBuffer:
  // ret Object.{Load,Load2,Load3,Load4} (int Location
  //                                      [, uint status]);
  //
  // For (RW)StructuredBuffer:
  // ret Object.Load (int Location
  //                  [, uint status]);
  //

  const auto *object = expr->getImplicitObjectArgument();
  const auto objectType = object->getType();

  if (typeTranslator.isRWByteAddressBuffer(objectType) ||
      typeTranslator.isByteAddressBuffer(objectType))
    return processByteAddressBufferLoadStore(expr, 1, /*doStore*/ false);

  if (TypeTranslator::isStructuredBuffer(objectType))
    return processStructuredBufferLoad(expr);

  const auto numArgs = expr->getNumArgs();
  const auto *location = expr->getArg(0);
  const bool isTextureMS = TypeTranslator::isTextureMS(objectType);
  const bool hasStatusArg =
      expr->getArg(numArgs - 1)->getType()->isUnsignedIntegerType();
  const auto status = hasStatusArg ? doExpr(expr->getArg(numArgs - 1)) : 0;

  if (TypeTranslator::isBuffer(objectType) ||
      TypeTranslator::isRWBuffer(objectType) ||
      TypeTranslator::isRWTexture(objectType))
    return processBufferTextureLoad(object, doExpr(location), /*constOffset*/ 0,
                                    /*varOffset*/ 0, /*lod*/ 0,
                                    /*residencyCode*/ status);

  // Subtract 1 for status (if it exists), and 1 for sampleIndex (if it exists),
  // and 1 for location.
  const bool hasOffsetArg = numArgs - hasStatusArg - isTextureMS - 1 > 0;

  if (TypeTranslator::isTexture(objectType)) {
    // .Load() has a second optional paramter for offset.
    const auto locationId = doExpr(location);
    uint32_t constOffset = 0, varOffset = 0;
    uint32_t coordinate = locationId, lod = 0;

    if (isTextureMS) {
      // SampleIndex is only available when the Object is of Texture2DMS or
      // Texture2DMSArray types. Under those cases, Offset will be the third
      // parameter (index 2).
      lod = doExpr(expr->getArg(1));
      if (hasOffsetArg)
        handleOffsetInMethodCall(expr, 2, &constOffset, &varOffset);
    } else {
      // For Texture Load() functions, the location parameter is a vector
      // that consists of both the coordinate and the mipmap level (via the
      // last vector element). We need to split it here since the
      // OpImageFetch SPIR-V instruction encodes them as separate arguments.
      splitVecLastElement(location->getType(), locationId, &coordinate, &lod);
      // For textures other than Texture2DMS(Array), offset should be the
      // second parameter (index 1).
      if (hasOffsetArg)
        handleOffsetInMethodCall(expr, 1, &constOffset, &varOffset);
    }

    return processBufferTextureLoad(object, coordinate, constOffset, varOffset,
                                    lod, status);
  }
  emitError("Load() of the given object type unimplemented",
            object->getExprLoc());
  return 0;
}

uint32_t SPIRVEmitter::processGetDimensions(const CXXMemberCallExpr *expr) {
  const auto objectType = expr->getImplicitObjectArgument()->getType();
  if (TypeTranslator::isTexture(objectType) ||
      TypeTranslator::isRWTexture(objectType) ||
      TypeTranslator::isBuffer(objectType) ||
      TypeTranslator::isRWBuffer(objectType)) {
    return processBufferTextureGetDimensions(expr);
  } else if (TypeTranslator::isByteAddressBuffer(objectType) ||
             TypeTranslator::isRWByteAddressBuffer(objectType) ||
             TypeTranslator::isStructuredBuffer(objectType) ||
             TypeTranslator::isAppendStructuredBuffer(objectType) ||
             TypeTranslator::isConsumeStructuredBuffer(objectType)) {
    return processByteAddressBufferStructuredBufferGetDimensions(expr);
  } else {
    emitError("GetDimensions() of the given object type unimplemented",
              expr->getExprLoc());
    return 0;
  }
}

SpirvEvalInfo
SPIRVEmitter::doCXXOperatorCallExpr(const CXXOperatorCallExpr *expr) {
  { // Handle Buffer/RWBuffer/Texture/RWTexture indexing
    const Expr *baseExpr = nullptr;
    const Expr *indexExpr = nullptr;
    const Expr *lodExpr = nullptr;

    // For Textures, regular indexing (operator[]) uses slice 0.
    if (isBufferTextureIndexing(expr, &baseExpr, &indexExpr)) {
      const uint32_t lod = TypeTranslator::isTexture(baseExpr->getType())
                               ? theBuilder.getConstantUint32(0)
                               : 0;
      return processBufferTextureLoad(baseExpr, doExpr(indexExpr),
                                      /*constOffset*/ 0, /*varOffset*/ 0, lod,
                                      /*residencyCode*/ 0);
    }
    // .mips[][] or .sample[][] must use the correct slice.
    if (isTextureMipsSampleIndexing(expr, &baseExpr, &indexExpr, &lodExpr)) {
      const uint32_t lod = doExpr(lodExpr);
      return processBufferTextureLoad(baseExpr, doExpr(indexExpr),
                                      /*constOffset*/ 0, /*varOffset*/ 0, lod,
                                      /*residencyCode*/ 0);
    }
  }

  llvm::SmallVector<uint32_t, 4> indices;
  const Expr *baseExpr = collectArrayStructIndices(expr, &indices);

  auto base = loadIfAliasVarRef(baseExpr);

  if (indices.empty())
    return base; // For indexing into size-1 vectors and 1xN matrices

  // If we are indexing into a rvalue, to use OpAccessChain, we first need
  // to create a local variable to hold the rvalue.
  //
  // TODO: We can optimize the codegen by emitting OpCompositeExtract if
  // all indices are contant integers.
  if (!baseExpr->isGLValue()) {
    base = createTemporaryVar(baseExpr->getType(), "vector", base);
  }

  return turnIntoElementPtr(base, expr->getType(), indices);
}

SpirvEvalInfo
SPIRVEmitter::doExtMatrixElementExpr(const ExtMatrixElementExpr *expr) {
  const Expr *baseExpr = expr->getBase();
  const auto baseInfo = doExpr(baseExpr);
  const auto accessor = expr->getEncodedElementAccess();
  const uint32_t elemType = typeTranslator.translateType(
      hlsl::GetHLSLMatElementType(baseExpr->getType()));

  uint32_t rowCount = 0, colCount = 0;
  hlsl::GetHLSLMatRowColCount(baseExpr->getType(), rowCount, colCount);

  // Construct a temporary vector out of all elements accessed:
  // 1. Create access chain for each element using OpAccessChain
  // 2. Load each element using OpLoad
  // 3. Create the vector using OpCompositeConstruct

  llvm::SmallVector<uint32_t, 4> elements;
  for (uint32_t i = 0; i < accessor.Count; ++i) {
    uint32_t row = 0, col = 0, elem = 0;
    accessor.GetPosition(i, &row, &col);

    llvm::SmallVector<uint32_t, 2> indices;
    // If the matrix only has one row/column, we are indexing into a vector
    // then. Only one index is needed for such cases.
    if (rowCount > 1)
      indices.push_back(row);
    if (colCount > 1)
      indices.push_back(col);

    if (baseExpr->isGLValue()) {
      for (uint32_t i = 0; i < indices.size(); ++i)
        indices[i] = theBuilder.getConstantInt32(indices[i]);

      const uint32_t ptrType =
          theBuilder.getPointerType(elemType, baseInfo.getStorageClass());
      if (!indices.empty()) {
        assert(!baseInfo.isRValue());
        // Load the element via access chain
        elem = theBuilder.createAccessChain(ptrType, baseInfo, indices);
      } else {
        // The matrix is of size 1x1. No need to use access chain, base should
        // be the source pointer.
        elem = baseInfo;
      }
      elem = theBuilder.createLoad(elemType, elem);
    } else { // e.g., (mat1 + mat2)._m11
      elem = theBuilder.createCompositeExtract(elemType, baseInfo, indices);
    }
    elements.push_back(elem);
  }

  auto valueId = elements.front();
  if (elements.size() > 1) {
    const uint32_t vecType = theBuilder.getVecType(elemType, elements.size());
    valueId = theBuilder.createCompositeConstruct(vecType, elements);
  }

  return SpirvEvalInfo(valueId).setRValue();
}

SpirvEvalInfo
SPIRVEmitter::doHLSLVectorElementExpr(const HLSLVectorElementExpr *expr) {
  const Expr *baseExpr = nullptr;
  hlsl::VectorMemberAccessPositions accessor;
  condenseVectorElementExpr(expr, &baseExpr, &accessor);

  const QualType baseType = baseExpr->getType();
  assert(hlsl::IsHLSLVecType(baseType));
  const auto baseSize = hlsl::GetHLSLVecSize(baseType);

  const uint32_t type = typeTranslator.translateType(expr->getType());
  const auto accessorSize = static_cast<size_t>(accessor.Count);

  // Depending on the number of elements selected, we emit different
  // instructions.
  // For vectors of size greater than 1, if we are only selecting one element,
  // typical access chain or composite extraction should be fine. But if we
  // are selecting more than one elements, we must resolve to vector specific
  // operations.
  // For size-1 vectors, if we are selecting their single elements multiple
  // times, we need composite construct instructions.

  if (accessorSize == 1) {
    auto baseInfo = doExpr(baseExpr);

    if (baseSize == 1) {
      // Selecting one element from a size-1 vector. The underlying vector is
      // already treated as a scalar.
      return baseInfo;
    }

    // If the base is an lvalue, we should emit an access chain instruction
    // so that we can load/store the specified element. For rvalue base,
    // we should use composite extraction. We should check the immediate base
    // instead of the original base here since we can have something like
    // v.xyyz to turn a lvalue v into rvalue.
    if (!baseInfo.isRValue()) { // E.g., v.x;
      const uint32_t ptrType =
          theBuilder.getPointerType(type, baseInfo.getStorageClass());
      const uint32_t index = theBuilder.getConstantInt32(accessor.Swz0);
      // We need a lvalue here. Do not try to load.
      return theBuilder.createAccessChain(ptrType, baseInfo, {index});
    } else { // E.g., (v + w).x;
      // The original base vector may not be a rvalue. Need to load it if
      // it is lvalue since ImplicitCastExpr (LValueToRValue) will be missing
      // for that case.
      return baseInfo.setResultId(
          theBuilder.createCompositeExtract(type, baseInfo, {accessor.Swz0}));
    }
  }

  if (baseSize == 1) {
    // Selecting one element from a size-1 vector. Construct the vector.
    auto info = loadIfGLValue(baseExpr);
    llvm::SmallVector<uint32_t, 4> components(accessorSize, info);
    return info
        .setResultId(theBuilder.createCompositeConstruct(type, components))
        .setRValue();
  }

  llvm::SmallVector<uint32_t, 4> selectors;
  selectors.resize(accessorSize);
  // Whether we are selecting elements in the original order
  bool originalOrder = baseSize == accessorSize;
  for (uint32_t i = 0; i < accessorSize; ++i) {
    accessor.GetPosition(i, &selectors[i]);
    // We can select more elements than the vector provides. This handles
    // that case too.
    originalOrder &= selectors[i] == i;
  }

  if (originalOrder)
    return doExpr(baseExpr);

  auto info = loadIfGLValue(baseExpr);
  // Use base for both vectors. But we are only selecting values from the
  // first one.
  return info.setResultId(
      theBuilder.createVectorShuffle(type, info, info, selectors));
}

SpirvEvalInfo SPIRVEmitter::doInitListExpr(const InitListExpr *expr) {
  if (const uint32_t id = tryToEvaluateAsConst(expr))
    return SpirvEvalInfo(id).setRValue();

  return SpirvEvalInfo(InitListHandler(*this).process(expr)).setRValue();
}

SpirvEvalInfo SPIRVEmitter::doMemberExpr(const MemberExpr *expr) {
  llvm::SmallVector<uint32_t, 4> indices;
  const Expr *base = collectArrayStructIndices(expr, &indices);
  auto info = loadIfAliasVarRef(base);

  if (!indices.empty()) {
    // Sometime we are accessing the member of a rvalue, e.g.,
    // <some-function-returing-a-struct>().<some-field>
    // Create a temporary variable to hold the rvalue so that we can use access
    // chain to index into it.
    if (info.isRValue()) {
      SpirvEvalInfo tempVar = createTemporaryVar(
          base->getType(), TypeTranslator::getName(base->getType()), info);
      (void)turnIntoElementPtr(tempVar, expr->getType(), indices);
      info.setResultId(theBuilder.createLoad(
          typeTranslator.translateType(expr->getType()), tempVar));
    } else {
      (void)turnIntoElementPtr(info, expr->getType(), indices);
    }
  }

  return info;
}

uint32_t SPIRVEmitter::createTemporaryVar(QualType type, llvm::StringRef name,
                                          uint32_t init) {
  const uint32_t varType = typeTranslator.translateType(type);
  const std::string varName = "temp.var." + name.str();
  const uint32_t varId = theBuilder.addFnVar(varType, varName);
  theBuilder.createStore(varId, init);
  return varId;
}

SpirvEvalInfo SPIRVEmitter::doUnaryOperator(const UnaryOperator *expr) {
  const auto opcode = expr->getOpcode();
  const auto *subExpr = expr->getSubExpr();
  const auto subType = subExpr->getType();
  auto subValue = doExpr(subExpr);
  const auto subTypeId = typeTranslator.translateType(subType);

  switch (opcode) {
  case UO_PreInc:
  case UO_PreDec:
  case UO_PostInc:
  case UO_PostDec: {
    const bool isPre = opcode == UO_PreInc || opcode == UO_PreDec;
    const bool isInc = opcode == UO_PreInc || opcode == UO_PostInc;

    const spv::Op spvOp = translateOp(isInc ? BO_Add : BO_Sub, subType);
    const uint32_t originValue = theBuilder.createLoad(subTypeId, subValue);
    const uint32_t one = hlsl::IsHLSLMatType(subType)
                             ? getMatElemValueOne(subType)
                             : getValueOne(subType);
    uint32_t incValue = 0;
    if (TypeTranslator::isSpirvAcceptableMatrixType(subType)) {
      // For matrices, we can only increment/decrement each vector of it.
      const auto actOnEachVec = [this, spvOp, one](uint32_t /*index*/,
                                                   uint32_t vecType,
                                                   uint32_t lhsVec) {
        const auto valId =
            theBuilder.createBinaryOp(spvOp, vecType, lhsVec, one);
        return SpirvEvalInfo(valId).setRValue();
      };
      incValue = processEachVectorInMatrix(subExpr, originValue, actOnEachVec);
    } else {
      incValue = theBuilder.createBinaryOp(spvOp, subTypeId, originValue, one);
    }
    theBuilder.createStore(subValue, incValue);

    // Prefix increment/decrement operator returns a lvalue, while postfix
    // increment/decrement returns a rvalue.
    return isPre ? subValue : SpirvEvalInfo(originValue).setRValue();
  }
  case UO_Not: {
    const auto valId =
        theBuilder.createUnaryOp(spv::Op::OpNot, subTypeId, subValue);
    return SpirvEvalInfo(valId).setRValue();
  }
  case UO_LNot: {
    // Parsing will do the necessary casting to make sure we are applying the
    // ! operator on boolean values.
    const auto valId =
        theBuilder.createUnaryOp(spv::Op::OpLogicalNot, subTypeId, subValue);
    return SpirvEvalInfo(valId).setRValue();
  }
  case UO_Plus:
    // No need to do anything for the prefix + operator.
    return subValue;
  case UO_Minus: {
    // SPIR-V have two opcodes for negating values: OpSNegate and OpFNegate.
    const spv::Op spvOp = isFloatOrVecOfFloatType(subType) ? spv::Op::OpFNegate
                                                           : spv::Op::OpSNegate;
    const auto valId = theBuilder.createUnaryOp(spvOp, subTypeId, subValue);
    return SpirvEvalInfo(valId).setRValue();
  }
  default:
    break;
  }

  emitError("unary operator '%0' unimplemented", expr->getExprLoc())
      << expr->getOpcodeStr(opcode);
  expr->dump();
  return 0;
}

spv::Op SPIRVEmitter::translateOp(BinaryOperator::Opcode op, QualType type) {
  const bool isSintType = isSintOrVecMatOfSintType(type);
  const bool isUintType = isUintOrVecMatOfUintType(type);
  const bool isFloatType = isFloatOrVecMatOfFloatType(type);

#define BIN_OP_CASE_INT_FLOAT(kind, intBinOp, floatBinOp)                      \
                                                                               \
  case BO_##kind: {                                                            \
    if (isSintType || isUintType) {                                            \
      return spv::Op::Op##intBinOp;                                            \
    }                                                                          \
    if (isFloatType) {                                                         \
      return spv::Op::Op##floatBinOp;                                          \
    }                                                                          \
  } break

#define BIN_OP_CASE_SINT_UINT_FLOAT(kind, sintBinOp, uintBinOp, floatBinOp)    \
                                                                               \
  case BO_##kind: {                                                            \
    if (isSintType) {                                                          \
      return spv::Op::Op##sintBinOp;                                           \
    }                                                                          \
    if (isUintType) {                                                          \
      return spv::Op::Op##uintBinOp;                                           \
    }                                                                          \
    if (isFloatType) {                                                         \
      return spv::Op::Op##floatBinOp;                                          \
    }                                                                          \
  } break

#define BIN_OP_CASE_SINT_UINT(kind, sintBinOp, uintBinOp)                      \
                                                                               \
  case BO_##kind: {                                                            \
    if (isSintType) {                                                          \
      return spv::Op::Op##sintBinOp;                                           \
    }                                                                          \
    if (isUintType) {                                                          \
      return spv::Op::Op##uintBinOp;                                           \
    }                                                                          \
  } break

  switch (op) {
  case BO_EQ: {
    if (isBoolOrVecMatOfBoolType(type))
      return spv::Op::OpLogicalEqual;
    if (isSintType || isUintType)
      return spv::Op::OpIEqual;
    if (isFloatType)
      return spv::Op::OpFOrdEqual;
  } break;
  case BO_NE: {
    if (isBoolOrVecMatOfBoolType(type))
      return spv::Op::OpLogicalNotEqual;
    if (isSintType || isUintType)
      return spv::Op::OpINotEqual;
    if (isFloatType)
      return spv::Op::OpFOrdNotEqual;
  } break;
  // According to HLSL doc, all sides of the && and || expression are always
  // evaluated.
  case BO_LAnd:
    return spv::Op::OpLogicalAnd;
  case BO_LOr:
    return spv::Op::OpLogicalOr;
    BIN_OP_CASE_INT_FLOAT(Add, IAdd, FAdd);
    BIN_OP_CASE_INT_FLOAT(AddAssign, IAdd, FAdd);
    BIN_OP_CASE_INT_FLOAT(Sub, ISub, FSub);
    BIN_OP_CASE_INT_FLOAT(SubAssign, ISub, FSub);
    BIN_OP_CASE_INT_FLOAT(Mul, IMul, FMul);
    BIN_OP_CASE_INT_FLOAT(MulAssign, IMul, FMul);
    BIN_OP_CASE_SINT_UINT_FLOAT(Div, SDiv, UDiv, FDiv);
    BIN_OP_CASE_SINT_UINT_FLOAT(DivAssign, SDiv, UDiv, FDiv);
    // According to HLSL spec, "the modulus operator returns the remainder of
    // a division." "The % operator is defined only in cases where either both
    // sides are positive or both sides are negative."
    //
    // In SPIR-V, there are two reminder operations: Op*Rem and Op*Mod. With
    // the former, the sign of a non-0 result comes from Operand 1, while
    // with the latter, from Operand 2.
    //
    // For operands with different signs, technically we can map % to either
    // Op*Rem or Op*Mod since it's undefined behavior. But it is more
    // consistent with C (HLSL starts as a C derivative) and Clang frontend
    // const expression evaluation if we map % to Op*Rem.
    //
    // Note there is no OpURem in SPIR-V.
    BIN_OP_CASE_SINT_UINT_FLOAT(Rem, SRem, UMod, FRem);
    BIN_OP_CASE_SINT_UINT_FLOAT(RemAssign, SRem, UMod, FRem);
    BIN_OP_CASE_SINT_UINT_FLOAT(LT, SLessThan, ULessThan, FOrdLessThan);
    BIN_OP_CASE_SINT_UINT_FLOAT(LE, SLessThanEqual, ULessThanEqual,
                                FOrdLessThanEqual);
    BIN_OP_CASE_SINT_UINT_FLOAT(GT, SGreaterThan, UGreaterThan,
                                FOrdGreaterThan);
    BIN_OP_CASE_SINT_UINT_FLOAT(GE, SGreaterThanEqual, UGreaterThanEqual,
                                FOrdGreaterThanEqual);
    BIN_OP_CASE_SINT_UINT(And, BitwiseAnd, BitwiseAnd);
    BIN_OP_CASE_SINT_UINT(AndAssign, BitwiseAnd, BitwiseAnd);
    BIN_OP_CASE_SINT_UINT(Or, BitwiseOr, BitwiseOr);
    BIN_OP_CASE_SINT_UINT(OrAssign, BitwiseOr, BitwiseOr);
    BIN_OP_CASE_SINT_UINT(Xor, BitwiseXor, BitwiseXor);
    BIN_OP_CASE_SINT_UINT(XorAssign, BitwiseXor, BitwiseXor);
    BIN_OP_CASE_SINT_UINT(Shl, ShiftLeftLogical, ShiftLeftLogical);
    BIN_OP_CASE_SINT_UINT(ShlAssign, ShiftLeftLogical, ShiftLeftLogical);
    BIN_OP_CASE_SINT_UINT(Shr, ShiftRightArithmetic, ShiftRightLogical);
    BIN_OP_CASE_SINT_UINT(ShrAssign, ShiftRightArithmetic, ShiftRightLogical);
  default:
    break;
  }

#undef BIN_OP_CASE_INT_FLOAT
#undef BIN_OP_CASE_SINT_UINT_FLOAT
#undef BIN_OP_CASE_SINT_UINT

  emitError("translating binary operator '%0' unimplemented", {})
      << BinaryOperator::getOpcodeStr(op);
  return spv::Op::OpNop;
}

SpirvEvalInfo SPIRVEmitter::processAssignment(const Expr *lhs,
                                              const SpirvEvalInfo &rhs,
                                              const bool isCompoundAssignment,
                                              SpirvEvalInfo lhsPtr) {
  // Assigning to vector swizzling should be handled differently.
  if (SpirvEvalInfo result = tryToAssignToVectorElements(lhs, rhs))
    return result;

  // Assigning to matrix swizzling should be handled differently.
  if (SpirvEvalInfo result = tryToAssignToMatrixElements(lhs, rhs))
    return result;

  // Assigning to a RWBuffer/RWTexture should be handled differently.
  if (SpirvEvalInfo result = tryToAssignToRWBufferRWTexture(lhs, rhs))
    return result;

  // Normal assignment procedure

  if (!lhsPtr)
    lhsPtr = doExpr(lhs);

  storeValue(lhsPtr, rhs, lhs->getType());

  // Plain assignment returns a rvalue, while compound assignment returns
  // lvalue.
  return isCompoundAssignment ? lhsPtr : rhs;
}

void SPIRVEmitter::storeValue(const SpirvEvalInfo &lhsPtr,
                              const SpirvEvalInfo &rhsVal,
                              const QualType lhsValType) {
  if (typeTranslator.isScalarType(lhsValType) ||
      typeTranslator.isVectorType(lhsValType) ||
      typeTranslator.isMxNMatrix(lhsValType)) {
    theBuilder.createStore(lhsPtr, rhsVal);
  } else if (TypeTranslator::isOpaqueType(lhsValType)) {
    // Resource types are represented using RecordType in the AST.
    // Handle them before the general RecordType.
    //
    // HLSL allows to put resource types that translating into SPIR-V opaque
    // types in structs, or assign to variables of resource types. These can all
    // result in illegal SPIR-V for Vulkan. We just translate here literally and
    // let SPIRV-Tools opt to do the legalization work.
    //
    // Note: legalization specific code
    theBuilder.createStore(lhsPtr, rhsVal);
    needsLegalization = true;
  } else if (TypeTranslator::isAKindOfStructuredOrByteBuffer(lhsValType)) {
    // The rhs should be a pointer and the lhs should be a pointer-to-pointer.
    // Directly store the pointer here and let SPIRV-Tools opt to do the clean
    // up.
    //
    // Note: legalization specific code
    theBuilder.createStore(lhsPtr, rhsVal);
    needsLegalization = true;

    // For ConstantBuffers/TextureBuffers, we decompose and assign each field
    // recursively like normal structs using the following logic.
    //
    // The frontend forbids declaring ConstantBuffer<T> or TextureBuffer<T>
    // variables as function parameters/returns/variables, but happily accepts
    // assignments/returns from ConstantBuffer<T>/TextureBuffer<T> to function
    // parameters/returns/variables of type T. And ConstantBuffer<T> is not
    // represented differently as struct T.
  } else if (lhsPtr.getLayoutRule() == rhsVal.getLayoutRule()) {
    // If lhs and rhs has the same memory layout, we should be safe to load
    // from rhs and directly store into lhs and avoid decomposing rhs.
    // Note: this check should happen after those setting needsLegalization.
    // TODO: is this optimization always correct?
    theBuilder.createStore(lhsPtr, rhsVal);
  } else if (const auto *recordType = lhsValType->getAs<RecordType>()) {
    uint32_t index = 0;
    for (const auto *decl : recordType->getDecl()->decls()) {
      // Ignore implicit generated struct declarations/constructors/destructors.
      if (decl->isImplicit())
        continue;

      const auto *field = cast<FieldDecl>(decl);

      const auto subRhsValType = typeTranslator.translateType(
          field->getType(), rhsVal.getLayoutRule());
      const auto subRhsVal =
          theBuilder.createCompositeExtract(subRhsValType, rhsVal, {index});
      const auto subLhsPtrType = theBuilder.getPointerType(
          typeTranslator.translateType(field->getType(),
                                       lhsPtr.getLayoutRule()),
          lhsPtr.getStorageClass());
      const auto subLhsPtr = theBuilder.createAccessChain(
          subLhsPtrType, lhsPtr, {theBuilder.getConstantUint32(index)});

      storeValue(lhsPtr.substResultId(subLhsPtr),
                 rhsVal.substResultId(subRhsVal), field->getType());
      ++index;
    }
  } else if (const auto *arrayType =
                 astContext.getAsConstantArrayType(lhsValType)) {
    const auto elemType = arrayType->getElementType();
    // TODO: handle extra large array size?
    const auto size =
        static_cast<uint32_t>(arrayType->getSize().getZExtValue());

    for (uint32_t i = 0; i < size; ++i) {
      const auto subRhsValType =
          typeTranslator.translateType(elemType, rhsVal.getLayoutRule());
      const auto subRhsVal =
          theBuilder.createCompositeExtract(subRhsValType, rhsVal, {i});
      const auto subLhsPtrType = theBuilder.getPointerType(
          typeTranslator.translateType(elemType, lhsPtr.getLayoutRule()),
          lhsPtr.getStorageClass());
      const auto subLhsPtr = theBuilder.createAccessChain(
          subLhsPtrType, lhsPtr, {theBuilder.getConstantUint32(i)});

      storeValue(lhsPtr.substResultId(subLhsPtr),
                 rhsVal.substResultId(subRhsVal), elemType);
    }
  } else {
    emitError("storing value of type %0 unimplemented", {}) << lhsValType;
  }
}

SpirvEvalInfo SPIRVEmitter::processBinaryOp(const Expr *lhs, const Expr *rhs,
                                            const BinaryOperatorKind opcode,
                                            const uint32_t resultType,
                                            SourceRange sourceRange,
                                            SpirvEvalInfo *lhsInfo,
                                            const spv::Op mandateGenOpcode) {
  // If the operands are of matrix type, we need to dispatch the operation
  // onto each element vector iff the operands are not degenerated matrices
  // and we don't have a matrix specific SPIR-V instruction for the operation.
  if (!isSpirvMatrixOp(mandateGenOpcode) &&
      TypeTranslator::isSpirvAcceptableMatrixType(lhs->getType())) {
    return processMatrixBinaryOp(lhs, rhs, opcode, sourceRange);
  }

  // Comma operator works differently from other binary operations as there is
  // no SPIR-V instruction for it. For each comma, we must evaluate lhs and rhs
  // respectively, and return the results of rhs.
  if (opcode == BO_Comma) {
    (void)doExpr(lhs);
    return doExpr(rhs);
  }

  const spv::Op spvOp = (mandateGenOpcode == spv::Op::Max)
                            ? translateOp(opcode, lhs->getType())
                            : mandateGenOpcode;

  SpirvEvalInfo rhsVal = 0, lhsPtr = 0, lhsVal = 0;
  if (BinaryOperator::isCompoundAssignmentOp(opcode)) {
    // Evalute rhs before lhs
    rhsVal = doExpr(rhs);
    lhsVal = lhsPtr = doExpr(lhs);
    // This is a compound assignment. We need to load the lhs value if lhs
    // does not generate a vector shuffle.
    if (!isVectorShuffle(lhs)) {
      const uint32_t lhsTy = typeTranslator.translateType(lhs->getType());
      lhsVal = theBuilder.createLoad(lhsTy, lhsPtr);
    }
  } else {
    // Evalute lhs before rhs
    lhsVal = lhsPtr = doExpr(lhs);
    rhsVal = doExpr(rhs);
  }

  if (lhsInfo)
    *lhsInfo = lhsPtr;

  switch (opcode) {
  case BO_Add:
  case BO_Sub:
  case BO_Mul:
  case BO_Div:
  case BO_Rem:
  case BO_LT:
  case BO_LE:
  case BO_GT:
  case BO_GE:
  case BO_EQ:
  case BO_NE:
  case BO_And:
  case BO_Or:
  case BO_Xor:
  case BO_Shl:
  case BO_Shr:
  case BO_LAnd:
  case BO_LOr:
  case BO_AddAssign:
  case BO_SubAssign:
  case BO_MulAssign:
  case BO_DivAssign:
  case BO_RemAssign:
  case BO_AndAssign:
  case BO_OrAssign:
  case BO_XorAssign:
  case BO_ShlAssign:
  case BO_ShrAssign: {
    const auto valId =
        theBuilder.createBinaryOp(spvOp, resultType, lhsVal, rhsVal);
    auto result = SpirvEvalInfo(valId).setRValue();
    return lhsVal.isRelaxedPrecision() || rhsVal.isRelaxedPrecision()
               ? result.setRelaxedPrecision()
               : result;
  }
  case BO_Assign:
    llvm_unreachable("assignment should not be handled here");
  default:
    break;
  }

  emitError("binary operator '%0' unimplemented", lhs->getExprLoc())
      << BinaryOperator::getOpcodeStr(opcode) << sourceRange;
  return 0;
}

void SPIRVEmitter::initOnce(QualType varType, std::string varName,
                            uint32_t varPtr, const Expr *varInit) {
  const uint32_t boolType = theBuilder.getBoolType();
  varName = "init.done." + varName;

  // Create a file/module visible variable to hold the initialization state.
  const uint32_t initDoneVar =
      theBuilder.addModuleVar(boolType, spv::StorageClass::Private, varName,
                              theBuilder.getConstantBool(false));

  const uint32_t condition = theBuilder.createLoad(boolType, initDoneVar);

  const uint32_t todoBB = theBuilder.createBasicBlock("if.init.todo");
  const uint32_t doneBB = theBuilder.createBasicBlock("if.init.done");

  // If initDoneVar contains true, we jump to the "done" basic block; otherwise,
  // jump to the "todo" basic block.
  theBuilder.createConditionalBranch(condition, doneBB, todoBB, doneBB);
  theBuilder.addSuccessor(todoBB);
  theBuilder.addSuccessor(doneBB);
  theBuilder.setMergeTarget(doneBB);

  theBuilder.setInsertPoint(todoBB);
  // Do initialization and mark done
  if (varInit) {
    storeValue(
        // Static function variable are of private storage class
        SpirvEvalInfo(varPtr).setStorageClass(spv::StorageClass::Private),
        doExpr(varInit), varInit->getType());
  } else {
    const auto typeId = typeTranslator.translateType(varType);
    theBuilder.createStore(varPtr, theBuilder.getConstantNull(typeId));
  }
  theBuilder.createStore(initDoneVar, theBuilder.getConstantBool(true));
  theBuilder.createBranch(doneBB);
  theBuilder.addSuccessor(doneBB);

  theBuilder.setInsertPoint(doneBB);
}

bool SPIRVEmitter::isVectorShuffle(const Expr *expr) {
  // TODO: the following check is essentially duplicated from
  // doHLSLVectorElementExpr. Should unify them.
  if (const auto *vecElemExpr = dyn_cast<HLSLVectorElementExpr>(expr)) {
    const Expr *base = nullptr;
    hlsl::VectorMemberAccessPositions accessor;
    condenseVectorElementExpr(vecElemExpr, &base, &accessor);

    const auto accessorSize = accessor.Count;
    if (accessorSize == 1) {
      // Selecting only one element. OpAccessChain or OpCompositeExtract for
      // such cases.
      return false;
    }

    const auto baseSize = hlsl::GetHLSLVecSize(base->getType());
    if (accessorSize != baseSize)
      return true;

    for (uint32_t i = 0; i < accessorSize; ++i) {
      uint32_t position;
      accessor.GetPosition(i, &position);
      if (position != i)
        return true;
    }

    // Selecting exactly the original vector. No vector shuffle generated.
    return false;
  }

  return false;
}

bool SPIRVEmitter::isTextureMipsSampleIndexing(const CXXOperatorCallExpr *expr,
                                               const Expr **base,
                                               const Expr **location,
                                               const Expr **lod) {
  if (!expr)
    return false;

  // <object>.mips[][] consists of an outer operator[] and an inner operator[]
  const CXXOperatorCallExpr *outerExpr = expr;
  if (outerExpr->getOperator() != OverloadedOperatorKind::OO_Subscript)
    return false;

  const Expr *arg0 = outerExpr->getArg(0)->IgnoreParenNoopCasts(astContext);
  const CXXOperatorCallExpr *innerExpr = dyn_cast<CXXOperatorCallExpr>(arg0);

  // Must have an inner operator[]
  if (!innerExpr ||
      innerExpr->getOperator() != OverloadedOperatorKind::OO_Subscript) {
    return false;
  }

  const Expr *innerArg0 =
      innerExpr->getArg(0)->IgnoreParenNoopCasts(astContext);
  const MemberExpr *memberExpr = dyn_cast<MemberExpr>(innerArg0);
  if (!memberExpr)
    return false;

  // Must be accessing the member named "mips" or "sample"
  const auto &memberName =
      memberExpr->getMemberNameInfo().getName().getAsString();
  if (memberName != "mips" && memberName != "sample")
    return false;

  const Expr *object = memberExpr->getBase();
  const auto objectType = object->getType();
  if (!TypeTranslator::isTexture(objectType))
    return false;

  if (base)
    *base = object;
  if (lod)
    *lod = innerExpr->getArg(1);
  if (location)
    *location = outerExpr->getArg(1);
  return true;
}

bool SPIRVEmitter::isBufferTextureIndexing(const CXXOperatorCallExpr *indexExpr,
                                           const Expr **base,
                                           const Expr **index) {
  if (!indexExpr)
    return false;

  // Must be operator[]
  if (indexExpr->getOperator() != OverloadedOperatorKind::OO_Subscript)
    return false;
  const Expr *object = indexExpr->getArg(0);
  const auto objectType = object->getType();
  if (TypeTranslator::isBuffer(objectType) ||
      TypeTranslator::isRWBuffer(objectType) ||
      TypeTranslator::isTexture(objectType) ||
      TypeTranslator::isRWTexture(objectType)) {
    if (base)
      *base = object;
    if (index)
      *index = indexExpr->getArg(1);
    return true;
  }
  return false;
}

void SPIRVEmitter::condenseVectorElementExpr(
    const HLSLVectorElementExpr *expr, const Expr **basePtr,
    hlsl::VectorMemberAccessPositions *flattenedAccessor) {
  llvm::SmallVector<hlsl::VectorMemberAccessPositions, 2> accessors;
  accessors.push_back(expr->getEncodedElementAccess());

  // Recursively descending until we find the true base vector. In the
  // meanwhile, collecting accessors in the reverse order.
  *basePtr = expr->getBase();
  while (const auto *vecElemBase = dyn_cast<HLSLVectorElementExpr>(*basePtr)) {
    accessors.push_back(vecElemBase->getEncodedElementAccess());
    *basePtr = vecElemBase->getBase();
  }

  *flattenedAccessor = accessors.back();
  for (int32_t i = accessors.size() - 2; i >= 0; --i) {
    const auto &currentAccessor = accessors[i];

    // Apply the current level of accessor to the flattened accessor of all
    // previous levels of ones.
    hlsl::VectorMemberAccessPositions combinedAccessor;
    for (uint32_t j = 0; j < currentAccessor.Count; ++j) {
      uint32_t currentPosition = 0;
      currentAccessor.GetPosition(j, &currentPosition);
      uint32_t previousPosition = 0;
      flattenedAccessor->GetPosition(currentPosition, &previousPosition);
      combinedAccessor.SetPosition(j, previousPosition);
    }
    combinedAccessor.Count = currentAccessor.Count;
    combinedAccessor.IsValid =
        flattenedAccessor->IsValid && currentAccessor.IsValid;

    *flattenedAccessor = combinedAccessor;
  }
}

SpirvEvalInfo SPIRVEmitter::createVectorSplat(const Expr *scalarExpr,
                                              uint32_t size) {
  bool isConstVal = false;
  SpirvEvalInfo scalarVal = 0;

  // Try to evaluate the element as constant first. If successful, then we
  // can generate constant instructions for this vector splat.
  if (scalarVal = tryToEvaluateAsConst(scalarExpr)) {
    isConstVal = true;
  } else {
    scalarVal = doExpr(scalarExpr);
  }

  if (size == 1) {
    // Just return the scalar value for vector splat with size 1.
    // Note that can be used as an lvalue, so we need to carry over
    // the lvalueness for non-constant cases.
    return isConstVal ? scalarVal.setConstant().setRValue() : scalarVal;
  }

  const uint32_t vecType = theBuilder.getVecType(
      typeTranslator.translateType(scalarExpr->getType()), size);
  llvm::SmallVector<uint32_t, 4> elements(size_t(size), scalarVal);

  // TODO: we are saying the constant has Function storage class here.
  // Should find a more meaningful one.
  if (isConstVal) {
    const auto valueId = theBuilder.getConstantComposite(vecType, elements);
    return SpirvEvalInfo(valueId).setConstant().setRValue();
  } else {
    const auto valueId = theBuilder.createCompositeConstruct(vecType, elements);
    return SpirvEvalInfo(valueId).setRValue();
  }
}

void SPIRVEmitter::splitVecLastElement(QualType vecType, uint32_t vec,
                                       uint32_t *residual,
                                       uint32_t *lastElement) {
  assert(hlsl::IsHLSLVecType(vecType));

  const uint32_t count = hlsl::GetHLSLVecSize(vecType);
  assert(count > 1);
  const uint32_t elemTypeId =
      typeTranslator.translateType(hlsl::GetHLSLVecElementType(vecType));

  if (count == 2) {
    *residual = theBuilder.createCompositeExtract(elemTypeId, vec, 0);
  } else {
    llvm::SmallVector<uint32_t, 4> indices;
    for (uint32_t i = 0; i < count - 1; ++i)
      indices.push_back(i);

    const uint32_t typeId = theBuilder.getVecType(elemTypeId, count - 1);
    *residual = theBuilder.createVectorShuffle(typeId, vec, vec, indices);
  }

  *lastElement =
      theBuilder.createCompositeExtract(elemTypeId, vec, {count - 1});
}

SpirvEvalInfo
SPIRVEmitter::tryToGenFloatVectorScale(const BinaryOperator *expr) {
  const QualType type = expr->getType();
  const SourceRange range = expr->getSourceRange();

  // We can only translate floatN * float into OpVectorTimesScalar.
  // So the result type must be floatN.
  if (!hlsl::IsHLSLVecType(type) ||
      !hlsl::GetHLSLVecElementType(type)->isFloatingType())
    return 0;

  const Expr *lhs = expr->getLHS();
  const Expr *rhs = expr->getRHS();

  // Multiplying a float vector with a float scalar will be represented in
  // AST via a binary operation with two float vectors as operands; one of
  // the operand is from an implicit cast with kind CK_HLSLVectorSplat.

  // vector * scalar
  if (hlsl::IsHLSLVecType(lhs->getType())) {
    if (const auto *cast = dyn_cast<ImplicitCastExpr>(rhs)) {
      if (cast->getCastKind() == CK_HLSLVectorSplat) {
        const uint32_t vecType = typeTranslator.translateType(expr->getType());
        if (isa<CompoundAssignOperator>(expr)) {
          SpirvEvalInfo lhsPtr = 0;
          const auto result = processBinaryOp(
              lhs, cast->getSubExpr(), expr->getOpcode(), vecType, range,
              &lhsPtr, spv::Op::OpVectorTimesScalar);
          return processAssignment(lhs, result, true, lhsPtr);
        } else {
          return processBinaryOp(lhs, cast->getSubExpr(), expr->getOpcode(),
                                 vecType, range, nullptr,
                                 spv::Op::OpVectorTimesScalar);
        }
      }
    }
  }

  // scalar * vector
  if (hlsl::IsHLSLVecType(rhs->getType())) {
    if (const auto *cast = dyn_cast<ImplicitCastExpr>(lhs)) {
      if (cast->getCastKind() == CK_HLSLVectorSplat) {
        const uint32_t vecType = typeTranslator.translateType(expr->getType());
        // We need to switch the positions of lhs and rhs here because
        // OpVectorTimesScalar requires the first operand to be a vector and
        // the second to be a scalar.
        return processBinaryOp(rhs, cast->getSubExpr(), expr->getOpcode(),
                               vecType, range, nullptr,
                               spv::Op::OpVectorTimesScalar);
      }
    }
  }

  return 0;
}

SpirvEvalInfo
SPIRVEmitter::tryToGenFloatMatrixScale(const BinaryOperator *expr) {
  const QualType type = expr->getType();
  const SourceRange range = expr->getSourceRange();

  // We can only translate floatMxN * float into OpMatrixTimesScalar.
  // So the result type must be floatMxN.
  if (!hlsl::IsHLSLMatType(type) ||
      !hlsl::GetHLSLMatElementType(type)->isFloatingType())
    return 0;

  const Expr *lhs = expr->getLHS();
  const Expr *rhs = expr->getRHS();
  const QualType lhsType = lhs->getType();
  const QualType rhsType = rhs->getType();

  const auto selectOpcode = [](const QualType ty) {
    return TypeTranslator::isMx1Matrix(ty) || TypeTranslator::is1xNMatrix(ty)
               ? spv::Op::OpVectorTimesScalar
               : spv::Op::OpMatrixTimesScalar;
  };

  // Multiplying a float matrix with a float scalar will be represented in
  // AST via a binary operation with two float matrices as operands; one of
  // the operand is from an implicit cast with kind CK_HLSLMatrixSplat.

  // matrix * scalar
  if (hlsl::IsHLSLMatType(lhsType)) {
    if (const auto *cast = dyn_cast<ImplicitCastExpr>(rhs)) {
      if (cast->getCastKind() == CK_HLSLMatrixSplat) {
        const uint32_t matType = typeTranslator.translateType(expr->getType());
        const spv::Op opcode = selectOpcode(lhsType);
        if (isa<CompoundAssignOperator>(expr)) {
          SpirvEvalInfo lhsPtr = 0;
          const auto result =
              processBinaryOp(lhs, cast->getSubExpr(), expr->getOpcode(),
                              matType, range, &lhsPtr, opcode);
          return processAssignment(lhs, result, true, lhsPtr);
        } else {
          return processBinaryOp(lhs, cast->getSubExpr(), expr->getOpcode(),
                                 matType, range, nullptr, opcode);
        }
      }
    }
  }

  // scalar * matrix
  if (hlsl::IsHLSLMatType(rhsType)) {
    if (const auto *cast = dyn_cast<ImplicitCastExpr>(lhs)) {
      if (cast->getCastKind() == CK_HLSLMatrixSplat) {
        const uint32_t matType = typeTranslator.translateType(expr->getType());
        const spv::Op opcode = selectOpcode(rhsType);
        // We need to switch the positions of lhs and rhs here because
        // OpMatrixTimesScalar requires the first operand to be a matrix and
        // the second to be a scalar.
        return processBinaryOp(rhs, cast->getSubExpr(), expr->getOpcode(),
                               matType, range, nullptr, opcode);
      }
    }
  }

  return 0;
}

SpirvEvalInfo
SPIRVEmitter::tryToAssignToVectorElements(const Expr *lhs,
                                          const SpirvEvalInfo &rhs) {
  // Assigning to a vector swizzling lhs is tricky if we are neither
  // writing to one element nor all elements in their original order.
  // Under such cases, we need to create a new vector swizzling involving
  // both the lhs and rhs vectors and then write the result of this swizzling
  // into the base vector of lhs.
  // For example, for vec4.yz = vec2, we nee to do the following:
  //
  //   %vec4Val = OpLoad %v4float %vec4
  //   %vec2Val = OpLoad %v2float %vec2
  //   %shuffle = OpVectorShuffle %v4float %vec4Val %vec2Val 0 4 5 3
  //   OpStore %vec4 %shuffle
  //
  // When doing the vector shuffle, we use the lhs base vector as the first
  // vector and the rhs vector as the second vector. Therefore, all elements
  // in the second vector will be selected into the shuffle result.

  const auto *lhsExpr = dyn_cast<HLSLVectorElementExpr>(lhs);

  if (!lhsExpr)
    return 0;

  if (!isVectorShuffle(lhs)) {
    // No vector shuffle needed to be generated for this assignment.
    // Should fall back to the normal handling of assignment.
    return 0;
  }

  const Expr *base = nullptr;
  hlsl::VectorMemberAccessPositions accessor;
  condenseVectorElementExpr(lhsExpr, &base, &accessor);

  const QualType baseType = base->getType();
  assert(hlsl::IsHLSLVecType(baseType));
  const auto baseSizse = hlsl::GetHLSLVecSize(baseType);

  llvm::SmallVector<uint32_t, 4> selectors;
  selectors.resize(baseSizse);
  // Assume we are selecting all original elements first.
  for (uint32_t i = 0; i < baseSizse; ++i) {
    selectors[i] = i;
  }

  // Now fix up the elements that actually got overwritten by the rhs vector.
  // Since we are using the rhs vector as the second vector, their index
  // should be offset'ed by the size of the lhs base vector.
  for (uint32_t i = 0; i < accessor.Count; ++i) {
    uint32_t position;
    accessor.GetPosition(i, &position);
    selectors[position] = baseSizse + i;
  }

  const uint32_t baseTypeId = typeTranslator.translateType(baseType);
  const uint32_t vec1 = doExpr(base);
  const uint32_t vec1Val = theBuilder.createLoad(baseTypeId, vec1);
  const uint32_t shuffle =
      theBuilder.createVectorShuffle(baseTypeId, vec1Val, rhs, selectors);

  theBuilder.createStore(vec1, shuffle);

  // TODO: OK, this return value is incorrect for compound assignments, for
  // which cases we should return lvalues. Should at least emit errors if
  // this return value is used (can be checked via ASTContext.getParents).
  return rhs;
}

SpirvEvalInfo
SPIRVEmitter::tryToAssignToRWBufferRWTexture(const Expr *lhs,
                                             const SpirvEvalInfo &rhs) {
  const Expr *baseExpr = nullptr;
  const Expr *indexExpr = nullptr;
  const auto lhsExpr = dyn_cast<CXXOperatorCallExpr>(lhs);
  if (isBufferTextureIndexing(lhsExpr, &baseExpr, &indexExpr)) {
    const uint32_t locId = doExpr(indexExpr);
    const QualType imageType = baseExpr->getType();
    const uint32_t imageId = theBuilder.createLoad(
        typeTranslator.translateType(imageType), doExpr(baseExpr));
    theBuilder.createImageWrite(imageType, imageId, locId, rhs);
    return rhs;
  }
  return 0;
}

SpirvEvalInfo
SPIRVEmitter::tryToAssignToMatrixElements(const Expr *lhs,
                                          const SpirvEvalInfo &rhs) {
  const auto *lhsExpr = dyn_cast<ExtMatrixElementExpr>(lhs);
  if (!lhsExpr)
    return 0;

  const Expr *baseMat = lhsExpr->getBase();
  const auto base = doExpr(baseMat);
  const QualType elemType = hlsl::GetHLSLMatElementType(baseMat->getType());
  const uint32_t elemTypeId = typeTranslator.translateType(elemType);

  uint32_t rowCount = 0, colCount = 0;
  hlsl::GetHLSLMatRowColCount(baseMat->getType(), rowCount, colCount);

  // For each lhs element written to:
  // 1. Extract the corresponding rhs element using OpCompositeExtract
  // 2. Create access chain for the lhs element using OpAccessChain
  // 3. Write using OpStore

  const auto accessor = lhsExpr->getEncodedElementAccess();
  for (uint32_t i = 0; i < accessor.Count; ++i) {
    uint32_t row = 0, col = 0;
    accessor.GetPosition(i, &row, &col);

    llvm::SmallVector<uint32_t, 2> indices;
    // If the matrix only have one row/column, we are indexing into a vector
    // then. Only one index is needed for such cases.
    if (rowCount > 1)
      indices.push_back(row);
    if (colCount > 1)
      indices.push_back(col);

    for (uint32_t i = 0; i < indices.size(); ++i)
      indices[i] = theBuilder.getConstantInt32(indices[i]);

    // If we are writing to only one element, the rhs should already be a
    // scalar value.
    uint32_t rhsElem = rhs;
    if (accessor.Count > 1)
      rhsElem = theBuilder.createCompositeExtract(elemTypeId, rhs, {i});

    const uint32_t ptrType =
        theBuilder.getPointerType(elemTypeId, base.getStorageClass());

    // If the lhs is actually a matrix of size 1x1, we don't need the access
    // chain. base is already the dest pointer.
    uint32_t lhsElemPtr = base;
    if (!indices.empty()) {
      assert(!base.isRValue());
      // Load the element via access chain
      lhsElemPtr = theBuilder.createAccessChain(ptrType, lhsElemPtr, indices);
    }

    theBuilder.createStore(lhsElemPtr, rhsElem);
  }

  // TODO: OK, this return value is incorrect for compound assignments, for
  // which cases we should return lvalues. Should at least emit errors if
  // this return value is used (can be checked via ASTContext.getParents).
  return rhs;
}

SpirvEvalInfo SPIRVEmitter::processEachVectorInMatrix(
    const Expr *matrix, const uint32_t matrixVal,
    llvm::function_ref<uint32_t(uint32_t, uint32_t, uint32_t)>
        actOnEachVector) {
  const auto matType = matrix->getType();
  assert(TypeTranslator::isSpirvAcceptableMatrixType(matType));
  const uint32_t vecType = typeTranslator.getComponentVectorType(matType);

  uint32_t rowCount = 0, colCount = 0;
  hlsl::GetHLSLMatRowColCount(matType, rowCount, colCount);

  llvm::SmallVector<uint32_t, 4> vectors;
  // Extract each component vector and do operation on it
  for (uint32_t i = 0; i < rowCount; ++i) {
    const uint32_t lhsVec =
        theBuilder.createCompositeExtract(vecType, matrixVal, {i});
    vectors.push_back(actOnEachVector(i, vecType, lhsVec));
  }

  // Construct the result matrix
  const auto valId = theBuilder.createCompositeConstruct(
      typeTranslator.translateType(matType), vectors);
  return SpirvEvalInfo(valId).setRValue();
}

SpirvEvalInfo
SPIRVEmitter::processMatrixBinaryOp(const Expr *lhs, const Expr *rhs,
                                    const BinaryOperatorKind opcode,
                                    SourceRange range) {
  // TODO: some code are duplicated from processBinaryOp. Try to unify them.
  const auto lhsType = lhs->getType();
  assert(TypeTranslator::isSpirvAcceptableMatrixType(lhsType));
  const spv::Op spvOp = translateOp(opcode, lhsType);

  uint32_t rhsVal, lhsPtr, lhsVal;
  if (BinaryOperator::isCompoundAssignmentOp(opcode)) {
    // Evalute rhs before lhs
    rhsVal = doExpr(rhs);
    lhsPtr = doExpr(lhs);
    const uint32_t lhsTy = typeTranslator.translateType(lhsType);
    lhsVal = theBuilder.createLoad(lhsTy, lhsPtr);
  } else {
    // Evalute lhs before rhs
    lhsVal = lhsPtr = doExpr(lhs);
    rhsVal = doExpr(rhs);
  }

  switch (opcode) {
  case BO_Add:
  case BO_Sub:
  case BO_Mul:
  case BO_Div:
  case BO_Rem:
  case BO_AddAssign:
  case BO_SubAssign:
  case BO_MulAssign:
  case BO_DivAssign:
  case BO_RemAssign: {
    const uint32_t vecType = typeTranslator.getComponentVectorType(lhsType);
    const auto actOnEachVec = [this, spvOp, rhsVal](uint32_t index,
                                                    uint32_t vecType,
                                                    uint32_t lhsVec) {
      // For each vector of lhs, we need to load the corresponding vector of
      // rhs and do the operation on them.
      const uint32_t rhsVec =
          theBuilder.createCompositeExtract(vecType, rhsVal, {index});
      const auto valId =
          theBuilder.createBinaryOp(spvOp, vecType, lhsVec, rhsVec);
      return SpirvEvalInfo(valId).setRValue();
    };
    return processEachVectorInMatrix(lhs, lhsVal, actOnEachVec);
  }
  case BO_Assign:
    llvm_unreachable("assignment should not be handled here");
  default:
    break;
  }

  emitError("binary operator '%0' over matrix type unimplemented",
            lhs->getExprLoc())
      << BinaryOperator::getOpcodeStr(opcode) << range;
  return 0;
}

const Expr *SPIRVEmitter::collectArrayStructIndices(
    const Expr *expr, llvm::SmallVectorImpl<uint32_t> *indices) {
  if (const auto *indexing = dyn_cast<MemberExpr>(expr)) {
    // First check whether this is referring to a static member. If it is, we
    // create a DeclRefExpr for it.
    if (auto *varDecl = dyn_cast<VarDecl>(indexing->getMemberDecl()))
      if (varDecl->isStaticDataMember())
        return DeclRefExpr::Create(
            astContext, NestedNameSpecifierLoc(), SourceLocation(), varDecl,
            /*RefersToEnclosingVariableOrCapture=*/false, SourceLocation(),
            varDecl->getType(), VK_LValue);

    const Expr *base = collectArrayStructIndices(
        indexing->getBase()->IgnoreParenNoopCasts(astContext), indices);

    // Append the index of the current level
    const auto *fieldDecl = cast<FieldDecl>(indexing->getMemberDecl());
    assert(fieldDecl);
    indices->push_back(theBuilder.getConstantInt32(fieldDecl->getFieldIndex()));

    return base;
  }

  if (const auto *indexing = dyn_cast<ArraySubscriptExpr>(expr)) {
    // The base of an ArraySubscriptExpr has a wrapping LValueToRValue implicit
    // cast. We need to ingore it to avoid creating OpLoad.
    const Expr *thisBase = indexing->getBase()->IgnoreParenLValueCasts();
    const Expr *base = collectArrayStructIndices(thisBase, indices);
    indices->push_back(doExpr(indexing->getIdx()));
    return base;
  }

  if (const auto *indexing = dyn_cast<CXXOperatorCallExpr>(expr))
    if (indexing->getOperator() == OverloadedOperatorKind::OO_Subscript) {
      const Expr *thisBase =
          indexing->getArg(0)->IgnoreParenNoopCasts(astContext);
      const auto thisBaseType = thisBase->getType();
      const Expr *base = collectArrayStructIndices(thisBase, indices);

      // If the base is a StructureType, we need to push an addtional index 0
      // here. This is because we created an additional OpTypeRuntimeArray
      // in the structure.
      if (TypeTranslator::isStructuredBuffer(thisBaseType))
        indices->push_back(theBuilder.getConstantInt32(0));

      if ((hlsl::IsHLSLVecType(thisBaseType) &&
           (hlsl::GetHLSLVecSize(thisBaseType) == 1)) ||
          typeTranslator.is1x1Matrix(thisBaseType) ||
          typeTranslator.is1xNMatrix(thisBaseType)) {
        // If this is a size-1 vector or 1xN matrix, ignore the index.
      } else {
        indices->push_back(doExpr(indexing->getArg(1)));
      }
      return base;
    }

  {
    const Expr *index = nullptr;
    // TODO: the following is duplicating the logic in doCXXMemberCallExpr.
    if (const auto *object = isStructuredBufferLoad(expr, &index)) {
      // For object.Load(index), there should be no more indexing into the
      // object.
      indices->push_back(theBuilder.getConstantInt32(0));
      indices->push_back(doExpr(index));
      return object;
    }
  }

  // This the deepest we can go. No more array or struct indexing.
  return expr;
}

SpirvEvalInfo &SPIRVEmitter::turnIntoElementPtr(
    SpirvEvalInfo &info, QualType elemType,
    const llvm::SmallVector<uint32_t, 4> &indices) {
  assert(!info.isRValue());
  const uint32_t ptrType = theBuilder.getPointerType(
      typeTranslator.translateType(elemType, info.getLayoutRule()),
      info.getStorageClass());
  return info.setResultId(theBuilder.createAccessChain(ptrType, info, indices));
}

uint32_t SPIRVEmitter::castToBool(const uint32_t fromVal, QualType fromType,
                                  QualType toBoolType) {
  if (isSameScalarOrVecType(fromType, toBoolType))
    return fromVal;

  // Converting to bool means comparing with value zero.
  const spv::Op spvOp = translateOp(BO_NE, fromType);
  const uint32_t boolType = typeTranslator.translateType(toBoolType);
  const uint32_t zeroVal = getValueZero(fromType);

  return theBuilder.createBinaryOp(spvOp, boolType, fromVal, zeroVal);
}

uint32_t SPIRVEmitter::castToInt(const uint32_t fromVal, QualType fromType,
                                 QualType toIntType, SourceLocation srcLoc) {
  if (isSameScalarOrVecType(fromType, toIntType))
    return fromVal;

  uint32_t intType = typeTranslator.translateType(toIntType);

  // AST may include a 'literal int' to 'int' conversion. No-op.
  if (fromType->isSpecificBuiltinType(BuiltinType::LitInt) &&
      typeTranslator.translateType(fromType) == intType)
    return fromVal;

  if (isBoolOrVecOfBoolType(fromType)) {
    const uint32_t one = getValueOne(toIntType);
    const uint32_t zero = getValueZero(toIntType);
    if (toIntType->isScalarType() && toIntType->isLiteralType(astContext)) {
      // Special case for handling casting from boolean values to literal ints.
      // For source code like (a == b) != 5, an IntegralCast will be inserted
      // for (a == b), whose return type will be 64-bit integer if following the
      // normal path.
      // TODO: This is not beautiful. But other ways are even worse.
      intType = toIntType->isSignedIntegerType() ? theBuilder.getInt32Type()
                                                 : theBuilder.getUint32Type();
    }
    return theBuilder.createSelect(intType, fromVal, one, zero);
  }

  if (isSintOrVecOfSintType(fromType) || isUintOrVecOfUintType(fromType)) {
    // TODO: handle different bitwidths
    return theBuilder.createUnaryOp(spv::Op::OpBitcast, intType, fromVal);
  }

  if (isFloatOrVecOfFloatType(fromType)) {
    if (isSintOrVecOfSintType(toIntType)) {
      return theBuilder.createUnaryOp(spv::Op::OpConvertFToS, intType, fromVal);
    } else if (isUintOrVecOfUintType(toIntType)) {
      return theBuilder.createUnaryOp(spv::Op::OpConvertFToU, intType, fromVal);
    } else {
      emitError("casting from floating point to integer unimplemented", srcLoc);
    }
  } else {
    emitError("casting to integer unimplemented", srcLoc);
  }

  return 0;
}

uint32_t SPIRVEmitter::castToFloat(const uint32_t fromVal, QualType fromType,
                                   QualType toFloatType,
                                   SourceLocation srcLoc) {
  if (isSameScalarOrVecType(fromType, toFloatType))
    return fromVal;

  const uint32_t floatType = typeTranslator.translateType(toFloatType);

  // AST may include a 'literal float' to 'float' conversion. No-op.
  if (fromType->isLiteralType(astContext) && fromType->isFloatingType() &&
      typeTranslator.translateType(fromType) == floatType)
    return fromVal;

  if (isBoolOrVecOfBoolType(fromType)) {
    const uint32_t one = getValueOne(toFloatType);
    const uint32_t zero = getValueZero(toFloatType);
    return theBuilder.createSelect(floatType, fromVal, one, zero);
  }

  if (isSintOrVecOfSintType(fromType)) {
    return theBuilder.createUnaryOp(spv::Op::OpConvertSToF, floatType, fromVal);
  }

  if (isUintOrVecOfUintType(fromType)) {
    return theBuilder.createUnaryOp(spv::Op::OpConvertUToF, floatType, fromVal);
  }

  if (isFloatOrVecOfFloatType(fromType)) {
    return theBuilder.createUnaryOp(spv::Op::OpFConvert, floatType, fromVal);
  }

  emitError("casting to floating point unimplemented", srcLoc);
  return 0;
}

SpirvEvalInfo SPIRVEmitter::processIntrinsicCallExpr(const CallExpr *callExpr) {
  const FunctionDecl *callee = callExpr->getDirectCallee();
  assert(hlsl::IsIntrinsicOp(callee) &&
         "doIntrinsicCallExpr was called for a non-intrinsic function.");

  const bool isFloatType = isFloatOrVecMatOfFloatType(callExpr->getType());
  const bool isSintType = isSintOrVecMatOfSintType(callExpr->getType());

  // Figure out which intrinsic function to translate.
  llvm::StringRef group;
  uint32_t opcode = static_cast<uint32_t>(hlsl::IntrinsicOp::Num_Intrinsics);
  hlsl::GetIntrinsicOp(callee, opcode, group);

  GLSLstd450 glslOpcode = GLSLstd450Bad;

  uint32_t retVal = 0;

#define INTRINSIC_SPIRV_OP_WITH_CAP_CASE(intrinsicOp, spirvOp, doEachVec, cap) \
  case hlsl::IntrinsicOp::IOP_##intrinsicOp: {                                 \
    theBuilder.requireCapability(cap);                                         \
    retVal = processIntrinsicUsingSpirvInst(callExpr, spv::Op::Op##spirvOp,    \
                                            doEachVec);                        \
  } break

#define INTRINSIC_SPIRV_OP_CASE(intrinsicOp, spirvOp, doEachVec)               \
  case hlsl::IntrinsicOp::IOP_##intrinsicOp: {                                 \
    retVal = processIntrinsicUsingSpirvInst(callExpr, spv::Op::Op##spirvOp,    \
                                            doEachVec);                        \
  } break

#define INTRINSIC_OP_CASE(intrinsicOp, glslOp, doEachVec)                      \
  case hlsl::IntrinsicOp::IOP_##intrinsicOp: {                                 \
    glslOpcode = GLSLstd450::GLSLstd450##glslOp;                               \
    retVal = processIntrinsicUsingGLSLInst(callExpr, glslOpcode, doEachVec);   \
  } break

#define INTRINSIC_OP_CASE_INT_FLOAT(intrinsicOp, glslIntOp, glslFloatOp,       \
                                    doEachVec)                                 \
  case hlsl::IntrinsicOp::IOP_##intrinsicOp: {                                 \
    glslOpcode = isFloatType ? GLSLstd450::GLSLstd450##glslFloatOp             \
                             : GLSLstd450::GLSLstd450##glslIntOp;              \
    retVal = processIntrinsicUsingGLSLInst(callExpr, glslOpcode, doEachVec);   \
  } break

#define INTRINSIC_OP_CASE_SINT_UINT(intrinsicOp, glslSintOp, glslUintOp,       \
                                    doEachVec)                                 \
  case hlsl::IntrinsicOp::IOP_##intrinsicOp: {                                 \
    glslOpcode = isSintType ? GLSLstd450::GLSLstd450##glslSintOp               \
                            : GLSLstd450::GLSLstd450##glslUintOp;              \
    retVal = processIntrinsicUsingGLSLInst(callExpr, glslOpcode, doEachVec);   \
  } break

#define INTRINSIC_OP_CASE_SINT_UINT_FLOAT(intrinsicOp, glslSintOp, glslUintOp, \
                                          glslFloatOp, doEachVec)              \
  case hlsl::IntrinsicOp::IOP_##intrinsicOp: {                                 \
    glslOpcode = isFloatType                                                   \
                     ? GLSLstd450::GLSLstd450##glslFloatOp                     \
                     : isSintType ? GLSLstd450::GLSLstd450##glslSintOp         \
                                  : GLSLstd450::GLSLstd450##glslUintOp;        \
    retVal = processIntrinsicUsingGLSLInst(callExpr, glslOpcode, doEachVec);   \
  } break

  switch (const auto hlslOpcode = static_cast<hlsl::IntrinsicOp>(opcode)) {
  case hlsl::IntrinsicOp::IOP_InterlockedAdd:
  case hlsl::IntrinsicOp::IOP_InterlockedAnd:
  case hlsl::IntrinsicOp::IOP_InterlockedMax:
  case hlsl::IntrinsicOp::IOP_InterlockedUMax:
  case hlsl::IntrinsicOp::IOP_InterlockedMin:
  case hlsl::IntrinsicOp::IOP_InterlockedUMin:
  case hlsl::IntrinsicOp::IOP_InterlockedOr:
  case hlsl::IntrinsicOp::IOP_InterlockedXor:
  case hlsl::IntrinsicOp::IOP_InterlockedExchange:
  case hlsl::IntrinsicOp::IOP_InterlockedCompareStore:
  case hlsl::IntrinsicOp::IOP_InterlockedCompareExchange:
    retVal = processIntrinsicInterlockedMethod(callExpr, hlslOpcode);
    break;
  case hlsl::IntrinsicOp::IOP_tex1D:
  case hlsl::IntrinsicOp::IOP_tex1Dbias:
  case hlsl::IntrinsicOp::IOP_tex1Dgrad:
  case hlsl::IntrinsicOp::IOP_tex1Dlod:
  case hlsl::IntrinsicOp::IOP_tex1Dproj:
  case hlsl::IntrinsicOp::IOP_tex2D:
  case hlsl::IntrinsicOp::IOP_tex2Dbias:
  case hlsl::IntrinsicOp::IOP_tex2Dgrad:
  case hlsl::IntrinsicOp::IOP_tex2Dlod:
  case hlsl::IntrinsicOp::IOP_tex2Dproj:
  case hlsl::IntrinsicOp::IOP_tex3D:
  case hlsl::IntrinsicOp::IOP_tex3Dbias:
  case hlsl::IntrinsicOp::IOP_tex3Dgrad:
  case hlsl::IntrinsicOp::IOP_tex3Dlod:
  case hlsl::IntrinsicOp::IOP_tex3Dproj:
  case hlsl::IntrinsicOp::IOP_texCUBE:
  case hlsl::IntrinsicOp::IOP_texCUBEbias:
  case hlsl::IntrinsicOp::IOP_texCUBEgrad:
  case hlsl::IntrinsicOp::IOP_texCUBElod:
  case hlsl::IntrinsicOp::IOP_texCUBEproj: {
    emitError("deprecated %0 intrinsic function will not be supported",
              callExpr->getExprLoc())
        << callee->getName();
    return 0;
  }
  case hlsl::IntrinsicOp::IOP_dot:
    retVal = processIntrinsicDot(callExpr);
    break;
  case hlsl::IntrinsicOp::IOP_GroupMemoryBarrier:
    retVal = processIntrinsicMemoryBarrier(callExpr,
                                           /*isDevice*/ false,
                                           /*groupSync*/ false,
                                           /*isAllBarrier*/ false);
    break;
  case hlsl::IntrinsicOp::IOP_GroupMemoryBarrierWithGroupSync:
    retVal = processIntrinsicMemoryBarrier(callExpr,
                                           /*isDevice*/ false,
                                           /*groupSync*/ true,
                                           /*isAllBarrier*/ false);
    break;
  case hlsl::IntrinsicOp::IOP_DeviceMemoryBarrier:
    retVal = processIntrinsicMemoryBarrier(callExpr, /*isDevice*/ true,
                                           /*groupSync*/ false,
                                           /*isAllBarrier*/ false);
    break;
  case hlsl::IntrinsicOp::IOP_DeviceMemoryBarrierWithGroupSync:
    retVal = processIntrinsicMemoryBarrier(callExpr, /*isDevice*/ true,
                                           /*groupSync*/ true,
                                           /*isAllBarrier*/ false);
    break;
  case hlsl::IntrinsicOp::IOP_AllMemoryBarrier:
    retVal = processIntrinsicMemoryBarrier(callExpr, /*isDevice*/ true,
                                           /*groupSync*/ false,
                                           /*isAllBarrier*/ true);
    break;
  case hlsl::IntrinsicOp::IOP_AllMemoryBarrierWithGroupSync:
    retVal = processIntrinsicMemoryBarrier(callExpr, /*isDevice*/ true,
                                           /*groupSync*/ true,
                                           /*isAllBarrier*/ true);
    break;
  case hlsl::IntrinsicOp::IOP_CheckAccessFullyMapped:
    retVal =
        theBuilder.createImageSparseTexelsResident(doExpr(callExpr->getArg(0)));
    break;
  case hlsl::IntrinsicOp::IOP_mul:
    retVal = processIntrinsicMul(callExpr);
    break;
  case hlsl::IntrinsicOp::IOP_all:
    retVal = processIntrinsicAllOrAny(callExpr, spv::Op::OpAll);
    break;
  case hlsl::IntrinsicOp::IOP_any:
    retVal = processIntrinsicAllOrAny(callExpr, spv::Op::OpAny);
    break;
  case hlsl::IntrinsicOp::IOP_asdouble:
  case hlsl::IntrinsicOp::IOP_asfloat:
  case hlsl::IntrinsicOp::IOP_asint:
  case hlsl::IntrinsicOp::IOP_asuint:
    retVal = processIntrinsicAsType(callExpr);
    break;
  case hlsl::IntrinsicOp::IOP_clip:
    retVal = processIntrinsicClip(callExpr);
    break;
  case hlsl::IntrinsicOp::IOP_dst:
    retVal = processIntrinsicDst(callExpr);
    break;
  case hlsl::IntrinsicOp::IOP_clamp:
  case hlsl::IntrinsicOp::IOP_uclamp:
    retVal = processIntrinsicClamp(callExpr);
    break;
  case hlsl::IntrinsicOp::IOP_frexp:
    retVal = processIntrinsicFrexp(callExpr);
    break;
  case hlsl::IntrinsicOp::IOP_ldexp:
    retVal = processIntrinsicLdexp(callExpr);
    break;
  case hlsl::IntrinsicOp::IOP_lit:
    retVal = processIntrinsicLit(callExpr);
    break;
  case hlsl::IntrinsicOp::IOP_modf:
    retVal = processIntrinsicModf(callExpr);
    break;
  case hlsl::IntrinsicOp::IOP_msad4:
    retVal = processIntrinsicMsad4(callExpr);
    break;
  case hlsl::IntrinsicOp::IOP_sign: {
    if (isFloatOrVecMatOfFloatType(callExpr->getArg(0)->getType()))
      retVal = processIntrinsicFloatSign(callExpr);
    else
      retVal =
          processIntrinsicUsingGLSLInst(callExpr, GLSLstd450::GLSLstd450SSign,
                                        /*actPerRowForMatrices*/ true);
  } break;
  case hlsl::IntrinsicOp::IOP_D3DCOLORtoUBYTE4:
    retVal = processD3DCOLORtoUBYTE4(callExpr);
    break;
  case hlsl::IntrinsicOp::IOP_isfinite:
    retVal = processIntrinsicIsFinite(callExpr);
    break;
  case hlsl::IntrinsicOp::IOP_sincos:
    retVal = processIntrinsicSinCos(callExpr);
    break;
  case hlsl::IntrinsicOp::IOP_rcp:
    retVal = processIntrinsicRcp(callExpr);
    break;
  case hlsl::IntrinsicOp::IOP_saturate:
    retVal = processIntrinsicSaturate(callExpr);
    break;
  case hlsl::IntrinsicOp::IOP_log10:
    retVal = processIntrinsicLog10(callExpr);
    break;
  case hlsl::IntrinsicOp::IOP_f16tof32:
    retVal = processIntrinsicF16ToF32(callExpr);
    break;
  case hlsl::IntrinsicOp::IOP_f32tof16:
    retVal = processIntrinsicF32ToF16(callExpr);
    break;
  case hlsl::IntrinsicOp::IOP_abort:
  case hlsl::IntrinsicOp::IOP_GetRenderTargetSampleCount:
  case hlsl::IntrinsicOp::IOP_GetRenderTargetSamplePosition: {
    emitError("no equivalent for %0 intrinsic function in Vulkan",
              callExpr->getExprLoc())
        << callee->getName();
    return 0;
  }
    INTRINSIC_SPIRV_OP_CASE(transpose, Transpose, false);
    INTRINSIC_SPIRV_OP_CASE(ddx, DPdx, true);
    INTRINSIC_SPIRV_OP_WITH_CAP_CASE(ddx_coarse, DPdxCoarse, false,
                                     spv::Capability::DerivativeControl);
    INTRINSIC_SPIRV_OP_WITH_CAP_CASE(ddx_fine, DPdxFine, false,
                                     spv::Capability::DerivativeControl);
    INTRINSIC_SPIRV_OP_CASE(ddy, DPdy, true);
    INTRINSIC_SPIRV_OP_WITH_CAP_CASE(ddy_coarse, DPdyCoarse, false,
                                     spv::Capability::DerivativeControl);
    INTRINSIC_SPIRV_OP_WITH_CAP_CASE(ddy_fine, DPdyFine, false,
                                     spv::Capability::DerivativeControl);
    INTRINSIC_SPIRV_OP_CASE(countbits, BitCount, false);
    INTRINSIC_SPIRV_OP_CASE(isinf, IsInf, true);
    INTRINSIC_SPIRV_OP_CASE(isnan, IsNan, true);
    INTRINSIC_SPIRV_OP_CASE(fmod, FMod, true);
    INTRINSIC_SPIRV_OP_CASE(fwidth, Fwidth, true);
    INTRINSIC_SPIRV_OP_CASE(reversebits, BitReverse, false);
    INTRINSIC_OP_CASE(round, Round, true);
    INTRINSIC_OP_CASE_INT_FLOAT(abs, SAbs, FAbs, true);
    INTRINSIC_OP_CASE(acos, Acos, true);
    INTRINSIC_OP_CASE(asin, Asin, true);
    INTRINSIC_OP_CASE(atan, Atan, true);
    INTRINSIC_OP_CASE(atan2, Atan2, true);
    INTRINSIC_OP_CASE(ceil, Ceil, true);
    INTRINSIC_OP_CASE(cos, Cos, true);
    INTRINSIC_OP_CASE(cosh, Cosh, true);
    INTRINSIC_OP_CASE(cross, Cross, false);
    INTRINSIC_OP_CASE(degrees, Degrees, true);
    INTRINSIC_OP_CASE(distance, Distance, false);
    INTRINSIC_OP_CASE(determinant, Determinant, false);
    INTRINSIC_OP_CASE(exp, Exp, true);
    INTRINSIC_OP_CASE(exp2, Exp2, true);
    INTRINSIC_OP_CASE_SINT_UINT(firstbithigh, FindSMsb, FindUMsb, false);
    INTRINSIC_OP_CASE_SINT_UINT(ufirstbithigh, FindSMsb, FindUMsb, false);
    INTRINSIC_OP_CASE(faceforward, FaceForward, false);
    INTRINSIC_OP_CASE(firstbitlow, FindILsb, false);
    INTRINSIC_OP_CASE(floor, Floor, true);
    INTRINSIC_OP_CASE(fma, Fma, true);
    INTRINSIC_OP_CASE(frac, Fract, true);
    INTRINSIC_OP_CASE(length, Length, false);
    INTRINSIC_OP_CASE(lerp, FMix, true);
    INTRINSIC_OP_CASE(log, Log, true);
    INTRINSIC_OP_CASE(log2, Log2, true);
    INTRINSIC_OP_CASE(mad, Fma, true);
    INTRINSIC_OP_CASE_SINT_UINT_FLOAT(max, SMax, UMax, FMax, true);
    INTRINSIC_OP_CASE(umax, UMax, true);
    INTRINSIC_OP_CASE_SINT_UINT_FLOAT(min, SMin, UMin, FMin, true);
    INTRINSIC_OP_CASE(umin, UMin, true);
    INTRINSIC_OP_CASE(normalize, Normalize, false);
    INTRINSIC_OP_CASE(pow, Pow, true);
    INTRINSIC_OP_CASE(radians, Radians, true);
    INTRINSIC_OP_CASE(reflect, Reflect, false);
    INTRINSIC_OP_CASE(refract, Refract, false);
    INTRINSIC_OP_CASE(rsqrt, InverseSqrt, true);
    INTRINSIC_OP_CASE(smoothstep, SmoothStep, true);
    INTRINSIC_OP_CASE(step, Step, true);
    INTRINSIC_OP_CASE(sin, Sin, true);
    INTRINSIC_OP_CASE(sinh, Sinh, true);
    INTRINSIC_OP_CASE(tan, Tan, true);
    INTRINSIC_OP_CASE(tanh, Tanh, true);
    INTRINSIC_OP_CASE(sqrt, Sqrt, true);
    INTRINSIC_OP_CASE(trunc, Trunc, true);
  default:
    emitError("%0 intrinsic function unimplemented", callExpr->getExprLoc())
        << callee->getName();
    return 0;
  }

#undef INTRINSIC_OP_CASE
#undef INTRINSIC_OP_CASE_INT_FLOAT

  return SpirvEvalInfo(retVal).setRValue();
}

uint32_t
SPIRVEmitter::processIntrinsicInterlockedMethod(const CallExpr *expr,
                                                hlsl::IntrinsicOp opcode) {
  // The signature of intrinsic atomic methods are:
  // void Interlocked*(in R dest, in T value);
  // void Interlocked*(in R dest, in T value, out T original_value);

  // Note: ALL Interlocked*() methods are forced to have an unsigned integer
  // 'value'. Meaning, T is forced to be 'unsigned int'. If the provided
  // parameter is not an unsigned integer, the frontend inserts an
  // 'ImplicitCastExpr' to convert it to unsigned integer. OpAtomicIAdd (and
  // other SPIR-V OpAtomic* instructions) require that the pointee in 'dest' to
  // be of the same type as T. This will result in an invalid SPIR-V if 'dest'
  // is a signed integer typed resource such as RWTexture1D<int>. For example,
  // the following OpAtomicIAdd is invalid because the pointee type defined in
  // %1 is a signed integer, while the value passed to atomic add (%3) is an
  // unsigned integer.
  //
  //  %_ptr_Image_int = OpTypePointer Image %int
  //  %1 = OpImageTexelPointer %_ptr_Image_int %RWTexture1D_int %index %uint_0
  //  %2 = OpLoad %int %value
  //  %3 = OpBitcast %uint %2   <-------- Inserted by the frontend
  //  %4 = OpAtomicIAdd %int %1 %uint_1 %uint_0 %3
  //
  // In such cases, we bypass the forced IntegralCast.
  // Moreover, the frontend does not add a cast AST node to cast uint to int
  // where necessary. To ensure SPIR-V validity, we add that where necessary.

  const uint32_t zero = theBuilder.getConstantUint32(0);
  const uint32_t scope = theBuilder.getConstantUint32(1); // Device
  const auto *dest = expr->getArg(0);
  const auto baseType = dest->getType();
  const uint32_t baseTypeId = typeTranslator.translateType(baseType);

  const auto doArg = [baseType, this](const CallExpr *callExpr,
                                      uint32_t argIndex) {
    const Expr *valueExpr = callExpr->getArg(argIndex);
    if (const auto *castExpr = dyn_cast<ImplicitCastExpr>(valueExpr))
      if (castExpr->getCastKind() == CK_IntegralCast &&
          castExpr->getSubExpr()->getType() == baseType)
        valueExpr = castExpr->getSubExpr();

    uint32_t argId = doExpr(valueExpr);
    if (valueExpr->getType() != baseType)
      argId = castToInt(argId, valueExpr->getType(), baseType,
                        valueExpr->getExprLoc());
    return argId;
  };

  const auto writeToOutputArg = [&baseType, dest, this](
                                    uint32_t toWrite, const CallExpr *callExpr,
                                    uint32_t outputArgIndex) {
    const auto outputArg = callExpr->getArg(outputArgIndex);
    const auto outputArgType = outputArg->getType();
    if (baseType != outputArgType)
      toWrite = castToInt(toWrite, baseType, outputArgType, dest->getExprLoc());
    theBuilder.createStore(doExpr(outputArg), toWrite);
  };

  // If the argument is indexing into a texture/buffer, we need to create an
  // OpImageTexelPointer instruction.
  uint32_t ptr = 0;
  if (const auto *callExpr = dyn_cast<CXXOperatorCallExpr>(dest)) {
    const Expr *base = nullptr;
    const Expr *index = nullptr;
    if (isBufferTextureIndexing(callExpr, &base, &index)) {
      const auto ptrType =
          theBuilder.getPointerType(baseTypeId, spv::StorageClass::Image);
      const auto baseId = doExpr(base);
      const auto coordId = doExpr(index);
      ptr = theBuilder.createImageTexelPointer(ptrType, baseId, coordId, zero);
    }
  }
  if (!ptr)
    ptr = doExpr(dest);

  const bool isCompareExchange =
      opcode == hlsl::IntrinsicOp::IOP_InterlockedCompareExchange;
  const bool isCompareStore =
      opcode == hlsl::IntrinsicOp::IOP_InterlockedCompareStore;

  if (isCompareExchange || isCompareStore) {
    const uint32_t comparator = doArg(expr, 1);
    const uint32_t valueId = doArg(expr, 2);
    const uint32_t originalVal = theBuilder.createAtomicCompareExchange(
        baseTypeId, ptr, scope, zero, zero, valueId, comparator);
    if (isCompareExchange)
      writeToOutputArg(originalVal, expr, 3);
  } else {
    const uint32_t valueId = doArg(expr, 1);
    // Since these atomic operations write through the provided pointer, the
    // signed vs. unsigned opcode must be decided based on the pointee type
    // of the first argument. However, the frontend decides the opcode based on
    // the second argument (value). Therefore, the HLSL opcode provided by the
    // frontend may be wrong. Therefore we need the following code to make sure
    // we are using the correct SPIR-V opcode.
    spv::Op atomicOp = translateAtomicHlslOpcodeToSpirvOpcode(opcode);
    if (atomicOp == spv::Op::OpAtomicUMax && baseType->isSignedIntegerType())
      atomicOp = spv::Op::OpAtomicSMax;
    if (atomicOp == spv::Op::OpAtomicSMax && baseType->isUnsignedIntegerType())
      atomicOp = spv::Op::OpAtomicUMax;
    if (atomicOp == spv::Op::OpAtomicUMin && baseType->isSignedIntegerType())
      atomicOp = spv::Op::OpAtomicSMin;
    if (atomicOp == spv::Op::OpAtomicSMin && baseType->isUnsignedIntegerType())
      atomicOp = spv::Op::OpAtomicUMin;
    const uint32_t originalVal = theBuilder.createAtomicOp(
        atomicOp, baseTypeId, ptr, scope, zero, valueId);
    if (expr->getNumArgs() > 2)
      writeToOutputArg(originalVal, expr, 2);
  }

  return 0;
}

uint32_t SPIRVEmitter::processIntrinsicMsad4(const CallExpr *callExpr) {
  emitWarning("msad4 intrinsic function is emulated using many SPIR-V "
              "instructions due to lack of direct SPIR-V equivalent",
              callExpr->getExprLoc());

  // Compares a 4-byte reference value and an 8-byte source value and
  // accumulates a vector of 4 sums. Each sum corresponds to the masked sum
  // of absolute differences of a different byte alignment between the
  // reference value and the source value.

  // If we have:
  // uint  v0; // reference
  // uint2 v1; // source
  // uint4 v2; // accum
  // uint4 o0; // result of msad4
  // uint4 r0, t0; // temporary values
  //
  // Then msad4(v0, v1, v2) translates to the following SM5 assembly according
  // to fxc:
  //   Step 1:
  //     ushr r0.xyz, v1.xxxx, l(8, 16, 24, 0)
  //   Step 2:
  //         [result], [    width    ], [    offset   ], [ insert ], [ base ]
  //     bfi   t0.yzw, l(0, 8, 16, 24), l(0, 24, 16, 8),  v1.yyyy  , r0.xxyz
  //     mov t0.x, v1.x
  //   Step 3:
  //     msad o0.xyzw, v0.xxxx, t0.xyzw, v2.xyzw

  const uint32_t glsl = theBuilder.getGLSLExtInstSet();
  const auto boolType = theBuilder.getBoolType();
  const auto intType = theBuilder.getInt32Type();
  const auto uintType = theBuilder.getUint32Type();
  const auto uint4Type = theBuilder.getVecType(uintType, 4);
  const uint32_t reference = doExpr(callExpr->getArg(0));
  const uint32_t source = doExpr(callExpr->getArg(1));
  const uint32_t accum = doExpr(callExpr->getArg(2));
  const auto uint0 = theBuilder.getConstantUint32(0);
  const auto uint8 = theBuilder.getConstantUint32(8);
  const auto uint16 = theBuilder.getConstantUint32(16);
  const auto uint24 = theBuilder.getConstantUint32(24);

  // Step 1.
  const uint32_t v1x = theBuilder.createCompositeExtract(uintType, source, {0});
  // r0.x = v1xS8 = v1.x shifted by 8 bits
  uint32_t v1xS8 = theBuilder.createBinaryOp(spv::Op::OpShiftLeftLogical,
                                             uintType, v1x, uint8);
  // r0.y = v1xS16 = v1.x shifted by 16 bits
  uint32_t v1xS16 = theBuilder.createBinaryOp(spv::Op::OpShiftLeftLogical,
                                              uintType, v1x, uint16);
  // r0.z = v1xS24 = v1.x shifted by 24 bits
  uint32_t v1xS24 = theBuilder.createBinaryOp(spv::Op::OpShiftLeftLogical,
                                              uintType, v1x, uint24);

  // Step 2.
  // Do bfi 3 times. DXIL bfi is equivalent to SPIR-V OpBitFieldInsert.
  const uint32_t v1y = theBuilder.createCompositeExtract(uintType, source, {1});
  // Note that t0.x = v1.x, nothing we need to do for that.
  const uint32_t t0y =
      theBuilder.createBitFieldInsert(uintType, /*base*/ v1xS8, /*insert*/ v1y,
                                      /*offset*/ uint24,
                                      /*width*/ uint8);
  const uint32_t t0z =
      theBuilder.createBitFieldInsert(uintType, /*base*/ v1xS16, /*insert*/ v1y,
                                      /*offset*/ uint16,
                                      /*width*/ uint16);
  const uint32_t t0w =
      theBuilder.createBitFieldInsert(uintType, /*base*/ v1xS24, /*insert*/ v1y,
                                      /*offset*/ uint8,
                                      /*width*/ uint24);

  // Step 3. MSAD (Masked Sum of Absolute Differences)

  // Now perform MSAD four times.
  // Need to mimic this algorithm in SPIR-V!
  //
  // UINT msad( UINT ref, UINT src, UINT accum )
  // {
  //     for (UINT i = 0; i < 4; i++)
  //     {
  //         BYTE refByte, srcByte, absDiff;
  //
  //         refByte = (BYTE)(ref >> (i * 8));
  //         if (!refByte)
  //         {
  //             continue;
  //         }
  //
  //         srcByte = (BYTE)(src >> (i * 8));
  //         if (refByte >= srcByte)
  //         {
  //             absDiff = refByte - srcByte;
  //         }
  //         else
  //         {
  //             absDiff = srcByte - refByte;
  //         }
  //
  //         // The recommended overflow behavior for MSAD is
  //         // to do a 32-bit saturate. This is not
  //         // required, however, and wrapping is allowed.
  //         // So from an application point of view,
  //         // overflow behavior is undefined.
  //         if (UINT_MAX - accum < absDiff)
  //         {
  //             accum = UINT_MAX;
  //             break;
  //         }
  //         accum += absDiff;
  //     }
  //
  //     return accum;
  // }

  llvm::SmallVector<uint32_t, 4> result;
  const uint32_t accum0 =
      theBuilder.createCompositeExtract(uintType, accum, {0});
  const uint32_t accum1 =
      theBuilder.createCompositeExtract(uintType, accum, {1});
  const uint32_t accum2 =
      theBuilder.createCompositeExtract(uintType, accum, {2});
  const uint32_t accum3 =
      theBuilder.createCompositeExtract(uintType, accum, {3});
  const llvm::SmallVector<uint32_t, 4> sources = {v1x, t0y, t0z, t0w};
  llvm::SmallVector<uint32_t, 4> accums = {accum0, accum1, accum2, accum3};
  llvm::SmallVector<uint32_t, 4> refBytes;
  llvm::SmallVector<uint32_t, 4> signedRefBytes;
  llvm::SmallVector<uint32_t, 4> isRefByteZero;
  for (uint32_t i = 0; i < 4; ++i) {
    refBytes.push_back(theBuilder.createBitFieldExtract(
        uintType, reference, /*offset*/ theBuilder.getConstantUint32(i * 8),
        /*count*/ uint8, /*isSigned*/ false));
    signedRefBytes.push_back(
        theBuilder.createUnaryOp(spv::Op::OpBitcast, intType, refBytes.back()));
    isRefByteZero.push_back(theBuilder.createBinaryOp(
        spv::Op::OpIEqual, boolType, refBytes.back(), uint0));
  }

  for (uint32_t msadNum = 0; msadNum < 4; ++msadNum) {
    for (uint32_t byteCount = 0; byteCount < 4; ++byteCount) {
      // 'count' is always 8 because we are extracting 8 bits out of 32.
      const uint32_t srcByte = theBuilder.createBitFieldExtract(
          uintType, sources[msadNum],
          /*offset*/ theBuilder.getConstantUint32(8 * byteCount),
          /*count*/ uint8, /*isSigned*/ false);
      const uint32_t signedSrcByte =
          theBuilder.createUnaryOp(spv::Op::OpBitcast, intType, srcByte);
      const uint32_t sub = theBuilder.createBinaryOp(
          spv::Op::OpISub, intType, signedRefBytes[byteCount], signedSrcByte);
      const uint32_t absSub = theBuilder.createExtInst(
          intType, glsl, GLSLstd450::GLSLstd450SAbs, {sub});
      const uint32_t diff = theBuilder.createSelect(
          uintType, isRefByteZero[byteCount], uint0,
          theBuilder.createUnaryOp(spv::Op::OpBitcast, uintType, absSub));

      // As pointed out by the DXIL reference above, it is *not* required to
      // saturate the output to UINT_MAX in case of overflow. Wrapping around is
      // also allowed. For simplicity, we will wrap around at this point.
      accums[msadNum] = theBuilder.createBinaryOp(spv::Op::OpIAdd, uintType,
                                                  accums[msadNum], diff);
    }
  }
  return theBuilder.createCompositeConstruct(uint4Type, accums);
}

uint32_t SPIRVEmitter::processIntrinsicModf(const CallExpr *callExpr) {
  // Signature is: ret modf(x, ip)
  // [in]    x: the input floating-point value.
  // [out]  ip: the integer portion of x.
  // [out] ret: the fractional portion of x.
  // All of the above must be a scalar, vector, or matrix with the same
  // component types. Component types can be float or int.

  // The ModfStruct SPIR-V instruction returns a struct. The first member is the
  // fractional part and the second member is the integer portion.
  // ModfStruct {
  //   <scalar or vector of float> frac;
  //   <scalar or vector of float> ip;
  // }

  // Note if the input number (x) is not a float (i.e. 'x' is an int), it is
  // automatically converted to float before modf is invoked. Sadly, the 'ip'
  // argument is not treated the same way. Therefore, in such cases we'll have
  // to manually convert the float result into int.

  const uint32_t glslInstSetId = theBuilder.getGLSLExtInstSet();
  const Expr *arg = callExpr->getArg(0);
  const Expr *ipArg = callExpr->getArg(1);
  const auto argType = arg->getType();
  const auto ipType = ipArg->getType();
  const auto returnType = callExpr->getType();
  const auto returnTypeId = typeTranslator.translateType(returnType);
  const auto ipTypeId = typeTranslator.translateType(ipType);
  const uint32_t argId = doExpr(arg);
  const uint32_t ipId = doExpr(ipArg);

  // TODO: We currently do not support non-float matrices.
  QualType ipElemType = {};
  if (TypeTranslator::isMxNMatrix(ipType, &ipElemType) &&
      !ipElemType->isFloatingType()) {
    emitError("non-floating-point matrix type unimplemented", {});
    return 0;
  }

  // For scalar and vector argument types.
  {
    if (TypeTranslator::isScalarType(argType) ||
        TypeTranslator::isVectorType(argType)) {
      const auto argTypeId = typeTranslator.translateType(argType);
      // The struct members *must* have the same type.
      const auto modfStructTypeId = theBuilder.getStructType(
          {argTypeId, argTypeId}, "ModfStructType", {"frac", "ip"});
      const auto modf =
          theBuilder.createExtInst(modfStructTypeId, glslInstSetId,
                                   GLSLstd450::GLSLstd450ModfStruct, {argId});
      auto ip = theBuilder.createCompositeExtract(argTypeId, modf, {1});
      // This will do nothing if the input number (x) and the ip are both of the
      // same type. Otherwise, it will convert the ip into int as necessary.
      ip = castToInt(ip, argType, ipType, arg->getExprLoc());
      theBuilder.createStore(ipId, ip);
      return theBuilder.createCompositeExtract(argTypeId, modf, {0});
    }
  }

  // For matrix argument types.
  {
    uint32_t rowCount = 0, colCount = 0;
    QualType elemType = {};
    if (TypeTranslator::isMxNMatrix(argType, &elemType, &rowCount, &colCount)) {
      const auto elemTypeId = typeTranslator.translateType(elemType);
      const auto colTypeId = theBuilder.getVecType(elemTypeId, colCount);
      const auto modfStructTypeId = theBuilder.getStructType(
          {colTypeId, colTypeId}, "ModfStructType", {"frac", "ip"});
      llvm::SmallVector<uint32_t, 4> fracs;
      llvm::SmallVector<uint32_t, 4> ips;
      for (uint32_t i = 0; i < rowCount; ++i) {
        const auto curRow =
            theBuilder.createCompositeExtract(colTypeId, argId, {i});
        const auto modf = theBuilder.createExtInst(
            modfStructTypeId, glslInstSetId, GLSLstd450::GLSLstd450ModfStruct,
            {curRow});
        auto ip = theBuilder.createCompositeExtract(colTypeId, modf, {1});
        ips.push_back(ip);
        fracs.push_back(
            theBuilder.createCompositeExtract(colTypeId, modf, {0}));
      }
      theBuilder.createStore(
          ipId, theBuilder.createCompositeConstruct(returnTypeId, ips));
      return theBuilder.createCompositeConstruct(returnTypeId, fracs);
    }
  }

  emitError("invalid argument type passed to Modf intrinsic function",
            callExpr->getExprLoc());
  return 0;
}

uint32_t SPIRVEmitter::processIntrinsicLit(const CallExpr *callExpr) {
  // Signature is: float4 lit(float n_dot_l, float n_dot_h, float m)
  //
  // This function returns a lighting coefficient vector
  // (ambient, diffuse, specular, 1) where:
  // ambient  = 1.
  // diffuse  = (n_dot_l < 0) ? 0 : n_dot_l
  // specular = (n_dot_l < 0 || n_dot_h < 0) ? 0 : ((n_dot_h) * m)
  const uint32_t glslInstSetId = theBuilder.getGLSLExtInstSet();
  const uint32_t nDotL = doExpr(callExpr->getArg(0));
  const uint32_t nDotH = doExpr(callExpr->getArg(1));
  const uint32_t m = doExpr(callExpr->getArg(2));
  const uint32_t floatType = theBuilder.getFloat32Type();
  const uint32_t boolType = theBuilder.getBoolType();
  const uint32_t floatZero = theBuilder.getConstantFloat32(0);
  const uint32_t floatOne = theBuilder.getConstantFloat32(1);
  const uint32_t retType = typeTranslator.translateType(callExpr->getType());
  const uint32_t diffuse = theBuilder.createExtInst(
      floatType, glslInstSetId, GLSLstd450::GLSLstd450FMax, {floatZero, nDotL});
  const uint32_t min = theBuilder.createExtInst(
      floatType, glslInstSetId, GLSLstd450::GLSLstd450FMin, {nDotL, nDotH});
  const uint32_t isNeg = theBuilder.createBinaryOp(spv::Op::OpFOrdLessThan,
                                                   boolType, min, floatZero);
  const uint32_t mul =
      theBuilder.createBinaryOp(spv::Op::OpFMul, floatType, nDotH, m);
  const uint32_t specular =
      theBuilder.createSelect(floatType, isNeg, floatZero, mul);
  return theBuilder.createCompositeConstruct(
      retType, {floatOne, diffuse, specular, floatOne});
}

uint32_t SPIRVEmitter::processIntrinsicFrexp(const CallExpr *callExpr) {
  // Signature is: ret frexp(x, exp)
  // [in]   x: the input floating-point value.
  // [out]  exp: the calculated exponent.
  // [out]  ret: the calculated mantissa.
  // All of the above must be a scalar, vector, or matrix of *float* type.

  // The FrexpStruct SPIR-V instruction returns a struct. The first
  // member is the significand (mantissa) and must be of the same type as the
  // input parameter, and the second member is the exponent and must always be a
  // scalar or vector of 32-bit *integer* type.
  // FrexpStruct {
  //   <scalar or vector of int/float> mantissa;
  //   <scalar or vector of integers>  exponent;
  // }

  const uint32_t glslInstSetId = theBuilder.getGLSLExtInstSet();
  const Expr *arg = callExpr->getArg(0);
  const auto argType = arg->getType();
  const auto intId = theBuilder.getInt32Type();
  const auto returnTypeId = typeTranslator.translateType(callExpr->getType());
  const uint32_t argId = doExpr(arg);
  const uint32_t expId = doExpr(callExpr->getArg(1));

  // For scalar and vector argument types.
  {
    uint32_t elemCount = 1;
    if (TypeTranslator::isScalarType(argType) ||
        TypeTranslator::isVectorType(argType, nullptr, &elemCount)) {
      const auto argTypeId = typeTranslator.translateType(argType);
      const auto expTypeId =
          elemCount == 1 ? intId : theBuilder.getVecType(intId, elemCount);
      const auto frexpStructTypeId = theBuilder.getStructType(
          {argTypeId, expTypeId}, "FrexpStructType", {"mantissa", "exponent"});
      const auto frexp =
          theBuilder.createExtInst(frexpStructTypeId, glslInstSetId,
                                   GLSLstd450::GLSLstd450FrexpStruct, {argId});
      const auto exponentInt =
          theBuilder.createCompositeExtract(expTypeId, frexp, {1});

      // Since the SPIR-V instruction returns an int, and the intrinsic HLSL
      // expects a float, an conversion must take place before writing the
      // results.
      const auto exponentFloat = theBuilder.createUnaryOp(
          spv::Op::OpConvertSToF, returnTypeId, exponentInt);
      theBuilder.createStore(expId, exponentFloat);
      return theBuilder.createCompositeExtract(argTypeId, frexp, {0});
    }
  }

  // For matrix argument types.
  {
    uint32_t rowCount = 0, colCount = 0;
    if (TypeTranslator::isMxNMatrix(argType, nullptr, &rowCount, &colCount)) {
      const auto floatId = theBuilder.getFloat32Type();
      const auto expTypeId = theBuilder.getVecType(intId, colCount);
      const auto colTypeId = theBuilder.getVecType(floatId, colCount);
      const auto frexpStructTypeId = theBuilder.getStructType(
          {colTypeId, expTypeId}, "FrexpStructType", {"mantissa", "exponent"});
      llvm::SmallVector<uint32_t, 4> exponents;
      llvm::SmallVector<uint32_t, 4> mantissas;
      for (uint32_t i = 0; i < rowCount; ++i) {
        const auto curRow =
            theBuilder.createCompositeExtract(colTypeId, argId, {i});
        const auto frexp = theBuilder.createExtInst(
            frexpStructTypeId, glslInstSetId, GLSLstd450::GLSLstd450FrexpStruct,
            {curRow});
        const auto exponentInt =
            theBuilder.createCompositeExtract(expTypeId, frexp, {1});

        // Since the SPIR-V instruction returns an int, and the intrinsic HLSL
        // expects a float, an conversion must take place before writing the
        // results.
        const auto exponentFloat = theBuilder.createUnaryOp(
            spv::Op::OpConvertSToF, colTypeId, exponentInt);
        exponents.push_back(exponentFloat);
        mantissas.push_back(
            theBuilder.createCompositeExtract(colTypeId, frexp, {0}));
      }
      const auto exponentsResultId =
          theBuilder.createCompositeConstruct(returnTypeId, exponents);
      theBuilder.createStore(expId, exponentsResultId);
      return theBuilder.createCompositeConstruct(returnTypeId, mantissas);
    }
  }

  emitError("invalid argument type passed to Frexp intrinsic function",
            callExpr->getExprLoc());
  return 0;
}

uint32_t SPIRVEmitter::processIntrinsicLdexp(const CallExpr *callExpr) {
  // Signature: ret ldexp(x, exp)
  // This function uses the following formula: x * 2^exp.
  // Note that we cannot use GLSL extended instruction Ldexp since it requires
  // the exponent to be an integer (vector) but HLSL takes an float (vector)
  // exponent. So we must calculate the result manually.
  const uint32_t glsl = theBuilder.getGLSLExtInstSet();
  const Expr *x = callExpr->getArg(0);
  const auto paramType = x->getType();
  const uint32_t xId = doExpr(x);
  const uint32_t expId = doExpr(callExpr->getArg(1));

  // For scalar and vector argument types.
  if (TypeTranslator::isScalarType(paramType) ||
      TypeTranslator::isVectorType(paramType)) {
    const auto paramTypeId = typeTranslator.translateType(paramType);
    const auto twoExp = theBuilder.createExtInst(
        paramTypeId, glsl, GLSLstd450::GLSLstd450Exp2, {expId});
    return theBuilder.createBinaryOp(spv::Op::OpFMul, paramTypeId, xId, twoExp);
  }

  // For matrix argument types.
  {
    uint32_t rowCount = 0, colCount = 0;
    if (TypeTranslator::isMxNMatrix(paramType, nullptr, &rowCount, &colCount)) {
      const auto actOnEachVec = [this, glsl, expId](uint32_t index,
                                                    uint32_t vecType,
                                                    uint32_t xRowId) {
        const auto expRowId =
            theBuilder.createCompositeExtract(vecType, expId, {index});
        const auto twoExp = theBuilder.createExtInst(
            vecType, glsl, GLSLstd450::GLSLstd450Exp2, {expRowId});
        return theBuilder.createBinaryOp(spv::Op::OpFMul, vecType, xRowId,
                                         twoExp);
      };
      return processEachVectorInMatrix(x, xId, actOnEachVec);
    }
  }

  emitError("invalid argument type passed to ldexp intrinsic function",
            callExpr->getExprLoc());
  return 0;
}

uint32_t SPIRVEmitter::processIntrinsicDst(const CallExpr *callExpr) {
  // Signature is float4 dst(float4 src0, float4 src1)
  // result.x = 1;
  // result.y = src0.y * src1.y;
  // result.z = src0.z;
  // result.w = src1.w;
  const auto floatId = theBuilder.getFloat32Type();
  const auto arg0Id = doExpr(callExpr->getArg(0));
  const auto arg1Id = doExpr(callExpr->getArg(1));
  const auto arg0y = theBuilder.createCompositeExtract(floatId, arg0Id, {1});
  const auto arg1y = theBuilder.createCompositeExtract(floatId, arg1Id, {1});
  const auto arg0z = theBuilder.createCompositeExtract(floatId, arg0Id, {2});
  const auto arg1w = theBuilder.createCompositeExtract(floatId, arg1Id, {3});
  const auto arg0yMularg1y =
      theBuilder.createBinaryOp(spv::Op::OpFMul, floatId, arg0y, arg1y);
  return theBuilder.createCompositeConstruct(
      typeTranslator.translateType(callExpr->getType()),
      {theBuilder.getConstantFloat32(1.0), arg0yMularg1y, arg0z, arg1w});
}

uint32_t SPIRVEmitter::processIntrinsicClip(const CallExpr *callExpr) {
  // Discards the current pixel if the specified value is less than zero.
  // TODO: If the argument can be const folded and evaluated, we could
  // potentially avoid creating a branch. This would be a bit challenging for
  // matrix/vector arguments.

  assert(callExpr->getNumArgs() == 1u);
  const Expr *arg = callExpr->getArg(0);
  const auto argType = arg->getType();
  const auto boolType = theBuilder.getBoolType();
  uint32_t condition = 0;

  // Could not determine the argument as a constant. We need to branch based on
  // the argument. If the argument is a vector/matrix, clipping is done if *any*
  // element of the vector/matrix is less than zero.
  const uint32_t argId = doExpr(arg);

  QualType elemType = {};
  uint32_t elemCount = 0, rowCount = 0, colCount = 0;
  if (TypeTranslator::isScalarType(argType)) {
    const auto zero = getValueZero(argType);
    condition = theBuilder.createBinaryOp(spv::Op::OpFOrdLessThan, boolType,
                                          argId, zero);
  } else if (TypeTranslator::isVectorType(argType, nullptr, &elemCount)) {
    const auto zero = getValueZero(argType);
    const auto boolVecType = theBuilder.getVecType(boolType, elemCount);
    const auto cmp = theBuilder.createBinaryOp(spv::Op::OpFOrdLessThan,
                                               boolVecType, argId, zero);
    condition = theBuilder.createUnaryOp(spv::Op::OpAny, boolType, cmp);
  } else if (TypeTranslator::isMxNMatrix(argType, &elemType, &rowCount,
                                         &colCount)) {
    const uint32_t elemTypeId = typeTranslator.translateType(elemType);
    const uint32_t floatVecType = theBuilder.getVecType(elemTypeId, colCount);
    const uint32_t elemZeroId = getValueZero(elemType);
    llvm::SmallVector<uint32_t, 4> elements(size_t(colCount), elemZeroId);
    const auto zero = theBuilder.getConstantComposite(floatVecType, elements);
    llvm::SmallVector<uint32_t, 4> cmpResults;
    for (uint32_t i = 0; i < rowCount; ++i) {
      const uint32_t lhsVec =
          theBuilder.createCompositeExtract(floatVecType, argId, {i});
      const auto boolColType = theBuilder.getVecType(boolType, colCount);
      const auto cmp = theBuilder.createBinaryOp(spv::Op::OpFOrdLessThan,
                                                 boolColType, lhsVec, zero);
      const auto any = theBuilder.createUnaryOp(spv::Op::OpAny, boolType, cmp);
      cmpResults.push_back(any);
    }
    const auto boolRowType = theBuilder.getVecType(boolType, rowCount);
    const auto results =
        theBuilder.createCompositeConstruct(boolRowType, cmpResults);
    condition = theBuilder.createUnaryOp(spv::Op::OpAny, boolType, results);
  } else {
    emitError("invalid argument type passed to clip intrinsic function",
              callExpr->getExprLoc());
    return 0;
  }

  // Then we need to emit the instruction for the conditional branch.
  const uint32_t thenBB = theBuilder.createBasicBlock("if.true");
  const uint32_t mergeBB = theBuilder.createBasicBlock("if.merge");
  // Create the branch instruction. This will end the current basic block.
  theBuilder.createConditionalBranch(condition, thenBB, mergeBB, mergeBB);
  theBuilder.addSuccessor(thenBB);
  theBuilder.addSuccessor(mergeBB);
  theBuilder.setMergeTarget(mergeBB);
  // Handle the then branch
  theBuilder.setInsertPoint(thenBB);
  theBuilder.createKill();
  theBuilder.addSuccessor(mergeBB);
  // From now on, we'll emit instructions into the merge block.
  theBuilder.setInsertPoint(mergeBB);
  return 0;
}

uint32_t SPIRVEmitter::processIntrinsicClamp(const CallExpr *callExpr) {
  // According the HLSL reference: clamp(X, Min, Max) takes 3 arguments. Each
  // one may be int, uint, or float.
  const uint32_t glslInstSetId = theBuilder.getGLSLExtInstSet();
  const QualType returnType = callExpr->getType();
  const uint32_t returnTypeId = typeTranslator.translateType(returnType);
  GLSLstd450 glslOpcode = GLSLstd450::GLSLstd450UClamp;
  if (isFloatOrVecMatOfFloatType(returnType))
    glslOpcode = GLSLstd450::GLSLstd450FClamp;
  else if (isSintOrVecMatOfSintType(returnType))
    glslOpcode = GLSLstd450::GLSLstd450SClamp;

  // Get the function parameters. Expect 3 parameters.
  assert(callExpr->getNumArgs() == 3u);
  const Expr *argX = callExpr->getArg(0);
  const Expr *argMin = callExpr->getArg(1);
  const Expr *argMax = callExpr->getArg(2);
  const uint32_t argXId = doExpr(argX);
  const uint32_t argMinId = doExpr(argMin);
  const uint32_t argMaxId = doExpr(argMax);

  // FClamp, UClamp, and SClamp do not operate on matrices, so we should perform
  // the operation on each vector of the matrix.
  if (TypeTranslator::isSpirvAcceptableMatrixType(argX->getType())) {
    const auto actOnEachVec = [this, glslInstSetId, glslOpcode, argMinId,
                               argMaxId](uint32_t index, uint32_t vecType,
                                         uint32_t curRowId) {
      const auto minRowId =
          theBuilder.createCompositeExtract(vecType, argMinId, {index});
      const auto maxRowId =
          theBuilder.createCompositeExtract(vecType, argMaxId, {index});
      return theBuilder.createExtInst(vecType, glslInstSetId, glslOpcode,
                                      {curRowId, minRowId, maxRowId});
    };
    return processEachVectorInMatrix(argX, argXId, actOnEachVec);
  }

  return theBuilder.createExtInst(returnTypeId, glslInstSetId, glslOpcode,
                                  {argXId, argMinId, argMaxId});
}

uint32_t SPIRVEmitter::processIntrinsicMemoryBarrier(const CallExpr *callExpr,
                                                     bool isDevice,
                                                     bool groupSync,
                                                     bool isAllBarrier) {
  // * DeviceMemoryBarrier =
  // OpMemoryBarrier (memScope=Device,
  //                  sem=Image|Uniform|AcquireRelease)
  //
  // * DeviceMemoryBarrierWithGroupSync =
  // OpControlBarrier(execScope = Workgroup,
  //                  memScope=Device,
  //                  sem=Image|Uniform|AcquireRelease)
  const spv::MemorySemanticsMask deviceMemoryBarrierSema =
      spv::MemorySemanticsMask::ImageMemory |
      spv::MemorySemanticsMask::UniformMemory |
      spv::MemorySemanticsMask::AcquireRelease;

  // * GroupMemoryBarrier =
  // OpMemoryBarrier (memScope=Workgroup,
  //                  sem = Workgroup|AcquireRelease)
  //
  // * GroupMemoryBarrierWithGroupSync =
  // OpControlBarrier (execScope = Workgroup,
  //                   memScope = Workgroup,
  //                   sem = Workgroup|AcquireRelease)
  const spv::MemorySemanticsMask groupMemoryBarrierSema =
      spv::MemorySemanticsMask::WorkgroupMemory |
      spv::MemorySemanticsMask::AcquireRelease;

  // * AllMemoryBarrier =
  // OpMemoryBarrier(memScope = Device,
  //                 sem = Image|Uniform|Workgroup|AcquireRelease)
  //
  // * AllMemoryBarrierWithGroupSync =
  // OpControlBarrier(execScope = Workgroup,
  //                  memScope = Device,
  //                  sem = Image|Uniform|Workgroup|AcquireRelease)
  const spv::MemorySemanticsMask allMemoryBarrierSema =
      spv::MemorySemanticsMask::ImageMemory |
      spv::MemorySemanticsMask::UniformMemory |
      spv::MemorySemanticsMask::WorkgroupMemory |
      spv::MemorySemanticsMask::AtomicCounterMemory |
      spv::MemorySemanticsMask::AcquireRelease;

  // Get <result-id> for execution scope.
  // If present, execution scope is always Workgroup!
  const uint32_t execScopeId =
      groupSync ? theBuilder.getConstantUint32(
                      static_cast<uint32_t>(spv::Scope::Workgroup))
                : 0;

  // Get <result-id> for memory scope
  const spv::Scope memScope =
      (isDevice || isAllBarrier) ? spv::Scope::Device : spv::Scope::Workgroup;
  const uint32_t memScopeId =
      theBuilder.getConstantUint32(static_cast<uint32_t>(memScope));

  // Get <result-id> for memory semantics
  const auto memSemaMask = isAllBarrier ? allMemoryBarrierSema
                                        : isDevice ? deviceMemoryBarrierSema
                                                   : groupMemoryBarrierSema;
  const uint32_t memSema =
      theBuilder.getConstantUint32(static_cast<uint32_t>(memSemaMask));
  theBuilder.createBarrier(execScopeId, memScopeId, memSema);
  return 0;
}

uint32_t SPIRVEmitter::processIntrinsicMul(const CallExpr *callExpr) {
  const QualType returnType = callExpr->getType();
  const uint32_t returnTypeId =
      typeTranslator.translateType(callExpr->getType());

  // Get the function parameters. Expect 2 parameters.
  assert(callExpr->getNumArgs() == 2u);
  const Expr *arg0 = callExpr->getArg(0);
  const Expr *arg1 = callExpr->getArg(1);
  const QualType arg0Type = arg0->getType();
  const QualType arg1Type = arg1->getType();

  // The HLSL mul() function takes 2 arguments. Each argument may be a scalar,
  // vector, or matrix. The frontend ensures that the two arguments have the
  // same component type. The only allowed component types are int and float.

  // mul(scalar, vector)
  {
    uint32_t elemCount = 0;
    if (TypeTranslator::isScalarType(arg0Type) &&
        TypeTranslator::isVectorType(arg1Type, nullptr, &elemCount)) {

      const uint32_t arg1Id = doExpr(arg1);

      // We can use OpVectorTimesScalar if arguments are floats.
      if (arg0Type->isFloatingType())
        return theBuilder.createBinaryOp(spv::Op::OpVectorTimesScalar,
                                         returnTypeId, arg1Id, doExpr(arg0));

      // Use OpIMul for integers
      return theBuilder.createBinaryOp(spv::Op::OpIMul, returnTypeId,
                                       createVectorSplat(arg0, elemCount),
                                       arg1Id);
    }
  }

  // mul(vector, scalar)
  {
    uint32_t elemCount = 0;
    if (TypeTranslator::isVectorType(arg0Type, nullptr, &elemCount) &&
        TypeTranslator::isScalarType(arg1Type)) {

      const uint32_t arg0Id = doExpr(arg0);

      // We can use OpVectorTimesScalar if arguments are floats.
      if (arg1Type->isFloatingType())
        return theBuilder.createBinaryOp(spv::Op::OpVectorTimesScalar,
                                         returnTypeId, arg0Id, doExpr(arg1));

      // Use OpIMul for integers
      return theBuilder.createBinaryOp(spv::Op::OpIMul, returnTypeId, arg0Id,
                                       createVectorSplat(arg1, elemCount));
    }
  }

  // mul(vector, vector)
  if (TypeTranslator::isVectorType(arg0Type) &&
      TypeTranslator::isVectorType(arg1Type))
    return processIntrinsicDot(callExpr);

  // All the following cases require handling arg0 and arg1 expressions first.
  const uint32_t arg0Id = doExpr(arg0);
  const uint32_t arg1Id = doExpr(arg1);

  // mul(scalar, scalar)
  if (TypeTranslator::isScalarType(arg0Type) &&
      TypeTranslator::isScalarType(arg1Type))
    return theBuilder.createBinaryOp(translateOp(BO_Mul, arg0Type),
                                     returnTypeId, arg0Id, arg1Id);

  // mul(scalar, matrix)
  if (TypeTranslator::isScalarType(arg0Type) &&
      TypeTranslator::isMxNMatrix(arg1Type)) {
    // We currently only support float matrices. So we can use
    // OpMatrixTimesScalar
    if (arg0Type->isFloatingType())
      return theBuilder.createBinaryOp(spv::Op::OpMatrixTimesScalar,
                                       returnTypeId, arg1Id, arg0Id);
  }

  // mul(matrix, scalar)
  if (TypeTranslator::isScalarType(arg1Type) &&
      TypeTranslator::isMxNMatrix(arg0Type)) {
    // We currently only support float matrices. So we can use
    // OpMatrixTimesScalar
    if (arg1Type->isFloatingType())
      return theBuilder.createBinaryOp(spv::Op::OpMatrixTimesScalar,
                                       returnTypeId, arg0Id, arg1Id);
  }

  // mul(vector, matrix)
  {
    QualType elemType = {};
    uint32_t elemCount = 0, numRows = 0;
    if (TypeTranslator::isVectorType(arg0Type, &elemType, &elemCount) &&
        TypeTranslator::isMxNMatrix(arg1Type, nullptr, &numRows, nullptr) &&
        elemType->isFloatingType()) {
      assert(elemCount == numRows);
      return theBuilder.createBinaryOp(spv::Op::OpMatrixTimesVector,
                                       returnTypeId, arg1Id, arg0Id);
    }
  }

  // mul(matrix, vector)
  {
    QualType elemType = {};
    uint32_t elemCount = 0, numCols = 0;
    if (TypeTranslator::isMxNMatrix(arg0Type, nullptr, nullptr, &numCols) &&
        TypeTranslator::isVectorType(arg1Type, &elemType, &elemCount) &&
        elemType->isFloatingType()) {
      assert(elemCount == numCols);
      return theBuilder.createBinaryOp(spv::Op::OpVectorTimesMatrix,
                                       returnTypeId, arg1Id, arg0Id);
    }
  }

  // mul(matrix, matrix)
  {
    QualType elemType = {};
    uint32_t arg0Cols = 0, arg1Rows = 0;
    if (TypeTranslator::isMxNMatrix(arg0Type, &elemType, nullptr, &arg0Cols) &&
        TypeTranslator::isMxNMatrix(arg1Type, nullptr, &arg1Rows, nullptr) &&
        elemType->isFloatingType()) {
      assert(arg0Cols == arg1Rows);
      return theBuilder.createBinaryOp(spv::Op::OpMatrixTimesMatrix,
                                       returnTypeId, arg1Id, arg0Id);
    }
  }

  emitError("invalid argument type passed to mul intrinsic function",
            callExpr->getExprLoc());
  return 0;
}

uint32_t SPIRVEmitter::processIntrinsicDot(const CallExpr *callExpr) {
  const QualType returnType = callExpr->getType();
  const uint32_t returnTypeId =
      typeTranslator.translateType(callExpr->getType());

  // Get the function parameters. Expect 2 vectors as parameters.
  assert(callExpr->getNumArgs() == 2u);
  const Expr *arg0 = callExpr->getArg(0);
  const Expr *arg1 = callExpr->getArg(1);
  const uint32_t arg0Id = doExpr(arg0);
  const uint32_t arg1Id = doExpr(arg1);
  QualType arg0Type = arg0->getType();
  QualType arg1Type = arg1->getType();
  const size_t vec0Size = hlsl::GetHLSLVecSize(arg0Type);
  const size_t vec1Size = hlsl::GetHLSLVecSize(arg1Type);
  const QualType vec0ComponentType = hlsl::GetHLSLVecElementType(arg0Type);
  const QualType vec1ComponentType = hlsl::GetHLSLVecElementType(arg1Type);
  assert(returnType == vec1ComponentType);
  assert(vec0ComponentType == vec1ComponentType);
  assert(vec0Size == vec1Size);
  assert(vec0Size >= 1 && vec0Size <= 4);

  // According to HLSL reference, the dot function only works on integers
  // and floats.
  assert(returnType->isFloatingType() || returnType->isIntegerType());

  // Special case: dot product of two vectors, each of size 1. That is
  // basically the same as regular multiplication of 2 scalars.
  if (vec0Size == 1) {
    const spv::Op spvOp = translateOp(BO_Mul, arg0Type);
    return theBuilder.createBinaryOp(spvOp, returnTypeId, arg0Id, arg1Id);
  }

  // If the vectors are of type Float, we can use OpDot.
  if (returnType->isFloatingType()) {
    return theBuilder.createBinaryOp(spv::Op::OpDot, returnTypeId, arg0Id,
                                     arg1Id);
  }
  // Vector component type is Integer (signed or unsigned).
  // Create all instructions necessary to perform a dot product on
  // two integer vectors. SPIR-V OpDot does not support integer vectors.
  // Therefore, we use other SPIR-V instructions (addition and
  // multiplication).
  else {
    uint32_t result = 0;
    llvm::SmallVector<uint32_t, 4> multIds;
    const spv::Op multSpvOp = translateOp(BO_Mul, arg0Type);
    const spv::Op addSpvOp = translateOp(BO_Add, arg0Type);

    // Extract members from the two vectors and multiply them.
    for (unsigned int i = 0; i < vec0Size; ++i) {
      const uint32_t vec0member =
          theBuilder.createCompositeExtract(returnTypeId, arg0Id, {i});
      const uint32_t vec1member =
          theBuilder.createCompositeExtract(returnTypeId, arg1Id, {i});
      const uint32_t multId = theBuilder.createBinaryOp(multSpvOp, returnTypeId,
                                                        vec0member, vec1member);
      multIds.push_back(multId);
    }
    // Add all the multiplications.
    result = multIds[0];
    for (unsigned int i = 1; i < vec0Size; ++i) {
      const uint32_t additionId =
          theBuilder.createBinaryOp(addSpvOp, returnTypeId, result, multIds[i]);
      result = additionId;
    }
    return result;
  }
}

uint32_t SPIRVEmitter::processIntrinsicRcp(const CallExpr *callExpr) {
  // 'rcp' takes only 1 argument that is a scalar, vector, or matrix of type
  // float or double.
  assert(callExpr->getNumArgs() == 1u);
  const QualType returnType = callExpr->getType();
  const uint32_t returnTypeId = typeTranslator.translateType(returnType);
  const Expr *arg = callExpr->getArg(0);
  const uint32_t argId = doExpr(arg);
  const QualType argType = arg->getType();

  // For cases with matrix argument.
  QualType elemType = {};
  uint32_t numRows = 0, numCols = 0;
  if (TypeTranslator::isMxNMatrix(argType, &elemType, &numRows, &numCols)) {
    const uint32_t vecOne = getVecValueOne(elemType, numCols);
    const auto actOnEachVec = [this, vecOne](uint32_t /*index*/,
                                             uint32_t vecType,
                                             uint32_t curRowId) {
      return theBuilder.createBinaryOp(spv::Op::OpFDiv, vecType, vecOne,
                                       curRowId);
    };
    return processEachVectorInMatrix(arg, argId, actOnEachVec);
  }

  // For cases with scalar or vector arguments.
  return theBuilder.createBinaryOp(spv::Op::OpFDiv, returnTypeId,
                                   getValueOne(argType), argId);
}

uint32_t SPIRVEmitter::processIntrinsicAllOrAny(const CallExpr *callExpr,
                                                spv::Op spvOp) {
  // 'all' and 'any' take only 1 parameter.
  assert(callExpr->getNumArgs() == 1u);
  const QualType returnType = callExpr->getType();
  const uint32_t returnTypeId = typeTranslator.translateType(returnType);
  const Expr *arg = callExpr->getArg(0);
  const QualType argType = arg->getType();

  // Handle scalars, vectors of size 1, and 1x1 matrices as arguments.
  // Optimization: can directly cast them to boolean. No need for OpAny/OpAll.
  {
    QualType scalarType = {};
    if (TypeTranslator::isScalarType(argType, &scalarType) &&
        (scalarType->isBooleanType() || scalarType->isFloatingType() ||
         scalarType->isIntegerType()))
      return castToBool(doExpr(arg), argType, returnType);
  }

  // Handle vectors larger than 1, Mx1 matrices, and 1xN matrices as arguments.
  // Cast the vector to a boolean vector, then run OpAny/OpAll on it.
  {
    QualType elemType = {};
    uint32_t size = 0;
    if (TypeTranslator::isVectorType(argType, &elemType, &size)) {
      const QualType castToBoolType =
          astContext.getExtVectorType(returnType, size);
      uint32_t castedToBoolId =
          castToBool(doExpr(arg), argType, castToBoolType);
      return theBuilder.createUnaryOp(spvOp, returnTypeId, castedToBoolId);
    }
  }

  // Handle MxN matrices as arguments.
  {
    QualType elemType = {};
    uint32_t matRowCount = 0, matColCount = 0;
    if (TypeTranslator::isMxNMatrix(argType, &elemType, &matRowCount,
                                    &matColCount)) {
      if (!elemType->isFloatingType()) {
        emitError("non-floating-point matrix arguments in all/any intrinsic "
                  "function unimplemented",
                  callExpr->getExprLoc());
        return 0;
      }

      uint32_t matrixId = doExpr(arg);
      const uint32_t vecType = typeTranslator.getComponentVectorType(argType);
      llvm::SmallVector<uint32_t, 4> rowResults;
      for (uint32_t i = 0; i < matRowCount; ++i) {
        // Extract the row which is a float vector of size matColCount.
        const uint32_t rowFloatVec =
            theBuilder.createCompositeExtract(vecType, matrixId, {i});
        // Cast the float vector to boolean vector.
        const auto rowFloatQualType =
            astContext.getExtVectorType(elemType, matColCount);
        const auto rowBoolQualType =
            astContext.getExtVectorType(returnType, matColCount);
        const uint32_t rowBoolVec =
            castToBool(rowFloatVec, rowFloatQualType, rowBoolQualType);
        // Perform OpAny/OpAll on the boolean vector.
        rowResults.push_back(
            theBuilder.createUnaryOp(spvOp, returnTypeId, rowBoolVec));
      }
      // Create a new vector that is the concatenation of results of all rows.
      uint32_t boolId = theBuilder.getBoolType();
      uint32_t vecOfBoolsId = theBuilder.getVecType(boolId, matRowCount);
      const uint32_t rowResultsId =
          theBuilder.createCompositeConstruct(vecOfBoolsId, rowResults);

      // Run OpAny/OpAll on the newly-created vector.
      return theBuilder.createUnaryOp(spvOp, returnTypeId, rowResultsId);
    }
  }

  // All types should be handled already.
  llvm_unreachable("Unknown argument type passed to all()/any().");
  return 0;
}

uint32_t SPIRVEmitter::processIntrinsicAsType(const CallExpr *callExpr) {
  // This function handles 'asint', 'asuint', 'asfloat', and 'asdouble'.

  // Method 1: ret asint(arg)
  //    arg component type = {float, uint}
  //    arg template  type = {scalar, vector, matrix}
  //    ret template  type = same as arg template type.
  //    ret component type = int

  // Method 2: ret asuint(arg)
  //    arg component type = {float, int}
  //    arg template  type = {scalar, vector, matrix}
  //    ret template  type = same as arg template type.
  //    ret component type = uint

  // Method 3: ret asfloat(arg)
  //    arg component type = {float, uint, int}
  //    arg template  type = {scalar, vector, matrix}
  //    ret template  type = same as arg template type.
  //    ret component type = float

  // Method 4: double  asdouble(uint lowbits, uint highbits)
  // Method 5: double2 asdouble(uint2 lowbits, uint2 highbits)
  // Method 6:
  //           void asuint(
  //           in  double value,
  //           out uint lowbits,
  //           out uint highbits
  //           );

  const QualType returnType = callExpr->getType();
  const uint32_t numArgs = callExpr->getNumArgs();
  const uint32_t returnTypeId = typeTranslator.translateType(returnType);
  const Expr *arg0 = callExpr->getArg(0);
  const QualType argType = arg0->getType();

  // Method 3 return type may be the same as arg type, so it would be a no-op.
  if (returnType.getCanonicalType() == argType.getCanonicalType())
    return doExpr(arg0);

  // SPIR-V does not support non-floating point matrices. For the above methods
  // that involve matrices, either the input or the output is a non-float
  // matrix. (except for 'asfloat' taking a float matrix and returning a float
  // matrix, which is a no-op and is handled by the condition above).
  if (TypeTranslator::isMxNMatrix(argType)) {
    emitError("non-floating-point matrix type unimplemented",
              callExpr->getExprLoc());
    return 0;
  }

  switch (numArgs) {
  case 1: {
    // Handling Method 1, 2, and 3.
    return theBuilder.createUnaryOp(spv::Op::OpBitcast, returnTypeId,
                                    doExpr(arg0));
  }
  case 2: {
    const uint32_t lowbits = doExpr(arg0);
    const uint32_t highbits = doExpr(callExpr->getArg(1));
    const uint32_t uintType = theBuilder.getUint32Type();
    const uint32_t doubleType = theBuilder.getFloat64Type();
    // Handling Method 4
    if (argType->isUnsignedIntegerType()) {
      const uint32_t uintVec2Type = theBuilder.getVecType(uintType, 2);
      const uint32_t operand = theBuilder.createCompositeConstruct(
          uintVec2Type, {lowbits, highbits});
      return theBuilder.createUnaryOp(spv::Op::OpBitcast, doubleType, operand);
    }
    // Handling Method 5
    else {
      const uint32_t uintVec4Type = theBuilder.getVecType(uintType, 4);
      const uint32_t doubleVec2Type = theBuilder.getVecType(doubleType, 2);
      const uint32_t operand = theBuilder.createVectorShuffle(
          uintVec4Type, lowbits, highbits, {0, 2, 1, 3});
      return theBuilder.createUnaryOp(spv::Op::OpBitcast, doubleVec2Type,
                                      operand);
    }
  }
  case 3: {
    // Handling Method 6.
    const uint32_t value = doExpr(arg0);
    const uint32_t lowbits = doExpr(callExpr->getArg(1));
    const uint32_t highbits = doExpr(callExpr->getArg(2));
    const uint32_t uintType = theBuilder.getUint32Type();
    const uint32_t uintVec2Type = theBuilder.getVecType(uintType, 2);
    const uint32_t vecResult =
        theBuilder.createUnaryOp(spv::Op::OpBitcast, uintVec2Type, value);
    theBuilder.createStore(
        lowbits, theBuilder.createCompositeExtract(uintType, vecResult, {0}));
    theBuilder.createStore(
        highbits, theBuilder.createCompositeExtract(uintType, vecResult, {1}));
    return 0;
  }
  default:
    emitError("unrecognized signature for %0 intrinsic function",
              callExpr->getExprLoc())
        << callExpr->getDirectCallee()->getName();
    return 0;
  }
}

uint32_t SPIRVEmitter::processD3DCOLORtoUBYTE4(const CallExpr *callExpr) {
  // Should take a float4 and return an int4 by doing:
  // int4 result = input.zyxw * 255.001953;
  // Maximum float precision makes the scaling factor 255.002.
  const auto arg = callExpr->getArg(0);
  const auto argId = doExpr(arg);
  const auto argTypeId = typeTranslator.translateType(arg->getType());
  const auto swizzle =
      theBuilder.createVectorShuffle(argTypeId, argId, argId, {2, 1, 0, 3});
  const auto scaled = theBuilder.createBinaryOp(
      spv::Op::OpVectorTimesScalar, argTypeId, swizzle,
      theBuilder.getConstantFloat32(255.002f));
  return castToInt(scaled, arg->getType(), callExpr->getType(),
                   callExpr->getExprLoc());
}

uint32_t SPIRVEmitter::processIntrinsicIsFinite(const CallExpr *callExpr) {
  // Since OpIsFinite needs the Kernel capability, translation is instead done
  // using OpIsNan and OpIsInf:
  // isFinite = !(isNan || isInf)
  const auto arg = doExpr(callExpr->getArg(0));
  const auto returnType = typeTranslator.translateType(callExpr->getType());
  const auto isNan =
      theBuilder.createUnaryOp(spv::Op::OpIsNan, returnType, arg);
  const auto isInf =
      theBuilder.createUnaryOp(spv::Op::OpIsInf, returnType, arg);
  const auto isNanOrInf =
      theBuilder.createBinaryOp(spv::Op::OpLogicalOr, returnType, isNan, isInf);
  return theBuilder.createUnaryOp(spv::Op::OpLogicalNot, returnType,
                                  isNanOrInf);
}

uint32_t SPIRVEmitter::processIntrinsicSinCos(const CallExpr *callExpr) {
  // Since there is no sincos equivalent in SPIR-V, we need to perform Sin
  // once and Cos once. We can reuse existing Sine/Cosine handling functions.
  CallExpr *sincosExpr =
      new (astContext) CallExpr(astContext, Stmt::StmtClass::NoStmtClass, {});
  sincosExpr->setType(callExpr->getArg(0)->getType());
  sincosExpr->setNumArgs(astContext, 1);
  sincosExpr->setArg(0, const_cast<Expr *>(callExpr->getArg(0)));

  // Perform Sin and store results in argument 1.
  const uint32_t sin =
      processIntrinsicUsingGLSLInst(sincosExpr, GLSLstd450::GLSLstd450Sin,
                                    /*actPerRowForMatrices*/ true);
  theBuilder.createStore(doExpr(callExpr->getArg(1)), sin);

  // Perform Cos and store results in argument 2.
  const uint32_t cos =
      processIntrinsicUsingGLSLInst(sincosExpr, GLSLstd450::GLSLstd450Cos,
                                    /*actPerRowForMatrices*/ true);
  theBuilder.createStore(doExpr(callExpr->getArg(2)), cos);
  return 0;
}

uint32_t SPIRVEmitter::processIntrinsicSaturate(const CallExpr *callExpr) {
  const auto *arg = callExpr->getArg(0);
  const auto argId = doExpr(arg);
  const auto argType = arg->getType();
  const uint32_t returnType = typeTranslator.translateType(callExpr->getType());
  const uint32_t glslInstSetId = theBuilder.getGLSLExtInstSet();

  if (argType->isFloatingType()) {
    const uint32_t floatZero = getValueZero(argType);
    const uint32_t floatOne = getValueOne(argType);
    return theBuilder.createExtInst(returnType, glslInstSetId,
                                    GLSLstd450::GLSLstd450FClamp,
                                    {argId, floatZero, floatOne});
  }

  QualType elemType = {};
  uint32_t vecSize = 0;
  if (TypeTranslator::isVectorType(argType, &elemType, &vecSize)) {
    const uint32_t vecZero = getVecValueZero(elemType, vecSize);
    const uint32_t vecOne = getVecValueOne(elemType, vecSize);
    return theBuilder.createExtInst(returnType, glslInstSetId,
                                    GLSLstd450::GLSLstd450FClamp,
                                    {argId, vecZero, vecOne});
  }

  uint32_t numRows = 0, numCols = 0;
  if (TypeTranslator::isMxNMatrix(argType, &elemType, &numRows, &numCols)) {
    const uint32_t vecZero = getVecValueZero(elemType, numCols);
    const uint32_t vecOne = getVecValueOne(elemType, numCols);
    const auto actOnEachVec = [this, vecZero, vecOne, glslInstSetId](
                                  uint32_t /*index*/, uint32_t vecType,
                                  uint32_t curRowId) {
      return theBuilder.createExtInst(vecType, glslInstSetId,
                                      GLSLstd450::GLSLstd450FClamp,
                                      {curRowId, vecZero, vecOne});
    };
    return processEachVectorInMatrix(arg, argId, actOnEachVec);
  }

  emitError("invalid argument type passed to saturate intrinsic function",
            callExpr->getExprLoc());
  return 0;
}

uint32_t SPIRVEmitter::processIntrinsicFloatSign(const CallExpr *callExpr) {
  // Import the GLSL.std.450 extended instruction set.
  const uint32_t glslInstSetId = theBuilder.getGLSLExtInstSet();
  const Expr *arg = callExpr->getArg(0);
  const QualType returnType = callExpr->getType();
  const QualType argType = arg->getType();
  assert(isFloatOrVecMatOfFloatType(argType));
  const uint32_t argTypeId = typeTranslator.translateType(argType);
  const uint32_t argId = doExpr(arg);
  uint32_t floatSignResultId = 0;

  // For matrices, we can perform the instruction on each vector of the matrix.
  if (TypeTranslator::isSpirvAcceptableMatrixType(argType)) {
    const auto actOnEachVec = [this, glslInstSetId](uint32_t /*index*/,
                                                    uint32_t vecType,
                                                    uint32_t curRowId) {
      return theBuilder.createExtInst(vecType, glslInstSetId,
                                      GLSLstd450::GLSLstd450FSign, {curRowId});
    };
    floatSignResultId = processEachVectorInMatrix(arg, argId, actOnEachVec);
  } else {
    floatSignResultId = theBuilder.createExtInst(
        argTypeId, glslInstSetId, GLSLstd450::GLSLstd450FSign, {argId});
  }

  return castToInt(floatSignResultId, arg->getType(), returnType,
                   arg->getExprLoc());
}

uint32_t SPIRVEmitter::processIntrinsicF16ToF32(const CallExpr *callExpr) {
  // f16tof32() takes in (vector of) uint and returns (vector of) float.
  // The frontend should guarantee that by inserting implicit casts.
  const uint32_t glsl = theBuilder.getGLSLExtInstSet();
  const uint32_t f32TypeId = theBuilder.getFloat32Type();
  const uint32_t u32TypeId = theBuilder.getUint32Type();
  const uint32_t v2f32TypeId = theBuilder.getVecType(f32TypeId, 2);

  const auto *arg = callExpr->getArg(0);
  const uint32_t argId = doExpr(arg);

  uint32_t elemCount = {};

  if (TypeTranslator::isVectorType(arg->getType(), nullptr, &elemCount)) {
    // The input is a vector. We need to handle each element separately.
    llvm::SmallVector<uint32_t, 4> elements;

    for (uint32_t i = 0; i < elemCount; ++i) {
      const uint32_t srcElem =
          theBuilder.createCompositeExtract(u32TypeId, argId, {i});
      const uint32_t convert = theBuilder.createExtInst(
          v2f32TypeId, glsl, GLSLstd450::GLSLstd450UnpackHalf2x16, srcElem);
      elements.push_back(
          theBuilder.createCompositeExtract(f32TypeId, convert, {0}));
    }
    return theBuilder.createCompositeConstruct(
        theBuilder.getVecType(f32TypeId, elemCount), elements);
  }

  const uint32_t convert = theBuilder.createExtInst(
      v2f32TypeId, glsl, GLSLstd450::GLSLstd450UnpackHalf2x16, argId);
  // f16tof32() converts the float16 stored in the low-half of the uint to
  // a float. So just need to return the first component.
  return theBuilder.createCompositeExtract(f32TypeId, convert, {0});
}

uint32_t SPIRVEmitter::processIntrinsicF32ToF16(const CallExpr *callExpr) {
  // f32tof16() takes in (vector of) float and returns (vector of) uint.
  // The frontend should guarantee that by inserting implicit casts.
  const uint32_t glsl = theBuilder.getGLSLExtInstSet();
  const uint32_t f32TypeId = theBuilder.getFloat32Type();
  const uint32_t u32TypeId = theBuilder.getUint32Type();
  const uint32_t v2f32TypeId = theBuilder.getVecType(f32TypeId, 2);
  const uint32_t zero = theBuilder.getConstantFloat32(0);

  const auto *arg = callExpr->getArg(0);
  const uint32_t argId = doExpr(arg);
  uint32_t elemCount = {};

  if (TypeTranslator::isVectorType(arg->getType(), nullptr, &elemCount)) {
    // The input is a vector. We need to handle each element separately.
    llvm::SmallVector<uint32_t, 4> elements;

    for (uint32_t i = 0; i < elemCount; ++i) {
      const uint32_t srcElem =
          theBuilder.createCompositeExtract(f32TypeId, argId, {i});
      const uint32_t srcVec =
          theBuilder.createCompositeConstruct(v2f32TypeId, {srcElem, zero});

      elements.push_back(theBuilder.createExtInst(
          u32TypeId, glsl, GLSLstd450::GLSLstd450PackHalf2x16, srcVec));
    }
    return theBuilder.createCompositeConstruct(
        theBuilder.getVecType(u32TypeId, elemCount), elements);
  }

  // f16tof32() stores the float into the low-half of the uint. So we need
  // to supply another zero to take the other half.
  const uint32_t srcVec =
      theBuilder.createCompositeConstruct(v2f32TypeId, {argId, zero});
  return theBuilder.createExtInst(u32TypeId, glsl,
                                  GLSLstd450::GLSLstd450PackHalf2x16, srcVec);
}

uint32_t SPIRVEmitter::processIntrinsicUsingSpirvInst(
    const CallExpr *callExpr, spv::Op opcode, bool actPerRowForMatrices) {
  const uint32_t returnType = typeTranslator.translateType(callExpr->getType());
  if (callExpr->getNumArgs() == 1u) {
    const Expr *arg = callExpr->getArg(0);
    const uint32_t argId = doExpr(arg);

    // If the instruction does not operate on matrices, we can perform the
    // instruction on each vector of the matrix.
    if (actPerRowForMatrices &&
        TypeTranslator::isSpirvAcceptableMatrixType(arg->getType())) {
      const auto actOnEachVec = [this, opcode](uint32_t /*index*/,
                                               uint32_t vecType,
                                               uint32_t curRowId) {
        return theBuilder.createUnaryOp(opcode, vecType, {curRowId});
      };
      return processEachVectorInMatrix(arg, argId, actOnEachVec);
    }
    return theBuilder.createUnaryOp(opcode, returnType, {argId});
  } else if (callExpr->getNumArgs() == 2u) {
    const Expr *arg0 = callExpr->getArg(0);
    const uint32_t arg0Id = doExpr(arg0);
    const uint32_t arg1Id = doExpr(callExpr->getArg(1));
    // If the instruction does not operate on matrices, we can perform the
    // instruction on each vector of the matrix.
    if (actPerRowForMatrices &&
        TypeTranslator::isSpirvAcceptableMatrixType(arg0->getType())) {
      const auto actOnEachVec = [this, opcode, arg1Id](uint32_t index,
                                                       uint32_t vecType,
                                                       uint32_t arg0RowId) {
        const uint32_t arg1RowId =
            theBuilder.createCompositeExtract(vecType, arg1Id, {index});
        return theBuilder.createBinaryOp(opcode, vecType, arg0RowId, arg1RowId);
      };
      return processEachVectorInMatrix(arg0, arg0Id, actOnEachVec);
    }
    return theBuilder.createBinaryOp(opcode, returnType, arg0Id, arg1Id);
  }

  emitError("unsupported %0 intrinsic function", callExpr->getExprLoc())
      << cast<DeclRefExpr>(callExpr->getCallee())->getNameInfo().getAsString();
  return 0;
}

uint32_t SPIRVEmitter::processIntrinsicUsingGLSLInst(
    const CallExpr *callExpr, GLSLstd450 opcode, bool actPerRowForMatrices) {
  // Import the GLSL.std.450 extended instruction set.
  const uint32_t glslInstSetId = theBuilder.getGLSLExtInstSet();
  const uint32_t returnType = typeTranslator.translateType(callExpr->getType());
  if (callExpr->getNumArgs() == 1u) {
    const Expr *arg = callExpr->getArg(0);
    const uint32_t argId = doExpr(arg);

    // If the instruction does not operate on matrices, we can perform the
    // instruction on each vector of the matrix.
    if (actPerRowForMatrices &&
        TypeTranslator::isSpirvAcceptableMatrixType(arg->getType())) {
      const auto actOnEachVec = [this, glslInstSetId,
                                 opcode](uint32_t /*index*/, uint32_t vecType,
                                         uint32_t curRowId) {
        return theBuilder.createExtInst(vecType, glslInstSetId, opcode,
                                        {curRowId});
      };
      return processEachVectorInMatrix(arg, argId, actOnEachVec);
    }
    return theBuilder.createExtInst(returnType, glslInstSetId, opcode, {argId});
  } else if (callExpr->getNumArgs() == 2u) {
    const Expr *arg0 = callExpr->getArg(0);
    const uint32_t arg0Id = doExpr(arg0);
    const uint32_t arg1Id = doExpr(callExpr->getArg(1));
    // If the instruction does not operate on matrices, we can perform the
    // instruction on each vector of the matrix.
    if (actPerRowForMatrices &&
        TypeTranslator::isSpirvAcceptableMatrixType(arg0->getType())) {
      const auto actOnEachVec = [this, glslInstSetId, opcode,
                                 arg1Id](uint32_t index, uint32_t vecType,
                                         uint32_t arg0RowId) {
        const uint32_t arg1RowId =
            theBuilder.createCompositeExtract(vecType, arg1Id, {index});
        return theBuilder.createExtInst(vecType, glslInstSetId, opcode,
                                        {arg0RowId, arg1RowId});
      };
      return processEachVectorInMatrix(arg0, arg0Id, actOnEachVec);
    }
    return theBuilder.createExtInst(returnType, glslInstSetId, opcode,
                                    {arg0Id, arg1Id});
  } else if (callExpr->getNumArgs() == 3u) {
    const Expr *arg0 = callExpr->getArg(0);
    const uint32_t arg0Id = doExpr(arg0);
    const uint32_t arg1Id = doExpr(callExpr->getArg(1));
    const uint32_t arg2Id = doExpr(callExpr->getArg(2));
    // If the instruction does not operate on matrices, we can perform the
    // instruction on each vector of the matrix.
    if (actPerRowForMatrices &&
        TypeTranslator::isSpirvAcceptableMatrixType(arg0->getType())) {
      const auto actOnEachVec = [this, glslInstSetId, opcode, arg0Id, arg1Id,
                                 arg2Id](uint32_t index, uint32_t vecType,
                                         uint32_t arg0RowId) {
        const uint32_t arg1RowId =
            theBuilder.createCompositeExtract(vecType, arg1Id, {index});
        const uint32_t arg2RowId =
            theBuilder.createCompositeExtract(vecType, arg2Id, {index});
        return theBuilder.createExtInst(vecType, glslInstSetId, opcode,
                                        {arg0RowId, arg1RowId, arg2RowId});
      };
      return processEachVectorInMatrix(arg0, arg0Id, actOnEachVec);
    }
    return theBuilder.createExtInst(returnType, glslInstSetId, opcode,
                                    {arg0Id, arg1Id, arg2Id});
  }

  emitError("unsupported %0 intrinsic function", callExpr->getExprLoc())
      << cast<DeclRefExpr>(callExpr->getCallee())->getNameInfo().getAsString();
  return 0;
}

uint32_t SPIRVEmitter::processIntrinsicLog10(const CallExpr *callExpr) {
  // Since there is no log10 instruction in SPIR-V, we can use:
  // log10(x) = log2(x) * ( 1 / log2(10) )
  // 1 / log2(10) = 0.30103
  const auto scale = theBuilder.getConstantFloat32(0.30103f);
  const auto log2 =
      processIntrinsicUsingGLSLInst(callExpr, GLSLstd450::GLSLstd450Log2, true);
  const auto returnType = callExpr->getType();
  const auto returnTypeId = typeTranslator.translateType(returnType);
  spv::Op scaleOp = TypeTranslator::isScalarType(returnType)
                        ? spv::Op::OpFMul
                        : TypeTranslator::isVectorType(returnType)
                              ? spv::Op::OpVectorTimesScalar
                              : spv::Op::OpMatrixTimesScalar;
  return theBuilder.createBinaryOp(scaleOp, returnTypeId, log2, scale);
}

uint32_t SPIRVEmitter::getValueZero(QualType type) {
  {
    QualType scalarType = {};
    if (TypeTranslator::isScalarType(type, &scalarType)) {
      if (scalarType->isSignedIntegerType()) {
        return theBuilder.getConstantInt32(0);
      }

      if (scalarType->isUnsignedIntegerType()) {
        return theBuilder.getConstantUint32(0);
      }

      if (scalarType->isFloatingType()) {
        return theBuilder.getConstantFloat32(0.0);
      }
    }
  }

  {
    QualType elemType = {};
    uint32_t size = {};
    if (TypeTranslator::isVectorType(type, &elemType, &size)) {
      return getVecValueZero(elemType, size);
    }
  }

  // TODO: Handle getValueZero for MxN matrices.

  emitError("getting value 0 for type %0 unimplemented", {})
      << type.getAsString();
  return 0;
}

uint32_t SPIRVEmitter::getVecValueZero(QualType elemType, uint32_t size) {
  const uint32_t elemZeroId = getValueZero(elemType);

  if (size == 1)
    return elemZeroId;

  llvm::SmallVector<uint32_t, 4> elements(size_t(size), elemZeroId);
  const uint32_t vecType =
      theBuilder.getVecType(typeTranslator.translateType(elemType), size);

  return theBuilder.getConstantComposite(vecType, elements);
}

uint32_t SPIRVEmitter::getValueOne(QualType type) {
  {
    QualType scalarType = {};
    if (TypeTranslator::isScalarType(type, &scalarType)) {
      // TODO: Support other types such as short, half, etc.

      if (scalarType->isSignedIntegerType()) {
        return theBuilder.getConstantInt32(1);
      }

      if (scalarType->isUnsignedIntegerType()) {
        return theBuilder.getConstantUint32(1);
      }

      if (const auto *builtinType = scalarType->getAs<BuiltinType>()) {
        // TODO: Add support for other types that are not covered yet.
        switch (builtinType->getKind()) {
        case BuiltinType::Double:
          return theBuilder.getConstantFloat64(1.0);
        case BuiltinType::Float:
          return theBuilder.getConstantFloat32(1.0);
        }
      }
    }
  }

  {
    QualType elemType = {};
    uint32_t size = {};
    if (TypeTranslator::isVectorType(type, &elemType, &size)) {
      return getVecValueOne(elemType, size);
    }
  }

  emitError("getting value 1 for type %0 unimplemented", {}) << type;
  return 0;
}

uint32_t SPIRVEmitter::getVecValueOne(QualType elemType, uint32_t size) {
  const uint32_t elemOneId = getValueOne(elemType);

  if (size == 1)
    return elemOneId;

  llvm::SmallVector<uint32_t, 4> elements(size_t(size), elemOneId);
  const uint32_t vecType =
      theBuilder.getVecType(typeTranslator.translateType(elemType), size);

  return theBuilder.getConstantComposite(vecType, elements);
}

uint32_t SPIRVEmitter::getMatElemValueOne(QualType type) {
  assert(hlsl::IsHLSLMatType(type));
  const auto elemType = hlsl::GetHLSLMatElementType(type);

  uint32_t rowCount = 0, colCount = 0;
  hlsl::GetHLSLMatRowColCount(type, rowCount, colCount);

  if (rowCount == 1 && colCount == 1)
    return getValueOne(elemType);
  if (colCount == 1)
    return getVecValueOne(elemType, rowCount);
  return getVecValueOne(elemType, colCount);
}

uint32_t SPIRVEmitter::translateAPValue(const APValue &value,
                                        const QualType targetType) {
  uint32_t result = 0;

  // Provide a hint to the typeTranslator that if a literal is discovered, its
  // intended usage is targetType.
  TypeTranslator::LiteralTypeHint hint(typeTranslator, targetType);

  if (targetType->isBooleanType()) {
    result = theBuilder.getConstantBool(value.getInt().getBoolValue());
  } else if (targetType->isIntegerType()) {
    result = translateAPInt(value.getInt(), targetType);
  } else if (targetType->isFloatingType()) {
    result = translateAPFloat(value.getFloat(), targetType);
  } else if (hlsl::IsHLSLVecType(targetType)) {
    const uint32_t vecType = typeTranslator.translateType(targetType);
    const QualType elemType = hlsl::GetHLSLVecElementType(targetType);
    const auto numElements = value.getVectorLength();
    // Special case for vectors of size 1. SPIR-V doesn't support this vector
    // size so we need to translate it to scalar values.
    if (numElements == 1) {
      result = translateAPValue(value.getVectorElt(0), elemType);
    } else {
      llvm::SmallVector<uint32_t, 4> elements;
      for (uint32_t i = 0; i < numElements; ++i) {
        elements.push_back(translateAPValue(value.getVectorElt(i), elemType));
      }
      result = theBuilder.getConstantComposite(vecType, elements);
    }
  }

  if (result)
    return result;

  emitError("APValue of type %0 unimplemented", {}) << value.getKind();
  value.dump();
  return 0;
}

uint32_t SPIRVEmitter::translateAPInt(const llvm::APInt &intValue,
                                      QualType targetType) {
  targetType = typeTranslator.getIntendedLiteralType(targetType);
  const auto targetTypeBitWidth = astContext.getTypeSize(targetType);
  const bool isSigned = targetType->isSignedIntegerType();
  switch (targetTypeBitWidth) {
  case 16: {
    if (spirvOptions.enable16BitTypes) {
      if (isSigned) {
        return theBuilder.getConstantInt16(
            static_cast<int16_t>(intValue.getSExtValue()));
      } else {
        return theBuilder.getConstantUint16(
            static_cast<uint16_t>(intValue.getZExtValue()));
      }
    } else {
      // If enable16BitTypes option is not true, treat as 32-bit integer.
      if (isSigned)
        return theBuilder.getConstantInt32(
            static_cast<int32_t>(intValue.getSExtValue()));
      else
        return theBuilder.getConstantUint32(
            static_cast<uint32_t>(intValue.getZExtValue()));
    }
  }
  case 32: {
    if (isSigned)
      return theBuilder.getConstantInt32(
          static_cast<int32_t>(intValue.getSExtValue()));
    else
      return theBuilder.getConstantUint32(
          static_cast<uint32_t>(intValue.getZExtValue()));
  }
  case 64: {
    if (isSigned)
      return theBuilder.getConstantInt64(intValue.getSExtValue());
    else
      return theBuilder.getConstantUint64(intValue.getZExtValue());
  }
  }

  emitError("APInt for target bitwidth %0 unimplemented", {})
      << astContext.getIntWidth(targetType);

  return 0;
}

uint32_t SPIRVEmitter::tryToEvaluateAsInt32(const llvm::APInt &intValue,
                                            bool isSigned) {
  if (isSigned && intValue.isSignedIntN(32)) {
    return theBuilder.getConstantInt32(
        static_cast<int32_t>(intValue.getSExtValue()));
  }
  if (!isSigned && intValue.isIntN(32)) {
    return theBuilder.getConstantUint32(
        static_cast<uint32_t>(intValue.getZExtValue()));
  }

  // Couldn't evaluate as a 32-bit int without losing information.
  return 0;
}

uint32_t SPIRVEmitter::tryToEvaluateAsFloat32(const llvm::APFloat &floatValue) {
  const auto &semantics = floatValue.getSemantics();
  // If the given value is already a 32-bit float, there is no need to convert.
  if (&semantics == &llvm::APFloat::IEEEsingle) {
    return theBuilder.getConstantFloat32(floatValue.convertToFloat());
  }

  // Try to see if this literal float can be represented in 32-bit.
  // Since the convert function below may modify the fp value, we call it on a
  // temporary copy.
  llvm::APFloat eval = floatValue;
  bool losesInfo = false;
  const auto convertStatus =
      eval.convert(llvm::APFloat::IEEEsingle,
                   llvm::APFloat::rmNearestTiesToEven, &losesInfo);
  if (convertStatus == llvm::APFloat::opOK && !losesInfo)
    return theBuilder.getConstantFloat32(eval.convertToFloat());

  // Couldn't evaluate as a 32-bit float without losing information.
  return 0;
}

uint32_t SPIRVEmitter::translateAPFloat(const llvm::APFloat &floatValue,
                                        QualType targetType) {
  targetType = typeTranslator.getIntendedLiteralType(targetType);
  const auto &semantics = astContext.getFloatTypeSemantics(targetType);
  const auto bitwidth = llvm::APFloat::getSizeInBits(semantics);
  switch (bitwidth) {
  case 16: {
    if (spirvOptions.enable16BitTypes) {
      return theBuilder.getConstantFloat16(
          static_cast<uint16_t>(floatValue.bitcastToAPInt().getZExtValue()));
    } else {
      // If 16-bit types are not enabled, treat as 32-bit float.
      llvm::APFloat f32 = floatValue;
      bool losesInfo = false;
      f32.convert(llvm::APFloat::IEEEsingle,
                  llvm::APFloat::roundingMode::rmTowardZero, &losesInfo);
      // Conversion from 16-bit float value to 32-bit float value should be
      // loss-less.
      assert(!losesInfo);
      return theBuilder.getConstantFloat32(f32.convertToFloat());
    }
  }
  case 32:
    return theBuilder.getConstantFloat32(floatValue.convertToFloat());
  case 64:
    return theBuilder.getConstantFloat64(floatValue.convertToDouble());
  default:
    break;
  }
  emitError("APFloat for target bitwidth %0 unimplemented", {}) << bitwidth;
  return 0;
}

uint32_t SPIRVEmitter::tryToEvaluateAsConst(const Expr *expr) {
  Expr::EvalResult evalResult;
  if (expr->EvaluateAsRValue(evalResult, astContext) &&
      !evalResult.HasSideEffects) {
    return translateAPValue(evalResult.Val, expr->getType());
  }

  return 0;
}

spv::ExecutionModel
SPIRVEmitter::getSpirvShaderStage(const hlsl::ShaderModel &model) {
  // DXIL Models are:
  // Profile (DXIL Model) : HLSL Shader Kind : SPIR-V Shader Stage
  // vs_<version>         : Vertex Shader    : Vertex Shader
  // hs_<version>         : Hull Shader      : Tassellation Control Shader
  // ds_<version>         : Domain Shader    : Tessellation Evaluation Shader
  // gs_<version>         : Geometry Shader  : Geometry Shader
  // ps_<version>         : Pixel Shader     : Fragment Shader
  // cs_<version>         : Compute Shader   : Compute Shader
  switch (model.GetKind()) {
  case hlsl::ShaderModel::Kind::Vertex:
    return spv::ExecutionModel::Vertex;
  case hlsl::ShaderModel::Kind::Hull:
    return spv::ExecutionModel::TessellationControl;
  case hlsl::ShaderModel::Kind::Domain:
    return spv::ExecutionModel::TessellationEvaluation;
  case hlsl::ShaderModel::Kind::Geometry:
    return spv::ExecutionModel::Geometry;
  case hlsl::ShaderModel::Kind::Pixel:
    return spv::ExecutionModel::Fragment;
  case hlsl::ShaderModel::Kind::Compute:
    return spv::ExecutionModel::GLCompute;
  default:
    break;
  }
  llvm_unreachable("unknown shader model");
}

void SPIRVEmitter::AddRequiredCapabilitiesForShaderModel() {
  if (shaderModel.IsHS() || shaderModel.IsDS()) {
    theBuilder.requireCapability(spv::Capability::Tessellation);
  } else if (shaderModel.IsGS()) {
    theBuilder.requireCapability(spv::Capability::Geometry);
  } else {
    theBuilder.requireCapability(spv::Capability::Shader);
  }
}

void SPIRVEmitter::AddExecutionModeForEntryPoint(uint32_t entryPointId) {
  if (shaderModel.IsPS()) {
    theBuilder.addExecutionMode(entryPointId,
                                spv::ExecutionMode::OriginUpperLeft, {});
  }
}

bool SPIRVEmitter::processGeometryShaderAttributes(const FunctionDecl *decl,
                                                   uint32_t *arraySize) {
  bool success = true;
  assert(shaderModel.IsGS());
  if (auto *vcAttr = decl->getAttr<HLSLMaxVertexCountAttr>()) {
    theBuilder.addExecutionMode(entryFunctionId,
                                spv::ExecutionMode::OutputVertices,
                                {static_cast<uint32_t>(vcAttr->getCount())});
  }

  uint32_t invocations = 1;
  if (auto *instanceAttr = decl->getAttr<HLSLInstanceAttr>()) {
    invocations = static_cast<uint32_t>(instanceAttr->getCount());
  }
  theBuilder.addExecutionMode(entryFunctionId, spv::ExecutionMode::Invocations,
                              {invocations});

  // Only one primitive type is permitted for the geometry shader.
  bool outPoint = false, outLine = false, outTriangle = false, inPoint = false,
       inLine = false, inTriangle = false, inLineAdj = false,
       inTriangleAdj = false;
  for (const auto *param : decl->params()) {
    // Add an execution mode based on the output stream type. Do not an
    // execution mode more than once.
    if (param->hasAttr<HLSLInOutAttr>()) {
      const auto paramType = param->getType();
      if (hlsl::IsHLSLTriangleStreamType(paramType) && !outTriangle) {
        theBuilder.addExecutionMode(
            entryFunctionId, spv::ExecutionMode::OutputTriangleStrip, {});
        outTriangle = true;
      } else if (hlsl::IsHLSLLineStreamType(paramType) && !outLine) {
        theBuilder.addExecutionMode(entryFunctionId,
                                    spv::ExecutionMode::OutputLineStrip, {});
        outLine = true;
      } else if (hlsl::IsHLSLPointStreamType(paramType) && !outPoint) {
        theBuilder.addExecutionMode(entryFunctionId,
                                    spv::ExecutionMode::OutputPoints, {});
        outPoint = true;
      }
      // An output stream parameter will not have the input primitive type
      // attributes, so we can continue to the next parameter.
      continue;
    }

    // Add an execution mode based on the input primitive type. Do not add an
    // execution mode more than once.
    if (param->hasAttr<HLSLPointAttr>() && !inPoint) {
      theBuilder.addExecutionMode(entryFunctionId,
                                  spv::ExecutionMode::InputPoints, {});
      *arraySize = 1;
      inPoint = true;
    } else if (param->hasAttr<HLSLLineAttr>() && !inLine) {
      theBuilder.addExecutionMode(entryFunctionId,
                                  spv::ExecutionMode::InputLines, {});
      *arraySize = 2;
      inLine = true;
    } else if (param->hasAttr<HLSLTriangleAttr>() && !inTriangle) {
      theBuilder.addExecutionMode(entryFunctionId,
                                  spv::ExecutionMode::Triangles, {});
      *arraySize = 3;
      inTriangle = true;
    } else if (param->hasAttr<HLSLLineAdjAttr>() && !inLineAdj) {
      theBuilder.addExecutionMode(entryFunctionId,
                                  spv::ExecutionMode::InputLinesAdjacency, {});
      *arraySize = 4;
      inLineAdj = true;
    } else if (param->hasAttr<HLSLTriangleAdjAttr>() && !inTriangleAdj) {
      theBuilder.addExecutionMode(
          entryFunctionId, spv::ExecutionMode::InputTrianglesAdjacency, {});
      *arraySize = 6;
      inTriangleAdj = true;
    }
  }
  if (inPoint + inLine + inLineAdj + inTriangle + inTriangleAdj > 1) {
    emitError("only one input primitive type can be specified in the geometry "
              "shader",
              {});
    success = false;
  }
  if (outPoint + outTriangle + outLine > 1) {
    emitError("only one output primitive type can be specified in the geometry "
              "shader",
              {});
    success = false;
  }

  return success;
}

void SPIRVEmitter::processComputeShaderAttributes(const FunctionDecl *decl) {
  // If not explicitly specified, x, y, and z should be defaulted to 1.
  uint32_t x = 1, y = 1, z = 1;

  if (auto *numThreadsAttr = decl->getAttr<HLSLNumThreadsAttr>()) {
    x = static_cast<uint32_t>(numThreadsAttr->getX());
    y = static_cast<uint32_t>(numThreadsAttr->getY());
    z = static_cast<uint32_t>(numThreadsAttr->getZ());
  }

  theBuilder.addExecutionMode(entryFunctionId, spv::ExecutionMode::LocalSize,
                              {x, y, z});
}

bool SPIRVEmitter::processTessellationShaderAttributes(
    const FunctionDecl *decl, uint32_t *numOutputControlPoints) {
  assert(shaderModel.IsHS() || shaderModel.IsDS());
  using namespace spv;

  if (auto *domain = decl->getAttr<HLSLDomainAttr>()) {
    const auto domainType = domain->getDomainType().lower();
    const ExecutionMode hsExecMode =
        llvm::StringSwitch<ExecutionMode>(domainType)
            .Case("tri", ExecutionMode::Triangles)
            .Case("quad", ExecutionMode::Quads)
            .Case("isoline", ExecutionMode::Isolines)
            .Default(ExecutionMode::Max);
    if (hsExecMode == ExecutionMode::Max) {
      emitError("unknown domain type specified for entry function",
                domain->getLocation());
      return false;
    }
    theBuilder.addExecutionMode(entryFunctionId, hsExecMode, {});
  }

  // Early return for domain shaders as domain shaders only takes the 'domain'
  // attribute.
  if (shaderModel.IsDS())
    return true;

  if (auto *partitioning = decl->getAttr<HLSLPartitioningAttr>()) {
    const auto scheme = partitioning->getScheme().lower();
    if (scheme == "pow2") {
      emitError("pow2 partitioning scheme is not supported since there is no "
                "equivalent in Vulkan",
                partitioning->getLocation());
      return false;
    }
    const ExecutionMode hsExecMode =
        llvm::StringSwitch<ExecutionMode>(scheme)
            .Case("fractional_even", ExecutionMode::SpacingFractionalEven)
            .Case("fractional_odd", ExecutionMode::SpacingFractionalOdd)
            .Case("integer", ExecutionMode::SpacingEqual)
            .Default(ExecutionMode::Max);
    if (hsExecMode == ExecutionMode::Max) {
      emitError("unknown partitioning scheme in hull shader",
                partitioning->getLocation());
      return false;
    }
    theBuilder.addExecutionMode(entryFunctionId, hsExecMode, {});
  }
  if (auto *outputTopology = decl->getAttr<HLSLOutputTopologyAttr>()) {
    const auto topology = outputTopology->getTopology().lower();
    const ExecutionMode hsExecMode =
        llvm::StringSwitch<ExecutionMode>(topology)
            .Case("point", ExecutionMode::PointMode)
            .Case("triangle_cw", ExecutionMode::VertexOrderCw)
            .Case("triangle_ccw", ExecutionMode::VertexOrderCcw)
            .Default(ExecutionMode::Max);
    // TODO: There is no SPIR-V equivalent for "line" topology. Is it the
    // default?
    if (topology != "line") {
      if (hsExecMode != spv::ExecutionMode::Max) {
        theBuilder.addExecutionMode(entryFunctionId, hsExecMode, {});
      } else {
        emitError("unknown output topology in hull shader",
                  outputTopology->getLocation());
        return false;
      }
    }
  }
  if (auto *controlPoints = decl->getAttr<HLSLOutputControlPointsAttr>()) {
    *numOutputControlPoints = controlPoints->getCount();
    theBuilder.addExecutionMode(entryFunctionId,
                                spv::ExecutionMode::OutputVertices,
                                {*numOutputControlPoints});
  }

  return true;
}

bool SPIRVEmitter::emitEntryFunctionWrapper(const FunctionDecl *decl,
                                            const uint32_t entryFuncId) {
  // HS specific attributes
  uint32_t numOutputControlPoints = 0;
  uint32_t outputControlPointIdVal = 0; // SV_OutputControlPointID value
  uint32_t primitiveIdVar = 0;          // SV_PrimitiveID variable
  uint32_t viewIdVar = 0;               // SV_ViewID variable
  uint32_t hullMainInputPatchParam = 0; // Temporary parameter for InputPatch<>

  // The array size of per-vertex input/output variables
  // Used by HS/DS/GS for the additional arrayness, zero means not an array.
  uint32_t inputArraySize = 0;
  uint32_t outputArraySize = 0;

  // Construct the wrapper function signature.
  const uint32_t voidType = theBuilder.getVoidType();
  const uint32_t funcType = theBuilder.getFunctionType(voidType, {});

  // The wrapper entry function surely does not have pre-assigned <result-id>
  // for it like other functions that got added to the work queue following
  // function calls. And the wrapper is the entry function.
  entryFunctionId =
      theBuilder.beginFunction(funcType, voidType, decl->getName());
  // Note this should happen before using declIdMapper for other tasks.
  declIdMapper.setEntryFunctionId(entryFunctionId);

  // Handle attributes specific to each shader stage
  if (shaderModel.IsCS()) {
    processComputeShaderAttributes(decl);
  } else if (shaderModel.IsHS()) {
    if (!processTessellationShaderAttributes(decl, &numOutputControlPoints))
      return false;

    // The input array size for HS is specified in the InputPatch parameter.
    for (const auto *param : decl->params())
      if (hlsl::IsHLSLInputPatchType(param->getType())) {
        inputArraySize = hlsl::GetHLSLInputPatchCount(param->getType());
        break;
      }

    outputArraySize = numOutputControlPoints;
  } else if (shaderModel.IsDS()) {
    if (!processTessellationShaderAttributes(decl, &numOutputControlPoints))
      return false;

    // The input array size for HS is specified in the OutputPatch parameter.
    for (const auto *param : decl->params())
      if (hlsl::IsHLSLOutputPatchType(param->getType())) {
        inputArraySize = hlsl::GetHLSLOutputPatchCount(param->getType());
        break;
      }
    // The per-vertex output of DS is not an array.
  } else if (shaderModel.IsGS()) {
    if (!processGeometryShaderAttributes(decl, &inputArraySize))
      return false;
    // The per-vertex output of GS is not an array.
  }

  // Go through all parameters and record the declaration of SV_ClipDistance
  // and SV_CullDistance. We need to do this extra step because in HLSL we
  // can declare multiple SV_ClipDistance/SV_CullDistance variables of float
  // or vector of float types, but we can only have one single float array
  // for the ClipDistance/CullDistance builtin. So we need to group all
  // SV_ClipDistance/SV_CullDistance variables into one float array, thus we
  // need to calculate the total size of the array and the offset of each
  // variable within that array.
  for (const auto *param : decl->params()) {
    if (canActAsInParmVar(param))
      if (!declIdMapper.glPerVertex.recordClipCullDistanceDecl(param, true))
        return false;
    if (canActAsOutParmVar(param))
      if (!declIdMapper.glPerVertex.recordClipCullDistanceDecl(param, false))
        return false;
  }
  // Also consider the SV_ClipDistance/SV_CullDistance in the return type
  if (!declIdMapper.glPerVertex.recordClipCullDistanceDecl(decl, false))
    return false;

  // Calculate the total size of the ClipDistance/CullDistance array and the
  // offset of SV_ClipDistance/SV_CullDistance variables within the array.
  declIdMapper.glPerVertex.calculateClipCullDistanceArraySize();

  if (!shaderModel.IsCS()) {
    // Generate the gl_PerVertex structs or stand-alone builtins of
    // Position, ClipDistance, and CullDistance.
    declIdMapper.glPerVertex.generateVars(inputArraySize, outputArraySize);
  }

  // Require the ClipDistance/CullDistance capability if necessary.
  // It is legal to just use the ClipDistance/CullDistance builtin without
  // requiring the ClipDistance/CullDistance capability, as long as we don't
  // read or write the builtin variable.
  // For our CodeGen, that corresponds to not seeing SV_ClipDistance or
  // SV_CullDistance at all. If we see them, we will generate code to read
  // them to initialize temporary variable for calling the source code entry
  // function or write to them after calling the source code entry function.
  declIdMapper.glPerVertex.requireCapabilityIfNecessary();

  // The entry basic block.
  const uint32_t entryLabel = theBuilder.createBasicBlock();
  theBuilder.setInsertPoint(entryLabel);

  // Initialize all global variables at the beginning of the wrapper
  for (const VarDecl *varDecl : toInitGloalVars) {
    const auto varInfo = declIdMapper.getDeclResultId(varDecl);
    if (const auto *init = varDecl->getInit()) {
      storeValue(varInfo, doExpr(init), varDecl->getType());

      // Update counter variable associatd with global variables
      tryToAssignCounterVar(varDecl, init);
    } else {
      const auto typeId = typeTranslator.translateType(varDecl->getType());
      theBuilder.createStore(varInfo, theBuilder.getConstantNull(typeId));
    }
  }

  // Create temporary variables for holding function call arguments
  llvm::SmallVector<uint32_t, 4> params;
  for (const auto *param : decl->params()) {
    const auto paramType = param->getType();
    const uint32_t typeId = typeTranslator.translateType(paramType);
    std::string tempVarName = "param.var." + param->getNameAsString();
    const uint32_t tempVar = theBuilder.addFnVar(typeId, tempVarName);

    params.push_back(tempVar);

    // Create the stage input variable for parameter not marked as pure out and
    // initialize the corresponding temporary variable
    // Also do not create input variables for output stream objects of geometry
    // shaders (e.g. TriangleStream) which are required to be marked as 'inout'.
    if (canActAsInParmVar(param)) {
      if (shaderModel.IsHS() && hlsl::IsHLSLInputPatchType(paramType)) {
        // Record the temporary variable holding InputPatch. It may be used
        // later in the patch constant function.
        hullMainInputPatchParam = tempVar;
      }

      uint32_t loadedValue = 0;

      if (!declIdMapper.createStageInputVar(param, &loadedValue, false))
        return false;

      theBuilder.createStore(tempVar, loadedValue);

      // Record the temporary variable holding SV_OutputControlPointID,
      // SV_PrimitiveID, and SV_ViewID. It may be used later in the patch
      // constant function.
      if (hasSemantic(param, hlsl::DXIL::SemanticKind::OutputControlPointID))
        outputControlPointIdVal = loadedValue;
      else if (hasSemantic(param, hlsl::DXIL::SemanticKind::PrimitiveID))
        primitiveIdVar = tempVar;
      else if (hasSemantic(param, hlsl::DXIL::SemanticKind::ViewID))
        viewIdVar = tempVar;
    }
  }

  // Call the original entry function
  const uint32_t retType = typeTranslator.translateType(decl->getReturnType());
  const uint32_t retVal =
      theBuilder.createFunctionCall(retType, entryFuncId, params);

  // Create and write stage output variables for return value. Special case for
  // Hull shaders since they operate differently in 2 ways:
  // 1- Their return value is in fact an array and each invocation should write
  //    to the proper offset in the array.
  // 2- The patch constant function must be called *once* after all invocations
  //    of the main entry point function is done.
  if (shaderModel.IsHS()) {
    // Create stage output variables out of the return type.
    if (!declIdMapper.createStageOutputVar(decl, numOutputControlPoints,
                                           outputControlPointIdVal, retVal))
      return false;
    if (!processHSEntryPointOutputAndPCF(
            decl, retType, retVal, numOutputControlPoints,
            outputControlPointIdVal, primitiveIdVar, viewIdVar,
            hullMainInputPatchParam))
      return false;
  } else {
    if (!declIdMapper.createStageOutputVar(decl, retVal, /*forPCF*/ false))
      return false;
  }

  // Create and write stage output variables for parameters marked as
  // out/inout
  for (uint32_t i = 0; i < decl->getNumParams(); ++i) {
    const auto *param = decl->getParamDecl(i);
    if (canActAsOutParmVar(param)) {
      // Load the value from the parameter after function call
      const uint32_t typeId = typeTranslator.translateType(param->getType());
      uint32_t loadedParam = 0;

      // Write back of stage output variables in GS is manually controlled by
      // .Append() intrinsic method. No need to load the parameter since we
      // won't need to write back here.
      if (!shaderModel.IsGS())
        loadedParam = theBuilder.createLoad(typeId, params[i]);

      if (!declIdMapper.createStageOutputVar(param, loadedParam, false))
        return false;
    }
  }

  theBuilder.createReturn();
  theBuilder.endFunction();

  // For Hull shaders, there is no explicit call to the PCF in the HLSL source.
  // We should invoke a translation of the PCF manually.
  if (shaderModel.IsHS())
    doDecl(patchConstFunc);

  return true;
}

bool SPIRVEmitter::processHSEntryPointOutputAndPCF(
    const FunctionDecl *hullMainFuncDecl, uint32_t retType, uint32_t retVal,
    uint32_t numOutputControlPoints, uint32_t outputControlPointId,
    uint32_t primitiveId, uint32_t viewId, uint32_t hullMainInputPatch) {
  // This method may only be called for Hull shaders.
  assert(shaderModel.IsHS());

  // For Hull shaders, the real output is an array of size
  // numOutputControlPoints. The results of the main should be written to the
  // correct offset in the array (based on InvocationID).
  if (!numOutputControlPoints) {
    emitError("number of output control points cannot be zero",
              hullMainFuncDecl->getLocation());
    return false;
  }
  // TODO: We should be able to handle cases where the SV_OutputControlPointID
  // is not provided.
  if (!outputControlPointId) {
    emitError(
        "SV_OutputControlPointID semantic must be provided in hull shader",
        hullMainFuncDecl->getLocation());
    return false;
  }
  if (!patchConstFunc) {
    emitError("patch constant function not defined in hull shader",
              hullMainFuncDecl->getLocation());
    return false;
  }

  uint32_t hullMainOutputPatch = 0;
  // If the patch constant function (PCF) takes the result of the Hull main
  // entry point, create a temporary function-scope variable and write the
  // results to it, so it can be passed to the PCF.
  if (patchConstFuncTakesHullOutputPatch(patchConstFunc)) {
    const uint32_t hullMainRetType = theBuilder.getArrayType(
        retType, theBuilder.getConstantUint32(numOutputControlPoints));
    hullMainOutputPatch =
        theBuilder.addFnVar(hullMainRetType, "temp.var.hullMainRetVal");
    const auto tempLocation = theBuilder.createAccessChain(
        theBuilder.getPointerType(retType, spv::StorageClass::Function),
        hullMainOutputPatch, {outputControlPointId});
    theBuilder.createStore(tempLocation, retVal);
  }

  // Now create a barrier before calling the Patch Constant Function (PCF).
  // Flags are:
  // Execution Barrier scope = Workgroup (2)
  // Memory Barrier scope = Device (1)
  // Memory Semantics Barrier scope = None (0)
  theBuilder.createBarrier(theBuilder.getConstantUint32(2),
                           theBuilder.getConstantUint32(1),
                           theBuilder.getConstantUint32(0));

  // The PCF should be called only once. Therefore, we check the invocationID,
  // and we only allow ID 0 to call the PCF.
  const uint32_t condition = theBuilder.createBinaryOp(
      spv::Op::OpIEqual, theBuilder.getBoolType(), outputControlPointId,
      theBuilder.getConstantUint32(0));
  const uint32_t thenBB = theBuilder.createBasicBlock("if.true");
  const uint32_t mergeBB = theBuilder.createBasicBlock("if.merge");
  theBuilder.createConditionalBranch(condition, thenBB, mergeBB, mergeBB);
  theBuilder.addSuccessor(thenBB);
  theBuilder.addSuccessor(mergeBB);
  theBuilder.setMergeTarget(mergeBB);

  theBuilder.setInsertPoint(thenBB);

  // Call the PCF. Since the function is not explicitly called, we must first
  // register an ID for it.
  const uint32_t pcfId = declIdMapper.getOrRegisterFnResultId(patchConstFunc);
  const uint32_t pcfRetType =
      typeTranslator.translateType(patchConstFunc->getReturnType());

  std::vector<uint32_t> pcfParams;

  // A lambda for creating a stage input variable and its associated temporary
  // variable for function call. Also initializes the temporary variable using
  // the contents loaded from the stage input variable. Returns the <result-id>
  // of the temporary variable.
  const auto createParmVarAndInitFromStageInputVar =
      [this](const ParmVarDecl *param) {
        const uint32_t typeId = typeTranslator.translateType(param->getType());
        std::string tempVarName = "param.var." + param->getNameAsString();
        const uint32_t tempVar = theBuilder.addFnVar(typeId, tempVarName);
        uint32_t loadedValue = 0;
        declIdMapper.createStageInputVar(param, &loadedValue, /*forPCF*/ true);
        theBuilder.createStore(tempVar, loadedValue);
        return tempVar;
      };

  for (const auto *param : patchConstFunc->parameters()) {
    // Note: According to the HLSL reference, the PCF takes an InputPatch of
    // ControlPoints as well as the PatchID (PrimitiveID). This does not
    // necessarily mean that they are present. There is also no requirement
    // for the order of parameters passed to PCF.
    if (hlsl::IsHLSLInputPatchType(param->getType())) {
      pcfParams.push_back(hullMainInputPatch);
    } else if (hlsl::IsHLSLOutputPatchType(param->getType())) {
      pcfParams.push_back(hullMainOutputPatch);
    } else if (hasSemantic(param, hlsl::DXIL::SemanticKind::PrimitiveID)) {
      if (!primitiveId) {
        primitiveId = createParmVarAndInitFromStageInputVar(param);
      }
      pcfParams.push_back(primitiveId);
    } else if (hasSemantic(param, hlsl::DXIL::SemanticKind::ViewID)) {
      if (!viewId) {
        viewId = createParmVarAndInitFromStageInputVar(param);
      }
      pcfParams.push_back(viewId);
    } else {
      emitError("patch constant function parameter '%0' unknown",
                param->getLocation())
          << param->getName();
    }
  }
  const uint32_t pcfResultId =
      theBuilder.createFunctionCall(pcfRetType, pcfId, {pcfParams});
  if (!declIdMapper.createStageOutputVar(patchConstFunc, pcfResultId,
                                         /*forPCF*/ true))
    return false;

  theBuilder.createBranch(mergeBB);
  theBuilder.addSuccessor(mergeBB);
  theBuilder.setInsertPoint(mergeBB);
  return true;
}

bool SPIRVEmitter::allSwitchCasesAreIntegerLiterals(const Stmt *root) {
  if (!root)
    return false;

  const auto *caseStmt = dyn_cast<CaseStmt>(root);
  const auto *compoundStmt = dyn_cast<CompoundStmt>(root);
  if (!caseStmt && !compoundStmt)
    return true;

  if (caseStmt) {
    const Expr *caseExpr = caseStmt->getLHS();
    return caseExpr && caseExpr->isEvaluatable(astContext);
  }

  // Recurse down if facing a compound statement.
  for (auto *st : compoundStmt->body())
    if (!allSwitchCasesAreIntegerLiterals(st))
      return false;

  return true;
}

void SPIRVEmitter::discoverAllCaseStmtInSwitchStmt(
    const Stmt *root, uint32_t *defaultBB,
    std::vector<std::pair<uint32_t, uint32_t>> *targets) {
  if (!root)
    return;

  // A switch case can only appear in DefaultStmt, CaseStmt, or
  // CompoundStmt. For the rest, we can just return.
  const auto *defaultStmt = dyn_cast<DefaultStmt>(root);
  const auto *caseStmt = dyn_cast<CaseStmt>(root);
  const auto *compoundStmt = dyn_cast<CompoundStmt>(root);
  if (!defaultStmt && !caseStmt && !compoundStmt)
    return;

  // Recurse down if facing a compound statement.
  if (compoundStmt) {
    for (auto *st : compoundStmt->body())
      discoverAllCaseStmtInSwitchStmt(st, defaultBB, targets);
    return;
  }

  std::string caseLabel;
  uint32_t caseValue = 0;
  if (defaultStmt) {
    // This is the default branch.
    caseLabel = "switch.default";
  } else if (caseStmt) {
    // This is a non-default case.
    // When using OpSwitch, we only allow integer literal cases. e.g:
    // case <literal_integer>: {...; break;}
    const Expr *caseExpr = caseStmt->getLHS();
    assert(caseExpr && caseExpr->isEvaluatable(astContext));
    auto bitWidth = astContext.getIntWidth(caseExpr->getType());
    if (bitWidth != 32)
      emitError(
          "non-32bit integer case value in switch statement unimplemented",
          caseExpr->getExprLoc());
    Expr::EvalResult evalResult;
    caseExpr->EvaluateAsRValue(evalResult, astContext);
    const int64_t value = evalResult.Val.getInt().getSExtValue();
    caseValue = static_cast<uint32_t>(value);
    caseLabel = "switch." + std::string(value < 0 ? "n" : "") +
                llvm::itostr(std::abs(value));
  }
  const uint32_t caseBB = theBuilder.createBasicBlock(caseLabel);
  theBuilder.addSuccessor(caseBB);
  stmtBasicBlock[root] = caseBB;

  // Add all cases to the 'targets' vector.
  if (caseStmt)
    targets->emplace_back(caseValue, caseBB);

  // The default label is not part of the 'targets' vector that is passed
  // to the OpSwitch instruction.
  // If default statement was discovered, return its label via defaultBB.
  if (defaultStmt)
    *defaultBB = caseBB;

  // Process cases nested in other cases. It happens when we have fall through
  // cases. For example:
  // case 1: case 2: ...; break;
  // will result in the CaseSmt for case 2 nested in the one for case 1.
  discoverAllCaseStmtInSwitchStmt(caseStmt ? caseStmt->getSubStmt()
                                           : defaultStmt->getSubStmt(),
                                  defaultBB, targets);
}

void SPIRVEmitter::flattenSwitchStmtAST(const Stmt *root,
                                        std::vector<const Stmt *> *flatSwitch) {
  const auto *caseStmt = dyn_cast<CaseStmt>(root);
  const auto *compoundStmt = dyn_cast<CompoundStmt>(root);
  const auto *defaultStmt = dyn_cast<DefaultStmt>(root);

  if (!compoundStmt) {
    flatSwitch->push_back(root);
  }

  if (compoundStmt) {
    for (const auto *st : compoundStmt->body())
      flattenSwitchStmtAST(st, flatSwitch);
  } else if (caseStmt) {
    flattenSwitchStmtAST(caseStmt->getSubStmt(), flatSwitch);
  } else if (defaultStmt) {
    flattenSwitchStmtAST(defaultStmt->getSubStmt(), flatSwitch);
  }
}

void SPIRVEmitter::processCaseStmtOrDefaultStmt(const Stmt *stmt) {
  auto *caseStmt = dyn_cast<CaseStmt>(stmt);
  auto *defaultStmt = dyn_cast<DefaultStmt>(stmt);
  assert(caseStmt || defaultStmt);

  uint32_t caseBB = stmtBasicBlock[stmt];
  if (!theBuilder.isCurrentBasicBlockTerminated()) {
    // We are about to handle the case passed in as parameter. If the current
    // basic block is not terminated, it means the previous case is a fall
    // through case. We need to link it to the case to be processed.
    theBuilder.createBranch(caseBB);
    theBuilder.addSuccessor(caseBB);
  }
  theBuilder.setInsertPoint(caseBB);
  doStmt(caseStmt ? caseStmt->getSubStmt() : defaultStmt->getSubStmt());
}

void SPIRVEmitter::processSwitchStmtUsingSpirvOpSwitch(
    const SwitchStmt *switchStmt) {
  // First handle the condition variable DeclStmt if one exists.
  // For example: handle 'int a = b' in the following:
  // switch (int a = b) {...}
  if (const auto *condVarDeclStmt = switchStmt->getConditionVariableDeclStmt())
    doDeclStmt(condVarDeclStmt);

  const uint32_t selector = doExpr(switchStmt->getCond());

  // We need a merge block regardless of the number of switch cases.
  // Since OpSwitch always requires a default label, if the switch statement
  // does not have a default branch, we use the merge block as the default
  // target.
  const uint32_t mergeBB = theBuilder.createBasicBlock("switch.merge");
  theBuilder.setMergeTarget(mergeBB);
  breakStack.push(mergeBB);
  uint32_t defaultBB = mergeBB;

  // (literal, labelId) pairs to pass to the OpSwitch instruction.
  std::vector<std::pair<uint32_t, uint32_t>> targets;
  discoverAllCaseStmtInSwitchStmt(switchStmt->getBody(), &defaultBB, &targets);

  // Create the OpSelectionMerge and OpSwitch.
  theBuilder.createSwitch(mergeBB, selector, defaultBB, targets);

  // Handle the switch body.
  doStmt(switchStmt->getBody());

  if (!theBuilder.isCurrentBasicBlockTerminated())
    theBuilder.createBranch(mergeBB);
  theBuilder.setInsertPoint(mergeBB);
  breakStack.pop();
}

void SPIRVEmitter::processSwitchStmtUsingIfStmts(const SwitchStmt *switchStmt) {
  std::vector<const Stmt *> flatSwitch;
  flattenSwitchStmtAST(switchStmt->getBody(), &flatSwitch);

  // First handle the condition variable DeclStmt if one exists.
  // For example: handle 'int a = b' in the following:
  // switch (int a = b) {...}
  if (const auto *condVarDeclStmt = switchStmt->getConditionVariableDeclStmt())
    doDeclStmt(condVarDeclStmt);

  // Figure out the indexes of CaseStmts (and DefaultStmt if it exists) in
  // the flattened switch AST.
  // For instance, for the following flat vector:
  // +-----+-----+-----+-----+-----+-----+-----+-----+-----+-------+-----+
  // |Case1|Stmt1|Case2|Stmt2|Break|Case3|Case4|Stmt4|Break|Default|Stmt5|
  // +-----+-----+-----+-----+-----+-----+-----+-----+-----+-------+-----+
  // The indexes are: {0, 2, 5, 6, 9}
  std::vector<uint32_t> caseStmtLocs;
  for (uint32_t i = 0; i < flatSwitch.size(); ++i)
    if (isa<CaseStmt>(flatSwitch[i]) || isa<DefaultStmt>(flatSwitch[i]))
      caseStmtLocs.push_back(i);

  IfStmt *prevIfStmt = nullptr;
  IfStmt *rootIfStmt = nullptr;
  CompoundStmt *defaultBody = nullptr;

  // For each case, start at its index in the vector, and go forward
  // accumulating statements until BreakStmt or end of vector is reached.
  for (auto curCaseIndex : caseStmtLocs) {
    const Stmt *curCase = flatSwitch[curCaseIndex];

    // CompoundStmt to hold all statements for this case.
    CompoundStmt *cs = new (astContext) CompoundStmt(Stmt::EmptyShell());

    // Accumulate all non-case/default/break statements as the body for the
    // current case.
    std::vector<Stmt *> statements;
    for (int i = curCaseIndex + 1;
         i < flatSwitch.size() && !isa<BreakStmt>(flatSwitch[i]); ++i) {
      if (!isa<CaseStmt>(flatSwitch[i]) && !isa<DefaultStmt>(flatSwitch[i]))
        statements.push_back(const_cast<Stmt *>(flatSwitch[i]));
    }
    if (!statements.empty())
      cs->setStmts(astContext, statements.data(), statements.size());

    // For non-default cases, generate the IfStmt that compares the switch
    // value to the case value.
    if (auto *caseStmt = dyn_cast<CaseStmt>(curCase)) {
      IfStmt *curIf = new (astContext) IfStmt(Stmt::EmptyShell());
      BinaryOperator *bo = new (astContext) BinaryOperator(Stmt::EmptyShell());
      bo->setLHS(const_cast<Expr *>(switchStmt->getCond()));
      bo->setRHS(const_cast<Expr *>(caseStmt->getLHS()));
      bo->setOpcode(BO_EQ);
      bo->setType(astContext.getLogicalOperationType());
      curIf->setCond(bo);
      curIf->setThen(cs);
      // No conditional variable associated with this faux if statement.
      curIf->setConditionVariable(astContext, nullptr);
      // Each If statement is the "else" of the previous if statement.
      if (prevIfStmt)
        prevIfStmt->setElse(curIf);
      else
        rootIfStmt = curIf;
      prevIfStmt = curIf;
    } else {
      // Record the DefaultStmt body as it will be used as the body of the
      // "else" block in the if-elseif-...-else pattern.
      defaultBody = cs;
    }
  }

  // If a default case exists, it is the "else" of the last if statement.
  if (prevIfStmt)
    prevIfStmt->setElse(defaultBody);

  // Since all else-if and else statements are the child nodes of the first
  // IfStmt, we only need to call doStmt for the first IfStmt.
  if (rootIfStmt)
    doStmt(rootIfStmt);
  // If there are no CaseStmt and there is only 1 DefaultStmt, there will be
  // no if statements. The switch in that case only executes the body of the
  // default case.
  else if (defaultBody)
    doStmt(defaultBody);
}

uint32_t SPIRVEmitter::extractVecFromVec4(uint32_t fromId,
                                          uint32_t targetVecSize,
                                          uint32_t targetElemTypeId) {
  assert(targetVecSize > 0 && targetVecSize < 5);
  const uint32_t retType =
      targetVecSize == 1
          ? targetElemTypeId
          : theBuilder.getVecType(targetElemTypeId, targetVecSize);
  switch (targetVecSize) {
  case 1:
    return theBuilder.createCompositeExtract(retType, fromId, {0});
    break;
  case 2:
    return theBuilder.createVectorShuffle(retType, fromId, fromId, {0, 1});
    break;
  case 3:
    return theBuilder.createVectorShuffle(retType, fromId, fromId, {0, 1, 2});
    break;
  case 4:
    return fromId;
  default:
    llvm_unreachable("vector element count must be 1, 2, 3, or 4");
  }
}

} // end namespace spirv
} // end namespace clang<|MERGE_RESOLUTION|>--- conflicted
+++ resolved
@@ -390,15 +390,9 @@
           ci.getCodeGenOpts().HLSLProfile.c_str())),
       theContext(), theBuilder(&theContext),
       declIdMapper(shaderModel, astContext, theBuilder, spirvOptions),
-<<<<<<< HEAD
-      typeTranslator(astContext, theBuilder, diags, spirvOptions), entryFunctionId(0),
-      curFunction(nullptr), curThis(0), seenPushConstantAt(),
-      needsLegalization(false) {
-=======
       typeTranslator(astContext, theBuilder, diags, options),
       entryFunctionId(0), curFunction(nullptr), curThis(0),
       seenPushConstantAt(), needsLegalization(false) {
->>>>>>> eeab612d
   if (shaderModel.GetKind() == hlsl::ShaderModel::Kind::Invalid)
     emitError("unknown shader module: %0", {}) << shaderModel.GetName();
 }
