--- conflicted
+++ resolved
@@ -43,9 +43,7 @@
 
 #include "dxc/DXIL/DxilCBuffer.h"
 #include "dxc/DXIL/DxilResourceProperties.h"
-<<<<<<< HEAD
 #include "dxc/DXIL/DxilWaveMatrix.h"
-=======
 #include "dxc/DxilRootSignature/DxilRootSignature.h"
 #include "dxc/HLSL/DxilExportMap.h"
 #include "dxc/HLSL/DxilGenerationPass.h" // support pause/resume passes
@@ -53,7 +51,6 @@
 #include "dxc/Support/WinIncludes.h" // stream support
 #include "dxc/dxcapi.h"              // stream support
 #include "clang/Parse/ParseHLSL.h" // root sig would be in Parser if part of lang
->>>>>>> 37ed6138
 
 #include "CGHLSLMSHelper.h"
 
@@ -89,22 +86,16 @@
                  llvm::SmallVector<std::pair<DXIL::ResourceClass, unsigned>, 1>>
       constantRegBindingMap;
 
-<<<<<<< HEAD
   // Adds value to DxilObjectProperties if it's resource or wave matrix.
   // Returns true if added to one.
-=======
-  // Map from value to resource properties.
-  // This only collect object variables(global/local/parameter), not object
-  // fields inside struct. Object fields inside struct is saved by
-  // TypeAnnotation. Returns true if added to one.
->>>>>>> 37ed6138
   bool AddValToPropertyMap(Value *V, QualType Ty);
   CGHLSLMSHelper::DxilObjectProperties objectProperties;
-  
+
   // Map to value to node properties
 
-  llvm::MapVector<llvm::Argument*, hlsl::NodeInputRecordProps> NodeInputRecordParams;
-  llvm::MapVector<llvm::Argument*, hlsl::NodeProps> NodeOutputParams;
+  llvm::MapVector<llvm::Argument *, hlsl::NodeInputRecordProps>
+      NodeInputRecordParams;
+  llvm::MapVector<llvm::Argument *, hlsl::NodeProps> NodeOutputParams;
 
   bool m_bDebugInfo;
   bool m_bIsLib;
@@ -299,13 +290,10 @@
                                            llvm::Value *DestPtr,
                                            clang::QualType DestTy) override;
   void AddHLSLFunctionInfo(llvm::Function *, const FunctionDecl *FD) override;
-<<<<<<< HEAD
-  void AddHLSLNodeRecordTypeInfo(const clang::ParmVarDecl* parmDecl, hlsl::NodeIOProperties& node);
-  void EmitHLSLFunctionProlog(llvm::Function *, const FunctionDecl *FD) override;
-=======
+  void AddHLSLNodeRecordTypeInfo(const clang::ParmVarDecl *parmDecl,
+                                 hlsl::NodeIOProperties &node);
   void EmitHLSLFunctionProlog(llvm::Function *,
                               const FunctionDecl *FD) override;
->>>>>>> 37ed6138
 
   void AddControlFlowHint(CodeGenFunction &CGF, const Stmt &S,
                           llvm::TerminatorInst *TI,
@@ -569,9 +557,7 @@
       .Default(DXIL::TessellatorOutputPrimitive::Undefined);
 }
 
-<<<<<<< HEAD
-static DXIL::MeshOutputTopology
-StringToMeshOutputTopology(StringRef topology) {
+static DXIL::MeshOutputTopology StringToMeshOutputTopology(StringRef topology) {
   return llvm::StringSwitch<DXIL::MeshOutputTopology>(topology)
       .Case("line", DXIL::MeshOutputTopology::Line)
       .Case("triangle", DXIL::MeshOutputTopology::Triangle)
@@ -584,14 +570,6 @@
       .Case("SamplerState", DxilSampler::SamplerKind::Default)
       .Case("SamplerComparisonState", DxilSampler::SamplerKind::Comparison)
       .Default(DxilSampler::SamplerKind::Invalid);
-=======
-static DXIL::MeshOutputTopology StringToMeshOutputTopology(StringRef topology) {
-  if (topology == "line")
-    return DXIL::MeshOutputTopology::Line;
-  if (topology == "triangle")
-    return DXIL::MeshOutputTopology::Triangle;
-  return DXIL::MeshOutputTopology::Undefined;
->>>>>>> 37ed6138
 }
 
 static unsigned GetMatrixSizeInCB(QualType Ty, bool defaultRowMajor,
@@ -699,18 +677,6 @@
   return kind;
 }
 
-<<<<<<< HEAD
-=======
-static DxilSampler::SamplerKind KeywordToSamplerKind(llvm::StringRef keyword) {
-  // TODO: refactor for faster search (switch by 1/2/3 first letters, then
-  // compare)
-  return llvm::StringSwitch<DxilSampler::SamplerKind>(keyword)
-      .Case("SamplerState", DxilSampler::SamplerKind::Default)
-      .Case("SamplerComparisonState", DxilSampler::SamplerKind::Comparison)
-      .Default(DxilSampler::SamplerKind::Invalid);
-}
->>>>>>> 37ed6138
-
 namespace {
 MatrixOrientation GetMatrixMajor(QualType Ty, bool bDefaultRowMajor) {
   DXASSERT_NOMSG(hlsl::IsHLSLMatType(Ty));
@@ -1506,16 +1472,34 @@
 
   // SetStageFlag returns true if valid as function attribute
   auto SetStageFlag = [&](DXIL::ShaderKind shaderKind) -> bool {
-    switch(shaderKind) {
-    case DXIL::ShaderKind::Pixel:         isPS = true; break;
-    case DXIL::ShaderKind::Vertex:        isVS = true; break;
-    case DXIL::ShaderKind::Geometry:      isGS = true; break;
-    case DXIL::ShaderKind::Hull:          isHS = true; break;
-    case DXIL::ShaderKind::Domain:        isDS = true; break;
-    case DXIL::ShaderKind::Compute:       isCS = true; break;
-    case DXIL::ShaderKind::Mesh:          isMS = true; break;
-    case DXIL::ShaderKind::Amplification: isAS = true; break;
-    case DXIL::ShaderKind::Node:          isNode = true; break;
+    switch (shaderKind) {
+    case DXIL::ShaderKind::Pixel:
+      isPS = true;
+      break;
+    case DXIL::ShaderKind::Vertex:
+      isVS = true;
+      break;
+    case DXIL::ShaderKind::Geometry:
+      isGS = true;
+      break;
+    case DXIL::ShaderKind::Hull:
+      isHS = true;
+      break;
+    case DXIL::ShaderKind::Domain:
+      isDS = true;
+      break;
+    case DXIL::ShaderKind::Compute:
+      isCS = true;
+      break;
+    case DXIL::ShaderKind::Mesh:
+      isMS = true;
+      break;
+    case DXIL::ShaderKind::Amplification:
+      isAS = true;
+      break;
+    case DXIL::ShaderKind::Node:
+      isNode = true;
+      break;
     case DXIL::ShaderKind::ClosestHit:
     case DXIL::ShaderKind::Callable:
     case DXIL::ShaderKind::RayGeneration:
@@ -1543,10 +1527,10 @@
   // - node attribute only combinable with compute
   // - all attributes parsed before set from insertion or target shader model
 
-  auto DiagShaderStage = [&priorShaderAttrLoc, &Diags](
-                             clang::SourceLocation diagLoc,
-                             llvm::StringRef shaderStage,
-                             ShaderStageSource source, bool bConflict) {
+  auto DiagShaderStage = [&priorShaderAttrLoc,
+                          &Diags](clang::SourceLocation diagLoc,
+                                  llvm::StringRef shaderStage,
+                                  ShaderStageSource source, bool bConflict) {
     bool bFromProfile = source == ShaderStageSource::Profile;
     unsigned DiagID = Diags.getCustomDiagID(
         DiagnosticsEngine::Error,
@@ -1554,61 +1538,55 @@
     Diags.Report(diagLoc, DiagID) << bConflict << bFromProfile;
     if (priorShaderAttrLoc.isValid()) {
       unsigned DiagID = Diags.getCustomDiagID(
-<<<<<<< HEAD
           DiagnosticsEngine::Note, "See conflicting shader attribute");
       Diags.Report(priorShaderAttrLoc, DiagID);
     }
   };
 
-  auto SetShaderKind = [&](clang::SourceLocation diagLoc,
-                           DXIL::ShaderKind shaderKind,
-                           llvm::StringRef shaderStage,
-                           ShaderStageSource source) {
-    if (!SetStageFlag(shaderKind)) {
-      DiagShaderStage(diagLoc, shaderStage, source, false);
-    }
-    if (isEntry && isRay) {
-      unsigned DiagID = Diags.getCustomDiagID(
-        DiagnosticsEngine::Error, "Ray function cannot be used as a global entry point");
-      Diags.Report(diagLoc, DiagID);
-=======
-          DiagnosticsEngine::Error, "Invalid profile for shader attribute");
-      Diags.Report(Attr->getLocation(), DiagID);
-    }
-    if (isEntry && isRay) {
-      unsigned DiagID = Diags.getCustomDiagID(
-          DiagnosticsEngine::Error,
-          "Ray function cannot be used as a global entry point");
-      Diags.Report(Attr->getLocation(), DiagID);
->>>>>>> 37ed6138
-    }
-    if (isEntry && isNode && !SM->IsCS()) {
-      unsigned DiagID = Diags.getCustomDiagID(
-          DiagnosticsEngine::Error, "Node function as global entry point must "
+  auto SetShaderKind =
+      [&](clang::SourceLocation diagLoc, DXIL::ShaderKind shaderKind,
+          llvm::StringRef shaderStage, ShaderStageSource source) {
+        if (!SetStageFlag(shaderKind)) {
+          DiagShaderStage(diagLoc, shaderStage, source, false);
+        }
+        if (isEntry && isRay) {
+          unsigned DiagID = Diags.getCustomDiagID(
+              DiagnosticsEngine::Error,
+              "Ray function cannot be used as a global entry point");
+          Diags.Report(diagLoc, DiagID);
+        }
+        if (isEntry && isNode && !SM->IsCS()) {
+          unsigned DiagID =
+              Diags.getCustomDiagID(DiagnosticsEngine::Error,
+                                    "Node function as global entry point must "
                                     "be compiled to compute shader target");
-      Diags.Report(diagLoc, DiagID);
-    }
-    if (funcProps->shaderKind != DXIL::ShaderKind::Invalid &&
-               funcProps->shaderKind != shaderKind) {
-      // Different kinds and not the node case, so it's a conflict.
-      DiagShaderStage(diagLoc, shaderStage, source, true);
-    }
-    // Update shaderKind, unless we would be overriding one with node, so when
-    // node+compute, kind = compute.  Other conflicts are diagnosed above.
-    if (funcProps->shaderKind == DXIL::ShaderKind::Invalid ||
-        shaderKind != DXIL::ShaderKind::Node)
-      funcProps->shaderKind = shaderKind;
-  };
+          Diags.Report(diagLoc, DiagID);
+        }
+        if (funcProps->shaderKind != DXIL::ShaderKind::Invalid &&
+            funcProps->shaderKind != shaderKind) {
+          // Different kinds and not the node case, so it's a conflict.
+          DiagShaderStage(diagLoc, shaderStage, source, true);
+        }
+        // Update shaderKind, unless we would be overriding one with node, so
+        // when node+compute, kind = compute.  Other conflicts are diagnosed
+        // above.
+        if (funcProps->shaderKind == DXIL::ShaderKind::Invalid ||
+            shaderKind != DXIL::ShaderKind::Node)
+          funcProps->shaderKind = shaderKind;
+      };
 
   // Used when a function attribute implies a particular stage.
   // This will emit an error if the stage it implies conflicts with a stage set
   // from some other source.
-  auto CheckImpliedShaderStageAttr = [&SetShaderKind](clang::SourceLocation diagLoc,
-                                         DXIL::ShaderKind shaderKind) {
-    SetShaderKind(diagLoc, shaderKind, "", ShaderStageSource::Attribute);
-  };
-
-  auto ParseShaderStage = [&SetShaderKind](clang::SourceLocation diagLoc, llvm::StringRef shaderStage, ShaderStageSource source) {
+  auto CheckImpliedShaderStageAttr =
+      [&SetShaderKind](clang::SourceLocation diagLoc,
+                       DXIL::ShaderKind shaderKind) {
+        SetShaderKind(diagLoc, shaderKind, "", ShaderStageSource::Attribute);
+      };
+
+  auto ParseShaderStage = [&SetShaderKind](clang::SourceLocation diagLoc,
+                                           llvm::StringRef shaderStage,
+                                           ShaderStageSource source) {
     if (!shaderStage.empty()) {
       DXIL::ShaderKind shaderKind = ShaderModel::KindFromFullName(shaderStage);
       SetShaderKind(diagLoc, shaderKind, shaderStage, source);
@@ -1616,14 +1594,16 @@
   };
 
   // Parse all shader attributes and report conflicts.
-  for (auto* Attr : FD->specific_attrs<HLSLShaderAttr>()) {
-    ParseShaderStage(Attr->getLocation(), Attr->getStage(), ShaderStageSource::Attribute);
+  for (auto *Attr : FD->specific_attrs<HLSLShaderAttr>()) {
+    ParseShaderStage(Attr->getLocation(), Attr->getStage(),
+                     ShaderStageSource::Attribute);
     priorShaderAttrLoc = Attr->getLocation();
   }
 
   if (isEntry) {
     // Set shaderKind from the shader target profile
-    SetShaderKind(FD->getLocation(), SM->GetKind(), "", ShaderStageSource::Profile);
+    SetShaderKind(FD->getLocation(), SM->GetKind(), "",
+                  ShaderStageSource::Profile);
   }
 
   // Save patch constant function to patchConstantFunctionMap.
@@ -1663,22 +1643,12 @@
          (isEntry && SM->GetKind() == DXIL::ShaderKind::Pixel)))
       F->addFnAttr(DXIL::kWaveOpsIncludeHelperLanesString);
   }
-<<<<<<< HEAD
-=======
-  if (isEntry) {
-    funcProps->shaderKind = SM->GetKind();
-    if (funcProps->shaderKind == DXIL::ShaderKind::Mesh) {
-      isMS = true;
-    } else if (funcProps->shaderKind == DXIL::ShaderKind::Amplification) {
-      isAS = true;
-    }
-  }
->>>>>>> 37ed6138
 
   // Geometry shader.
   if (const HLSLMaxVertexCountAttr *Attr =
           FD->getAttr<HLSLMaxVertexCountAttr>()) {
-    CheckImpliedShaderStageAttr(Attr->getLocation(), DXIL::ShaderKind::Geometry);
+    CheckImpliedShaderStageAttr(Attr->getLocation(),
+                                DXIL::ShaderKind::Geometry);
     funcProps->ShaderProps.GS.maxVertexCount = Attr->getCount();
     funcProps->ShaderProps.GS.inputPrimitive = DXIL::InputPrimitive::Undefined;
 
@@ -1691,7 +1661,8 @@
     }
   }
   if (const HLSLInstanceAttr *Attr = FD->getAttr<HLSLInstanceAttr>()) {
-    CheckImpliedShaderStageAttr(Attr->getLocation(), DXIL::ShaderKind::Geometry);
+    CheckImpliedShaderStageAttr(Attr->getLocation(),
+                                DXIL::ShaderKind::Geometry);
     unsigned instanceCount = Attr->getCount();
     funcProps->ShaderProps.GS.instanceCount = instanceCount;
     if (isEntry && !SM->IsGS()) {
@@ -1708,7 +1679,7 @@
   }
 
   // Populate numThreads
-  if (const HLSLNumThreadsAttr *Attr = FD->getAttr<HLSLNumThreadsAttr>()) {    
+  if (const HLSLNumThreadsAttr *Attr = FD->getAttr<HLSLNumThreadsAttr>()) {
 
     funcProps->numThreads[0] = Attr->getX();
     funcProps->numThreads[1] = Attr->getY();
@@ -1824,7 +1795,8 @@
     }
 
     if (!isHS)
-      CheckImpliedShaderStageAttr(Attr->getLocation(), DXIL::ShaderKind::Domain);
+      CheckImpliedShaderStageAttr(Attr->getLocation(),
+                                  DXIL::ShaderKind::Domain);
 
     DXIL::TessellatorDomain domain = StringToDomain(Attr->getDomainType());
     if (isHS)
@@ -1895,7 +1867,6 @@
     funcProps->waveSize = Attr->getSize();
   }
 
-<<<<<<< HEAD
   // Node shader
   if (isNode) {
     // Default launch type is defined to be Broadcasting.
@@ -1906,7 +1877,7 @@
   if (const auto *pAttr = FD->getAttr<HLSLNodeLaunchAttr>()) {
     if (isNode)
       funcProps->Node.LaunchType =
-        ShaderModel::NodeLaunchTypeFromName(pAttr->getLaunchType());
+          ShaderModel::NodeLaunchTypeFromName(pAttr->getLaunchType());
     else
       ReportMissingNodeDiag(Diags, pAttr);
   }
@@ -1918,13 +1889,11 @@
       ReportMissingNodeDiag(Diags, pAttr);
   }
 
-  if (const auto *pAttr =
-          FD->getAttr<HLSLNodeIdAttr>()) {
+  if (const auto *pAttr = FD->getAttr<HLSLNodeIdAttr>()) {
     if (isNode) {
       funcProps->NodeShaderID.Name = pAttr->getName().str();
       funcProps->NodeShaderID.Index = pAttr->getArrayIndex();
-    }
-    else {
+    } else {
       ReportMissingNodeDiag(Diags, pAttr);
     }
 
@@ -1934,10 +1903,10 @@
       funcProps->NodeShaderID.Index = 0;
     }
   }
-  if (const auto *pAttr = FD->getAttr<HLSLNodeLocalRootArgumentsTableIndexAttr>()) {
+  if (const auto *pAttr =
+          FD->getAttr<HLSLNodeLocalRootArgumentsTableIndexAttr>()) {
     if (isNode)
-      funcProps->Node.LocalRootArgumentsTableIndex =
-        pAttr->getIndex();
+      funcProps->Node.LocalRootArgumentsTableIndex = pAttr->getIndex();
     else
       ReportMissingNodeDiag(Diags, pAttr);
   }
@@ -1945,19 +1914,16 @@
     if (isNode) {
       funcProps->NodeShaderSharedInput.Name = pAttr->getName().str();
       funcProps->NodeShaderSharedInput.Index = pAttr->getArrayIndex();
-    }
-    else {
+    } else {
       ReportMissingNodeDiag(Diags, pAttr);
     }
   }
-  if (const auto *pAttr =
-    FD->getAttr<HLSLNodeDispatchGridAttr>()) {
+  if (const auto *pAttr = FD->getAttr<HLSLNodeDispatchGridAttr>()) {
     if (isNode) {
       funcProps->Node.DispatchGrid[0] = pAttr->getX();
       funcProps->Node.DispatchGrid[1] = pAttr->getY();
       funcProps->Node.DispatchGrid[2] = pAttr->getZ();
-    }
-    else {
+    } else {
       ReportMissingNodeDiag(Diags, pAttr);
     }
   }
@@ -1966,8 +1932,7 @@
       funcProps->Node.MaxDispatchGrid[0] = pAttr->getX();
       funcProps->Node.MaxDispatchGrid[1] = pAttr->getY();
       funcProps->Node.MaxDispatchGrid[2] = pAttr->getZ();
-    }
-    else {
+    } else {
       ReportMissingNodeDiag(Diags, pAttr);
     }
   }
@@ -1989,17 +1954,15 @@
     }
   }
 
-  const unsigned profileAttributes = isCS + isHS + isDS + isGS + isVS + isPS + isRay + isMS + isAS + isNode;
-=======
   const unsigned profileAttributes =
-      isCS + isHS + isDS + isGS + isVS + isPS + isRay + isMS + isAS;
->>>>>>> 37ed6138
+      isCS + isHS + isDS + isGS + isVS + isPS + isRay + isMS + isAS + isNode;
 
   // TODO: check this in front-end and report error.
   if (profileAttributes > 1)
-    Diags.Report(FD->getLocation(), Diags.getCustomDiagID(
-      DiagnosticsEngine::Error,
-      "Invalid shader stage attribute combination"));
+    Diags.Report(
+        FD->getLocation(),
+        Diags.getCustomDiagID(DiagnosticsEngine::Error,
+                              "Invalid shader stage attribute combination"));
 
   if (isEntry) {
     switch (funcProps->shaderKind) {
@@ -2094,8 +2057,8 @@
   bool hasOutPrimitives = false;
   bool hasInPayload = false;
   bool rayShaderHaveErrors = false;
-  unsigned int  NodeInputParamIdx = 0;
-  unsigned int  NodeOutputParamIdx = 0;
+  unsigned int NodeInputParamIdx = 0;
+  unsigned int NodeOutputParamIdx = 0;
   SmallMapVector<StringRef, const ParmVarDecl *, 8> outputDecls;
   for (; ArgNo < F->arg_size(); ++ArgNo, ++ParmIdx, ++ArgIt) {
     DxilParameterAnnotation &paramAnnotation =
@@ -2505,8 +2468,7 @@
 
           NodeInputRecordParams[ArgIt].RecordInfo = node.GetNodeRecordInfo();
           funcProps->InputNodes.push_back(node);
-        }
-        else {
+        } else {
           DXASSERT(node.Flags.IsOutputNode(), "Invalid NodeIO Kind");
           // Add Node Shader parameter to a ValToProp map
           // This will be used later to lower the Node parameters
@@ -2517,11 +2479,10 @@
 
           // OutputArraySize from declared arraysize
           // FIXME: move to OutputNodeArray.
-          if (parmDecl->hasAttr < HLSLNodeArraySizeAttr>()) {
+          if (parmDecl->hasAttr<HLSLNodeArraySizeAttr>()) {
             node.OutputArraySize =
                 parmDecl->getAttr<HLSLNodeArraySizeAttr>()->getCount();
-          }
-          else {
+          } else {
             node.OutputArraySize = 0;
           }
           // OutputID from attribute
@@ -2533,7 +2494,8 @@
             node.OutputID.Index = 0;
           }
 
-          // Insert output decls for cross referencing once all info is available
+          // Insert output decls for cross referencing once all info is
+          // available
           outputDecls.insert(std::make_pair(parmDecl->getName(), parmDecl));
 
           NodeOutputParams[ArgIt].Info = node.GetNodeInfo();
@@ -2560,10 +2522,12 @@
   // - Otherwise, we use EmptyNodeInput
   if (funcProps->InputNodes.size() == 0) {
     if (funcProps->Node.MaxDispatchGrid[0] > 0) {
-      hlsl::NodeIOProperties defaultInput(DXIL::NodeIOKind::DispatchNodeInputRecord);
+      hlsl::NodeIOProperties defaultInput(
+          DXIL::NodeIOKind::DispatchNodeInputRecord);
       defaultInput.RecordType.size = 12;
       defaultInput.RecordType.SV_DispatchGrid.ByteOffset = 0;
-      defaultInput.RecordType.SV_DispatchGrid.ComponentType = DXIL::ComponentType::U32;
+      defaultInput.RecordType.SV_DispatchGrid.ComponentType =
+          DXIL::ComponentType::U32;
       defaultInput.RecordType.SV_DispatchGrid.NumComponents = 3;
       funcProps->InputNodes.push_back(defaultInput);
     } else {
@@ -2573,9 +2537,11 @@
   }
 
   // All output decls and param names are available and errors can be generated
-  // and parameter output array indices that correspond to param names can be added to the properties
+  // and parameter output array indices that correspond to param names can be
+  // added to the properties
   auto outIt = outputDecls.begin();
-  for (unsigned outputNo = 0; outputNo < funcProps->OutputNodes.size(); outputNo++ ) {
+  for (unsigned outputNo = 0; outputNo < funcProps->OutputNodes.size();
+       outputNo++) {
     const ParmVarDecl *parmDecl = outIt->second;
     outIt++;
     hlsl::NodeIOProperties &node = funcProps->OutputNodes[outputNo];
@@ -2586,13 +2552,17 @@
       auto snIt = outputDecls.find(sharedName);
       int ix = snIt - outputDecls.begin();
       if (snIt == outputDecls.end()) {
-        Diags.Report(parmDecl->getLocation(), Diags.getCustomDiagID(
-          DiagnosticsEngine::Error,
-          "MaxRecordsSharedWith must reference a valid ouput parameter name."));
+        Diags.Report(
+            parmDecl->getLocation(),
+            Diags.getCustomDiagID(DiagnosticsEngine::Error,
+                                  "MaxRecordsSharedWith must reference a valid "
+                                  "ouput parameter name."));
       } else if (ix == (int)outputNo) {
-        Diags.Report(parmDecl->getLocation(), Diags.getCustomDiagID(
-          DiagnosticsEngine::Error,
-          "MaxRecordsSharedWith must not reference the same parameter it is applied to."));
+        Diags.Report(
+            parmDecl->getLocation(),
+            Diags.getCustomDiagID(DiagnosticsEngine::Error,
+                                  "MaxRecordsSharedWith must not reference the "
+                                  "same parameter it is applied to."));
       }
       node.MaxRecordsSharedWith = ix;
     }
@@ -2721,8 +2691,8 @@
   m_ScopeMap[F] = ScopeInfo(F, FD->getLocation());
 }
 
-<<<<<<< HEAD
-void CGMSHLSLRuntime::AddHLSLNodeRecordTypeInfo(const clang::ParmVarDecl* parmDecl, hlsl::NodeIOProperties& node) {
+void CGMSHLSLRuntime::AddHLSLNodeRecordTypeInfo(
+    const clang::ParmVarDecl *parmDecl, hlsl::NodeIOProperties &node) {
   clang::QualType paramTy = parmDecl->getType().getCanonicalType();
 
   if (auto arrayType = dyn_cast<ConstantArrayType>(paramTy)) {
@@ -2731,12 +2701,12 @@
   if (const RecordType *RT = dyn_cast<RecordType>(paramTy)) {
     // Node I/O records are templateTypes
     if (const ClassTemplateSpecializationDecl *templateDecl =
-      dyn_cast<ClassTemplateSpecializationDecl>(RT->getDecl())) {
-      auto& TemplateArgs = templateDecl->getTemplateArgs();
+            dyn_cast<ClassTemplateSpecializationDecl>(RT->getDecl())) {
+      auto &TemplateArgs = templateDecl->getTemplateArgs();
 
       if (!node.Flags.IsEmpty()) {
-        DiagnosticsEngine& Diags = CGM.getDiags();
-        auto& Rec = TemplateArgs.get(0);
+        DiagnosticsEngine &Diags = CGM.getDiags();
+        auto &Rec = TemplateArgs.get(0);
         clang::QualType RecType = Rec.getAsType();
         llvm::Type *Type = CGM.getTypes().ConvertType(RecType);
         const RecordType *recordtype = RecType->getAsStructureType();
@@ -2744,62 +2714,83 @@
 
         // Get the TrackRWInputSharing flag from the record attribute
         if (RD->hasAttr<HLSLNodeTrackRWInputSharingAttr>()) {
-          if (node.Flags.IsInputRecord() && node.Flags.GetNodeIOKind() != hlsl::DXIL::NodeIOKind::RWDispatchNodeInputRecord) {
-            Diags.Report(parmDecl->getLocation(), Diags.getCustomDiagID(
-              DiagnosticsEngine::Error,
-              "NodeTrackRWInputSharing attribute cannot be applied to Input Records that are not RWDispatchNodeInputRecord"));
+          if (node.Flags.IsInputRecord() &&
+              node.Flags.GetNodeIOKind() !=
+                  hlsl::DXIL::NodeIOKind::RWDispatchNodeInputRecord) {
+            Diags.Report(
+                parmDecl->getLocation(),
+                Diags.getCustomDiagID(
+                    DiagnosticsEngine::Error,
+                    "NodeTrackRWInputSharing attribute cannot be applied to "
+                    "Input Records that are not RWDispatchNodeInputRecord"));
           }
           node.Flags.SetTrackRWInputSharing();
         }
 
-        // Ex: For DispatchNodeInputRecord<MY_RECORD>, set size = size(MY_RECORD)
+        // Ex: For DispatchNodeInputRecord<MY_RECORD>, set size =
+        // size(MY_RECORD)
         node.RecordType.size = CGM.getDataLayout().getTypeAllocSize(Type);
-        // If we find SV_DispatchGrid we'll remember the location for diagnostics
+        // If we find SV_DispatchGrid we'll remember the location for
+        // diagnostics
         SourceLocation SV_DispatchGridLoc;
         // Iterate over fields of the MY_RECORD(example) struct
         for (auto fieldDecl : RD->fields()) {
-          //Check if any of the fields have a semantic annotation = SV_DispatchGrid
-          for (const hlsl::UnusualAnnotation *it : fieldDecl->getUnusualAnnotations()) {
+          // Check if any of the fields have a semantic annotation =
+          // SV_DispatchGrid
+          for (const hlsl::UnusualAnnotation *it :
+               fieldDecl->getUnusualAnnotations()) {
             if (it->getKind() == hlsl::UnusualAnnotation::UA_SemanticDecl) {
               const hlsl::SemanticDecl *sd = cast<hlsl::SemanticDecl>(it);
-              // if we find a field with SV_DispatchGrid, fill out the SV_DispatchGrid
-              // member with byteoffset of the field, NumComponents (3 for uint3 etc)
-              // and U32 vs U16 types, which are the only types allowed
+              // if we find a field with SV_DispatchGrid, fill out the
+              // SV_DispatchGrid member with byteoffset of the field,
+              // NumComponents (3 for uint3 etc) and U32 vs U16 types, which are
+              // the only types allowed
               if (sd->SemanticName.equals("SV_DispatchGrid")) {
                 clang::QualType FT = fieldDecl->getType();
                 auto &DL = CGM.getDataLayout();
                 auto &SDGRec = node.RecordType.SV_DispatchGrid;
                 if (SDGRec.NumComponents != 0) {
                   DiagnosticsEngine &Diags = CGM.getDiags();
-                  unsigned DiagID = Diags.getCustomDiagID(DiagnosticsEngine::Error, "a field with SV_DispatchGrid has already been specified");
+                  unsigned DiagID = Diags.getCustomDiagID(
+                      DiagnosticsEngine::Error, "a field with SV_DispatchGrid "
+                                                "has already been specified");
                   Diags.Report(it->Loc, DiagID);
-                  Diags.Report(SV_DispatchGridLoc, diag::note_defined_here) << "previously";
+                  Diags.Report(SV_DispatchGridLoc, diag::note_defined_here)
+                      << "previously";
                 } else {
-                 // Set SV_DispatchGridLoc for use in diagnostics ;
-                 SV_DispatchGridLoc = it->Loc;
+                  // Set SV_DispatchGridLoc for use in diagnostics ;
+                  SV_DispatchGridLoc = it->Loc;
                 }
                 unsigned fieldIdx = fieldDecl->getFieldIndex();
-                if (StructType* ST = dyn_cast<StructType>(Type)) {
-                  SDGRec.ByteOffset = DL.getStructLayout(ST)->getElementOffset(fieldIdx);
+                if (StructType *ST = dyn_cast<StructType>(Type)) {
+                  SDGRec.ByteOffset =
+                      DL.getStructLayout(ST)->getElementOffset(fieldIdx);
                 }
                 const llvm::Type *lTy = CGM.getTypes().ConvertType(FT);
-                if (const llvm::VectorType *VT = dyn_cast<llvm::VectorType>(lTy)) {
+                if (const llvm::VectorType *VT =
+                        dyn_cast<llvm::VectorType>(lTy)) {
                   DXASSERT(VT->getElementType()->isIntegerTy(), "invalid type");
                   SDGRec.NumComponents = VT->getNumElements();
-                  SDGRec.ComponentType = (VT->getElementType()->getIntegerBitWidth() == 16) ? DXIL::ComponentType::U16 :
-                    DXIL::ComponentType::U32;
-                } else if (const llvm::ArrayType *AT = dyn_cast<llvm::ArrayType>(lTy)) {
+                  SDGRec.ComponentType =
+                      (VT->getElementType()->getIntegerBitWidth() == 16)
+                          ? DXIL::ComponentType::U16
+                          : DXIL::ComponentType::U32;
+                } else if (const llvm::ArrayType *AT =
+                               dyn_cast<llvm::ArrayType>(lTy)) {
                   DXASSERT(AT->getElementType()->isIntegerTy(), "invalid type");
                   DXASSERT_NOMSG(AT->getNumElements() <= 3);
                   SDGRec.NumComponents = AT->getNumElements();
-                  SDGRec.ComponentType = (AT->getElementType()->getIntegerBitWidth() == 16) ? DXIL::ComponentType::U16 :
-                    DXIL::ComponentType::U32;
+                  SDGRec.ComponentType =
+                      (AT->getElementType()->getIntegerBitWidth() == 16)
+                          ? DXIL::ComponentType::U16
+                          : DXIL::ComponentType::U32;
                 } else {
                   // Scalar U16 or U32
                   DXASSERT(lTy->isIntegerTy(), "invalid type");
                   SDGRec.NumComponents = 1;
-                  SDGRec.ComponentType = (lTy->getIntegerBitWidth() == 16) ? DXIL::ComponentType::U16 :
-                    DXIL::ComponentType::U32;
+                  SDGRec.ComponentType = (lTy->getIntegerBitWidth() == 16)
+                                             ? DXIL::ComponentType::U16
+                                             : DXIL::ComponentType::U32;
                 }
               }
             }
@@ -2810,14 +2801,10 @@
   }
 }
 
-void CGMSHLSLRuntime::RemapObsoleteSemantic(DxilParameterAnnotation &paramInfo, bool isPatchConstantFunction) {
-  DXASSERT(CGM.getLangOpts().EnableDX9CompatMode, "should be used only in back-compat mode");
-=======
 void CGMSHLSLRuntime::RemapObsoleteSemantic(DxilParameterAnnotation &paramInfo,
                                             bool isPatchConstantFunction) {
   DXASSERT(CGM.getLangOpts().EnableDX9CompatMode,
            "should be used only in back-compat mode");
->>>>>>> 37ed6138
 
   const ShaderModel *SM = m_pHLModule->GetShaderModel();
   DXIL::SigPointKind sigPointKind = SigPointFromInputQual(
@@ -3331,12 +3318,7 @@
   hlslRes->SetRangeSize(rangeSize);
 
   const RecordType *RT = VarTy->getAs<RecordType>();
-<<<<<<< HEAD
   DxilSampler::SamplerKind kind = StringToSamplerKind(RT->getDecl()->getName());
-=======
-  DxilSampler::SamplerKind kind =
-      KeywordToSamplerKind(RT->getDecl()->getName());
->>>>>>> 37ed6138
 
   hlslRes->SetSamplerKind(kind);
   InitFromUnusualAnnotations(*hlslRes, *samplerDecl);
@@ -4069,7 +4051,7 @@
   // Translate calls to RayQuery constructor into hl Allocate calls
   TranslateRayQueryConstructor(HLM);
 
-  //Lower Node Input and Output Parameters to Node Handles
+  // Lower Node Input and Output Parameters to Node Handles
   TranslateInputNodeRecordArgToHandle(HLM, NodeInputRecordParams);
   TranslateNodeOutputParamToHandle(HLM, NodeOutputParams);
 
