//===----- CGHLSLMS.cpp - Interface to HLSL Runtime ----------------===//
///////////////////////////////////////////////////////////////////////////////
//                                                                           //
// CGHLSLMS.cpp                                                              //
// Copyright (C) Microsoft Corporation. All rights reserved.                 //
// This file is distributed under the University of Illinois Open Source     //
// License. See LICENSE.TXT for details.                                     //
//                                                                           //
//  This provides a class for HLSL code generation.                          //
//                                                                           //
///////////////////////////////////////////////////////////////////////////////

#include "CGHLSLRuntime.h"
#include "CGRecordLayout.h"
#include "CodeGenFunction.h"
#include "CodeGenModule.h"
#include "dxc/DXIL/DxilOperations.h"
#include "dxc/DXIL/DxilTypeSystem.h"
#include "dxc/DXIL/DxilUtil.h"
#include "dxc/HLSL/HLMatrixType.h"
#include "dxc/HLSL/HLModule.h"
#include "dxc/HLSL/HLOperations.h"
#include "dxc/HlslIntrinsicOp.h"
#include "clang/AST/DeclTemplate.h"
#include "clang/AST/HlslTypes.h"
#include "clang/AST/RecordLayout.h"
#include "clang/Frontend/CodeGenOptions.h"
#include "clang/Lex/HLSLMacroExpander.h"
#include "clang/Sema/SemaDiagnostic.h"
#include "llvm/ADT/STLExtras.h"
#include "llvm/ADT/SmallPtrSet.h"
#include "llvm/ADT/StringSet.h"
#include "llvm/ADT/StringSwitch.h"
#include "llvm/IR/Constants.h"
#include "llvm/IR/GetElementPtrTypeIterator.h"
#include "llvm/IR/IRBuilder.h"
#include "llvm/IR/InstIterator.h"
#include "llvm/Transforms/Utils/Cloning.h"
#include <memory>
#include <set>
#include <unordered_map>
#include <unordered_set>

#include "dxc/DXIL/DxilCBuffer.h"
#include "dxc/DXIL/DxilResourceProperties.h"
#include "dxc/DXIL/DxilWaveMatrix.h"
#include "dxc/DxilRootSignature/DxilRootSignature.h"
#include "dxc/HLSL/DxilExportMap.h"
#include "dxc/HLSL/DxilGenerationPass.h" // support pause/resume passes
#include "dxc/HLSL/HLSLExtensionsCodegenHelper.h"
#include "dxc/Support/WinIncludes.h" // stream support
#include "dxc/dxcapi.h"              // stream support
#include "clang/Parse/ParseHLSL.h" // root sig would be in Parser if part of lang

#include "CGHLSLMSHelper.h"

using namespace clang;
using namespace CodeGen;
using namespace hlsl;
using namespace llvm;
using std::unique_ptr;
using namespace CGHLSLMSHelper;

static const bool KeepUndefinedTrue =
    true; // Keep interpolation mode undefined if not set explicitly.

namespace {

class CGMSHLSLRuntime : public CGHLSLRuntime {

private:
  /// Convenience reference to LLVM Context
  llvm::LLVMContext &Context;
  /// Convenience reference to the current module
  llvm::Module &TheModule;

  HLModule *m_pHLModule;
  llvm::Type *CBufferType;
  uint32_t globalCBIndex;
  // TODO: make sure how minprec works
  llvm::DataLayout dataLayout;
  // decl map to constant id for program
  llvm::DenseMap<HLSLBufferDecl *, uint32_t> constantBufMap;
  // Map from Constant to register bindings.
  llvm::DenseMap<llvm::Constant *,
                 llvm::SmallVector<std::pair<DXIL::ResourceClass, unsigned>, 1>>
      constantRegBindingMap;

  // Adds value to DxilObjectProperties if it's resource or wave matrix.
  // Returns true if added to one.
  bool AddValToPropertyMap(Value *V, QualType Ty);
  CGHLSLMSHelper::DxilObjectProperties objectProperties;

  // Map to value to node properties

  llvm::MapVector<llvm::Argument *, hlsl::NodeInputRecordProps>
      NodeInputRecordParams;
  llvm::MapVector<llvm::Argument *, hlsl::NodeProps> NodeOutputParams;

  bool m_bDebugInfo;
  bool m_bIsLib;

  // For library, m_ExportMap maps from internal name to zero or more renames
  dxilutil::ExportMap m_ExportMap;

  HLCBuffer &GetGlobalCBuffer() {
    return *static_cast<HLCBuffer *>(&(m_pHLModule->GetCBuffer(globalCBIndex)));
  }
  void AddConstantToCB(GlobalVariable *CV, StringRef Name, QualType Ty,
                       unsigned LowerBound, HLCBuffer &CB);
  void AddConstant(VarDecl *constDecl, HLCBuffer &CB);
  uint32_t AddSampler(VarDecl *samplerDecl);
  uint32_t AddUAVSRV(VarDecl *decl, hlsl::DxilResourceBase::Class resClass);
  bool SetUAVSRV(SourceLocation loc, hlsl::DxilResourceBase::Class resClass,
                 DxilResource *hlslRes, QualType QualTy);
  uint32_t AddCBuffer(HLSLBufferDecl *D);
  void AddCBufferDecls(DeclContext *DC, HLCBuffer *CB);
  uint32_t AddConstantBufferView(VarDecl *D);
  hlsl::DxilResourceBase::Class TypeToClass(clang::QualType Ty);

  void CreateSubobject(DXIL::SubobjectKind kind, const StringRef name,
                       clang::Expr **args, unsigned int argCount,
                       DXIL::HitGroupType hgType = (DXIL::HitGroupType)(-1));
  bool GetAsConstantString(clang::Expr *expr, StringRef *value,
                           bool failWhenEmpty = false);
  bool GetAsConstantUInt32(clang::Expr *expr, uint32_t *value);
  std::vector<StringRef> ParseSubobjectExportsAssociations(StringRef exports);

  EntryFunctionInfo Entry;

  StringMap<PatchConstantInfo> patchConstantFunctionMap;
  std::unordered_map<Function *, std::unique_ptr<DxilFunctionProps>>
      patchConstantFunctionPropsMap;

  std::unordered_map<Function *, const clang::HLSLPatchConstantFuncAttr *>
      HSEntryPatchConstantFuncAttr;

  // Map to save entry functions.
  StringMap<EntryFunctionInfo> entryFunctionMap;

  // Map to save static global init exp.
  std::unordered_map<Expr *, GlobalVariable *> staticConstGlobalInitMap;
  std::unordered_map<GlobalVariable *, std::vector<Constant *>>
      staticConstGlobalInitListMap;
  std::unordered_map<GlobalVariable *, Function *> staticConstGlobalCtorMap;
  // List for functions with clip plane.
  std::vector<Function *> clipPlaneFuncList;
  std::unordered_map<Value *, DebugLoc> debugInfoMap;

  DxilRootSignatureVersion rootSigVer;

  Value *EmitHLSLMatrixLoad(CGBuilderTy &Builder, Value *Ptr, QualType Ty);
  void EmitHLSLMatrixStore(CGBuilderTy &Builder, Value *Val, Value *DestPtr,
                           QualType Ty);
  // Flatten the val into scalar val and push into elts and eltTys.
  void FlattenValToInitList(CodeGenFunction &CGF, SmallVector<Value *, 4> &elts,
                            SmallVector<QualType, 4> &eltTys, QualType Ty,
                            Value *val);
  // Push every value on InitListExpr into EltValList and EltTyList.
  void ScanInitList(CodeGenFunction &CGF, InitListExpr *E,
                    SmallVector<Value *, 4> &EltValList,
                    SmallVector<QualType, 4> &EltTyList);

  void FlattenAggregatePtrToGepList(CodeGenFunction &CGF, Value *Ptr,
                                    SmallVector<Value *, 4> &idxList,
                                    clang::QualType Type, llvm::Type *Ty,
                                    SmallVector<Value *, 4> &GepList,
                                    SmallVector<QualType, 4> &EltTyList);
  void LoadElements(CodeGenFunction &CGF, ArrayRef<Value *> Ptrs,
                    ArrayRef<QualType> QualTys, SmallVector<Value *, 4> &Vals);
  void ConvertAndStoreElements(CodeGenFunction &CGF, ArrayRef<Value *> SrcVals,
                               ArrayRef<QualType> SrcQualTys,
                               ArrayRef<Value *> DstPtrs,
                               ArrayRef<QualType> DstQualTys);

  void EmitHLSLAggregateCopy(CodeGenFunction &CGF, llvm::Value *SrcPtr,
                             llvm::Value *DestPtr,
                             SmallVector<Value *, 4> &idxList,
                             clang::QualType SrcType, clang::QualType DestType,
                             llvm::Type *Ty);

  void EmitHLSLSplat(CodeGenFunction &CGF, Value *SrcVal, llvm::Value *DestPtr,
                     SmallVector<Value *, 4> &idxList, QualType Type,
                     QualType SrcType, llvm::Type *Ty);

  void EmitHLSLRootSignature(HLSLRootSignatureAttr *RSA, Function *Fn,
                             DxilFunctionProps &props);

  void CheckParameterAnnotation(SourceLocation SLoc,
                                const DxilParameterAnnotation &paramInfo,
                                bool isPatchConstantFunction);
  void CheckParameterAnnotation(SourceLocation SLoc,
                                DxilParamInputQual paramQual,
                                llvm::StringRef semFullName,
                                bool isPatchConstantFunction);

  void RemapObsoleteSemantic(DxilParameterAnnotation &paramInfo,
                             bool isPatchConstantFunction);
  SourceLocation SetSemantic(const NamedDecl *decl,
                             DxilParameterAnnotation &paramInfo);

  hlsl::InterpolationMode GetInterpMode(const Decl *decl, CompType compType,
                                        bool bKeepUndefined);
  hlsl::CompType GetCompType(const BuiltinType *BT);
  // save intrinsic opcode
  std::vector<std::pair<Function *, unsigned>> m_IntrinsicMap;
  void AddHLSLIntrinsicOpcodeToFunction(Function *, unsigned opcode);

  // Type annotation related.
  unsigned ConstructStructAnnotation(DxilStructAnnotation *annotation,
                                     DxilPayloadAnnotation *payloadAnnotation,
                                     const RecordDecl *RD,
                                     DxilTypeSystem &dxilTypeSys);
  unsigned AddTypeAnnotation(QualType Ty, DxilTypeSystem &dxilTypeSys,
                             unsigned &arrayEltSize);
  DxilResourceProperties BuildResourceProperty(QualType resTy);
  DxilWaveMatrixProperties BuildWaveMatrixProperties(QualType resTy);
  void ConstructFieldAttributedAnnotation(DxilFieldAnnotation &fieldAnnotation,
                                          QualType fieldTy,
                                          bool bDefaultRowMajor);

  std::unordered_map<Constant *, DxilFieldAnnotation> m_ConstVarAnnotationMap;
  StringSet<> m_PreciseOutputSet;
  DenseSet<Value *> mismatchGLCArgSet;

  DenseMap<Function *, ScopeInfo> m_ScopeMap;
  ScopeInfo *GetScopeInfo(Function *F);

public:
  CGMSHLSLRuntime(CodeGenModule &CGM);

  /// Add resouce to the program
  void addResource(Decl *D) override;

  void addSubobject(Decl *D) override;

  void FinishCodeGen() override;
  bool IsTrivalInitListExpr(CodeGenFunction &CGF, InitListExpr *E) override;
  Value *EmitHLSLInitListExpr(CodeGenFunction &CGF, InitListExpr *E,
                              Value *DestPtr) override;
  Constant *EmitHLSLConstInitListExpr(CodeGenModule &CGM,
                                      InitListExpr *E) override;

  RValue EmitHLSLBuiltinCallExpr(CodeGenFunction &CGF, const FunctionDecl *FD,
                                 const CallExpr *E,
                                 ReturnValueSlot ReturnValue) override;
  void EmitHLSLOutParamConversionInit(
      CodeGenFunction &CGF, const FunctionDecl *FD, const CallExpr *E,
      llvm::SmallVector<LValue, 8> &castArgList,
      llvm::SmallVector<const Stmt *, 8> &argList,
      llvm::SmallVector<LValue, 8> &lifetimeCleanupList,
      const std::function<void(const VarDecl *, llvm::Value *)> &TmpArgMap)
      override;
  void EmitHLSLOutParamConversionCopyBack(
      CodeGenFunction &CGF, llvm::SmallVector<LValue, 8> &castArgList,
      llvm::SmallVector<LValue, 8> &lifetimeCleanupList) override;

  Value *EmitHLSLMatrixOperationCall(CodeGenFunction &CGF, const clang::Expr *E,
                                     llvm::Type *RetType,
                                     ArrayRef<Value *> paramList) override;

  void EmitHLSLDiscard(CodeGenFunction &CGF) override;
  BranchInst *EmitHLSLCondBreak(CodeGenFunction &CGF, llvm::Function *F,
                                llvm::BasicBlock *DestBB,
                                llvm::BasicBlock *AltBB) override;

  Value *EmitHLSLMatrixSubscript(CodeGenFunction &CGF, llvm::Type *RetType,
                                 Value *Ptr, Value *Idx, QualType Ty) override;

  Value *EmitHLSLMatrixElement(CodeGenFunction &CGF, llvm::Type *RetType,
                               ArrayRef<Value *> paramList,
                               QualType Ty) override;

  Value *EmitHLSLMatrixLoad(CodeGenFunction &CGF, Value *Ptr,
                            QualType Ty) override;
  void EmitHLSLMatrixStore(CodeGenFunction &CGF, Value *Val, Value *DestPtr,
                           QualType Ty) override;

  void EmitHLSLAggregateCopy(CodeGenFunction &CGF, llvm::Value *SrcPtr,
                             llvm::Value *DestPtr, clang::QualType Ty) override;

  void EmitHLSLFlatConversion(CodeGenFunction &CGF, Value *Val, Value *DestPtr,
                              QualType Ty, QualType SrcTy) override;
  Value *EmitHLSLLiteralCast(CodeGenFunction &CGF, Value *Src, QualType SrcType,
                             QualType DstType) override;

  void EmitHLSLFlatConversionAggregateCopy(CodeGenFunction &CGF,
                                           llvm::Value *SrcPtr,
                                           clang::QualType SrcTy,
                                           llvm::Value *DestPtr,
                                           clang::QualType DestTy) override;
  void AddHLSLFunctionInfo(llvm::Function *, const FunctionDecl *FD) override;
  void AddHLSLNodeRecordTypeInfo(const clang::ParmVarDecl *parmDecl,
                                 hlsl::NodeIOProperties &node);
  void EmitHLSLFunctionProlog(llvm::Function *,
                              const FunctionDecl *FD) override;

  void AddControlFlowHint(CodeGenFunction &CGF, const Stmt &S,
                          llvm::TerminatorInst *TI,
                          ArrayRef<const Attr *> Attrs) override;
  void MarkPotentialResourceTemp(CodeGenFunction &CGF, llvm::Value *V,
                                 clang::QualType QaulTy) override;
  void FinishAutoVar(CodeGenFunction &CGF, const VarDecl &D,
                     llvm::Value *V) override;
  const clang::Expr *CheckReturnStmtGLCMismatch(
      CodeGenFunction &CGF, const Expr *RV, const clang::ReturnStmt &S,
      clang::QualType FnRetTy,
      const std::function<void(const VarDecl *, llvm::Value *)> &TmpArgMap)
      override;
  void MarkIfStmt(CodeGenFunction &CGF, BasicBlock *endIfBB) override;
  void MarkSwitchStmt(CodeGenFunction &CGF, SwitchInst *switchInst,
                      BasicBlock *endSwitch) override;
  void MarkReturnStmt(CodeGenFunction &CGF, BasicBlock *bbWithRet) override;
  void MarkCleanupBlock(CodeGenFunction &CGF,
                        llvm::BasicBlock *cleanupBB) override;
  void MarkLoopStmt(CodeGenFunction &CGF, BasicBlock *loopContinue,
                    BasicBlock *loopExit) override;
  CGHLSLMSHelper::Scope *MarkScopeEnd(CodeGenFunction &CGF) override;
  bool NeedHLSLMartrixCastForStoreOp(
      const clang::Decl *TD,
      llvm::SmallVector<llvm::Value *, 16> &IRCallArgs) override;
  void EmitHLSLMartrixCastForStoreOp(
      CodeGenFunction &CGF, SmallVector<llvm::Value *, 16> &IRCallArgs,
      llvm::SmallVector<clang::QualType, 16> &ArgTys) override;
  /// Get or add constant to the program
  HLCBuffer &GetOrCreateCBuffer(HLSLBufferDecl *D);
};
} // namespace

//------------------------------------------------------------------------------
//
// CGMSHLSLRuntime methods.
//
CGMSHLSLRuntime::CGMSHLSLRuntime(CodeGenModule &CGM)
    : CGHLSLRuntime(CGM), Context(CGM.getLLVMContext()),
      TheModule(CGM.getModule()),
      // FIXME: Can we avoid the need for this fake CBufferType?
      CBufferType(
          llvm::StructType::create(TheModule.getContext(), "ConstantBuffer")),
      dataLayout(CGM.getLangOpts().UseMinPrecision
                     ? hlsl::DXIL::kLegacyLayoutString
                     : hlsl::DXIL::kNewLayoutString),
      Entry() {

  const hlsl::ShaderModel *SM =
      hlsl::ShaderModel::GetByName(CGM.getCodeGenOpts().HLSLProfile.c_str());
  // Only accept valid, 6.0 shader model.
  if (!SM->IsValid() || SM->GetMajor() != 6) {
    DiagnosticsEngine &Diags = CGM.getDiags();
    unsigned DiagID =
        Diags.getCustomDiagID(DiagnosticsEngine::Error, "invalid profile %0");
    Diags.Report(DiagID) << CGM.getCodeGenOpts().HLSLProfile;
    return;
  }
  if (CGM.getCodeGenOpts().HLSLValidatorMajorVer != 0) {
    // Check validator version against minimum for target profile:
    unsigned MinMajor, MinMinor;
    SM->GetMinValidatorVersion(MinMajor, MinMinor);
    if (DXIL::CompareVersions(CGM.getCodeGenOpts().HLSLValidatorMajorVer,
                              CGM.getCodeGenOpts().HLSLValidatorMinorVer,
                              MinMajor, MinMinor) < 0) {
      DiagnosticsEngine &Diags = CGM.getDiags();
      unsigned DiagID = Diags.getCustomDiagID(
          DiagnosticsEngine::Error,
          "validator version %0,%1 does not support target profile.");
      Diags.Report(DiagID) << CGM.getCodeGenOpts().HLSLValidatorMajorVer
                           << CGM.getCodeGenOpts().HLSLValidatorMinorVer;
      return;
    }
  }
  m_bIsLib = SM->IsLib();
  // TODO: add AllResourceBound.
  if (CGM.getCodeGenOpts().HLSLAvoidControlFlow &&
      !CGM.getCodeGenOpts().HLSLAllResourcesBound) {
    if (SM->IsSM51Plus()) {
      DiagnosticsEngine &Diags = CGM.getDiags();
      unsigned DiagID =
          Diags.getCustomDiagID(DiagnosticsEngine::Error,
                                "Gfa option cannot be used in SM_5_1+ unless "
                                "all_resources_bound flag is specified");
      Diags.Report(DiagID);
    }
  }
  // Create HLModule.
  const bool skipInit = true;
  m_pHLModule = &TheModule.GetOrCreateHLModule(skipInit);

  // Precise Output.
  for (auto &preciseOutput : CGM.getCodeGenOpts().HLSLPreciseOutputs) {
    m_PreciseOutputSet.insert(StringRef(preciseOutput).lower());
  }

  // Set Option.
  HLOptions opts;
  opts.bIEEEStrict = CGM.getCodeGenOpts().UnsafeFPMath;
  opts.bDisableOptimizations = CGM.getCodeGenOpts().DisableLLVMOpts;
  opts.bLegacyCBufferLoad = !CGM.getCodeGenOpts().HLSLNotUseLegacyCBufLoad;
  opts.bAllResourcesBound = CGM.getCodeGenOpts().HLSLAllResourcesBound;
  opts.bResMayAlias = CGM.getCodeGenOpts().HLSLResMayAlias;
  opts.PackingStrategy = CGM.getCodeGenOpts().HLSLSignaturePackingStrategy;
  opts.bLegacyResourceReservation =
      CGM.getCodeGenOpts().HLSLLegacyResourceReservation;
  opts.bForceZeroStoreLifetimes =
      CGM.getCodeGenOpts().HLSLForceZeroStoreLifetimes;

  opts.bDefaultRowMajor = CGM.getLangOpts().HLSLDefaultRowMajor;
  opts.bUseMinPrecision = CGM.getLangOpts().UseMinPrecision;
  opts.bDX9CompatMode = CGM.getLangOpts().EnableDX9CompatMode;
  opts.bFXCCompatMode = CGM.getLangOpts().EnableFXCCompatMode;

  m_pHLModule->SetHLOptions(opts);
  m_pHLModule->GetOP()->SetMinPrecision(opts.bUseMinPrecision);
  m_pHLModule->GetTypeSystem().SetMinPrecision(opts.bUseMinPrecision);

  m_pHLModule->SetAutoBindingSpace(CGM.getCodeGenOpts().HLSLDefaultSpace);

  m_pHLModule->SetValidatorVersion(CGM.getCodeGenOpts().HLSLValidatorMajorVer,
                                   CGM.getCodeGenOpts().HLSLValidatorMinorVer);

  m_bDebugInfo =
      CGM.getCodeGenOpts().getDebugInfo() == CodeGenOptions::FullDebugInfo;

  // set profile
  m_pHLModule->SetShaderModel(SM);
  // set entry name
  if (!SM->IsLib())
    m_pHLModule->SetEntryFunctionName(CGM.getCodeGenOpts().HLSLEntryFunction);

  // set root signature version.
  if (CGM.getLangOpts().RootSigMinor == 0) {
    rootSigVer = hlsl::DxilRootSignatureVersion::Version_1_0;
  } else {
    DXASSERT(CGM.getLangOpts().RootSigMinor == 1,
             "else CGMSHLSLRuntime Constructor needs to be updated");
    rootSigVer = hlsl::DxilRootSignatureVersion::Version_1_1;
  }

  DXASSERT(CGM.getLangOpts().RootSigMajor == 1,
           "else CGMSHLSLRuntime Constructor needs to be updated");

  // add globalCB
  unique_ptr<HLCBuffer> CB = llvm::make_unique<HLCBuffer>(false, false);
  std::string globalCBName = "$Globals";
  CB->SetGlobalSymbol(nullptr);
  CB->SetGlobalName(globalCBName);
  globalCBIndex = m_pHLModule->GetCBuffers().size();
  CB->SetID(globalCBIndex);
  CB->SetRangeSize(1);
  CB->SetLowerBound(UINT_MAX);
  DXVERIFY_NOMSG(globalCBIndex == m_pHLModule->AddCBuffer(std::move(CB)));

  // set Float Denorm Mode
  m_pHLModule->SetFloat32DenormMode(CGM.getCodeGenOpts().HLSLFloat32DenormMode);

  // set DefaultLinkage
  m_pHLModule->SetDefaultLinkage(CGM.getCodeGenOpts().DefaultLinkage);

  // Fill in m_ExportMap, which maps from internal name to zero or more renames
  m_ExportMap.clear();
  std::string errors;
  llvm::raw_string_ostream os(errors);
  if (!m_ExportMap.ParseExports(CGM.getCodeGenOpts().HLSLLibraryExports, os)) {
    DiagnosticsEngine &Diags = CGM.getDiags();
    unsigned DiagID = Diags.getCustomDiagID(
        DiagnosticsEngine::Error, "Error parsing -exports options: %0");
    Diags.Report(DiagID) << os.str();
  }
}

void CGMSHLSLRuntime::AddHLSLIntrinsicOpcodeToFunction(Function *F,
                                                       unsigned opcode) {
  m_IntrinsicMap.emplace_back(F, opcode);
}

void CGMSHLSLRuntime::CheckParameterAnnotation(
    SourceLocation SLoc, const DxilParameterAnnotation &paramInfo,
    bool isPatchConstantFunction) {
  if (!paramInfo.HasSemanticString()) {
    return;
  }
  llvm::StringRef semFullName = paramInfo.GetSemanticStringRef();
  DxilParamInputQual paramQual = paramInfo.GetParamInputQual();
  if (paramQual == DxilParamInputQual::Inout) {
    CheckParameterAnnotation(SLoc, DxilParamInputQual::In, semFullName,
                             isPatchConstantFunction);
    CheckParameterAnnotation(SLoc, DxilParamInputQual::Out, semFullName,
                             isPatchConstantFunction);
    return;
  }
  CheckParameterAnnotation(SLoc, paramQual, semFullName,
                           isPatchConstantFunction);
}

void CGMSHLSLRuntime::CheckParameterAnnotation(SourceLocation SLoc,
                                               DxilParamInputQual paramQual,
                                               llvm::StringRef semFullName,
                                               bool isPatchConstantFunction) {
  const ShaderModel *SM = m_pHLModule->GetShaderModel();

  DXIL::SigPointKind sigPoint =
      SigPointFromInputQual(paramQual, SM->GetKind(), isPatchConstantFunction);

  llvm::StringRef semName;
  unsigned semIndex;
  Semantic::DecomposeNameAndIndex(semFullName, &semName, &semIndex);

  const Semantic *pSemantic =
      Semantic::GetByName(semName, sigPoint, SM->GetMajor(), SM->GetMinor());
  if (pSemantic->IsInvalid()) {
    DiagnosticsEngine &Diags = CGM.getDiags();
    unsigned DiagID = Diags.getCustomDiagID(
        DiagnosticsEngine::Error, "invalid semantic '%0' for %1 %2.%3");
    Diags.Report(SLoc, DiagID)
        << semName << SM->GetKindName() << SM->GetMajor() << SM->GetMinor();
  }
}

SourceLocation
CGMSHLSLRuntime::SetSemantic(const NamedDecl *decl,
                             DxilParameterAnnotation &paramInfo) {
  for (const hlsl::UnusualAnnotation *it : decl->getUnusualAnnotations()) {
    if (it->getKind() == hlsl::UnusualAnnotation::UA_SemanticDecl) {
      const hlsl::SemanticDecl *sd = cast<hlsl::SemanticDecl>(it);
      paramInfo.SetSemanticString(sd->SemanticName);
      if (m_PreciseOutputSet.count(StringRef(sd->SemanticName).lower()))
        paramInfo.SetPrecise();
      return it->Loc;
    }
  }
  return SourceLocation();
}

static DXIL::TessellatorDomain StringToDomain(StringRef domain) {
  return llvm::StringSwitch<DXIL::TessellatorDomain>(domain)
      .Case("isoline", DXIL::TessellatorDomain::IsoLine)
      .Case("tri", DXIL::TessellatorDomain::Tri)
      .Case("quad", DXIL::TessellatorDomain::Quad)
      .Default(DXIL::TessellatorDomain::Undefined);
}

static DXIL::TessellatorPartitioning StringToPartitioning(StringRef partition) {
  return llvm::StringSwitch<DXIL::TessellatorPartitioning>(partition)
      .Case("integer", DXIL::TessellatorPartitioning::Integer)
      .Case("pow2", DXIL::TessellatorPartitioning::Pow2)
      .Case("fractional_even", DXIL::TessellatorPartitioning::FractionalEven)
      .Case("fractional_odd", DXIL::TessellatorPartitioning::FractionalOdd)
      .Default(DXIL::TessellatorPartitioning::Undefined);
}

static DXIL::TessellatorOutputPrimitive
StringToTessOutputPrimitive(StringRef primitive) {
  return llvm::StringSwitch<DXIL::TessellatorOutputPrimitive>(primitive)
      .Case("point", DXIL::TessellatorOutputPrimitive::Point)
      .Case("line", DXIL::TessellatorOutputPrimitive::Line)
      .Case("triangle_cw", DXIL::TessellatorOutputPrimitive::TriangleCW)
      .Case("triangle_ccw", DXIL::TessellatorOutputPrimitive::TriangleCCW)
      .Default(DXIL::TessellatorOutputPrimitive::Undefined);
}

static DXIL::MeshOutputTopology StringToMeshOutputTopology(StringRef topology) {
  return llvm::StringSwitch<DXIL::MeshOutputTopology>(topology)
      .Case("line", DXIL::MeshOutputTopology::Line)
      .Case("triangle", DXIL::MeshOutputTopology::Triangle)
      .Default(DXIL::MeshOutputTopology::Undefined);
}

static DxilSampler::SamplerKind
StringToSamplerKind(llvm::StringRef samplerKind) {
  return llvm::StringSwitch<DxilSampler::SamplerKind>(samplerKind)
      .Case("SamplerState", DxilSampler::SamplerKind::Default)
      .Case("SamplerComparisonState", DxilSampler::SamplerKind::Comparison)
      .Default(DxilSampler::SamplerKind::Invalid);
}

static unsigned GetMatrixSizeInCB(QualType Ty, bool defaultRowMajor,
                                  bool b64Bit) {
  bool bRowMajor;
  if (!hlsl::HasHLSLMatOrientation(Ty, &bRowMajor))
    bRowMajor = defaultRowMajor;

  unsigned row, col;
  hlsl::GetHLSLMatRowColCount(Ty, row, col);

  unsigned EltSize = b64Bit ? 8 : 4;

  // Align to 4 * 4bytes.
  unsigned alignment = 4 * 4;

  if (bRowMajor) {
    unsigned rowSize = EltSize * col;
    // 3x64bit or 4x64bit align to 32 bytes.
    if (rowSize > alignment)
      alignment <<= 1;
    return alignment * (row - 1) + col * EltSize;
  } else {
    unsigned rowSize = EltSize * row;
    // 3x64bit or 4x64bit align to 32 bytes.
    if (rowSize > alignment)
      alignment <<= 1;

    return alignment * (col - 1) + row * EltSize;
  }
}

static CompType::Kind BuiltinTyToCompTy(const BuiltinType *BTy, bool bSNorm,
                                        bool bUNorm) {
  CompType::Kind kind = CompType::Kind::Invalid;

  switch (BTy->getKind()) {
  // HLSL Changes begin
  case BuiltinType::Int8_4Packed:
    kind = CompType::Kind::PackedS8x32;
    break;
  case BuiltinType::UInt8_4Packed:
    kind = CompType::Kind::PackedU8x32;
    break;
  // HLSL Changes end
  case BuiltinType::UInt:
    kind = CompType::Kind::U32;
    break;
  case BuiltinType::Min16UInt: // HLSL Change
  case BuiltinType::UShort:
    kind = CompType::Kind::U16;
    break;
  case BuiltinType::ULongLong:
    kind = CompType::Kind::U64;
    break;
  case BuiltinType::Int:
    kind = CompType::Kind::I32;
    break;
  // HLSL Changes begin
  case BuiltinType::Min12Int:
  case BuiltinType::Min16Int:
  // HLSL Changes end
  case BuiltinType::Short:
    kind = CompType::Kind::I16;
    break;
  case BuiltinType::LongLong:
    kind = CompType::Kind::I64;
    break;
  // HLSL Changes begin
  case BuiltinType::Min10Float:
  case BuiltinType::Min16Float:
  // HLSL Changes end
  case BuiltinType::Half:
    if (bSNorm)
      kind = CompType::Kind::SNormF16;
    else if (bUNorm)
      kind = CompType::Kind::UNormF16;
    else
      kind = CompType::Kind::F16;
    break;
  case BuiltinType::HalfFloat: // HLSL Change
  case BuiltinType::Float:
    if (bSNorm)
      kind = CompType::Kind::SNormF32;
    else if (bUNorm)
      kind = CompType::Kind::UNormF32;
    else
      kind = CompType::Kind::F32;
    break;
  case BuiltinType::Double:
    if (bSNorm)
      kind = CompType::Kind::SNormF64;
    else if (bUNorm)
      kind = CompType::Kind::UNormF64;
    else
      kind = CompType::Kind::F64;
    break;
  case BuiltinType::Bool:
    kind = CompType::Kind::I1;
    break;
  default:
    // Other types not used by HLSL.
    break;
  }
  return kind;
}

namespace {
MatrixOrientation GetMatrixMajor(QualType Ty, bool bDefaultRowMajor) {
  DXASSERT_NOMSG(hlsl::IsHLSLMatType(Ty));
  bool bIsRowMajor = bDefaultRowMajor;
  HasHLSLMatOrientation(Ty, &bIsRowMajor);
  return bIsRowMajor ? MatrixOrientation::RowMajor
                     : MatrixOrientation::ColumnMajor;
}

QualType GetArrayEltType(ASTContext &Context, QualType Ty) {
  while (const clang::ArrayType *ArrayTy = Context.getAsArrayType(Ty))
    Ty = ArrayTy->getElementType();
  return Ty;
}
bool IsTextureBufferViewName(StringRef keyword) {
  return keyword == "TextureBuffer";
}

bool IsTextureBufferView(clang::QualType Ty, clang::ASTContext &context) {
  Ty = Ty.getCanonicalType();
  if (const clang::ArrayType *arrayType = context.getAsArrayType(Ty)) {
    return IsTextureBufferView(arrayType->getElementType(), context);
  } else if (const RecordType *RT = Ty->getAsStructureType()) {
    return IsTextureBufferViewName(RT->getDecl()->getName());
  } else if (const RecordType *RT = Ty->getAs<RecordType>()) {
    if (const ClassTemplateSpecializationDecl *templateDecl =
            dyn_cast<ClassTemplateSpecializationDecl>(RT->getDecl())) {
      return IsTextureBufferViewName(templateDecl->getName());
    }
  }
  return false;
}
} // namespace

DxilResourceProperties CGMSHLSLRuntime::BuildResourceProperty(QualType resTy) {
  resTy = GetArrayEltType(CGM.getContext(), resTy);
  const RecordType *RT = resTy->getAs<RecordType>();
  DxilResourceProperties RP;
  if (!RT) {
    return RP;
  }
  RecordDecl *RD = RT->getDecl();
  SourceLocation loc = RD->getLocation();

  hlsl::DxilResourceBase::Class resClass = TypeToClass(resTy);
  if (resClass == DXIL::ResourceClass::Invalid)
    return RP;

  llvm::Type *Ty = CGM.getTypes().ConvertType(resTy);

  switch (resClass) {
  case DXIL::ResourceClass::UAV: {
    DxilResource UAV;
    // TODO: save globalcoherent to variable in EmitHLSLBuiltinCallExpr.
    SetUAVSRV(loc, resClass, &UAV, resTy);
    UAV.SetGlobalSymbol(UndefValue::get(Ty->getPointerTo()));
    RP = resource_helper::loadPropsFromResourceBase(&UAV);
  } break;
  case DXIL::ResourceClass::SRV: {
    DxilResource SRV;
    SetUAVSRV(loc, resClass, &SRV, resTy);
    SRV.SetGlobalSymbol(UndefValue::get(Ty->getPointerTo()));
    RP = resource_helper::loadPropsFromResourceBase(&SRV);
  } break;
  case DXIL::ResourceClass::Sampler: {
    DxilSampler::SamplerKind kind = StringToSamplerKind(RD->getName());
    DxilSampler Sampler;
    Sampler.SetSamplerKind(kind);
    RP = resource_helper::loadPropsFromResourceBase(&Sampler);
  } break;
  case DXIL::ResourceClass::CBuffer: {
    DxilCBuffer CB;
    CB.SetGlobalSymbol(UndefValue::get(Ty->getPointerTo()));
    if (IsTextureBufferView(resTy, CGM.getContext()))
      CB.SetKind(DXIL::ResourceKind::TBuffer);
    DxilTypeSystem &typeSys = m_pHLModule->GetTypeSystem();
    unsigned arrayEltSize = 0;
    QualType ResultTy = hlsl::GetHLSLResourceResultType(resTy);
    unsigned Size = AddTypeAnnotation(ResultTy, typeSys, arrayEltSize);
    CB.SetSize(Size);
    RP = resource_helper::loadPropsFromResourceBase(&CB);
  } break;
  default:
    break;
  }
  return RP;
}

DxilWaveMatrixProperties
CGMSHLSLRuntime::BuildWaveMatrixProperties(QualType qualTy) {
  DxilWaveMatrixProperties props;
  llvm::Type *Ty = CGM.getTypes().ConvertType(qualTy);
  if (dxilutil::IsHLSLWaveMatrixType(Ty, &props.kind)) {
    const CXXRecordDecl *CXXRD =
        qualTy.getCanonicalType()->getAsCXXRecordDecl();
    if (const ClassTemplateSpecializationDecl *templateSpecializationDecl =
            dyn_cast<ClassTemplateSpecializationDecl>(CXXRD)) {
      const clang::TemplateArgumentList &args =
          templateSpecializationDecl->getTemplateInstantiationArgs();
      DXASSERT(args[0].getAsType()->isBuiltinType(),
               "otherwise, wrong kind of component type");
      const BuiltinType *BTy = args[0].getAsType()->getAs<BuiltinType>();
      props.compType = BuiltinTyToCompTy(BTy, false, false);
      props.dimM = (unsigned)args[1].getAsIntegral().getExtValue();
      props.dimN = (unsigned)args[2].getAsIntegral().getExtValue();
    }
  }
  return props;
}

bool CGMSHLSLRuntime::AddValToPropertyMap(Value *V, QualType Ty) {
  return objectProperties.AddResource(V, BuildResourceProperty(Ty)) ||
         objectProperties.AddWaveMatrix(V, BuildWaveMatrixProperties(Ty));
}

void CGMSHLSLRuntime::ConstructFieldAttributedAnnotation(
    DxilFieldAnnotation &fieldAnnotation, QualType fieldTy,
    bool bDefaultRowMajor) {
  QualType Ty = fieldTy;
  if (Ty->isReferenceType())
    Ty = Ty.getNonReferenceType();

  // Get element type.
  Ty = GetArrayEltType(CGM.getContext(), Ty);

  QualType EltTy = Ty;
  if (hlsl::IsHLSLMatType(Ty)) {
    DxilMatrixAnnotation Matrix;

    Matrix.Orientation = GetMatrixMajor(Ty, bDefaultRowMajor);

    hlsl::GetHLSLMatRowColCount(Ty, Matrix.Rows, Matrix.Cols);
    fieldAnnotation.SetMatrixAnnotation(Matrix);
    EltTy = hlsl::GetHLSLMatElementType(Ty);
  }

  if (hlsl::IsHLSLVecType(Ty)) {
    unsigned rows, cols;
    hlsl::GetRowsAndColsForAny(Ty, rows, cols);
    fieldAnnotation.SetVectorSize(cols);
    EltTy = hlsl::GetHLSLVecElementType(Ty);
  }

  if (IsHLSLResourceType(Ty)) {
    fieldAnnotation.SetResourceProperties(BuildResourceProperty(Ty));
  }

  bool bSNorm = false;
  bool bUNorm = false;
  if (HasHLSLUNormSNorm(Ty, &bSNorm) && !bSNorm)
    bUNorm = true;

  if (EltTy->isBuiltinType()) {
    const BuiltinType *BTy = EltTy->getAs<BuiltinType>();
    CompType::Kind kind = BuiltinTyToCompTy(BTy, bSNorm, bUNorm);
    fieldAnnotation.SetCompType(kind);
  } else if (EltTy->isEnumeralType()) {
    const EnumType *ETy = EltTy->getAs<EnumType>();
    QualType type = ETy->getDecl()->getIntegerType();
    if (const BuiltinType *BTy =
            dyn_cast<BuiltinType>(type->getCanonicalTypeInternal()))
      fieldAnnotation.SetCompType(BuiltinTyToCompTy(BTy, bSNorm, bUNorm));
  } else {
    DXASSERT(!bSNorm && !bUNorm,
             "snorm/unorm on invalid type, validate at handleHLSLTypeAttr");
  }
}

static void ConstructFieldInterpolation(DxilFieldAnnotation &fieldAnnotation,
                                        FieldDecl *fieldDecl) {
  // Keep undefined for interpMode here.
  InterpolationMode InterpMode = {fieldDecl->hasAttr<HLSLNoInterpolationAttr>(),
                                  fieldDecl->hasAttr<HLSLLinearAttr>(),
                                  fieldDecl->hasAttr<HLSLNoPerspectiveAttr>(),
                                  fieldDecl->hasAttr<HLSLCentroidAttr>(),
                                  fieldDecl->hasAttr<HLSLSampleAttr>()};
  if (InterpMode.GetKind() != InterpolationMode::Kind::Undefined)
    fieldAnnotation.SetInterpolationMode(InterpMode);
}

static unsigned AlignBaseOffset(unsigned baseOffset, unsigned size, QualType Ty,
                                bool bDefaultRowMajor) {
  // Do not align if resource, since resource isn't really here.
  if (IsHLSLResourceType(Ty) || IsHLSLNodeType(Ty))
    return baseOffset;

  bool needNewAlign = Ty->isArrayType();

  if (IsHLSLMatType(Ty)) {
    bool bRowMajor = false;
    if (!hlsl::HasHLSLMatOrientation(Ty, &bRowMajor))
      bRowMajor = bDefaultRowMajor;

    unsigned row, col;
    hlsl::GetHLSLMatRowColCount(Ty, row, col);

    needNewAlign |= !bRowMajor && col > 1;
    needNewAlign |= bRowMajor && row > 1;
  } else if (Ty->isStructureOrClassType() && !hlsl::IsHLSLVecType(Ty)) {
    needNewAlign = true;
  }

  unsigned scalarSizeInBytes = 4;
  const clang::BuiltinType *BT = Ty->getAs<clang::BuiltinType>();
  if (hlsl::IsHLSLVecMatType(Ty)) {
    BT = hlsl::GetElementTypeOrType(Ty)->getAs<clang::BuiltinType>();
  }
  if (BT) {
    if (BT->getKind() == clang::BuiltinType::Kind::Double ||
        BT->getKind() == clang::BuiltinType::Kind::LongLong ||
        BT->getKind() == clang::BuiltinType::Kind::ULongLong)
      scalarSizeInBytes = 8;
    else if (BT->getKind() == clang::BuiltinType::Kind::Half ||
             BT->getKind() == clang::BuiltinType::Kind::Short ||
             BT->getKind() == clang::BuiltinType::Kind::UShort)
      scalarSizeInBytes = 2;
  }

  return AlignBufferOffsetInLegacy(baseOffset, size, scalarSizeInBytes,
                                   needNewAlign);
}

static unsigned AlignBaseOffset(QualType Ty, unsigned baseOffset,
                                bool bDefaultRowMajor,
                                CodeGen::CodeGenModule &CGM,
                                llvm::DataLayout &layout) {
  QualType paramTy = Ty.getCanonicalType();
  if (const ReferenceType *RefType = dyn_cast<ReferenceType>(paramTy))
    paramTy = RefType->getPointeeType();

  // Get size.
  llvm::Type *Type = CGM.getTypes().ConvertType(paramTy);
  unsigned size = layout.getTypeAllocSize(Type);
  return AlignBaseOffset(baseOffset, size, paramTy, bDefaultRowMajor);
}

unsigned CGMSHLSLRuntime::ConstructStructAnnotation(
    DxilStructAnnotation *annotation, DxilPayloadAnnotation *payloadAnnotation,
    const RecordDecl *RD, DxilTypeSystem &dxilTypeSys) {
  unsigned fieldIdx = 0;
  unsigned CBufferOffset = 0;
  bool bDefaultRowMajor = m_pHLModule->GetHLOptions().bDefaultRowMajor;
  if (const CXXRecordDecl *CXXRD = dyn_cast<CXXRecordDecl>(RD)) {

    // If template, save template args
    if (const ClassTemplateSpecializationDecl *templateSpecializationDecl =
            dyn_cast<ClassTemplateSpecializationDecl>(CXXRD)) {
      const clang::TemplateArgumentList &args =
          templateSpecializationDecl->getTemplateInstantiationArgs();
      for (unsigned i = 0; i < args.size(); ++i) {
        DxilTemplateArgAnnotation &argAnnotation =
            annotation->GetTemplateArgAnnotation(i);
        const clang::TemplateArgument &arg = args[i];
        switch (arg.getKind()) {
        case clang::TemplateArgument::ArgKind::Type:
          argAnnotation.SetType(CGM.getTypes().ConvertType(arg.getAsType()));
          break;
        case clang::TemplateArgument::ArgKind::Integral:
          argAnnotation.SetIntegral(arg.getAsIntegral().getExtValue());
          break;
        default:
          break;
        }
      }
    }

    if (CXXRD->getNumBases()) {
      // Add base as field.
      for (const auto &I : CXXRD->bases()) {
        const CXXRecordDecl *BaseDecl =
            cast<CXXRecordDecl>(I.getType()->castAs<RecordType>()->getDecl());
        std::string fieldSemName = "";

        QualType parentTy = QualType(BaseDecl->getTypeForDecl(), 0);

        // Process field to make sure the size of field is ready.
        unsigned arrayEltSize = 0;
        unsigned size = AddTypeAnnotation(parentTy, dxilTypeSys, arrayEltSize);

        // Align offset.
        if (size)
          CBufferOffset = AlignBaseOffset(parentTy, CBufferOffset,
                                          bDefaultRowMajor, CGM, dataLayout);

        llvm::StructType *baseType =
            cast<llvm::StructType>(CGM.getTypes().ConvertType(parentTy));
        DxilStructAnnotation *baseAnnotation =
            dxilTypeSys.GetStructAnnotation(baseType);

        if (size || (baseAnnotation && !baseAnnotation->IsEmptyStruct())) {
          DxilFieldAnnotation &fieldAnnotation =
              annotation->GetFieldAnnotation(fieldIdx++);

          fieldAnnotation.SetCBufferOffset(CBufferOffset);
          fieldAnnotation.SetFieldName(BaseDecl->getNameAsString());
        }

        // Update offset.
        CBufferOffset += size;
      }
    }
  }

  unsigned CBufferSize = CBufferOffset;

  for (RecordDecl::field_iterator Field = RD->field_begin(),
                                  FieldEnd = RD->field_end();
       Field != FieldEnd;) {
    if (Field->isBitField()) {
      // TODO(?): Consider refactoring, as this branch duplicates much
      // of the logic of CGRecordLowering::accumulateBitFields().
      DXASSERT(CGM.getLangOpts().HLSLVersion > hlsl::LangStd::v2015,
               "We should have already ensured we have no bitfields.");
      CodeGenTypes &Types = CGM.getTypes();
      ASTContext &Context = Types.getContext();
      const ASTRecordLayout &Layout = Context.getASTRecordLayout(RD);
      const llvm::DataLayout &DataLayout = Types.getDataLayout();
      RecordDecl::field_iterator End = Field;
      for (++End; End != FieldEnd && End->isBitField(); ++End)
        ;

      std::vector<DxilFieldAnnotation> BitFields;

      RecordDecl::field_iterator Run = End;
      uint64_t StartBitOffset = Layout.getFieldOffset(Field->getFieldIndex());
      uint64_t Tail = 0;
      for (; Field != End; ++Field) {
        uint64_t BitOffset = Layout.getFieldOffset(Field->getFieldIndex());
        // Zero-width bitfields end runs.
        if (Field->getBitWidthValue(Context) == 0) {
          Run = End;
          continue;
        }

        llvm::Type *Type = Types.ConvertTypeForMem(Field->getType());
        // If we don't have a run yet, or don't live within the previous run's
        // allocated storage then we allocate some storage and start a new run.
        if (Run == End || BitOffset >= Tail) {
          // Add BitFields to current field.
          if (BitOffset >= Tail && BitOffset > 0) {
            DxilFieldAnnotation &curFieldAnnotation =
                annotation->GetFieldAnnotation(fieldIdx - 1);
            curFieldAnnotation.SetBitFields(BitFields);
            BitFields.clear();
          }

          Run = Field;
          StartBitOffset = BitOffset;
          Tail = StartBitOffset + DataLayout.getTypeAllocSizeInBits(Type);

          QualType fieldTy = Field->getType();

          // Align offset.
          CBufferOffset = AlignBaseOffset(fieldTy, CBufferOffset,
                                          bDefaultRowMajor, CGM, dataLayout);

          DxilFieldAnnotation &fieldAnnotation =
              annotation->GetFieldAnnotation(fieldIdx++);
          ConstructFieldAttributedAnnotation(fieldAnnotation, fieldTy,
                                             bDefaultRowMajor);
          fieldAnnotation.SetCBufferOffset(CBufferOffset);

          unsigned arrayEltSize = 0;
          // Process field to make sure the size of field is ready.
          unsigned size = AddTypeAnnotation(fieldTy, dxilTypeSys, arrayEltSize);
          // Update offset.
          CBufferOffset += size;
        }

        DxilFieldAnnotation bitfieldAnnotation;

        bitfieldAnnotation.SetBitFieldWidth(Field->getBitWidthValue(Context));
        QualType FieldTy = Field->getType().getCanonicalType();
        const BuiltinType *BTy = FieldTy->getAs<BuiltinType>();
        if (!BTy) {
          // Should be enum type.
          EnumDecl *Decl = FieldTy->getAs<EnumType>()->getDecl();
          BTy = Decl->getPromotionType()->getAs<BuiltinType>();
        }
        CompType::Kind kind =
            BuiltinTyToCompTy(BTy, /*bSNorm*/ false, /*bUNorm*/ false);
        bitfieldAnnotation.SetCompType(kind);
        bitfieldAnnotation.SetFieldName(Field->getName());
        bitfieldAnnotation.SetCBufferOffset(
            (unsigned)(BitOffset - StartBitOffset));
        BitFields.emplace_back(bitfieldAnnotation);
      }

      if (!BitFields.empty()) {
        DxilFieldAnnotation &curFieldAnnotation =
            annotation->GetFieldAnnotation(fieldIdx - 1);
        curFieldAnnotation.SetBitFields(BitFields);
        BitFields.clear();
      }

      CBufferSize = CBufferOffset;

      continue; // Field has already been advanced past bitfields
    }

    FieldDecl *fieldDecl = *Field;
    std::string fieldSemName = "";

    QualType fieldTy = fieldDecl->getType();

    // Align offset.
    CBufferOffset = AlignBaseOffset(fieldTy, CBufferOffset, bDefaultRowMajor,
                                    CGM, dataLayout);

    DxilFieldAnnotation &fieldAnnotation =
        annotation->GetFieldAnnotation(fieldIdx++);
    ConstructFieldAttributedAnnotation(fieldAnnotation, fieldTy,
                                       bDefaultRowMajor);

    // Try to get info from fieldDecl.
    const hlsl::ConstantPacking *packOffset = nullptr;
    for (const hlsl::UnusualAnnotation *it :
         fieldDecl->getUnusualAnnotations()) {
      switch (it->getKind()) {
      case hlsl::UnusualAnnotation::UA_SemanticDecl: {
        const hlsl::SemanticDecl *sd = cast<hlsl::SemanticDecl>(it);
        fieldSemName = sd->SemanticName;
      } break;
      case hlsl::UnusualAnnotation::UA_ConstantPacking: {
        packOffset = cast<hlsl::ConstantPacking>(it);
        CBufferOffset = packOffset->Subcomponent << 2;
        CBufferOffset += packOffset->ComponentOffset;
        // Change to byte.
        CBufferOffset <<= 2;
      } break;
      case hlsl::UnusualAnnotation::UA_RegisterAssignment: {
        // register assignment only works on global constant.
        DiagnosticsEngine &Diags = CGM.getDiags();
        unsigned DiagID = Diags.getCustomDiagID(
            DiagnosticsEngine::Error,
            "location semantics cannot be specified on members.");
        Diags.Report(it->Loc, DiagID);
        return 0;
      } break;
      case hlsl::UnusualAnnotation::UA_PayloadAccessQualifier: {
        // Forward payload access qualifiers to fieldAnnotation.
        if (payloadAnnotation) {
          const hlsl::PayloadAccessAnnotation *annotation =
              cast<hlsl::PayloadAccessAnnotation>(it);
          DxilPayloadFieldAnnotation &payloadFieldAnnotation =
              payloadAnnotation->GetFieldAnnotation(fieldIdx - 1);
          payloadFieldAnnotation.SetCompType(
              fieldAnnotation.GetCompType().GetKind());
          for (auto stage : annotation->ShaderStages) {
            payloadFieldAnnotation.AddPayloadFieldQualifier(
                stage, annotation->qualifier);
          }
        }
      } break;
      default:
        llvm_unreachable("only semantic for input/output");
        break;
      }
    }

    // Process field to make sure the size of field is ready.
    unsigned arrayEltSize = 0;
    unsigned size =
        AddTypeAnnotation(fieldDecl->getType(), dxilTypeSys, arrayEltSize);

    // Align offset.
    if (size) {
      unsigned offset = AlignBaseOffset(fieldTy, CBufferOffset,
                                        bDefaultRowMajor, CGM, dataLayout);
      if (packOffset && CBufferOffset != offset) {
        // custom offset has an alignment problem, or this code does
        DiagnosticsEngine &Diags = CGM.getDiags();
        unsigned DiagID = Diags.getCustomDiagID(DiagnosticsEngine::Error,
                                                "custom offset mis-aligned.");
        Diags.Report(packOffset->Loc, DiagID);
        return 0;
      }
      CBufferOffset = offset;
    }

    ConstructFieldInterpolation(fieldAnnotation, fieldDecl);
    if (fieldDecl->hasAttr<HLSLPreciseAttr>())
      fieldAnnotation.SetPrecise();

    fieldAnnotation.SetCBufferOffset(CBufferOffset);
    fieldAnnotation.SetFieldName(fieldDecl->getName());
    if (!fieldSemName.empty()) {
      fieldAnnotation.SetSemanticString(fieldSemName);

      if (m_PreciseOutputSet.count(StringRef(fieldSemName).lower()))
        fieldAnnotation.SetPrecise();
    }

    // Update offset.
    CBufferSize = std::max(CBufferSize, CBufferOffset + size);
    CBufferOffset = CBufferSize;

    ++Field;
  }

  annotation->SetCBufferSize(CBufferSize);
  dxilTypeSys.FinishStructAnnotation(*annotation);
  return CBufferSize;
}

static bool IsElementInputOutputType(QualType Ty) {
  return Ty->isBuiltinType() || hlsl::IsHLSLVecMatType(Ty) ||
         Ty->isEnumeralType();
}

static unsigned GetNumTemplateArgsForRecordDecl(const RecordDecl *RD) {
  if (const CXXRecordDecl *CXXRD = dyn_cast<CXXRecordDecl>(RD)) {
    if (const ClassTemplateSpecializationDecl *templateSpecializationDecl =
            dyn_cast<ClassTemplateSpecializationDecl>(CXXRD)) {
      const clang::TemplateArgumentList &args =
          templateSpecializationDecl->getTemplateInstantiationArgs();
      return args.size();
    }
  }
  return 0;
}

static bool ValidatePayloadDecl(const RecordDecl *Decl,
                                const ShaderModel &Model,
                                DiagnosticsEngine &Diag,
                                const CodeGenOptions &Options) {
  // Already checked in Sema, this is not a payload.
  if (!Decl->hasAttr<HLSLRayPayloadAttr>())
    return false;

  // If we have a payload warn about them beeing dropped.
  if (!Options.HLSLEnablePayloadAccessQualifiers) {
    Diag.ReportOnce(Decl->getLocation(),
                    diag::warn_hlsl_payload_qualifer_dropped);
    return false;
  }

  // Check if all fileds have a payload qualifier.
  bool allFieldsQualifed = true;
  for (FieldDecl *field : Decl->fields()) {
    bool fieldHasPayloadQualifier = false;
    bool isPayloadStruct = false;
    for (UnusualAnnotation *annotation : field->getUnusualAnnotations()) {
      fieldHasPayloadQualifier |=
          isa<hlsl::PayloadAccessAnnotation>(annotation);
    }
    // Check if this is a struct type.
    // If it is, check for the [payload] field, [payload] structs must carry
    // PayloadAccessQualifiers and these are taken from the struct directly.
    // If it is not a payload struct, check if it has qualifiers attached.
    if (RecordDecl *recordTy = field->getType()->getAsCXXRecordDecl()) {
      if (recordTy->hasAttr<HLSLRayPayloadAttr>())
        isPayloadStruct = true;
    }

    if (fieldHasPayloadQualifier && isPayloadStruct) {
      Diag.Report(field->getLocation(),
                  diag::err_payload_fields_is_payload_and_overqualified)
          << field->getName();
      continue;
    } else {
      if (isPayloadStruct)
        fieldHasPayloadQualifier = true;
    }

    if (!fieldHasPayloadQualifier) {
      Diag.Report(field->getLocation(), diag::err_payload_fields_not_qualified)
          << field->getName();
    }
    allFieldsQualifed &= fieldHasPayloadQualifier;
  }
  if (!allFieldsQualifed) {
    Diag.Report(Decl->getLocation(), diag::err_not_all_payload_fields_qualified)
        << Decl->getName();
    return false;
  }

  return true;
}

// Return the size for constant buffer of each decl.
unsigned CGMSHLSLRuntime::AddTypeAnnotation(QualType Ty,
                                            DxilTypeSystem &dxilTypeSys,
                                            unsigned &arrayEltSize) {
  if (Ty.isNull())
    return 0;

  QualType paramTy = Ty.getCanonicalType();
  if (const ReferenceType *RefType = dyn_cast<ReferenceType>(paramTy))
    paramTy = RefType->getPointeeType();

  // Get size.
  llvm::Type *Type = CGM.getTypes().ConvertType(paramTy);
  unsigned size = dataLayout.getTypeAllocSize(Type);

  if (IsHLSLMatType(Ty)) {
    llvm::Type *EltTy = HLMatrixType::cast(Type).getElementTypeForReg();
    bool b64Bit = dataLayout.getTypeAllocSize(EltTy) == 8;
    size = GetMatrixSizeInCB(Ty, m_pHLModule->GetHLOptions().bDefaultRowMajor,
                             b64Bit);
  }
  // Skip element types.
  if (IsElementInputOutputType(paramTy))
    return size;
  else if (IsHLSLStreamOutputType(Ty)) {
    return AddTypeAnnotation(GetHLSLOutputPatchElementType(Ty), dxilTypeSys,
                             arrayEltSize);
  } else if (IsHLSLInputPatchType(Ty))
    return AddTypeAnnotation(GetHLSLInputPatchElementType(Ty), dxilTypeSys,
                             arrayEltSize);
  else if (IsHLSLOutputPatchType(Ty))
    return AddTypeAnnotation(GetHLSLOutputPatchElementType(Ty), dxilTypeSys,
                             arrayEltSize);
  else if (!IsHLSLStructuredBufferType(Ty) && IsHLSLResourceType(Ty)) {
    // Save result type info.
    AddTypeAnnotation(GetHLSLResourceResultType(Ty), dxilTypeSys, arrayEltSize);
    // Resources don't count towards cbuffer size.
    return 0;
  } else if (const RecordType *RT = paramTy->getAs<RecordType>()) {
    // For this pointer.
    RecordDecl *RD = RT->getDecl();
    llvm::StructType *ST = CGM.getTypes().ConvertRecordDeclType(RD);
    // Skip if already created.
    if (DxilStructAnnotation *annotation =
            dxilTypeSys.GetStructAnnotation(ST)) {
      unsigned structSize = annotation->GetCBufferSize();
      return structSize;
    }
    DxilStructAnnotation *annotation = dxilTypeSys.AddStructAnnotation(
        ST, GetNumTemplateArgsForRecordDecl(RT->getDecl()));
    DxilPayloadAnnotation *payloadAnnotation = nullptr;
    if (ValidatePayloadDecl(RT->getDecl(), *m_pHLModule->GetShaderModel(),
                            CGM.getDiags(), CGM.getCodeGenOpts()))
      payloadAnnotation = dxilTypeSys.AddPayloadAnnotation(ST);
    unsigned size = ConstructStructAnnotation(annotation, payloadAnnotation, RD,
                                              dxilTypeSys);
    // Resources don't count towards cbuffer size.
    return IsHLSLResourceType(Ty) ? 0 : size;
  } else if (IsStringType(Ty)) {
    // string won't be included in cbuffer
    return 0;
  } else {
    unsigned arraySize = 0;
    QualType arrayElementTy = Ty;
    if (Ty->isConstantArrayType()) {
      const ConstantArrayType *arrayTy =
          CGM.getContext().getAsConstantArrayType(Ty);
      DXASSERT(arrayTy != nullptr, "Must array type here");

      arraySize = arrayTy->getSize().getLimitedValue();
      arrayElementTy = arrayTy->getElementType();
    } else if (Ty->isIncompleteArrayType()) {
      const IncompleteArrayType *arrayTy =
          CGM.getContext().getAsIncompleteArrayType(Ty);
      arrayElementTy = arrayTy->getElementType();
    } else {
      DXASSERT(0, "Must array type here");
    }

    unsigned elementSize =
        AddTypeAnnotation(arrayElementTy, dxilTypeSys, arrayEltSize);
    // Only set arrayEltSize once.
    if (arrayEltSize == 0)
      arrayEltSize = elementSize;
    // Align to 4 * 4bytes.
    unsigned alignedSize = (elementSize + 15) & 0xfffffff0;
    return alignedSize * (arraySize - 1) + elementSize;
  }
}

static DxilResource::Kind KeywordToKind(StringRef keyword) {
  // TODO: refactor for faster search (switch by 1/2/3 first letters, then
  // compare)
  if (keyword == "Texture1D" || keyword == "RWTexture1D" ||
      keyword == "RasterizerOrderedTexture1D")
    return DxilResource::Kind::Texture1D;
  if (keyword == "Texture2D" || keyword == "RWTexture2D" ||
      keyword == "RasterizerOrderedTexture2D")
    return DxilResource::Kind::Texture2D;
  if (keyword == "Texture2DMS" || keyword == "RWTexture2DMS")
    return DxilResource::Kind::Texture2DMS;
  if (keyword == "FeedbackTexture2D")
    return DxilResource::Kind::FeedbackTexture2D;
  if (keyword == "Texture3D" || keyword == "RWTexture3D" ||
      keyword == "RasterizerOrderedTexture3D")
    return DxilResource::Kind::Texture3D;
  if (keyword == "TextureCube" || keyword == "RWTextureCube")
    return DxilResource::Kind::TextureCube;

  if (keyword == "Texture1DArray" || keyword == "RWTexture1DArray" ||
      keyword == "RasterizerOrderedTexture1DArray")
    return DxilResource::Kind::Texture1DArray;
  if (keyword == "Texture2DArray" || keyword == "RWTexture2DArray" ||
      keyword == "RasterizerOrderedTexture2DArray")
    return DxilResource::Kind::Texture2DArray;
  if (keyword == "FeedbackTexture2DArray")
    return DxilResource::Kind::FeedbackTexture2DArray;
  if (keyword == "Texture2DMSArray" || keyword == "RWTexture2DMSArray")
    return DxilResource::Kind::Texture2DMSArray;
  if (keyword == "TextureCubeArray" || keyword == "RWTextureCubeArray")
    return DxilResource::Kind::TextureCubeArray;

  if (keyword == "ByteAddressBuffer" || keyword == "RWByteAddressBuffer" ||
      keyword == "RasterizerOrderedByteAddressBuffer")
    return DxilResource::Kind::RawBuffer;

  if (keyword == "StructuredBuffer" || keyword == "RWStructuredBuffer" ||
      keyword == "RasterizerOrderedStructuredBuffer")
    return DxilResource::Kind::StructuredBuffer;

  if (keyword == "AppendStructuredBuffer" ||
      keyword == "ConsumeStructuredBuffer")
    return DxilResource::Kind::StructuredBuffer;

  // TODO: this is not efficient.
  bool isBuffer = keyword == "Buffer";
  isBuffer |= keyword == "RWBuffer";
  isBuffer |= keyword == "RasterizerOrderedBuffer";
  if (isBuffer)
    return DxilResource::Kind::TypedBuffer;
  if (keyword == "RaytracingAccelerationStructure")
    return DxilResource::Kind::RTAccelerationStructure;
  return DxilResource::Kind::Invalid;
}

static void ReportMissingNodeDiag(DiagnosticsEngine &Diags,
                                  const InheritableAttr *a) {
  SourceLocation loc = a->getLocation();
  unsigned DiagID = Diags.getCustomDiagID(
      DiagnosticsEngine::Error, "Attribute %0 only applies to node shaders "
                                "(indicated with '[shader(\"node\")]')");
  Diags.Report(loc, DiagID) << a->getSpelling();
}

void CGMSHLSLRuntime::AddHLSLFunctionInfo(Function *F, const FunctionDecl *FD) {
  // Add hlsl intrinsic attr
  unsigned intrinsicOpcode;
  StringRef intrinsicGroup;

  if (hlsl::GetIntrinsicOp(FD, intrinsicOpcode, intrinsicGroup)) {
    AddHLSLIntrinsicOpcodeToFunction(F, intrinsicOpcode);
    F->addFnAttr(hlsl::HLPrefix, intrinsicGroup);

    StringRef lower;
    if (hlsl::GetIntrinsicLowering(FD, lower))
      hlsl::SetHLLowerStrategy(F, lower);

    if (FD->hasAttr<HLSLWaveSensitiveAttr>())
      hlsl::SetHLWaveSensitive(F);

    // Don't need to add FunctionQual for intrinsic function.
    return;
  }

  if (m_pHLModule->GetFloat32DenormMode() == DXIL::Float32DenormMode::FTZ) {
    F->addFnAttr(DXIL::kFP32DenormKindString, DXIL::kFP32DenormValueFtzString);
  } else if (m_pHLModule->GetFloat32DenormMode() ==
             DXIL::Float32DenormMode::Preserve) {
    F->addFnAttr(DXIL::kFP32DenormKindString,
                 DXIL::kFP32DenormValuePreserveString);
  } else if (m_pHLModule->GetFloat32DenormMode() ==
             DXIL::Float32DenormMode::Any) {
    F->addFnAttr(DXIL::kFP32DenormKindString, DXIL::kFP32DenormValueAnyString);
  }
  // Set entry function
  const ShaderModel *SM = m_pHLModule->GetShaderModel();
  const std::string &entryName = m_pHLModule->GetEntryFunctionName();
  bool isEntry =
      !SM->IsLib() &&
      FD->getDeclContext()->getDeclKind() == Decl::Kind::TranslationUnit &&
      FD->getNameAsString() == entryName;
  if (isEntry) {
    Entry.Func = F;
    Entry.SL = FD->getLocation();
  }

  DiagnosticsEngine &Diags = CGM.getDiags();

  std::unique_ptr<DxilFunctionProps> funcProps =
      llvm::make_unique<DxilFunctionProps>();
  funcProps->shaderKind = DXIL::ShaderKind::Invalid;
  funcProps->Node.LaunchType = DXIL::NodeLaunchType::Invalid;
  bool isCS = false;
  bool isGS = false;
  bool isHS = false;
  bool isDS = false;
  bool isVS = false;
  bool isPS = false;
  bool isRay = false;
  bool isMS = false;
  bool isAS = false;
  bool isNode = false;

  // SetStageFlag returns true if valid as function attribute
  auto SetStageFlag = [&](DXIL::ShaderKind shaderKind) -> bool {
    switch (shaderKind) {
    case DXIL::ShaderKind::Pixel:
      isPS = true;
      break;
    case DXIL::ShaderKind::Vertex:
      isVS = true;
      break;
    case DXIL::ShaderKind::Geometry:
      isGS = true;
      break;
    case DXIL::ShaderKind::Hull:
      isHS = true;
      break;
    case DXIL::ShaderKind::Domain:
      isDS = true;
      break;
    case DXIL::ShaderKind::Compute:
      isCS = true;
      break;
    case DXIL::ShaderKind::Mesh:
      isMS = true;
      break;
    case DXIL::ShaderKind::Amplification:
      isAS = true;
      break;
    case DXIL::ShaderKind::Node:
      isNode = true;
      break;
    case DXIL::ShaderKind::ClosestHit:
    case DXIL::ShaderKind::Callable:
    case DXIL::ShaderKind::RayGeneration:
    case DXIL::ShaderKind::Intersection:
    case DXIL::ShaderKind::AnyHit:
    case DXIL::ShaderKind::Miss:
      isRay = true;
      break;
    case DXIL::ShaderKind::Library:
    default:
      return false;
    }
    return true;
  };

  clang::SourceLocation priorShaderAttrLoc;
  enum class ShaderStageSource : unsigned {
    Attribute,
    Profile,
  };

  // Some diagnostic assumptions for shader attribute:
  // - multiple shader attributes may exist in HLSL
  // - duplicate attribute of same kind is ok
  // - node attribute only combinable with compute
  // - all attributes parsed before set from insertion or target shader model

  auto DiagShaderStage = [&priorShaderAttrLoc,
                          &Diags](clang::SourceLocation diagLoc,
                                  llvm::StringRef shaderStage,
                                  ShaderStageSource source, bool bConflict) {
    bool bFromProfile = source == ShaderStageSource::Profile;
    unsigned DiagID = Diags.getCustomDiagID(
        DiagnosticsEngine::Error,
        "%select{Invalid|Conflicting}0 shader %select{profile|attribute}1");
    Diags.Report(diagLoc, DiagID) << bConflict << bFromProfile;
    if (priorShaderAttrLoc.isValid()) {
      unsigned DiagID = Diags.getCustomDiagID(
          DiagnosticsEngine::Note, "See conflicting shader attribute");
      Diags.Report(priorShaderAttrLoc, DiagID);
    }
  };

  auto SetShaderKind =
      [&](clang::SourceLocation diagLoc, DXIL::ShaderKind shaderKind,
          llvm::StringRef shaderStage, ShaderStageSource source) {
        if (!SetStageFlag(shaderKind)) {
          DiagShaderStage(diagLoc, shaderStage, source, false);
        }
        if (isEntry && isRay) {
          unsigned DiagID = Diags.getCustomDiagID(
              DiagnosticsEngine::Error,
              "Ray function cannot be used as a global entry point");
          Diags.Report(diagLoc, DiagID);
        }
        if (isEntry && isNode && !SM->IsCS()) {
          unsigned DiagID =
              Diags.getCustomDiagID(DiagnosticsEngine::Error,
                                    "Node function as global entry point must "
                                    "be compiled to compute shader target");
          Diags.Report(diagLoc, DiagID);
        }
        if (funcProps->shaderKind != DXIL::ShaderKind::Invalid &&
            funcProps->shaderKind != shaderKind) {
          // Different kinds and not the node case, so it's a conflict.
          DiagShaderStage(diagLoc, shaderStage, source, true);
        }
        // Update shaderKind, unless we would be overriding one with node, so
        // when node+compute, kind = compute.  Other conflicts are diagnosed
        // above.
        if (funcProps->shaderKind == DXIL::ShaderKind::Invalid ||
            shaderKind != DXIL::ShaderKind::Node)
          funcProps->shaderKind = shaderKind;
      };

  // Used when a function attribute implies a particular stage.
  // This will emit an error if the stage it implies conflicts with a stage set
  // from some other source.
  auto CheckImpliedShaderStageAttr =
      [&SetShaderKind](clang::SourceLocation diagLoc,
                       DXIL::ShaderKind shaderKind) {
        SetShaderKind(diagLoc, shaderKind, "", ShaderStageSource::Attribute);
      };

  auto ParseShaderStage = [&SetShaderKind](clang::SourceLocation diagLoc,
                                           llvm::StringRef shaderStage,
                                           ShaderStageSource source) {
    if (!shaderStage.empty()) {
      DXIL::ShaderKind shaderKind = ShaderModel::KindFromFullName(shaderStage);
      SetShaderKind(diagLoc, shaderKind, shaderStage, source);
    }
  };

  // Parse all shader attributes and report conflicts.
  for (auto *Attr : FD->specific_attrs<HLSLShaderAttr>()) {
    ParseShaderStage(Attr->getLocation(), Attr->getStage(),
                     ShaderStageSource::Attribute);
    priorShaderAttrLoc = Attr->getLocation();
  }

  if (isEntry) {
    // Set shaderKind from the shader target profile
    SetShaderKind(FD->getLocation(), SM->GetKind(), "",
                  ShaderStageSource::Profile);
  }

  // Save patch constant function to patchConstantFunctionMap.
  bool isPatchConstantFunction = false;
  if (!isEntry && CGM.getContext().IsPatchConstantFunctionDecl(FD)) {
    isPatchConstantFunction = true;
    auto &PCI = patchConstantFunctionMap[FD->getName()];
    PCI.SL = FD->getLocation();
    PCI.Func = F;
    ++PCI.NumOverloads;

    for (ParmVarDecl *parmDecl : FD->parameters()) {
      QualType Ty = parmDecl->getType();
      if (IsHLSLOutputPatchType(Ty)) {
        funcProps->ShaderProps.HS.outputControlPoints =
            GetHLSLOutputPatchCount(parmDecl->getType());
      } else if (IsHLSLInputPatchType(Ty)) {
        funcProps->ShaderProps.HS.inputControlPoints =
            GetHLSLInputPatchCount(parmDecl->getType());
      }
    }

    // Mark patch constant functions that cannot be linked as exports
    // InternalLinkage.  Patch constant functions that are actually used
    // will be set back to ExternalLinkage in FinishCodeGen.
    if (funcProps->ShaderProps.HS.outputControlPoints ||
        funcProps->ShaderProps.HS.inputControlPoints) {
      PCI.Func->setLinkage(GlobalValue::InternalLinkage);
    }

    funcProps->shaderKind = DXIL::ShaderKind::Hull;
  }

  if (FD->hasAttr<HLSLWaveOpsIncludeHelperLanesAttr>()) {
    if (SM->IsSM67Plus() &&
        (funcProps->shaderKind == DXIL::ShaderKind::Pixel ||
         (isEntry && SM->GetKind() == DXIL::ShaderKind::Pixel)))
      F->addFnAttr(DXIL::kWaveOpsIncludeHelperLanesString);
  }

  // Geometry shader.
  if (const HLSLMaxVertexCountAttr *Attr =
          FD->getAttr<HLSLMaxVertexCountAttr>()) {
    CheckImpliedShaderStageAttr(Attr->getLocation(),
                                DXIL::ShaderKind::Geometry);
    funcProps->ShaderProps.GS.maxVertexCount = Attr->getCount();
    funcProps->ShaderProps.GS.inputPrimitive = DXIL::InputPrimitive::Undefined;

    if (isEntry && !SM->IsGS()) {
      unsigned DiagID =
          Diags.getCustomDiagID(DiagnosticsEngine::Error,
                                "attribute maxvertexcount only valid for GS.");
      Diags.Report(Attr->getLocation(), DiagID);
      return;
    }
  }
  if (const HLSLInstanceAttr *Attr = FD->getAttr<HLSLInstanceAttr>()) {
    CheckImpliedShaderStageAttr(Attr->getLocation(),
                                DXIL::ShaderKind::Geometry);
    unsigned instanceCount = Attr->getCount();
    funcProps->ShaderProps.GS.instanceCount = instanceCount;
    if (isEntry && !SM->IsGS()) {
      unsigned DiagID =
          Diags.getCustomDiagID(DiagnosticsEngine::Error,
                                "attribute maxvertexcount only valid for GS.");
      Diags.Report(Attr->getLocation(), DiagID);
      return;
    }
  } else {
    // Set default instance count.
    if (isGS)
      funcProps->ShaderProps.GS.instanceCount = 1;
  }

  // Populate numThreads
  if (const HLSLNumThreadsAttr *Attr = FD->getAttr<HLSLNumThreadsAttr>()) {

    funcProps->numThreads[0] = Attr->getX();
    funcProps->numThreads[1] = Attr->getY();
    funcProps->numThreads[2] = Attr->getZ();

    if (isEntry && !SM->IsCS() && !SM->IsMS() && !SM->IsAS()) {
      unsigned DiagID = Diags.getCustomDiagID(
          DiagnosticsEngine::Error,
          "attribute numthreads only valid for CS/MS/AS.");
      Diags.Report(Attr->getLocation(), DiagID);
      return;
    }
  }

  // Hull shader.
  if (const HLSLPatchConstantFuncAttr *Attr =
          FD->getAttr<HLSLPatchConstantFuncAttr>()) {
    if (isEntry && !SM->IsHS()) {
      unsigned DiagID = Diags.getCustomDiagID(
          DiagnosticsEngine::Error,
          "attribute patchconstantfunc only valid for HS.");
      Diags.Report(Attr->getLocation(), DiagID);
      return;
    }

    CheckImpliedShaderStageAttr(Attr->getLocation(), DXIL::ShaderKind::Hull);
    HSEntryPatchConstantFuncAttr[F] = Attr;
  } else {
    // TODO: This is a duplicate check. We also have this check in
    // hlsl::DiagnoseTranslationUnit(clang::Sema*).
    if (isEntry && SM->IsHS()) {
      unsigned DiagID = Diags.getCustomDiagID(
          DiagnosticsEngine::Error,
          "HS entry point must have the patchconstantfunc attribute");
      Diags.Report(FD->getLocation(), DiagID);
      return;
    }
  }

  if (const HLSLOutputControlPointsAttr *Attr =
          FD->getAttr<HLSLOutputControlPointsAttr>()) {
    if (isHS) {
      funcProps->ShaderProps.HS.outputControlPoints = Attr->getCount();
    } else if (isEntry && !SM->IsHS()) {
      unsigned DiagID = Diags.getCustomDiagID(
          DiagnosticsEngine::Error,
          "attribute outputcontrolpoints only valid for HS.");
      Diags.Report(Attr->getLocation(), DiagID);
      return;
    }
  }

  if (const HLSLPartitioningAttr *Attr = FD->getAttr<HLSLPartitioningAttr>()) {
    if (isHS) {
      DXIL::TessellatorPartitioning partition =
          StringToPartitioning(Attr->getScheme());
      funcProps->ShaderProps.HS.partition = partition;
    } else if (isEntry && !SM->IsHS()) {
      unsigned DiagID =
          Diags.getCustomDiagID(DiagnosticsEngine::Warning,
                                "attribute partitioning only valid for HS.");
      Diags.Report(Attr->getLocation(), DiagID);
    }
  }

  if (const HLSLOutputTopologyAttr *Attr =
          FD->getAttr<HLSLOutputTopologyAttr>()) {
    if (isHS) {
      DXIL::TessellatorOutputPrimitive primitive =
          StringToTessOutputPrimitive(Attr->getTopology());
      funcProps->ShaderProps.HS.outputPrimitive = primitive;
    } else if (isMS) {
      DXIL::MeshOutputTopology topology =
          StringToMeshOutputTopology(Attr->getTopology());
      funcProps->ShaderProps.MS.outputTopology = topology;
    } else if (isEntry && !SM->IsHS() && !SM->IsMS()) {
      unsigned DiagID = Diags.getCustomDiagID(
          DiagnosticsEngine::Warning,
          "attribute outputtopology only valid for HS and MS.");
      Diags.Report(Attr->getLocation(), DiagID);
    }
  }

  if (isHS) {
    funcProps->ShaderProps.HS.maxTessFactor = DXIL::kHSMaxTessFactorUpperBound;
    funcProps->ShaderProps.HS.inputControlPoints =
        DXIL::kHSDefaultInputControlPointCount;
  }

  if (const HLSLMaxTessFactorAttr *Attr =
          FD->getAttr<HLSLMaxTessFactorAttr>()) {
    if (isHS) {
      // TODO: change getFactor to return float.
      llvm::APInt intV(32, Attr->getFactor());
      funcProps->ShaderProps.HS.maxTessFactor = intV.bitsToFloat();
    } else if (isEntry && !SM->IsHS()) {
      unsigned DiagID =
          Diags.getCustomDiagID(DiagnosticsEngine::Error,
                                "attribute maxtessfactor only valid for HS.");
      Diags.Report(Attr->getLocation(), DiagID);
      return;
    }
  }

  // Hull or domain shader.
  if (const HLSLDomainAttr *Attr = FD->getAttr<HLSLDomainAttr>()) {
    if (isEntry && !SM->IsHS() && !SM->IsDS()) {
      unsigned DiagID =
          Diags.getCustomDiagID(DiagnosticsEngine::Error,
                                "attribute domain only valid for HS or DS.");
      Diags.Report(Attr->getLocation(), DiagID);
      return;
    }

    if (!isHS)
      CheckImpliedShaderStageAttr(Attr->getLocation(),
                                  DXIL::ShaderKind::Domain);

    DXIL::TessellatorDomain domain = StringToDomain(Attr->getDomainType());
    if (isHS)
      funcProps->ShaderProps.HS.domain = domain;
    else
      funcProps->ShaderProps.DS.domain = domain;
  }

  // Vertex shader.
  if (const HLSLClipPlanesAttr *Attr = FD->getAttr<HLSLClipPlanesAttr>()) {
    if (isEntry && !SM->IsVS()) {
      unsigned DiagID = Diags.getCustomDiagID(
          DiagnosticsEngine::Error, "attribute clipplane only valid for VS.");
      Diags.Report(Attr->getLocation(), DiagID);
      return;
    }

    // The real job is done at EmitHLSLFunctionProlog where debug info is
    // available. Only set shader kind here.
    CheckImpliedShaderStageAttr(Attr->getLocation(), DXIL::ShaderKind::Vertex);
  }

  // Pixel shader.
  if (const HLSLEarlyDepthStencilAttr *Attr =
          FD->getAttr<HLSLEarlyDepthStencilAttr>()) {
    if (isEntry && !SM->IsPS()) {
      unsigned DiagID = Diags.getCustomDiagID(
          DiagnosticsEngine::Error,
          "attribute earlydepthstencil only valid for PS.");
      Diags.Report(Attr->getLocation(), DiagID);
      return;
    }

    CheckImpliedShaderStageAttr(Attr->getLocation(), DXIL::ShaderKind::Pixel);
    funcProps->ShaderProps.PS.EarlyDepthStencil = true;
  }

  if (const HLSLWaveSizeAttr *Attr = FD->getAttr<HLSLWaveSizeAttr>()) {
    if (!m_pHLModule->GetShaderModel()->IsSM66Plus()) {
      unsigned DiagID = Diags.getCustomDiagID(
          DiagnosticsEngine::Error,
          "attribute WaveSize only valid for shader model 6.6 and higher.");
      Diags.Report(Attr->getLocation(), DiagID);
      return;
    }
    if (!isCS && !isNode) {
      unsigned DiagID = Diags.getCustomDiagID(
          DiagnosticsEngine::Error, "attribute WaveSize only valid for CS.");
      Diags.Report(Attr->getLocation(), DiagID);
      return;
    }
    if (!isEntry && !isNode) {
      unsigned DiagID = Diags.getCustomDiagID(
          DiagnosticsEngine::Error,
          "attribute WaveSize only valid on entry point function.");
      Diags.Report(Attr->getLocation(), DiagID);
      return;
    }
    // validate that it is a power of 2 between 4 and 128
    unsigned waveSize = Attr->getSize();
    if (!DXIL::IsValidWaveSizeValue(waveSize)) {
      unsigned DiagID = Diags.getCustomDiagID(
          DiagnosticsEngine::Error,
          "WaveSize value must be between %0 and %1 and a power of 2.");
      Diags.Report(Attr->getLocation(), DiagID)
          << DXIL::kMinWaveSize << DXIL::kMaxWaveSize;
    }
    funcProps->waveSize = Attr->getSize();
  }

  // Node shader
  if (isNode) {
    // Default launch type is defined to be Broadcasting.
    funcProps->Node.LaunchType = DXIL::NodeLaunchType::Broadcasting;
  }

  // Assign function properties for all "node" attributes.
  if (const auto *pAttr = FD->getAttr<HLSLNodeLaunchAttr>()) {
    if (isNode)
      funcProps->Node.LaunchType =
          ShaderModel::NodeLaunchTypeFromName(pAttr->getLaunchType());
    else
      ReportMissingNodeDiag(Diags, pAttr);
  }

  if (const auto *pAttr = FD->getAttr<HLSLNodeIsProgramEntryAttr>()) {
    if (isNode)
      funcProps->Node.IsProgramEntry = true;
    else
      ReportMissingNodeDiag(Diags, pAttr);
  }

  if (const auto *pAttr = FD->getAttr<HLSLNodeIdAttr>()) {
    if (isNode) {
      funcProps->NodeShaderID.Name = pAttr->getName().str();
      funcProps->NodeShaderID.Index = pAttr->getArrayIndex();
    } else {
      ReportMissingNodeDiag(Diags, pAttr);
    }

  } else {
    if (isNode) {
      funcProps->NodeShaderID.Name = FD->getName().str();
      funcProps->NodeShaderID.Index = 0;
    }
  }
  if (const auto *pAttr =
          FD->getAttr<HLSLNodeLocalRootArgumentsTableIndexAttr>()) {
    if (isNode)
      funcProps->Node.LocalRootArgumentsTableIndex = pAttr->getIndex();
    else
      ReportMissingNodeDiag(Diags, pAttr);
  }
  if (const auto *pAttr = FD->getAttr<HLSLNodeShareInputOfAttr>()) {
    if (isNode) {
      funcProps->NodeShaderSharedInput.Name = pAttr->getName().str();
      funcProps->NodeShaderSharedInput.Index = pAttr->getArrayIndex();
    } else {
      ReportMissingNodeDiag(Diags, pAttr);
    }
  }
  if (const auto *pAttr = FD->getAttr<HLSLNodeDispatchGridAttr>()) {
    if (isNode) {
      funcProps->Node.DispatchGrid[0] = pAttr->getX();
      funcProps->Node.DispatchGrid[1] = pAttr->getY();
      funcProps->Node.DispatchGrid[2] = pAttr->getZ();
    } else {
      ReportMissingNodeDiag(Diags, pAttr);
    }
  }
  if (const auto *pAttr = FD->getAttr<HLSLNodeMaxDispatchGridAttr>()) {
    if (isNode) {
      funcProps->Node.MaxDispatchGrid[0] = pAttr->getX();
      funcProps->Node.MaxDispatchGrid[1] = pAttr->getY();
      funcProps->Node.MaxDispatchGrid[2] = pAttr->getZ();
    } else {
      ReportMissingNodeDiag(Diags, pAttr);
    }
  }
  if (const auto *pAttr = FD->getAttr<HLSLNodeMaxRecursionDepthAttr>()) {
    if (isNode)
      funcProps->Node.MaxRecursionDepth = pAttr->getCount();
    else
      ReportMissingNodeDiag(Diags, pAttr);
  }
  if (!FD->getAttr<HLSLNumThreadsAttr>()) {
    if (isNode) {
      // NumThreads wasn't specified.
      // For a Thread launch node the default is (1,1,1,) which we set here.
      // Other node launch types require NumThreads and an error will have
      // been generated earlier.
      funcProps->numThreads[0] = 1;
      funcProps->numThreads[1] = 1;
      funcProps->numThreads[2] = 1;
    }
  }

  const unsigned profileAttributes =
      isCS + isHS + isDS + isGS + isVS + isPS + isRay + isMS + isAS + isNode;

  // TODO: check this in front-end and report error.
  if (profileAttributes > 1)
    Diags.Report(
        FD->getLocation(),
        Diags.getCustomDiagID(DiagnosticsEngine::Error,
                              "Invalid shader stage attribute combination"));

  if (isEntry) {
    switch (funcProps->shaderKind) {
    case ShaderModel::Kind::Compute:
    case ShaderModel::Kind::Hull:
    case ShaderModel::Kind::Domain:
    case ShaderModel::Kind::Geometry:
    case ShaderModel::Kind::Vertex:
    case ShaderModel::Kind::Pixel:
    case ShaderModel::Kind::Mesh:
    case ShaderModel::Kind::Amplification:
      DXASSERT(funcProps->shaderKind == SM->GetKind(),
               "attribute profile not match entry function profile");
      break;
    case ShaderModel::Kind::Library:
    case ShaderModel::Kind::Invalid:
      // Non-shader stage shadermodels don't have entry points.
      break;
    }
  }

  DxilFunctionAnnotation *FuncAnnotation =
      m_pHLModule->AddFunctionAnnotation(F);
  bool bDefaultRowMajor = m_pHLModule->GetHLOptions().bDefaultRowMajor;

  // Param Info
  unsigned streamIndex = 0;
  unsigned inputPatchCount = 0;
  unsigned outputPatchCount = 0;

  unsigned ArgNo = 0;
  unsigned ParmIdx = 0;

  auto ArgIt = F->arg_begin();

  if (const CXXMethodDecl *MethodDecl = dyn_cast<CXXMethodDecl>(FD)) {
    if (MethodDecl->isInstance()) {
      QualType ThisTy = MethodDecl->getThisType(FD->getASTContext());
      DxilParameterAnnotation &paramAnnotation =
          FuncAnnotation->GetParameterAnnotation(ArgNo++);
      ++ArgIt;
      // Construct annoation for this pointer.
      ConstructFieldAttributedAnnotation(paramAnnotation, ThisTy,
                                         bDefaultRowMajor);
      if (MethodDecl->isConst()) {
        paramAnnotation.SetParamInputQual(DxilParamInputQual::In);
      } else {
        paramAnnotation.SetParamInputQual(DxilParamInputQual::Inout);
      }
    }
  }

  // Ret Info
  QualType retTy = FD->getReturnType();
  DxilParameterAnnotation *pRetTyAnnotation = nullptr;
  if (F->getReturnType()->isVoidTy() && !retTy->isVoidType()) {
    // SRet.
    pRetTyAnnotation = &FuncAnnotation->GetParameterAnnotation(ArgNo++);
    // Save resource properties for parameters.
    AddValToPropertyMap(ArgIt, retTy);
    ++ArgIt;
  } else {
    pRetTyAnnotation = &FuncAnnotation->GetRetTypeAnnotation();
  }
  DxilParameterAnnotation &retTyAnnotation = *pRetTyAnnotation;
  // keep Undefined here, we cannot decide for struct
  retTyAnnotation.SetInterpolationMode(
      GetInterpMode(FD, CompType::Kind::Invalid, /*bKeepUndefined*/ true)
          .GetKind());
  SourceLocation retTySemanticLoc = SetSemantic(FD, retTyAnnotation);
  retTyAnnotation.SetParamInputQual(DxilParamInputQual::Out);
  if (isEntry) {
    if (CGM.getLangOpts().EnableDX9CompatMode &&
        retTyAnnotation.HasSemanticString()) {
      RemapObsoleteSemantic(retTyAnnotation, /*isPatchConstantFunction*/ false);
    }
    CheckParameterAnnotation(retTySemanticLoc, retTyAnnotation,
                             /*isPatchConstantFunction*/ false);
  }

  ConstructFieldAttributedAnnotation(retTyAnnotation, retTy, bDefaultRowMajor);
  if (FD->hasAttr<HLSLPreciseAttr>())
    retTyAnnotation.SetPrecise();

  if (isRay) {
    funcProps->ShaderProps.Ray.payloadSizeInBytes = 0;
    funcProps->ShaderProps.Ray.attributeSizeInBytes = 0;
  }

  bool hasOutIndices = false;
  bool hasOutVertices = false;
  bool hasOutPrimitives = false;
  bool hasInPayload = false;
  bool rayShaderHaveErrors = false;
  unsigned int NodeInputParamIdx = 0;
  unsigned int NodeOutputParamIdx = 0;
  SmallMapVector<StringRef, const ParmVarDecl *, 8> outputDecls;
  for (; ArgNo < F->arg_size(); ++ArgNo, ++ParmIdx, ++ArgIt) {
    DxilParameterAnnotation &paramAnnotation =
        FuncAnnotation->GetParameterAnnotation(ArgNo);

    const ParmVarDecl *parmDecl = FD->getParamDecl(ParmIdx);

    QualType fieldTy = parmDecl->getType();
    // Save object properties for parameters.
    AddValToPropertyMap(ArgIt, fieldTy);

    // if parameter type is a typedef, try to desugar it first.
    if (isa<TypedefType>(fieldTy.getTypePtr()))
      fieldTy = fieldTy.getDesugaredType(FD->getASTContext());
    ConstructFieldAttributedAnnotation(paramAnnotation, fieldTy,
                                       bDefaultRowMajor);
    if (parmDecl->hasAttr<HLSLPreciseAttr>())
      paramAnnotation.SetPrecise();

    // keep Undefined here, we cannot decide for struct
    InterpolationMode paramIM =
        GetInterpMode(parmDecl, CompType::Kind::Invalid, KeepUndefinedTrue);
    paramAnnotation.SetInterpolationMode(paramIM);
    SourceLocation paramSemanticLoc = SetSemantic(parmDecl, paramAnnotation);

    DxilParamInputQual dxilInputQ = DxilParamInputQual::In;

    if (parmDecl->hasAttr<HLSLInOutAttr>())
      dxilInputQ = DxilParamInputQual::Inout;
    else if (parmDecl->hasAttr<HLSLOutAttr>())
      dxilInputQ = DxilParamInputQual::Out;
    if (parmDecl->hasAttr<HLSLOutAttr>() && parmDecl->hasAttr<HLSLInAttr>())
      dxilInputQ = DxilParamInputQual::Inout;

    if (parmDecl->hasAttr<HLSLOutAttr>() &&
        parmDecl->hasAttr<HLSLIndicesAttr>()) {
      if (hasOutIndices) {
        unsigned DiagID = Diags.getCustomDiagID(
            DiagnosticsEngine::Error,
            "multiple out indices parameters not allowed");
        Diags.Report(parmDecl->getLocation(), DiagID);
        continue;
      }
      const ConstantArrayType *CAT =
          dyn_cast<ConstantArrayType>(fieldTy.getCanonicalType());
      if (CAT == nullptr) {
        unsigned DiagID = Diags.getCustomDiagID(
            DiagnosticsEngine::Error,
            "indices output is not an constant-length array");
        Diags.Report(parmDecl->getLocation(), DiagID);
        continue;
      }
      unsigned count = CAT->getSize().getZExtValue();
      if (count > DXIL::kMaxMSOutputPrimitiveCount) {
        unsigned DiagID =
            Diags.getCustomDiagID(DiagnosticsEngine::Error,
                                  "max primitive count should not exceed %0");
        Diags.Report(parmDecl->getLocation(), DiagID)
            << DXIL::kMaxMSOutputPrimitiveCount;
        continue;
      }
      if (funcProps->ShaderProps.MS.maxPrimitiveCount != 0 &&
          funcProps->ShaderProps.MS.maxPrimitiveCount != count) {
        unsigned DiagID = Diags.getCustomDiagID(DiagnosticsEngine::Error,
                                                "max primitive count mismatch");
        Diags.Report(parmDecl->getLocation(), DiagID);
        continue;
      }
      // Get element type.
      QualType arrayEleTy = CAT->getElementType();

      if (hlsl::IsHLSLVecType(arrayEleTy)) {
        QualType vecEltTy = hlsl::GetHLSLVecElementType(arrayEleTy);
        if (!vecEltTy->isUnsignedIntegerType() ||
            CGM.getContext().getTypeSize(vecEltTy) != 32) {
          unsigned DiagID = Diags.getCustomDiagID(
              DiagnosticsEngine::Error,
              "the element of out_indices array must be uint2 for line output "
              "or uint3 for triangle output");
          Diags.Report(parmDecl->getLocation(), DiagID);
          continue;
        }
        unsigned vecEltCount = hlsl::GetHLSLVecSize(arrayEleTy);
        if (funcProps->ShaderProps.MS.outputTopology ==
                DXIL::MeshOutputTopology::Line &&
            vecEltCount != 2) {
          unsigned DiagID = Diags.getCustomDiagID(
              DiagnosticsEngine::Error,
              "the element of out_indices array in a mesh shader whose output "
              "topology is line must be uint2");
          Diags.Report(parmDecl->getLocation(), DiagID);
          continue;
        }
        if (funcProps->ShaderProps.MS.outputTopology ==
                DXIL::MeshOutputTopology::Triangle &&
            vecEltCount != 3) {
          unsigned DiagID = Diags.getCustomDiagID(
              DiagnosticsEngine::Error,
              "the element of out_indices array in a mesh shader whose output "
              "topology is triangle must be uint3");
          Diags.Report(parmDecl->getLocation(), DiagID);
          continue;
        }
      } else {
        unsigned DiagID = Diags.getCustomDiagID(
            DiagnosticsEngine::Error,
            "the element of out_indices array must be uint2 for line output or "
            "uint3 for triangle output");
        Diags.Report(parmDecl->getLocation(), DiagID);
        continue;
      }

      dxilInputQ = DxilParamInputQual::OutIndices;
      funcProps->ShaderProps.MS.maxPrimitiveCount = count;
      hasOutIndices = true;
    }
    if (parmDecl->hasAttr<HLSLOutAttr>() &&
        parmDecl->hasAttr<HLSLVerticesAttr>()) {
      if (hasOutVertices) {
        unsigned DiagID = Diags.getCustomDiagID(
            DiagnosticsEngine::Error,
            "multiple out vertices parameters not allowed");
        Diags.Report(parmDecl->getLocation(), DiagID);
        continue;
      }
      const ConstantArrayType *CAT =
          dyn_cast<ConstantArrayType>(fieldTy.getCanonicalType());
      if (CAT == nullptr) {
        unsigned DiagID = Diags.getCustomDiagID(
            DiagnosticsEngine::Error,
            "vertices output is not an constant-length array");
        Diags.Report(parmDecl->getLocation(), DiagID);
        continue;
      }
      unsigned count = CAT->getSize().getZExtValue();
      if (count > DXIL::kMaxMSOutputVertexCount) {
        unsigned DiagID = Diags.getCustomDiagID(
            DiagnosticsEngine::Error, "max vertex count should not exceed %0");
        Diags.Report(parmDecl->getLocation(), DiagID)
            << DXIL::kMaxMSOutputVertexCount;
        continue;
      }

      dxilInputQ = DxilParamInputQual::OutVertices;
      funcProps->ShaderProps.MS.maxVertexCount = count;
      hasOutVertices = true;
    }
    if (parmDecl->hasAttr<HLSLOutAttr>() &&
        parmDecl->hasAttr<HLSLPrimitivesAttr>()) {
      if (hasOutPrimitives) {
        unsigned DiagID = Diags.getCustomDiagID(
            DiagnosticsEngine::Error,
            "multiple out primitives parameters not allowed");
        Diags.Report(parmDecl->getLocation(), DiagID);
        continue;
      }
      const ConstantArrayType *CAT =
          dyn_cast<ConstantArrayType>(fieldTy.getCanonicalType());
      if (CAT == nullptr) {
        unsigned DiagID = Diags.getCustomDiagID(
            DiagnosticsEngine::Error,
            "primitives output is not an constant-length array");
        Diags.Report(parmDecl->getLocation(), DiagID);
        continue;
      }
      unsigned count = CAT->getSize().getZExtValue();
      if (count > DXIL::kMaxMSOutputPrimitiveCount) {
        unsigned DiagID =
            Diags.getCustomDiagID(DiagnosticsEngine::Error,
                                  "max primitive count should not exceed %0");
        Diags.Report(parmDecl->getLocation(), DiagID)
            << DXIL::kMaxMSOutputPrimitiveCount;
        continue;
      }
      if (funcProps->ShaderProps.MS.maxPrimitiveCount != 0 &&
          funcProps->ShaderProps.MS.maxPrimitiveCount != count) {
        unsigned DiagID = Diags.getCustomDiagID(DiagnosticsEngine::Error,
                                                "max primitive count mismatch");
        Diags.Report(parmDecl->getLocation(), DiagID);
        continue;
      }

      dxilInputQ = DxilParamInputQual::OutPrimitives;
      funcProps->ShaderProps.MS.maxPrimitiveCount = count;
      hasOutPrimitives = true;
    }
    if (parmDecl->hasAttr<HLSLInAttr>() &&
        parmDecl->hasAttr<HLSLPayloadAttr>()) {
      if (hasInPayload) {
        unsigned DiagID =
            Diags.getCustomDiagID(DiagnosticsEngine::Error,
                                  "multiple in payload parameters not allowed");
        Diags.Report(parmDecl->getLocation(), DiagID);
        continue;
      }
      dxilInputQ = DxilParamInputQual::InPayload;
      DataLayout DL(&this->TheModule);
      funcProps->ShaderProps.MS.payloadSizeInBytes =
          DL.getTypeAllocSize(F->getFunctionType()
                                  ->getFunctionParamType(ArgNo)
                                  ->getPointerElementType());
      hasInPayload = true;
    }

    DXIL::InputPrimitive inputPrimitive = DXIL::InputPrimitive::Undefined;

    if (IsHLSLOutputPatchType(parmDecl->getType())) {
      outputPatchCount++;
      if (dxilInputQ != DxilParamInputQual::In) {
        unsigned DiagID = Diags.getCustomDiagID(
            DiagnosticsEngine::Error,
            "OutputPatch should not be out/inout parameter");
        Diags.Report(parmDecl->getLocation(), DiagID);
        continue;
      }
      dxilInputQ = DxilParamInputQual::OutputPatch;
      if (isDS)
        funcProps->ShaderProps.DS.inputControlPoints =
            GetHLSLOutputPatchCount(parmDecl->getType());
    } else if (IsHLSLInputPatchType(parmDecl->getType())) {
      inputPatchCount++;
      if (dxilInputQ != DxilParamInputQual::In) {
        unsigned DiagID = Diags.getCustomDiagID(
            DiagnosticsEngine::Error,
            "InputPatch should not be out/inout parameter");
        Diags.Report(parmDecl->getLocation(), DiagID);
        continue;
      }
      dxilInputQ = DxilParamInputQual::InputPatch;
      if (isHS) {
        funcProps->ShaderProps.HS.inputControlPoints =
            GetHLSLInputPatchCount(parmDecl->getType());
      } else if (isGS) {
        inputPrimitive = (DXIL::InputPrimitive)(
            (unsigned)DXIL::InputPrimitive::ControlPointPatch1 +
            GetHLSLInputPatchCount(parmDecl->getType()) - 1);
      }
    } else if (IsHLSLStreamOutputType(parmDecl->getType())) {
      // TODO: validation this at ASTContext::getFunctionType in
      // AST/ASTContext.cpp
      DXASSERT(dxilInputQ == DxilParamInputQual::Inout,
               "stream output parameter must be inout");
      switch (streamIndex) {
      case 0:
        dxilInputQ = DxilParamInputQual::OutStream0;
        break;
      case 1:
        dxilInputQ = DxilParamInputQual::OutStream1;
        break;
      case 2:
        dxilInputQ = DxilParamInputQual::OutStream2;
        break;
      case 3:
      default:
        // TODO: validation this at ASTContext::getFunctionType in
        // AST/ASTContext.cpp
        DXASSERT(streamIndex == 3, "stream number out of bound");
        dxilInputQ = DxilParamInputQual::OutStream3;
        break;
      }
      DXIL::PrimitiveTopology &streamTopology =
          funcProps->ShaderProps.GS.streamPrimitiveTopologies[streamIndex];
      if (IsHLSLPointStreamType(parmDecl->getType()))
        streamTopology = DXIL::PrimitiveTopology::PointList;
      else if (IsHLSLLineStreamType(parmDecl->getType()))
        streamTopology = DXIL::PrimitiveTopology::LineStrip;
      else {
        DXASSERT(IsHLSLTriangleStreamType(parmDecl->getType()),
                 "invalid StreamType");
        streamTopology = DXIL::PrimitiveTopology::TriangleStrip;
      }

      if (streamIndex > 0) {
        bool bAllPoint =
            streamTopology == DXIL::PrimitiveTopology::PointList &&
            funcProps->ShaderProps.GS.streamPrimitiveTopologies[0] ==
                DXIL::PrimitiveTopology::PointList;
        if (!bAllPoint) {
          unsigned DiagID = Diags.getCustomDiagID(
              DiagnosticsEngine::Error, "when multiple GS output streams are "
                                        "used they must be pointlists.");
          Diags.Report(FD->getLocation(), DiagID);
        }
      }

      streamIndex++;
    }

    unsigned GsInputArrayDim = 0;
    if (parmDecl->hasAttr<HLSLTriangleAttr>()) {
      inputPrimitive = DXIL::InputPrimitive::Triangle;
      GsInputArrayDim = 3;
    } else if (parmDecl->hasAttr<HLSLTriangleAdjAttr>()) {
      inputPrimitive = DXIL::InputPrimitive::TriangleWithAdjacency;
      GsInputArrayDim = 6;
    } else if (parmDecl->hasAttr<HLSLPointAttr>()) {
      inputPrimitive = DXIL::InputPrimitive::Point;
      GsInputArrayDim = 1;
    } else if (parmDecl->hasAttr<HLSLLineAdjAttr>()) {
      inputPrimitive = DXIL::InputPrimitive::LineWithAdjacency;
      GsInputArrayDim = 4;
    } else if (parmDecl->hasAttr<HLSLLineAttr>()) {
      inputPrimitive = DXIL::InputPrimitive::Line;
      GsInputArrayDim = 2;
    }

    if (inputPrimitive != DXIL::InputPrimitive::Undefined) {
      // Set to InputPrimitive for GS.
      dxilInputQ = DxilParamInputQual::InputPrimitive;
      if (funcProps->ShaderProps.GS.inputPrimitive ==
          DXIL::InputPrimitive::Undefined) {
        funcProps->ShaderProps.GS.inputPrimitive = inputPrimitive;
      } else if (funcProps->ShaderProps.GS.inputPrimitive != inputPrimitive) {
        unsigned DiagID = Diags.getCustomDiagID(
            DiagnosticsEngine::Error, "input parameter conflicts with geometry "
                                      "specifier of previous input parameters");
        Diags.Report(parmDecl->getLocation(), DiagID);
      }
    }

    if (GsInputArrayDim != 0) {
      QualType Ty = parmDecl->getType();
      if (!Ty->isConstantArrayType()) {
        unsigned DiagID = Diags.getCustomDiagID(
            DiagnosticsEngine::Error,
            "input types for geometry shader must be constant size arrays");
        Diags.Report(parmDecl->getLocation(), DiagID);
      } else {
        const ConstantArrayType *CAT = cast<ConstantArrayType>(Ty);
        if (CAT->getSize().getLimitedValue() != GsInputArrayDim) {
          StringRef primtiveNames[] = {
              "invalid",     // 0
              "point",       // 1
              "line",        // 2
              "triangle",    // 3
              "lineadj",     // 4
              "invalid",     // 5
              "triangleadj", // 6
          };
          DXASSERT(GsInputArrayDim < llvm::array_lengthof(primtiveNames),
                   "Invalid array dim");
          unsigned DiagID = Diags.getCustomDiagID(
              DiagnosticsEngine::Error, "array dimension for %0 must be %1");
          Diags.Report(parmDecl->getLocation(), DiagID)
              << primtiveNames[GsInputArrayDim] << GsInputArrayDim;
        }
      }
    }

    // Validate Ray Tracing function parameter (some validation may be pushed
    // into front end)
    if (isRay) {
      switch (funcProps->shaderKind) {
      case DXIL::ShaderKind::RayGeneration:
      case DXIL::ShaderKind::Intersection:
        break;
      case DXIL::ShaderKind::AnyHit:
      case DXIL::ShaderKind::ClosestHit: {
        DataLayout DL(&this->TheModule);
        unsigned size = DL.getTypeAllocSize(F->getFunctionType()
                                                ->getFunctionParamType(ArgNo)
                                                ->getPointerElementType());
        if (0 == ArgNo)
          funcProps->ShaderProps.Ray.payloadSizeInBytes = size;
        else
          funcProps->ShaderProps.Ray.attributeSizeInBytes = size;
        break;
      }
      case DXIL::ShaderKind::Miss: {
        DataLayout DL(&this->TheModule);
        unsigned size = DL.getTypeAllocSize(F->getFunctionType()
                                                ->getFunctionParamType(ArgNo)
                                                ->getPointerElementType());
        funcProps->ShaderProps.Ray.payloadSizeInBytes = size;
        break;
      }
      case DXIL::ShaderKind::Callable: {
        DataLayout DL(&this->TheModule);
        unsigned size = DL.getTypeAllocSize(F->getFunctionType()
                                                ->getFunctionParamType(ArgNo)
                                                ->getPointerElementType());
        funcProps->ShaderProps.Ray.paramSizeInBytes = size;
        break;
      }
      }
    }
    // Parse the function arguments and fill out the node i/o properties
    if (isNode) {
      hlsl::NodeFlags nodeFlags;
      if (GetHLSLNodeIORecordType(parmDecl, nodeFlags)) {
        hlsl::NodeIOProperties node(nodeFlags);

        dxilInputQ = DxilParamInputQual::NodeIO;
        // Add Node Record Type
        AddHLSLNodeRecordTypeInfo(parmDecl, node);
        if (nodeFlags.IsInputRecord()) {
          // Add Node Shader parameter to a ValToProp map
          // This will be used later to lower the Node parameters
          // to handles
          // Note: there may be a maximum of one input record
          NodeInputRecordParams[ArgIt].MetadataIdx = NodeInputParamIdx++;

          if (parmDecl->hasAttr<HLSLMaxRecordsAttr>()) {
            node.MaxRecords =
                parmDecl->getAttr<HLSLMaxRecordsAttr>()->getMaxCount();
          }

          NodeInputRecordParams[ArgIt].RecordInfo = node.GetNodeRecordInfo();
          funcProps->InputNodes.push_back(node);
        } else {
          DXASSERT(node.Flags.IsOutputNode(), "Invalid NodeIO Kind");
          // Add Node Shader parameter to a ValToProp map
          // This will be used later to lower the Node parameters
          // to handles
          NodeOutputParams[ArgIt].MetadataIdx = NodeOutputParamIdx++;
          if (parmDecl->hasAttr<HLSLAllowSparseNodesAttr>())
            node.AllowSparseNodes = true;

          // OutputArraySize from declared arraysize
          // FIXME: move to OutputNodeArray.
          if (parmDecl->hasAttr<HLSLNodeArraySizeAttr>()) {
            node.OutputArraySize =
                parmDecl->getAttr<HLSLNodeArraySizeAttr>()->getCount();
          } else {
            node.OutputArraySize = 0;
          }
          // OutputID from attribute
          if (const auto *Attr = parmDecl->getAttr<HLSLNodeIdAttr>()) {
            node.OutputID.Name = Attr->getName().str();
            node.OutputID.Index = Attr->getArrayIndex();
          } else {
            node.OutputID.Name = parmDecl->getName().str();
            node.OutputID.Index = 0;
          }

          // Insert output decls for cross referencing once all info is
          // available
          outputDecls.insert(std::make_pair(parmDecl->getName(), parmDecl));

          NodeOutputParams[ArgIt].Info = node.GetNodeInfo();
          funcProps->OutputNodes.push_back(node);
        }
      }
    }

    paramAnnotation.SetParamInputQual(dxilInputQ);
    if (isEntry) {
      if (CGM.getLangOpts().EnableDX9CompatMode &&
          paramAnnotation.HasSemanticString()) {
        RemapObsoleteSemantic(paramAnnotation,
                              /*isPatchConstantFunction*/ false);
      }
      CheckParameterAnnotation(paramSemanticLoc, paramAnnotation,
                               /*isPatchConstantFunction*/ false);
    }
  }
<<<<<<< HEAD
  
  // Make sure that if "NodeMaxDispatchGrid" is used, that an input
  // with the SV_DispatchGrid attribute is provided.
  if (funcProps->Node.MaxDispatchGrid[0] > 0) {
    bool found = false;
    for (auto node : funcProps->InputNodes) {
      if (node.RecordType.SV_DispatchGrid.NumComponents != 0) {
        found = true;
        break;
      }
    }
    
    if (!found) {
      unsigned DiagID = Diags.getCustomDiagID(
          DiagnosticsEngine::Error,
          "node shader '%0' with NodeMaxDispatchGrid attribute must declare an input record containing a field with the SV_DispatchGrid semantic");
      Diags.Report(FD->getLocation(), DiagID) << FD->getIdentifier()->getName();
=======

  // If InputNodes is empty, add an implicit input.
  // - If MaxDispatchGrid is specified, we need a default record type with a
  // single uint3 field for SV_DispatchGrid.
  // - Otherwise, we use EmptyNodeInput
  if (funcProps->InputNodes.size() == 0) {
    if (funcProps->Node.MaxDispatchGrid[0] > 0) {
      hlsl::NodeIOProperties defaultInput(
          DXIL::NodeIOKind::DispatchNodeInputRecord);
      defaultInput.RecordType.size = 12;
      defaultInput.RecordType.SV_DispatchGrid.ByteOffset = 0;
      defaultInput.RecordType.SV_DispatchGrid.ComponentType =
          DXIL::ComponentType::U32;
      defaultInput.RecordType.SV_DispatchGrid.NumComponents = 3;
      funcProps->InputNodes.push_back(defaultInput);
    } else {
      hlsl::NodeIOProperties emptyInput(DXIL::NodeIOKind::EmptyInput);
      funcProps->InputNodes.push_back(emptyInput);
>>>>>>> a1bc6965
    }
  }

  // All output decls and param names are available and errors can be generated
  // and parameter output array indices that correspond to param names can be
  // added to the properties
  auto outIt = outputDecls.begin();
  for (unsigned outputNo = 0; outputNo < funcProps->OutputNodes.size();
       outputNo++) {
    const ParmVarDecl *parmDecl = outIt->second;
    outIt++;
    hlsl::NodeIOProperties &node = funcProps->OutputNodes[outputNo];
    if (const auto *Attr = parmDecl->getAttr<HLSLMaxRecordsSharedWithAttr>()) {
      // Find matching argument name if present
      StringRef sharedName = Attr->getName()->getName();

      auto snIt = outputDecls.find(sharedName);
      int ix = snIt - outputDecls.begin();
      if (snIt == outputDecls.end()) {
        Diags.Report(
            parmDecl->getLocation(),
            Diags.getCustomDiagID(DiagnosticsEngine::Error,
                                  "MaxRecordsSharedWith must reference a valid "
                                  "ouput parameter name."));
      } else if (ix == (int)outputNo) {
        Diags.Report(
            parmDecl->getLocation(),
            Diags.getCustomDiagID(DiagnosticsEngine::Error,
                                  "MaxRecordsSharedWith must not reference the "
                                  "same parameter it is applied to."));
      }
      node.MaxRecordsSharedWith = ix;
    }
    if (const auto *Attr = parmDecl->getAttr<HLSLMaxRecordsAttr>())
      node.MaxRecords = Attr->getMaxCount();
  }

  if (inputPatchCount > 1) {
    unsigned DiagID = Diags.getCustomDiagID(
        DiagnosticsEngine::Error, "may only have one InputPatch parameter");
    Diags.Report(FD->getLocation(), DiagID);
  }
  if (outputPatchCount > 1) {
    unsigned DiagID = Diags.getCustomDiagID(
        DiagnosticsEngine::Error, "may only have one OutputPatch parameter");
    Diags.Report(FD->getLocation(), DiagID);
  }

  // If Shader is a ray shader that requires parameters, make sure size is
  // non-zero
  if (isRay) {
    bool bNeedsAttributes = false;
    bool bNeedsPayload = false;
    switch (funcProps->shaderKind) {
    case DXIL::ShaderKind::AnyHit:
    case DXIL::ShaderKind::ClosestHit:
      bNeedsAttributes = true;
      LLVM_FALLTHROUGH;
    case DXIL::ShaderKind::Miss:
      bNeedsPayload = true;
      LLVM_FALLTHROUGH;
    case DXIL::ShaderKind::Callable:
      if (0 == funcProps->ShaderProps.Ray.payloadSizeInBytes) {
        unsigned DiagID =
            bNeedsPayload
                ? Diags.getCustomDiagID(
                      DiagnosticsEngine::Error,
                      "shader must include inout payload structure parameter.")
                : Diags.getCustomDiagID(
                      DiagnosticsEngine::Error,
                      "shader must include inout parameter structure.");
        Diags.Report(FD->getLocation(), DiagID);
        rayShaderHaveErrors = true;
      }
    }
    if (bNeedsAttributes &&
        0 == funcProps->ShaderProps.Ray.attributeSizeInBytes) {
      Diags.Report(FD->getLocation(),
                   Diags.getCustomDiagID(
                       DiagnosticsEngine::Error,
                       "shader must include attributes structure parameter."));
      rayShaderHaveErrors = true;
    }
  }

  // If we encountered an error during verification of RayTracing
  // shader signatures, stop here. Otherwise we risk to trigger
  // unhandled behaviour, i.e., DXC crashes when the payload is
  // declared as matrix<float...> type.
  if (rayShaderHaveErrors)
    return;

  // Type annotation for parameters and return type.
  {
    DxilTypeSystem &dxilTypeSys = m_pHLModule->GetTypeSystem();
    unsigned arrayEltSize = 0;
    AddTypeAnnotation(FD->getReturnType(), dxilTypeSys, arrayEltSize);

    // Type annotation for this pointer.
    if (const CXXMethodDecl *MFD = dyn_cast<CXXMethodDecl>(FD)) {
      const CXXRecordDecl *RD = MFD->getParent();
      QualType Ty = CGM.getContext().getTypeDeclType(RD);
      AddTypeAnnotation(Ty, dxilTypeSys, arrayEltSize);
    }

    for (const ValueDecl *param : FD->params()) {
      QualType Ty = param->getType();
      AddTypeAnnotation(Ty, dxilTypeSys, arrayEltSize);
    }

    dxilTypeSys.FinishFunctionAnnotation(*FuncAnnotation);
  }

  // clear isExportedEntry if not exporting entry
  bool isExportedEntry = SM->IsLib() && profileAttributes != 0;
  if (isExportedEntry) {
    // use unmangled or mangled name depending on which is used for final entry
    // function
    StringRef name = isRay ? F->getName() : FD->getName();
    if (!m_ExportMap.IsExported(name)) {
      isExportedEntry = false;
    }
  }

  // Only parse root signature for entry function.
  if (HLSLRootSignatureAttr *RSA = FD->getAttr<HLSLRootSignatureAttr>()) {
    if (isExportedEntry || isEntry)
      EmitHLSLRootSignature(RSA, F, *funcProps);
  }

  // Only add functionProps when exist.
  if (isExportedEntry || isEntry)
    m_pHLModule->AddDxilFunctionProps(F, funcProps);
  if (isPatchConstantFunction)
    patchConstantFunctionPropsMap[F] = std::move(funcProps);

  // Save F to entry map.
  if (isExportedEntry) {
    if (entryFunctionMap.count(FD->getName())) {
      DiagnosticsEngine &Diags = CGM.getDiags();
      unsigned DiagID =
          Diags.getCustomDiagID(DiagnosticsEngine::Error, "redefinition of %0");
      Diags.Report(FD->getLocStart(), DiagID) << FD->getName();
    }
    auto &Entry = entryFunctionMap[FD->getNameAsString()];
    Entry.SL = FD->getLocation();
    Entry.Func = F;
  }

  // Add target-dependent experimental function attributes
  for (const HLSLExperimentalAttr *Attr :
       FD->specific_attrs<HLSLExperimentalAttr>()) {
    F->addFnAttr(Twine("exp-", Attr->getName()).str(), Attr->getValue());
  }

  m_ScopeMap[F] = ScopeInfo(F, FD->getLocation());
}

void CGMSHLSLRuntime::AddHLSLNodeRecordTypeInfo(
    const clang::ParmVarDecl *parmDecl, hlsl::NodeIOProperties &node) {
  clang::QualType paramTy = parmDecl->getType().getCanonicalType();

  if (auto arrayType = dyn_cast<ConstantArrayType>(paramTy)) {
    paramTy = arrayType->getElementType();
  }
  if (const RecordType *RT = dyn_cast<RecordType>(paramTy)) {
    // Node I/O records are templateTypes
    if (const ClassTemplateSpecializationDecl *templateDecl =
            dyn_cast<ClassTemplateSpecializationDecl>(RT->getDecl())) {
      auto &TemplateArgs = templateDecl->getTemplateArgs();

      if (!node.Flags.IsEmpty()) {
        DiagnosticsEngine &Diags = CGM.getDiags();
        auto &Rec = TemplateArgs.get(0);
        clang::QualType RecType = Rec.getAsType();
        llvm::Type *Type = CGM.getTypes().ConvertType(RecType);
        const RecordType *recordtype = RecType->getAsStructureType();
        RecordDecl *RD = recordtype->getDecl();

        // Get the TrackRWInputSharing flag from the record attribute
        if (RD->hasAttr<HLSLNodeTrackRWInputSharingAttr>()) {
          if (node.Flags.IsInputRecord() &&
              node.Flags.GetNodeIOKind() !=
                  hlsl::DXIL::NodeIOKind::RWDispatchNodeInputRecord) {
            Diags.Report(
                parmDecl->getLocation(),
                Diags.getCustomDiagID(
                    DiagnosticsEngine::Error,
                    "NodeTrackRWInputSharing attribute cannot be applied to "
                    "Input Records that are not RWDispatchNodeInputRecord"));
          }
          node.Flags.SetTrackRWInputSharing();
        }

        // Ex: For DispatchNodeInputRecord<MY_RECORD>, set size =
        // size(MY_RECORD)
        node.RecordType.size = CGM.getDataLayout().getTypeAllocSize(Type);
        // If we find SV_DispatchGrid we'll remember the location for
        // diagnostics
        SourceLocation SV_DispatchGridLoc;
        // Iterate over fields of the MY_RECORD(example) struct
        for (auto fieldDecl : RD->fields()) {
          // Check if any of the fields have a semantic annotation =
          // SV_DispatchGrid
          for (const hlsl::UnusualAnnotation *it :
               fieldDecl->getUnusualAnnotations()) {
            if (it->getKind() == hlsl::UnusualAnnotation::UA_SemanticDecl) {
              const hlsl::SemanticDecl *sd = cast<hlsl::SemanticDecl>(it);
              // if we find a field with SV_DispatchGrid, fill out the
              // SV_DispatchGrid member with byteoffset of the field,
              // NumComponents (3 for uint3 etc) and U32 vs U16 types, which are
              // the only types allowed
              if (sd->SemanticName.equals("SV_DispatchGrid")) {
                clang::QualType FT = fieldDecl->getType();
                auto &DL = CGM.getDataLayout();
                auto &SDGRec = node.RecordType.SV_DispatchGrid;
                if (SDGRec.NumComponents != 0) {
                  DiagnosticsEngine &Diags = CGM.getDiags();
                  unsigned DiagID = Diags.getCustomDiagID(
                      DiagnosticsEngine::Error, "a field with SV_DispatchGrid "
                                                "has already been specified");
                  Diags.Report(it->Loc, DiagID);
                  Diags.Report(SV_DispatchGridLoc, diag::note_defined_here)
                      << "previously";
                } else {
                  // Set SV_DispatchGridLoc for use in diagnostics ;
                  SV_DispatchGridLoc = it->Loc;
                }
                unsigned fieldIdx = fieldDecl->getFieldIndex();
                if (StructType *ST = dyn_cast<StructType>(Type)) {
                  SDGRec.ByteOffset =
                      DL.getStructLayout(ST)->getElementOffset(fieldIdx);
                }
                const llvm::Type *lTy = CGM.getTypes().ConvertType(FT);
                if (const llvm::VectorType *VT =
                        dyn_cast<llvm::VectorType>(lTy)) {
                  DXASSERT(VT->getElementType()->isIntegerTy(), "invalid type");
                  SDGRec.NumComponents = VT->getNumElements();
                  SDGRec.ComponentType =
                      (VT->getElementType()->getIntegerBitWidth() == 16)
                          ? DXIL::ComponentType::U16
                          : DXIL::ComponentType::U32;
                } else if (const llvm::ArrayType *AT =
                               dyn_cast<llvm::ArrayType>(lTy)) {
                  DXASSERT(AT->getElementType()->isIntegerTy(), "invalid type");
                  DXASSERT_NOMSG(AT->getNumElements() <= 3);
                  SDGRec.NumComponents = AT->getNumElements();
                  SDGRec.ComponentType =
                      (AT->getElementType()->getIntegerBitWidth() == 16)
                          ? DXIL::ComponentType::U16
                          : DXIL::ComponentType::U32;
                } else {
                  // Scalar U16 or U32
                  DXASSERT(lTy->isIntegerTy(), "invalid type");
                  SDGRec.NumComponents = 1;
                  SDGRec.ComponentType = (lTy->getIntegerBitWidth() == 16)
                                             ? DXIL::ComponentType::U16
                                             : DXIL::ComponentType::U32;
                }
              }
            }
          }
        }
      }
    }
  }
}

void CGMSHLSLRuntime::RemapObsoleteSemantic(DxilParameterAnnotation &paramInfo,
                                            bool isPatchConstantFunction) {
  DXASSERT(CGM.getLangOpts().EnableDX9CompatMode,
           "should be used only in back-compat mode");

  const ShaderModel *SM = m_pHLModule->GetShaderModel();
  DXIL::SigPointKind sigPointKind = SigPointFromInputQual(
      paramInfo.GetParamInputQual(), SM->GetKind(), isPatchConstantFunction);

  hlsl::RemapObsoleteSemantic(paramInfo, sigPointKind, CGM.getLLVMContext());
}

void CGMSHLSLRuntime::EmitHLSLFunctionProlog(Function *F,
                                             const FunctionDecl *FD) {
  // Support clip plane need debug info which not available when create function
  // attribute.
  if (const HLSLClipPlanesAttr *Attr = FD->getAttr<HLSLClipPlanesAttr>()) {
    DxilFunctionProps &funcProps = m_pHLModule->GetDxilFunctionProps(F);
    // Initialize to null.
    memset(funcProps.ShaderProps.VS.clipPlanes, 0,
           sizeof(funcProps.ShaderProps.VS.clipPlanes));
    // Create global for each clip plane, and use the clip plane val as init
    // val.
    auto AddClipPlane = [&](Expr *clipPlane, unsigned idx) {
      if (DeclRefExpr *decl = dyn_cast<DeclRefExpr>(clipPlane)) {
        const VarDecl *VD = cast<VarDecl>(decl->getDecl());
        Constant *clipPlaneVal = CGM.GetAddrOfGlobalVar(VD);
        funcProps.ShaderProps.VS.clipPlanes[idx] = clipPlaneVal;
        if (m_bDebugInfo) {
          CodeGenFunction CGF(CGM);
          ApplyDebugLocation applyDebugLoc(CGF, clipPlane);
          debugInfoMap[clipPlaneVal] = CGF.Builder.getCurrentDebugLocation();
        }
      } else {
        // Must be a MemberExpr.
        const MemberExpr *ME = cast<MemberExpr>(clipPlane);
        CodeGenFunction CGF(CGM);
        CodeGen::LValue LV = CGF.EmitMemberExpr(ME);
        Value *addr = LV.getAddress();
        funcProps.ShaderProps.VS.clipPlanes[idx] = cast<Constant>(addr);
        if (m_bDebugInfo) {
          CodeGenFunction CGF(CGM);
          ApplyDebugLocation applyDebugLoc(CGF, clipPlane);
          debugInfoMap[addr] = CGF.Builder.getCurrentDebugLocation();
        }
      }
    };

    if (Expr *clipPlane = Attr->getClipPlane1())
      AddClipPlane(clipPlane, 0);
    if (Expr *clipPlane = Attr->getClipPlane2())
      AddClipPlane(clipPlane, 1);
    if (Expr *clipPlane = Attr->getClipPlane3())
      AddClipPlane(clipPlane, 2);
    if (Expr *clipPlane = Attr->getClipPlane4())
      AddClipPlane(clipPlane, 3);
    if (Expr *clipPlane = Attr->getClipPlane5())
      AddClipPlane(clipPlane, 4);
    if (Expr *clipPlane = Attr->getClipPlane6())
      AddClipPlane(clipPlane, 5);

    clipPlaneFuncList.emplace_back(F);
  }

  // Update function linkage based on DefaultLinkage
  // We will take care of patch constant functions later, once identified for
  // certain.
  if (!m_pHLModule->HasDxilFunctionProps(F)) {
    if (F->getLinkage() == GlobalValue::LinkageTypes::ExternalLinkage) {
      if (!FD->hasAttr<HLSLExportAttr>()) {
        switch (CGM.getCodeGenOpts().DefaultLinkage) {
        case DXIL::DefaultLinkage::Default:
          if (m_pHLModule->GetShaderModel()->GetMinor() !=
              ShaderModel::kOfflineMinor)
            F->setLinkage(GlobalValue::LinkageTypes::InternalLinkage);
          break;
        case DXIL::DefaultLinkage::Internal:
          F->setLinkage(GlobalValue::LinkageTypes::InternalLinkage);
          break;
        }
      }
    }
  }
}

void CGMSHLSLRuntime::AddControlFlowHint(CodeGenFunction &CGF, const Stmt &S,
                                         llvm::TerminatorInst *TI,
                                         ArrayRef<const Attr *> Attrs) {
  // Build hints.
  bool bNoBranchFlatten = true;
  bool bBranch = false;
  bool bFlatten = false;

  std::vector<DXIL::ControlFlowHint> hints;
  for (const auto *Attr : Attrs) {
    if (isa<HLSLBranchAttr>(Attr)) {
      hints.emplace_back(DXIL::ControlFlowHint::Branch);
      bNoBranchFlatten = false;
      bBranch = true;
    } else if (isa<HLSLFlattenAttr>(Attr)) {
      hints.emplace_back(DXIL::ControlFlowHint::Flatten);
      bNoBranchFlatten = false;
      bFlatten = true;
    } else if (isa<HLSLForceCaseAttr>(Attr)) {
      if (isa<SwitchStmt>(&S)) {
        hints.emplace_back(DXIL::ControlFlowHint::ForceCase);
      }
    }
    // Ignore fastopt, allow_uav_condition and call for now.
  }

  if (bNoBranchFlatten) {
    // CHECK control flow option.
    if (CGF.CGM.getCodeGenOpts().HLSLPreferControlFlow)
      hints.emplace_back(DXIL::ControlFlowHint::Branch);
    else if (CGF.CGM.getCodeGenOpts().HLSLAvoidControlFlow)
      hints.emplace_back(DXIL::ControlFlowHint::Flatten);
  }

  if (bFlatten && bBranch) {
    DiagnosticsEngine &Diags = CGM.getDiags();
    unsigned DiagID = Diags.getCustomDiagID(
        DiagnosticsEngine::Error,
        "can't use branch and flatten attributes together");
    Diags.Report(S.getLocStart(), DiagID);
  }

  if (hints.size()) {
    // Add meta data to the instruction.
    MDNode *hintsNode = DxilMDHelper::EmitControlFlowHints(Context, hints);
    TI->setMetadata(DxilMDHelper::kDxilControlFlowHintMDName, hintsNode);
  }
}

void CGMSHLSLRuntime::MarkPotentialResourceTemp(CodeGenFunction &CGF,
                                                llvm::Value *V,
                                                clang::QualType QualTy) {
  // Save object properties for temp that may be created for
  // call args, return value, or agg expr copy.
  if (objectProperties.GetResource(V).isValid())
    return;
  AddValToPropertyMap(V, QualTy);
}

static bool isGLCMismatch(QualType Ty0, QualType Ty1, const Expr *SrcExp,
                          clang::SourceLocation Loc, DiagnosticsEngine &Diags) {
  if (HasHLSLGloballyCoherent(Ty0) == HasHLSLGloballyCoherent(Ty1))
    return false;
  if (const CastExpr *Cast = dyn_cast<CastExpr>(SrcExp)) {
    // Skip flat conversion which is for createHandleFromHeap.
    if (Cast->getCastKind() == CastKind::CK_FlatConversion)
      return false;
  }
  return true;
}

void CGMSHLSLRuntime::FinishAutoVar(CodeGenFunction &CGF, const VarDecl &D,
                                    llvm::Value *V) {
  if (D.hasAttr<HLSLPreciseAttr>()) {
    AllocaInst *AI = cast<AllocaInst>(V);
    HLModule::MarkPreciseAttributeWithMetadata(AI);
  }
  // Add type annotation for local variable.
  DxilTypeSystem &typeSys = m_pHLModule->GetTypeSystem();
  unsigned arrayEltSize = 0;
  AddTypeAnnotation(D.getType(), typeSys, arrayEltSize);
  // Save object properties for local variables.
  AddValToPropertyMap(V, D.getType());

  if (D.hasInit()) {
    if (isGLCMismatch(D.getType(), D.getInit()->getType(), D.getInit(),
                      D.getLocation(), CGM.getDiags())) {
      objectProperties.updateGLC(V);
    }
  }
}

const clang::Expr *CGMSHLSLRuntime::CheckReturnStmtGLCMismatch(
    CodeGenFunction &CGF, const Expr *RV, const clang::ReturnStmt &S,
    clang::QualType FnRetTy,
    const std::function<void(const VarDecl *, llvm::Value *)> &TmpArgMap) {
  if (!isGLCMismatch(RV->getType(), FnRetTy, RV, S.getReturnLoc(),
                     CGM.getDiags())) {
    return RV;
  }
  const FunctionDecl *FD = cast<FunctionDecl>(CGF.CurFuncDecl);
  // create temp Var
  VarDecl *tmpArg =
      VarDecl::Create(CGF.getContext(), const_cast<FunctionDecl *>(FD),
                      SourceLocation(), SourceLocation(),
                      /*IdentifierInfo*/ nullptr, FnRetTy,
                      CGF.getContext().getTrivialTypeSourceInfo(FnRetTy),
                      StorageClass::SC_Auto);

  // Aggregate type will be indirect param convert to pointer type.
  // So don't update to ReferenceType, use RValue for it.
  const DeclRefExpr *tmpRef = DeclRefExpr::Create(
      CGF.getContext(), NestedNameSpecifierLoc(), SourceLocation(), tmpArg,
      /*enclosing*/ false, tmpArg->getLocation(), FnRetTy, VK_RValue);

  // create alloc for the tmp arg
  Value *tmpArgAddr = nullptr;
  BasicBlock *InsertBlock = CGF.Builder.GetInsertBlock();
  Function *F = InsertBlock->getParent();

  // Make sure the alloca is in entry block to stop inline create stacksave.
  IRBuilder<> AllocaBuilder(dxilutil::FindAllocaInsertionPt(F));
  tmpArgAddr = AllocaBuilder.CreateAlloca(CGF.ConvertTypeForMem(FnRetTy));

  // add it to local decl map
  TmpArgMap(tmpArg, tmpArgAddr);

  LValue argLV = CGF.EmitLValue(RV);
  Value *argAddr = argLV.getAddress();

  // Annotate return value when mismatch with function return type.
  DxilResourceProperties RP = BuildResourceProperty(RV->getType());
  CopyAndAnnotateResourceArgument(argAddr, tmpArgAddr, RP, *m_pHLModule, CGF);
  return tmpRef;
}

hlsl::InterpolationMode CGMSHLSLRuntime::GetInterpMode(const Decl *decl,
                                                       CompType compType,
                                                       bool bKeepUndefined) {
  InterpolationMode Interp(
      decl->hasAttr<HLSLNoInterpolationAttr>(), decl->hasAttr<HLSLLinearAttr>(),
      decl->hasAttr<HLSLNoPerspectiveAttr>(), decl->hasAttr<HLSLCentroidAttr>(),
      decl->hasAttr<HLSLSampleAttr>());
  DXASSERT(Interp.IsValid(), "otherwise front-end missing validation");
  if (Interp.IsUndefined() && !bKeepUndefined) {
    // Type-based default: linear for floats, constant for others.
    if (compType.IsFloatTy())
      Interp = InterpolationMode::Kind::Linear;
    else
      Interp = InterpolationMode::Kind::Constant;
  }
  return Interp;
}

/// Add resource to the program
void CGMSHLSLRuntime::addResource(Decl *D) {
  if (HLSLBufferDecl *BD = dyn_cast<HLSLBufferDecl>(D))
    GetOrCreateCBuffer(BD);
  else if (VarDecl *VD = dyn_cast<VarDecl>(D)) {
    hlsl::DxilResourceBase::Class resClass = TypeToClass(VD->getType());
    // Save resource properties for global variables.
    if (resClass != DXIL::ResourceClass::Invalid) {
      GlobalVariable *GV = cast<GlobalVariable>(CGM.GetAddrOfGlobalVar(VD));
      AddValToPropertyMap(GV, VD->getType());
    }
    // skip decl has init which is resource.
    if (VD->hasInit() && resClass != DXIL::ResourceClass::Invalid) {

      if (resClass == DXIL::ResourceClass::UAV) {
        if (isGLCMismatch(VD->getType(), VD->getInit()->getType(),
                          VD->getInit(), D->getLocation(), CGM.getDiags())) {
          GlobalVariable *GV = cast<GlobalVariable>(CGM.GetAddrOfGlobalVar(VD));
          objectProperties.updateGLC(GV);
        }
      }
      return;
    }
    // skip static global.
    if (!VD->hasExternalFormalLinkage()) {
      if (VD->hasInit() && VD->getType().isConstQualified()) {
        Expr *InitExp = VD->getInit();
        GlobalVariable *GV = cast<GlobalVariable>(CGM.GetAddrOfGlobalVar(VD));
        // Only save const static global of struct type.
        if (GV->getType()->getElementType()->isStructTy()) {
          staticConstGlobalInitMap[InitExp] = GV;
        }
      }
      // Add type annotation for static global variable.
      DxilTypeSystem &typeSys = m_pHLModule->GetTypeSystem();
      unsigned arrayEltSize = 0;
      AddTypeAnnotation(VD->getType(), typeSys, arrayEltSize);
      return;
    }

    if (D->hasAttr<HLSLGroupSharedAttr>()) {
      GlobalVariable *GV = cast<GlobalVariable>(CGM.GetAddrOfGlobalVar(VD));
      DxilTypeSystem &dxilTypeSys = m_pHLModule->GetTypeSystem();
      unsigned arraySize = 0;
      AddTypeAnnotation(VD->getType(), dxilTypeSys, arraySize);
      m_pHLModule->AddGroupSharedVariable(GV);
      return;
    }

    switch (resClass) {
    case hlsl::DxilResourceBase::Class::Sampler:
      AddSampler(VD);
      break;
    case hlsl::DxilResourceBase::Class::UAV:
    case hlsl::DxilResourceBase::Class::SRV:
      AddUAVSRV(VD, resClass);
      break;
    case hlsl::DxilResourceBase::Class::Invalid: {
      // normal global constant, add to global CB
      HLCBuffer &globalCB = GetGlobalCBuffer();
      AddConstant(VD, globalCB);
      break;
    }
    case DXIL::ResourceClass::CBuffer:
      AddConstantBufferView(VD);
      break;
    }
  }
}

/// Add subobject to the module
void CGMSHLSLRuntime::addSubobject(Decl *D) {
  VarDecl *VD = dyn_cast<VarDecl>(D);
  DXASSERT(VD != nullptr, "must be a global variable");

  DXIL::SubobjectKind subobjKind;
  DXIL::HitGroupType hgType;
  if (!hlsl::GetHLSLSubobjectKind(VD->getType(), subobjKind, hgType)) {
    DXASSERT(false, "not a valid subobject declaration");
    return;
  }

  Expr *initExpr = const_cast<Expr *>(VD->getAnyInitializer());
  if (!initExpr) {
    DiagnosticsEngine &Diags = CGM.getDiags();
    unsigned DiagID = Diags.getCustomDiagID(
        DiagnosticsEngine::Error, "subobject needs to be initialized");
    Diags.Report(D->getLocStart(), DiagID);
    return;
  }

  if (InitListExpr *initListExpr = dyn_cast<InitListExpr>(initExpr)) {
    try {
      CreateSubobject(subobjKind, VD->getName(), initListExpr->getInits(),
                      initListExpr->getNumInits(), hgType);
    } catch (hlsl::Exception &) {
      DiagnosticsEngine &Diags = CGM.getDiags();
      unsigned DiagID = Diags.getCustomDiagID(
          DiagnosticsEngine::Error, "internal error creating subobject");
      Diags.Report(initExpr->getLocStart(), DiagID);
      return;
    }
  } else {
    DiagnosticsEngine &Diags = CGM.getDiags();
    unsigned DiagID = Diags.getCustomDiagID(DiagnosticsEngine::Error,
                                            "expected initialization list");
    Diags.Report(initExpr->getLocStart(), DiagID);
    return;
  }
}

// TODO: collect such helper utility functions in one place.
static DxilResourceBase::Class KeywordToClass(const std::string &keyword) {
  // TODO: refactor for faster search (switch by 1/2/3 first letters, then
  // compare)
  if (keyword == "SamplerState")
    return DxilResourceBase::Class::Sampler;

  if (keyword == "SamplerComparisonState")
    return DxilResourceBase::Class::Sampler;

  if (keyword == "ConstantBuffer")
    return DxilResourceBase::Class::CBuffer;

  if (keyword == "TextureBuffer")
    return DxilResourceBase::Class::CBuffer;

  bool isSRV = keyword == "Buffer";
  isSRV |= keyword == "ByteAddressBuffer";
  isSRV |= keyword == "RaytracingAccelerationStructure";
  isSRV |= keyword == "StructuredBuffer";
  isSRV |= keyword == "Texture1D";
  isSRV |= keyword == "Texture1DArray";
  isSRV |= keyword == "Texture2D";
  isSRV |= keyword == "Texture2DArray";
  isSRV |= keyword == "Texture3D";
  isSRV |= keyword == "TextureCube";
  isSRV |= keyword == "TextureCubeArray";
  isSRV |= keyword == "Texture2DMS";
  isSRV |= keyword == "Texture2DMSArray";
  if (isSRV)
    return DxilResourceBase::Class::SRV;

  bool isUAV = keyword == "RWBuffer";
  isUAV |= keyword == "RWByteAddressBuffer";
  isUAV |= keyword == "RWStructuredBuffer";
  isUAV |= keyword == "RWTexture1D";
  isUAV |= keyword == "RWTexture1DArray";
  isUAV |= keyword == "RWTexture2D";
  isUAV |= keyword == "RWTexture2DArray";
  isUAV |= keyword == "RWTexture3D";
  isUAV |= keyword == "RWTextureCube";
  isUAV |= keyword == "RWTextureCubeArray";
  isUAV |= keyword == "RWTexture2DMS";
  isUAV |= keyword == "RWTexture2DMSArray";
  isUAV |= keyword == "AppendStructuredBuffer";
  isUAV |= keyword == "ConsumeStructuredBuffer";
  isUAV |= keyword == "RasterizerOrderedBuffer";
  isUAV |= keyword == "RasterizerOrderedByteAddressBuffer";
  isUAV |= keyword == "RasterizerOrderedStructuredBuffer";
  isUAV |= keyword == "RasterizerOrderedTexture1D";
  isUAV |= keyword == "RasterizerOrderedTexture1DArray";
  isUAV |= keyword == "RasterizerOrderedTexture2D";
  isUAV |= keyword == "RasterizerOrderedTexture2DArray";
  isUAV |= keyword == "RasterizerOrderedTexture3D";
  isUAV |= keyword == "FeedbackTexture2D";
  isUAV |= keyword == "FeedbackTexture2DArray";
  if (isUAV)
    return DxilResourceBase::Class::UAV;

  return DxilResourceBase::Class::Invalid;
}

// This should probably be refactored to ASTContextHLSL, and follow types
// rather than do string comparisons.
DXIL::ResourceClass
hlsl::GetResourceClassForType(const clang::ASTContext &context,
                              clang::QualType Ty) {
  Ty = Ty.getCanonicalType();
  if (const clang::ArrayType *arrayType = context.getAsArrayType(Ty)) {
    return GetResourceClassForType(context, arrayType->getElementType());
  } else if (const RecordType *RT = Ty->getAsStructureType()) {
    return KeywordToClass(RT->getDecl()->getName());
  } else if (const RecordType *RT = Ty->getAs<RecordType>()) {
    if (const ClassTemplateSpecializationDecl *templateDecl =
            dyn_cast<ClassTemplateSpecializationDecl>(RT->getDecl())) {
      return KeywordToClass(templateDecl->getName());
    }
  }

  return hlsl::DxilResourceBase::Class::Invalid;
}

hlsl::DxilResourceBase::Class CGMSHLSLRuntime::TypeToClass(clang::QualType Ty) {
  return hlsl::GetResourceClassForType(CGM.getContext(), Ty);
}

namespace {
void GetResourceDeclElemTypeAndRangeSize(CodeGenModule &CGM, HLModule &HL,
                                         VarDecl &VD, QualType &ElemType,
                                         unsigned &rangeSize) {
  // We can't canonicalize nor desugar the type without losing the 'snorm' in
  // Buffer<snorm float>
  ElemType = VD.getType();
  rangeSize = 1;
  while (const clang::ArrayType *arrayType =
             CGM.getContext().getAsArrayType(ElemType)) {
    if (rangeSize != UINT_MAX) {
      if (arrayType->isConstantArrayType()) {
        rangeSize *=
            cast<ConstantArrayType>(arrayType)->getSize().getLimitedValue();
      } else {
        if (HL.GetHLOptions().bLegacyResourceReservation) {
          DiagnosticsEngine &Diags = CGM.getDiags();
          unsigned DiagID = Diags.getCustomDiagID(
              DiagnosticsEngine::Error, "unbounded resources are not supported "
                                        "with -flegacy-resource-reservation");
          Diags.Report(VD.getLocation(), DiagID);
        }
        rangeSize = UINT_MAX;
      }
    }
    ElemType = arrayType->getElementType();
  }
}
} // namespace

static void InitFromUnusualAnnotations(DxilResourceBase &Resource,
                                       NamedDecl &Decl) {
  for (hlsl::UnusualAnnotation *It : Decl.getUnusualAnnotations()) {
    switch (It->getKind()) {
    case hlsl::UnusualAnnotation::UA_RegisterAssignment: {
      hlsl::RegisterAssignment *RegAssign = cast<hlsl::RegisterAssignment>(It);
      if (RegAssign->RegisterType) {
        Resource.SetLowerBound(RegAssign->RegisterNumber);
        // For backcompat, don't auto-assign the register space if there's an
        // explicit register type.
        Resource.SetSpaceID(RegAssign->RegisterSpace.getValueOr(0));
      } else {
        Resource.SetSpaceID(RegAssign->RegisterSpace.getValueOr(UINT_MAX));
      }
      break;
    }
    case hlsl::UnusualAnnotation::UA_SemanticDecl:
      // Ignore Semantics
      break;
    case hlsl::UnusualAnnotation::UA_ConstantPacking:
      // Should be handled by front-end
      llvm_unreachable("packoffset on resource");
      break;
    case hlsl::UnusualAnnotation::UA_PayloadAccessQualifier:
      // Should be handled by front-end
      llvm_unreachable("payload qualifier on resource");
      break;
    default:
      llvm_unreachable("unknown UnusualAnnotation on resource");
      break;
    }
  }
}

uint32_t CGMSHLSLRuntime::AddSampler(VarDecl *samplerDecl) {
  llvm::GlobalVariable *val =
      cast<llvm::GlobalVariable>(CGM.GetAddrOfGlobalVar(samplerDecl));

  unique_ptr<DxilSampler> hlslRes(new DxilSampler);
  hlslRes->SetLowerBound(UINT_MAX);
  hlslRes->SetSpaceID(UINT_MAX);
  hlslRes->SetGlobalSymbol(val);
  hlslRes->SetGlobalName(samplerDecl->getName());

  QualType VarTy;
  unsigned rangeSize;
  GetResourceDeclElemTypeAndRangeSize(CGM, *m_pHLModule, *samplerDecl, VarTy,
                                      rangeSize);
  hlslRes->SetRangeSize(rangeSize);

  const RecordType *RT = VarTy->getAs<RecordType>();
  DxilSampler::SamplerKind kind = StringToSamplerKind(RT->getDecl()->getName());

  hlslRes->SetSamplerKind(kind);
  InitFromUnusualAnnotations(*hlslRes, *samplerDecl);

  hlslRes->SetID(m_pHLModule->GetSamplers().size());
  return m_pHLModule->AddSampler(std::move(hlslRes));
}

bool CGMSHLSLRuntime::GetAsConstantUInt32(clang::Expr *expr, uint32_t *value) {
  APSInt result;
  if (!expr->EvaluateAsInt(result, CGM.getContext())) {
    DiagnosticsEngine &Diags = CGM.getDiags();
    unsigned DiagID = Diags.getCustomDiagID(
        DiagnosticsEngine::Error, "cannot convert to constant unsigned int");
    Diags.Report(expr->getLocStart(), DiagID);
    return false;
  }

  *value = result.getLimitedValue(UINT32_MAX);
  return true;
}

bool CGMSHLSLRuntime::GetAsConstantString(clang::Expr *expr, StringRef *value,
                                          bool failWhenEmpty /*=false*/) {
  Expr::EvalResult result;
  DiagnosticsEngine &Diags = CGM.getDiags();
  unsigned DiagID = 0;

  if (expr->EvaluateAsRValue(result, CGM.getContext())) {
    if (result.Val.isLValue()) {
      DXASSERT_NOMSG(result.Val.getLValueOffset().isZero());
      DXASSERT_NOMSG(result.Val.getLValueCallIndex() == 0);

      const Expr *evExpr = result.Val.getLValueBase().get<const Expr *>();
      if (const StringLiteral *strLit = dyn_cast<const StringLiteral>(evExpr)) {
        *value = strLit->getBytes();
        if (!failWhenEmpty || !(*value).empty()) {
          return true;
        }
        DiagID = Diags.getCustomDiagID(DiagnosticsEngine::Error,
                                       "empty string not expected here");
      }
    }
  }

  if (!DiagID)
    DiagID = Diags.getCustomDiagID(DiagnosticsEngine::Error,
                                   "cannot convert to constant string");
  Diags.Report(expr->getLocStart(), DiagID);
  return false;
}

std::vector<StringRef>
CGMSHLSLRuntime::ParseSubobjectExportsAssociations(StringRef exports) {
  std::vector<StringRef> parsedExports;
  const char *pData = exports.data();
  const char *pEnd = pData + exports.size();
  const char *pLast = pData;

  while (pData < pEnd) {
    if (*pData == ';') {
      if (pLast < pData) {
        parsedExports.emplace_back(StringRef(pLast, pData - pLast));
      }
      pLast = pData + 1;
    }
    pData++;
  }
  if (pLast < pData) {
    parsedExports.emplace_back(StringRef(pLast, pData - pLast));
  }

  return parsedExports;
}

void CGMSHLSLRuntime::CreateSubobject(
    DXIL::SubobjectKind kind, const StringRef name, clang::Expr **args,
    unsigned int argCount,
    DXIL::HitGroupType hgType /*= (DXIL::HitGroupType)(-1)*/) {
  DxilSubobjects *subobjects = m_pHLModule->GetSubobjects();
  if (!subobjects) {
    subobjects = new DxilSubobjects();
    m_pHLModule->ResetSubobjects(subobjects);
  }

  DxilRootSignatureCompilationFlags flags =
      DxilRootSignatureCompilationFlags::GlobalRootSignature;
  switch (kind) {
  case DXIL::SubobjectKind::StateObjectConfig: {
    uint32_t flags;
    DXASSERT_NOMSG(argCount == 1);
    if (GetAsConstantUInt32(args[0], &flags)) {
      subobjects->CreateStateObjectConfig(name, flags);
    }
    break;
  }
  case DXIL::SubobjectKind::LocalRootSignature:
    flags = DxilRootSignatureCompilationFlags::LocalRootSignature;
    LLVM_FALLTHROUGH;
  case DXIL::SubobjectKind::GlobalRootSignature: {
    DXASSERT_NOMSG(argCount == 1);
    StringRef signature;
    if (!GetAsConstantString(args[0], &signature, true))
      return;

    RootSignatureHandle RootSigHandle;
    CompileRootSignature(signature, CGM.getDiags(), args[0]->getLocStart(),
                         rootSigVer, flags, &RootSigHandle);

    if (!RootSigHandle.IsEmpty()) {
      RootSigHandle.EnsureSerializedAvailable();
      subobjects->CreateRootSignature(
          name, kind == DXIL::SubobjectKind::LocalRootSignature,
          RootSigHandle.GetSerializedBytes(), RootSigHandle.GetSerializedSize(),
          &signature);
    }
    break;
  }
  case DXIL::SubobjectKind::SubobjectToExportsAssociation: {
    DXASSERT_NOMSG(argCount == 2);
    StringRef subObjName, exports;
    if (!GetAsConstantString(args[0], &subObjName, true) ||
        !GetAsConstantString(args[1], &exports, false))
      return;

    std::vector<StringRef> exportList =
        ParseSubobjectExportsAssociations(exports);
    subobjects->CreateSubobjectToExportsAssociation(
        name, subObjName, exportList.data(), exportList.size());
    break;
  }
  case DXIL::SubobjectKind::RaytracingShaderConfig: {
    DXASSERT_NOMSG(argCount == 2);
    uint32_t maxPayloadSize;
    uint32_t MaxAttributeSize;
    if (!GetAsConstantUInt32(args[0], &maxPayloadSize) ||
        !GetAsConstantUInt32(args[1], &MaxAttributeSize))
      return;

    subobjects->CreateRaytracingShaderConfig(name, maxPayloadSize,
                                             MaxAttributeSize);
    break;
  }
  case DXIL::SubobjectKind::RaytracingPipelineConfig: {
    DXASSERT_NOMSG(argCount == 1);
    uint32_t maxTraceRecursionDepth;
    if (!GetAsConstantUInt32(args[0], &maxTraceRecursionDepth))
      return;

    subobjects->CreateRaytracingPipelineConfig(name, maxTraceRecursionDepth);
    break;
  }
  case DXIL::SubobjectKind::HitGroup: {
    switch (hgType) {
    case DXIL::HitGroupType::Triangle: {
      DXASSERT_NOMSG(argCount == 2);
      StringRef anyhit, closesthit;
      if (!GetAsConstantString(args[0], &anyhit) ||
          !GetAsConstantString(args[1], &closesthit))
        return;
      subobjects->CreateHitGroup(name, DXIL::HitGroupType::Triangle, anyhit,
                                 closesthit, llvm::StringRef(""));
      break;
    }
    case DXIL::HitGroupType::ProceduralPrimitive: {
      DXASSERT_NOMSG(argCount == 3);
      StringRef anyhit, closesthit, intersection;
      if (!GetAsConstantString(args[0], &anyhit) ||
          !GetAsConstantString(args[1], &closesthit) ||
          !GetAsConstantString(args[2], &intersection, true))
        return;
      subobjects->CreateHitGroup(name, DXIL::HitGroupType::ProceduralPrimitive,
                                 anyhit, closesthit, intersection);
      break;
    }
    default:
      llvm_unreachable("unknown HitGroupType");
    }
    break;
  }
  case DXIL::SubobjectKind::RaytracingPipelineConfig1: {
    DXASSERT_NOMSG(argCount == 2);
    uint32_t maxTraceRecursionDepth;
    uint32_t raytracingPipelineFlags;
    if (!GetAsConstantUInt32(args[0], &maxTraceRecursionDepth))
      return;

    if (!GetAsConstantUInt32(args[1], &raytracingPipelineFlags))
      return;

    subobjects->CreateRaytracingPipelineConfig1(name, maxTraceRecursionDepth,
                                                raytracingPipelineFlags);
    break;
  }
  default:
    llvm_unreachable("unknown SubobjectKind");
    break;
  }
}

static void CollectScalarTypes(std::vector<QualType> &ScalarTys, QualType Ty) {
  if (Ty->isRecordType()) {
    if (hlsl::IsHLSLMatType(Ty)) {
      QualType EltTy = hlsl::GetHLSLMatElementType(Ty);
      unsigned row = 0;
      unsigned col = 0;
      hlsl::GetRowsAndCols(Ty, row, col);
      unsigned size = col * row;
      for (unsigned i = 0; i < size; i++) {
        CollectScalarTypes(ScalarTys, EltTy);
      }
    } else if (hlsl::IsHLSLVecType(Ty)) {
      QualType EltTy = hlsl::GetHLSLVecElementType(Ty);
      unsigned row = 0;
      unsigned col = 0;
      hlsl::GetRowsAndColsForAny(Ty, row, col);
      unsigned size = col;
      for (unsigned i = 0; i < size; i++) {
        CollectScalarTypes(ScalarTys, EltTy);
      }
    } else {
      const RecordType *RT = Ty->getAs<RecordType>();
      RecordDecl *RD = RT->getDecl();
      for (FieldDecl *field : RD->fields())
        CollectScalarTypes(ScalarTys, field->getType());
    }
  } else if (Ty->isArrayType()) {
    const clang::ArrayType *AT = Ty->getAsArrayTypeUnsafe();
    QualType EltTy = AT->getElementType();
    // Set it to 5 for unsized array.
    unsigned size = 5;
    if (AT->isConstantArrayType()) {
      size = cast<ConstantArrayType>(AT)->getSize().getLimitedValue();
    }
    for (unsigned i = 0; i < size; i++) {
      CollectScalarTypes(ScalarTys, EltTy);
    }
  } else {
    ScalarTys.emplace_back(Ty);
  }
}

bool CGMSHLSLRuntime::SetUAVSRV(SourceLocation loc,
                                hlsl::DxilResourceBase::Class resClass,
                                DxilResource *hlslRes, QualType QualTy) {
  RecordDecl *RD = QualTy->getAs<RecordType>()->getDecl();

  hlsl::DxilResource::Kind kind = KeywordToKind(RD->getName());
  DXASSERT_NOMSG(kind != hlsl::DxilResource::Kind::Invalid);

  hlslRes->SetKind(kind);

  // Type annotation for result type of resource.
  DxilTypeSystem &dxilTypeSys = m_pHLModule->GetTypeSystem();
  unsigned arrayEltSize = 0;
  AddTypeAnnotation(QualType(RD->getTypeForDecl(), 0), dxilTypeSys,
                    arrayEltSize);

  if (kind == hlsl::DxilResource::Kind::Texture2DMS ||
      kind == hlsl::DxilResource::Kind::Texture2DMSArray) {
    const ClassTemplateSpecializationDecl *templateDecl =
        cast<ClassTemplateSpecializationDecl>(RD);
    const clang::TemplateArgument &sampleCountArg =
        templateDecl->getTemplateArgs()[1];
    uint32_t sampleCount = sampleCountArg.getAsIntegral().getLimitedValue();
    hlslRes->SetSampleCount(sampleCount);
  }

  if (hlsl::DxilResource::IsAnyTexture(kind)) {
    const ClassTemplateSpecializationDecl *templateDecl =
        cast<ClassTemplateSpecializationDecl>(RD);
    const clang::TemplateArgument &texelTyArg =
        templateDecl->getTemplateArgs()[0];
    llvm::Type *texelTy = CGM.getTypes().ConvertType(texelTyArg.getAsType());
    if (!texelTy->isFloatingPointTy() && !texelTy->isIntegerTy() &&
        !hlsl::IsHLSLVecType(texelTyArg.getAsType())) {
      DiagnosticsEngine &Diags = CGM.getDiags();
      unsigned DiagID = Diags.getCustomDiagID(
          DiagnosticsEngine::Error,
          "texture resource texel type must be scalar or vector");
      Diags.Report(loc, DiagID);
      return false;
    }
  }

  QualType resultTy = hlsl::GetHLSLResourceResultType(QualTy);
  if (kind != hlsl::DxilResource::Kind::StructuredBuffer &&
      !resultTy.isNull()) {
    QualType Ty = resultTy;
    QualType EltTy = Ty;
    if (hlsl::IsHLSLVecType(Ty)) {
      EltTy = hlsl::GetHLSLVecElementType(Ty);
    } else if (hlsl::IsHLSLMatType(Ty)) {
      EltTy = hlsl::GetHLSLMatElementType(Ty);
    } else if (hlsl::IsHLSLAggregateType(resultTy)) {
      // Struct or array in a none-struct resource.
      std::vector<QualType> ScalarTys;
      CollectScalarTypes(ScalarTys, resultTy);
      unsigned size = ScalarTys.size();
      if (size == 0) {
        DiagnosticsEngine &Diags = CGM.getDiags();
        unsigned DiagID = Diags.getCustomDiagID(
            DiagnosticsEngine::Error,
            "object's templated type must have at least one element");
        Diags.Report(loc, DiagID);
        return false;
      }
      if (size > 4) {
        DiagnosticsEngine &Diags = CGM.getDiags();
        unsigned DiagID = Diags.getCustomDiagID(
            DiagnosticsEngine::Error, "elements of typed buffers and textures "
                                      "must fit in four 32-bit quantities");
        Diags.Report(loc, DiagID);
        return false;
      }

      EltTy = ScalarTys[0];
      for (QualType ScalarTy : ScalarTys) {
        if (ScalarTy != EltTy) {
          DiagnosticsEngine &Diags = CGM.getDiags();
          unsigned DiagID = Diags.getCustomDiagID(
              DiagnosticsEngine::Error,
              "all template type components must have the same type");
          Diags.Report(loc, DiagID);
          return false;
        }
      }
    }

    bool bSNorm = false;
    bool bHasNormAttribute = hlsl::HasHLSLUNormSNorm(Ty, &bSNorm);

    if (const BuiltinType *BTy = EltTy->getAs<BuiltinType>()) {
      CompType::Kind kind = BuiltinTyToCompTy(BTy, bHasNormAttribute && bSNorm,
                                              bHasNormAttribute && !bSNorm);
      // 64bits types are implemented with u32.
      if (kind == CompType::Kind::U64 || kind == CompType::Kind::I64 ||
          kind == CompType::Kind::SNormF64 ||
          kind == CompType::Kind::UNormF64 || kind == CompType::Kind::F64) {
        kind = CompType::Kind::U32;
      }
      hlslRes->SetCompType(kind);
    } else {
      DXASSERT(!bHasNormAttribute, "snorm/unorm on invalid type");
    }
  }

  if (hlslRes->IsFeedbackTexture()) {
    hlslRes->SetSamplerFeedbackType(static_cast<DXIL::SamplerFeedbackType>(
        hlsl::GetHLSLResourceTemplateUInt(QualTy)));
  }

  hlslRes->SetROV(RD->getName().startswith("RasterizerOrdered"));

  if (kind == hlsl::DxilResource::Kind::TypedBuffer ||
      kind == hlsl::DxilResource::Kind::StructuredBuffer) {
    const ClassTemplateSpecializationDecl *templateDecl =
        cast<ClassTemplateSpecializationDecl>(RD);

    const clang::TemplateArgument &retTyArg =
        templateDecl->getTemplateArgs()[0];
    llvm::Type *retTy = CGM.getTypes().ConvertType(retTyArg.getAsType());

    uint32_t strideInBytes = dataLayout.getTypeAllocSize(retTy);
    hlslRes->SetElementStride(strideInBytes);
    if (kind == hlsl::DxilResource::Kind::StructuredBuffer) {
      if (StructType *ST = dyn_cast<StructType>(retTy)) {
        const StructLayout *SL = dataLayout.getStructLayout(ST);
        hlslRes->SetBaseAlignLog2(Log2_32(SL->getAlignment()));
      }
    }
  }
  if (HasHLSLGloballyCoherent(QualTy)) {
    hlslRes->SetGloballyCoherent(true);
  }
  if (resClass == hlsl::DxilResourceBase::Class::SRV) {
    hlslRes->SetRW(false);
    hlslRes->SetID(m_pHLModule->GetSRVs().size());
  } else {
    hlslRes->SetRW(true);
    hlslRes->SetID(m_pHLModule->GetUAVs().size());
  }
  return true;
}

uint32_t CGMSHLSLRuntime::AddUAVSRV(VarDecl *decl,
                                    hlsl::DxilResourceBase::Class resClass) {
  llvm::GlobalVariable *val =
      cast<llvm::GlobalVariable>(CGM.GetAddrOfGlobalVar(decl));

  unique_ptr<HLResource> hlslRes(new HLResource);
  hlslRes->SetLowerBound(UINT_MAX);
  hlslRes->SetSpaceID(UINT_MAX);
  hlslRes->SetGlobalSymbol(val);
  hlslRes->SetGlobalName(decl->getName());

  QualType VarTy;
  unsigned rangeSize;
  GetResourceDeclElemTypeAndRangeSize(CGM, *m_pHLModule, *decl, VarTy,
                                      rangeSize);
  hlslRes->SetRangeSize(rangeSize);
  InitFromUnusualAnnotations(*hlslRes, *decl);

  if (decl->hasAttr<HLSLGloballyCoherentAttr>()) {
    hlslRes->SetGloballyCoherent(true);
  }

  if (!SetUAVSRV(decl->getLocation(), resClass, hlslRes.get(), VarTy))
    return 0;

  if (resClass == hlsl::DxilResourceBase::Class::SRV) {
    return m_pHLModule->AddSRV(std::move(hlslRes));
  } else {
    return m_pHLModule->AddUAV(std::move(hlslRes));
  }
}

static bool IsResourceInType(const clang::ASTContext &context,
                             clang::QualType Ty) {
  Ty = Ty.getCanonicalType();
  if (const clang::ArrayType *arrayType = context.getAsArrayType(Ty)) {
    return IsResourceInType(context, arrayType->getElementType());
  } else if (const RecordType *RT = Ty->getAsStructureType()) {
    if (KeywordToClass(RT->getDecl()->getName()) !=
        DxilResourceBase::Class::Invalid)
      return true;
    const CXXRecordDecl *typeRecordDecl = RT->getAsCXXRecordDecl();
    if (typeRecordDecl && !typeRecordDecl->isImplicit()) {
      for (auto field : typeRecordDecl->fields()) {
        if (IsResourceInType(context, field->getType()))
          return true;
      }
    }
  } else if (const RecordType *RT = Ty->getAs<RecordType>()) {
    if (const ClassTemplateSpecializationDecl *templateDecl =
            dyn_cast<ClassTemplateSpecializationDecl>(RT->getDecl())) {
      if (KeywordToClass(templateDecl->getName()) !=
          DxilResourceBase::Class::Invalid)
        return true;
    }
  }

  return false; // no resources found
}

void CGMSHLSLRuntime::AddConstantToCB(GlobalVariable *CV, StringRef Name,
                                      QualType Ty, unsigned LowerBound,
                                      HLCBuffer &CB) {
  std::unique_ptr<DxilResourceBase> pHlslConst =
      llvm::make_unique<DxilResourceBase>(DXIL::ResourceClass::Invalid);
  pHlslConst->SetLowerBound(LowerBound);
  pHlslConst->SetSpaceID(0);
  pHlslConst->SetGlobalSymbol(CV);
  pHlslConst->SetGlobalName(Name);

  DxilTypeSystem &dxilTypeSys = m_pHLModule->GetTypeSystem();

  unsigned arrayEltSize = 0;
  unsigned size = AddTypeAnnotation(Ty, dxilTypeSys, arrayEltSize);
  pHlslConst->SetRangeSize(size);

  CB.AddConst(pHlslConst);
}

void CGMSHLSLRuntime::AddConstant(VarDecl *constDecl, HLCBuffer &CB) {
  if (constDecl->getStorageClass() == SC_Static) {
    // For static inside cbuffer, take as global static.
    // Don't add to cbuffer.
    CGM.EmitGlobal(constDecl);
    // Add type annotation for static global types.
    // May need it when cast from cbuf.
    DxilTypeSystem &dxilTypeSys = m_pHLModule->GetTypeSystem();
    unsigned arraySize = 0;
    AddTypeAnnotation(constDecl->getType(), dxilTypeSys, arraySize);
    return;
  }

  llvm::Constant *constVal = CGM.GetAddrOfGlobalVar(constDecl);
  // Add debug info for constVal.
  if (CGDebugInfo *DI = CGM.getModuleDebugInfo())
    if (CGM.getCodeGenOpts().getDebugInfo() >=
        CodeGenOptions::LimitedDebugInfo) {
      DI->EmitGlobalVariable(cast<GlobalVariable>(constVal), constDecl);
    }

  auto &regBindings = constantRegBindingMap[constVal];
  // Save resource properties for cbuffer variables.
  AddValToPropertyMap(constVal, constDecl->getType());

  bool isGlobalCB = CB.GetID() == globalCBIndex;
  uint32_t offset = 0;
  bool userOffset = false;
  for (hlsl::UnusualAnnotation *it : constDecl->getUnusualAnnotations()) {
    switch (it->getKind()) {
    case hlsl::UnusualAnnotation::UA_ConstantPacking: {
      if (!isGlobalCB) {
        // TODO: check cannot mix packoffset elements with nonpackoffset
        // elements in a cbuffer.
        hlsl::ConstantPacking *cp = cast<hlsl::ConstantPacking>(it);
        offset = cp->Subcomponent << 2;
        offset += cp->ComponentOffset;
        // Change to byte.
        offset <<= 2;
        userOffset = true;
      } else {
        DiagnosticsEngine &Diags = CGM.getDiags();
        unsigned DiagID = Diags.getCustomDiagID(
            DiagnosticsEngine::Error,
            "packoffset is only allowed in a constant buffer.");
        Diags.Report(it->Loc, DiagID);
      }
      break;
    }
    case hlsl::UnusualAnnotation::UA_RegisterAssignment: {
      RegisterAssignment *ra = cast<RegisterAssignment>(it);
      if (isGlobalCB) {
        if (ra->RegisterSpace.hasValue()) {
          DiagnosticsEngine &Diags = CGM.getDiags();
          unsigned DiagID = Diags.getCustomDiagID(
              DiagnosticsEngine::Error,
              "register space cannot be specified on global constants.");
          Diags.Report(it->Loc, DiagID);
        }
        offset = ra->RegisterNumber << 2;
        // Change to byte.
        offset <<= 2;
        userOffset = true;
      }
      switch (ra->RegisterType) {
      default:
        break;
      case 't':
        regBindings.emplace_back(
            std::make_pair(DXIL::ResourceClass::SRV, ra->RegisterNumber));
        break;
      case 'u':
        regBindings.emplace_back(
            std::make_pair(DXIL::ResourceClass::UAV, ra->RegisterNumber));
        break;
      case 's':
        regBindings.emplace_back(
            std::make_pair(DXIL::ResourceClass::Sampler, ra->RegisterNumber));
        break;
      }
      break;
    }
    case hlsl::UnusualAnnotation::UA_SemanticDecl:
      // skip semantic on constant
      break;
    case hlsl::UnusualAnnotation::UA_PayloadAccessQualifier:
      // skip payload qualifers on constant
      break;
    }
  }

  unsigned LowerBound = userOffset ? offset : UINT_MAX;
  AddConstantToCB(cast<llvm::GlobalVariable>(constVal),
                  constDecl->getQualifiedNameAsString(), constDecl->getType(),
                  LowerBound, CB);

  // Save fieldAnnotation for the const var.
  DxilFieldAnnotation fieldAnnotation;
  if (userOffset)
    fieldAnnotation.SetCBufferOffset(offset);
  QualType Ty = constDecl->getType();
  // Get the nested element type.
  if (Ty->isArrayType()) {
    while (const ConstantArrayType *arrayTy =
               CGM.getContext().getAsConstantArrayType(Ty)) {
      Ty = arrayTy->getElementType();
    }
  }
  bool bDefaultRowMajor = m_pHLModule->GetHLOptions().bDefaultRowMajor;
  ConstructFieldAttributedAnnotation(fieldAnnotation, Ty, bDefaultRowMajor);
  m_ConstVarAnnotationMap[constVal] = fieldAnnotation;
}

namespace {
unique_ptr<HLCBuffer> CreateHLCBuf(NamedDecl *D, bool bIsView, bool bIsTBuf) {
  unique_ptr<HLCBuffer> CB = llvm::make_unique<HLCBuffer>(bIsView, bIsTBuf);

  // setup the CB
  CB->SetGlobalSymbol(nullptr);
  CB->SetGlobalName(D->getNameAsString());
  CB->SetSpaceID(UINT_MAX);
  CB->SetLowerBound(UINT_MAX);
  if (bIsTBuf)
    CB->SetKind(DXIL::ResourceKind::TBuffer);
  InitFromUnusualAnnotations(*CB, *D);

  return CB;
}

} // namespace

void CGMSHLSLRuntime::AddCBufferDecls(DeclContext *DC, HLCBuffer *CB) {
  for (Decl *it : DC->decls()) {
    if (VarDecl *constDecl = dyn_cast<VarDecl>(it)) {
      AddConstant(constDecl, *CB);
    } else if (isa<EmptyDecl>(*it)) {
      // Nothing to do for this declaration.
    } else if (isa<CXXRecordDecl>(it)) {
      // Nothing to do for this declaration.
    } else if (isa<FunctionDecl>(it)) {
      // A function within an cbuffer is effectively a top-level function,
      // as it only refers to globally scoped declarations.
      CGM.EmitTopLevelDecl(it);
    } else if (NamespaceDecl *ND = dyn_cast<NamespaceDecl>(it)) {
      AddCBufferDecls(ND, CB);
    } else {
      HLSLBufferDecl *inner = dyn_cast<HLSLBufferDecl>(it);
      if (!inner) {
        DiagnosticsEngine &Diags = CGM.getDiags();
        unsigned DiagID = Diags.getCustomDiagID(DiagnosticsEngine::Error,
                                                "invalid decl inside cbuffer");
        Diags.Report(it->getLocation(), DiagID);
        return;
      }
      GetOrCreateCBuffer(inner);
    }
  }
}

uint32_t CGMSHLSLRuntime::AddCBuffer(HLSLBufferDecl *D) {
  unique_ptr<HLCBuffer> CB = CreateHLCBuf(D, false, !D->isCBuffer());

  // Add constant
  CB->SetRangeSize(1);
  AddCBufferDecls(D, CB.get());

  CB->SetID(m_pHLModule->GetCBuffers().size());
  return m_pHLModule->AddCBuffer(std::move(CB));
}

uint32_t CGMSHLSLRuntime::AddConstantBufferView(VarDecl *D) {
  QualType Ty = D->getType();
  unique_ptr<HLCBuffer> CB =
      CreateHLCBuf(D, true, IsTextureBufferView(Ty, CGM.getContext()));

  CB->SetRangeSize(1);

  if (Ty->isArrayType()) {
    unsigned incompleteSize = 0;
    // The initial array may be unbound
    if (Ty->isIncompleteArrayType()) {
      Ty = QualType(Ty->getArrayElementTypeNoTypeQual(), 0);
      incompleteSize = UINT_MAX;
    }
    DXASSERT(!Ty->isIncompleteArrayType(),
             "Unbound array found after first axis");
    unsigned arraySize = 1;
    while (Ty->isArrayType()) {
      Ty = Ty->getCanonicalTypeUnqualified();
      const ConstantArrayType *AT = cast<ConstantArrayType>(Ty);
      arraySize *= AT->getSize().getLimitedValue();
      Ty = AT->getElementType();
    }
    CB->SetRangeSize(std::max(arraySize, incompleteSize));
    CB->SetIsArray();
  }

  QualType ResultTy = hlsl::GetHLSLResourceResultType(Ty);

  // Search defined structure for resource objects and fail
  if (CB->GetRangeSize() > 1 && IsResourceInType(CGM.getContext(), ResultTy)) {
    DiagnosticsEngine &Diags = CGM.getDiags();
    unsigned DiagID = Diags.getCustomDiagID(
        DiagnosticsEngine::Error,
        "object types not supported in cbuffer/tbuffer view arrays.");
    Diags.Report(D->getLocation(), DiagID);
    return UINT_MAX;
  }
  // Not allow offset for CBV.
  unsigned LowerBound = 0;

  GlobalVariable *GV = cast<GlobalVariable>(CGM.GetAddrOfGlobalVar(D));
  AddConstantToCB(GV, D->getName(), ResultTy, LowerBound, *CB.get());

  CB->SetResultType(CGM.getTypes().ConvertType(ResultTy));
  CB->SetID(m_pHLModule->GetCBuffers().size());
  return m_pHLModule->AddCBuffer(std::move(CB));
}

HLCBuffer &CGMSHLSLRuntime::GetOrCreateCBuffer(HLSLBufferDecl *D) {
  if (constantBufMap.count(D) != 0) {
    uint32_t cbIndex = constantBufMap[D];
    return *static_cast<HLCBuffer *>(&(m_pHLModule->GetCBuffer(cbIndex)));
  }

  uint32_t cbID = AddCBuffer(D);
  constantBufMap[D] = cbID;
  return *static_cast<HLCBuffer *>(&(m_pHLModule->GetCBuffer(cbID)));
}

void CGMSHLSLRuntime::FinishCodeGen() {
  HLModule &HLM = *m_pHLModule;
  llvm::Module &M = TheModule;
  // Do this before CloneShaderEntry and TranslateRayQueryConstructor to avoid
  // update valToResPropertiesMap for cloned inst.
  FinishIntrinsics(HLM, m_IntrinsicMap, objectProperties);
  bool bWaveEnabledStage = m_pHLModule->GetShaderModel()->IsPS() ||
                           m_pHLModule->GetShaderModel()->IsCS() ||
                           m_pHLModule->GetShaderModel()->IsLib();

  // Handle lang extensions if provided.
  if (CGM.getCodeGenOpts().HLSLExtensionsCodegen) {
    ExtensionCodeGen(HLM, CGM);
  }

  StructurizeMultiRet(M, CGM, m_ScopeMap, bWaveEnabledStage, m_DxBreaks);

  FinishEntries(HLM, Entry, CGM, entryFunctionMap, HSEntryPatchConstantFuncAttr,
                patchConstantFunctionMap, patchConstantFunctionPropsMap);

  ReplaceConstStaticGlobals(staticConstGlobalInitListMap,
                            staticConstGlobalCtorMap);

  // Create copy for clip plane.
  if (!clipPlaneFuncList.empty()) {
    FinishClipPlane(HLM, clipPlaneFuncList, debugInfoMap, CGM);
  }

  // Add Reg bindings for resource in cb.
  AddRegBindingsForResourceInConstantBuffer(HLM, constantRegBindingMap);

  // Allocate constant buffers.
  // Create Global variable and type annotation for each CBuffer.
  FinishCBuffer(HLM, CBufferType, m_ConstVarAnnotationMap);

  // Translate calls to RayQuery constructor into hl Allocate calls
  TranslateRayQueryConstructor(HLM);

  // Lower Node Input and Output Parameters to Node Handles
  TranslateInputNodeRecordArgToHandle(HLM, NodeInputRecordParams);
  TranslateNodeOutputParamToHandle(HLM, NodeOutputParams);

  bool bIsLib = HLM.GetShaderModel()->IsLib();
  StringRef GlobalCtorName = "llvm.global_ctors";
  llvm::SmallVector<llvm::Function *, 2> Ctors;
  CollectCtorFunctions(M, GlobalCtorName, Ctors, CGM);
  if (!Ctors.empty()) {
    if (!bIsLib) {
      // need this for "llvm.global_dtors"?
      Function *patchConstantFn = nullptr;
      if (HLM.GetShaderModel()->IsHS()) {
        patchConstantFn = HLM.GetPatchConstantFunction();
      }
      ProcessCtorFunctions(M, Ctors, Entry.Func, patchConstantFn);
      // remove the GV
      if (GlobalVariable *GV = M.getGlobalVariable(GlobalCtorName))
        GV->eraseFromParent();
    } else {
      // Call ctors for each entry.
      DenseSet<Function *> processedPatchConstantFnSet;
      for (auto &Entry : entryFunctionMap) {
        Function *F = Entry.second.Func;
        Function *patchConstFunc = nullptr;
        auto AttrIter = HSEntryPatchConstantFuncAttr.find(F);
        if (AttrIter != HSEntryPatchConstantFuncAttr.end()) {
          StringRef funcName = AttrIter->second->getFunctionName();

          auto PatchEntry = patchConstantFunctionMap.find(funcName);
          if (PatchEntry != patchConstantFunctionMap.end() &&
              PatchEntry->second.NumOverloads == 1) {
            patchConstFunc = PatchEntry->second.Func;
            // Each patchConstFunc should only be processed once.
            if (patchConstFunc &&
                processedPatchConstantFnSet.count(patchConstFunc) == 0)
              processedPatchConstantFnSet.insert(patchConstFunc);
            else
              patchConstFunc = nullptr;
          }
        }
        ProcessCtorFunctions(M, Ctors, F, patchConstFunc);
      }
    }
  }
  UpdateLinkage(HLM, CGM, m_ExportMap, entryFunctionMap,
                patchConstantFunctionMap);

  // Do simple transform to make later lower pass easier.
  SimpleTransformForHLDXIR(&M);

  // Add dx.break function and make appropriate breaks conditional on it.
  AddDxBreak(M, m_DxBreaks);

  // At this point, we have a high-level DXIL module - record this.
  SetPauseResumePasses(*m_pHLModule->GetModule(), "hlsl-hlemit",
                       "hlsl-hlensure");
}

RValue CGMSHLSLRuntime::EmitHLSLBuiltinCallExpr(CodeGenFunction &CGF,
                                                const FunctionDecl *FD,
                                                const CallExpr *E,
                                                ReturnValueSlot ReturnValue) {
  const Decl *TargetDecl = E->getCalleeDecl();
  llvm::Value *Callee = CGF.EmitScalarExpr(E->getCallee());
  RValue RV = CGF.EmitCall(E->getCallee()->getType(), Callee, E, ReturnValue,
                           TargetDecl);
  if (RV.isScalar() && RV.getScalarVal() != nullptr) {
    if (CallInst *CI = dyn_cast<CallInst>(RV.getScalarVal())) {
      Function *F = CI->getCalledFunction();
      HLOpcodeGroup group = hlsl::GetHLOpcodeGroup(F);
      if (group == HLOpcodeGroup::HLIntrinsic) {
        bool allOperandImm = true;
        for (auto &operand : CI->arg_operands()) {
          bool isImm = isa<ConstantInt>(operand) || isa<ConstantFP>(operand) ||
                       isa<ConstantAggregateZero>(operand) ||
                       isa<ConstantDataVector>(operand);
          if (!isImm) {
            allOperandImm = false;
            break;
          } else if (operand->getType()->isHalfTy()) {
            // Not support half Eval yet.
            allOperandImm = false;
            break;
          }
        }
        if (allOperandImm) {
          unsigned intrinsicOpcode;
          StringRef intrinsicGroup;
          hlsl::GetIntrinsicOp(FD, intrinsicOpcode, intrinsicGroup);
          IntrinsicOp opcode = static_cast<IntrinsicOp>(intrinsicOpcode);
          if (Value *Result =
                  TryEvalIntrinsic(CI, opcode, CGM.getLangOpts().HLSLVersion)) {
            RV = RValue::get(Result);
          }
        }
      }
    }
  }
  return RV;
}

static HLOpcodeGroup GetHLOpcodeGroup(const clang::Stmt::StmtClass stmtClass) {
  switch (stmtClass) {
  case Stmt::CStyleCastExprClass:
  case Stmt::ImplicitCastExprClass:
  case Stmt::CXXFunctionalCastExprClass:
    return HLOpcodeGroup::HLCast;
  case Stmt::InitListExprClass:
    return HLOpcodeGroup::HLInit;
  case Stmt::BinaryOperatorClass:
  case Stmt::CompoundAssignOperatorClass:
    return HLOpcodeGroup::HLBinOp;
  case Stmt::UnaryOperatorClass:
    return HLOpcodeGroup::HLUnOp;
  case Stmt::ExtMatrixElementExprClass:
    return HLOpcodeGroup::HLSubscript;
  case Stmt::CallExprClass:
    return HLOpcodeGroup::HLIntrinsic;
  case Stmt::ConditionalOperatorClass:
    return HLOpcodeGroup::HLSelect;
  default:
    llvm_unreachable("not support operation");
  }
}

// NOTE: This table must match BinaryOperator::Opcode
static const HLBinaryOpcode BinaryOperatorKindMap[] = {
    HLBinaryOpcode::Invalid, // PtrMemD
    HLBinaryOpcode::Invalid, // PtrMemI
    HLBinaryOpcode::Mul, HLBinaryOpcode::Div, HLBinaryOpcode::Rem,
    HLBinaryOpcode::Add, HLBinaryOpcode::Sub, HLBinaryOpcode::Shl,
    HLBinaryOpcode::Shr, HLBinaryOpcode::LT, HLBinaryOpcode::GT,
    HLBinaryOpcode::LE, HLBinaryOpcode::GE, HLBinaryOpcode::EQ,
    HLBinaryOpcode::NE, HLBinaryOpcode::And, HLBinaryOpcode::Xor,
    HLBinaryOpcode::Or, HLBinaryOpcode::LAnd, HLBinaryOpcode::LOr,
    HLBinaryOpcode::Invalid, // Assign,
    // The assign part is done by matrix store
    HLBinaryOpcode::Mul,     // MulAssign
    HLBinaryOpcode::Div,     // DivAssign
    HLBinaryOpcode::Rem,     // RemAssign
    HLBinaryOpcode::Add,     // AddAssign
    HLBinaryOpcode::Sub,     // SubAssign
    HLBinaryOpcode::Shl,     // ShlAssign
    HLBinaryOpcode::Shr,     // ShrAssign
    HLBinaryOpcode::And,     // AndAssign
    HLBinaryOpcode::Xor,     // XorAssign
    HLBinaryOpcode::Or,      // OrAssign
    HLBinaryOpcode::Invalid, // Comma
};

// NOTE: This table must match UnaryOperator::Opcode
static const HLUnaryOpcode UnaryOperatorKindMap[] = {
    HLUnaryOpcode::PostInc, HLUnaryOpcode::PostDec,
    HLUnaryOpcode::PreInc,  HLUnaryOpcode::PreDec,
    HLUnaryOpcode::Invalid, // AddrOf,
    HLUnaryOpcode::Invalid, // Deref,
    HLUnaryOpcode::Plus,    HLUnaryOpcode::Minus,
    HLUnaryOpcode::Not,     HLUnaryOpcode::LNot,
    HLUnaryOpcode::Invalid, // Real,
    HLUnaryOpcode::Invalid, // Imag,
    HLUnaryOpcode::Invalid, // Extension
};

static unsigned GetHLOpcode(const Expr *E) {
  switch (E->getStmtClass()) {
  case Stmt::CompoundAssignOperatorClass:
  case Stmt::BinaryOperatorClass: {
    const clang::BinaryOperator *binOp = cast<clang::BinaryOperator>(E);
    HLBinaryOpcode binOpcode = BinaryOperatorKindMap[binOp->getOpcode()];
    if (HasUnsignedOpcode(binOpcode)) {
      if (hlsl::IsHLSLUnsigned(binOp->getLHS()->getType())) {
        binOpcode = GetUnsignedOpcode(binOpcode);
      }
    }
    return static_cast<unsigned>(binOpcode);
  }
  case Stmt::UnaryOperatorClass: {
    const UnaryOperator *unOp = cast<clang::UnaryOperator>(E);
    HLUnaryOpcode unOpcode = UnaryOperatorKindMap[unOp->getOpcode()];
    return static_cast<unsigned>(unOpcode);
  }
  case Stmt::ImplicitCastExprClass:
  case Stmt::CStyleCastExprClass: {
    const CastExpr *CE = cast<CastExpr>(E);
    bool toUnsigned = hlsl::IsHLSLUnsigned(E->getType());
    bool fromUnsigned = hlsl::IsHLSLUnsigned(CE->getSubExpr()->getType());
    if (toUnsigned && fromUnsigned)
      return static_cast<unsigned>(HLCastOpcode::UnsignedUnsignedCast);
    else if (toUnsigned)
      return static_cast<unsigned>(HLCastOpcode::ToUnsignedCast);
    else if (fromUnsigned)
      return static_cast<unsigned>(HLCastOpcode::FromUnsignedCast);
    else
      return static_cast<unsigned>(HLCastOpcode::DefaultCast);
  }
  default:
    return 0;
  }
}

static Value *
EmitHLSLMatrixOperationCallImp(CGBuilderTy &Builder, HLOpcodeGroup group,
                               unsigned opcode, llvm::Type *RetType,
                               ArrayRef<Value *> paramList, llvm::Module &M) {
  SmallVector<llvm::Type *, 4> paramTyList;
  // Add the opcode param
  llvm::Type *opcodeTy = llvm::Type::getInt32Ty(M.getContext());
  paramTyList.emplace_back(opcodeTy);
  for (Value *param : paramList) {
    paramTyList.emplace_back(param->getType());
  }

  llvm::FunctionType *funcTy =
      llvm::FunctionType::get(RetType, paramTyList, false);

  Function *opFunc = GetOrCreateHLFunction(M, funcTy, group, opcode);

  SmallVector<Value *, 4> opcodeParamList;
  Value *opcodeConst = Constant::getIntegerValue(opcodeTy, APInt(32, opcode));
  opcodeParamList.emplace_back(opcodeConst);
  opcodeParamList.append(paramList.begin(), paramList.end());

  return Builder.CreateCall(opFunc, opcodeParamList);
}

static Value *EmitHLSLArrayInit(CGBuilderTy &Builder, HLOpcodeGroup group,
                                unsigned opcode, llvm::Type *RetType,
                                ArrayRef<Value *> paramList, llvm::Module &M) {
  // It's a matrix init.
  if (!RetType->isVoidTy())
    return EmitHLSLMatrixOperationCallImp(Builder, group, opcode, RetType,
                                          paramList, M);
  Value *arrayPtr = paramList[0];
  llvm::ArrayType *AT =
      cast<llvm::ArrayType>(arrayPtr->getType()->getPointerElementType());
  // Avoid the arrayPtr.
  unsigned paramSize = paramList.size() - 1;
  // Support simple case here.
  if (paramSize == AT->getArrayNumElements()) {
    bool typeMatch = true;
    llvm::Type *EltTy = AT->getArrayElementType();
    if (EltTy->isAggregateType()) {
      // Aggregate Type use pointer in initList.
      EltTy = llvm::PointerType::get(EltTy, 0);
    }
    for (unsigned i = 1; i < paramList.size(); i++) {
      if (paramList[i]->getType() != EltTy) {
        typeMatch = false;
        break;
      }
    }
    // Both size and type match.
    if (typeMatch) {
      bool isPtr = EltTy->isPointerTy();
      llvm::Type *i32Ty = llvm::Type::getInt32Ty(EltTy->getContext());
      Constant *zero = ConstantInt::get(i32Ty, 0);

      for (unsigned i = 1; i < paramList.size(); i++) {
        Constant *idx = ConstantInt::get(i32Ty, i - 1);
        Value *GEP = Builder.CreateInBoundsGEP(arrayPtr, {zero, idx});
        Value *Elt = paramList[i];

        if (isPtr) {
          Elt = Builder.CreateLoad(Elt);
        }

        Builder.CreateStore(Elt, GEP);
      }
      // The return value will not be used.
      return nullptr;
    }
  }
  // Other case will be lowered in later pass.
  return EmitHLSLMatrixOperationCallImp(Builder, group, opcode, RetType,
                                        paramList, M);
}

void CGMSHLSLRuntime::FlattenValToInitList(CodeGenFunction &CGF,
                                           SmallVector<Value *, 4> &elts,
                                           SmallVector<QualType, 4> &eltTys,
                                           QualType Ty, Value *val) {
  CGBuilderTy &Builder = CGF.Builder;
  llvm::Type *valTy = val->getType();

  if (valTy->isPointerTy()) {
    llvm::Type *valEltTy = valTy->getPointerElementType();
    if (valEltTy->isVectorTy() || valEltTy->isSingleValueType()) {
      Value *ldVal = Builder.CreateLoad(val);
      FlattenValToInitList(CGF, elts, eltTys, Ty, ldVal);
    } else if (HLMatrixType::isa(valEltTy)) {
      Value *ldVal = EmitHLSLMatrixLoad(Builder, val, Ty);
      FlattenValToInitList(CGF, elts, eltTys, Ty, ldVal);
    } else {
      llvm::Type *i32Ty = llvm::Type::getInt32Ty(valTy->getContext());
      Value *zero = ConstantInt::get(i32Ty, 0);
      if (llvm::ArrayType *AT = dyn_cast<llvm::ArrayType>(valEltTy)) {
        QualType EltTy = Ty->getAsArrayTypeUnsafe()->getElementType();
        for (unsigned i = 0; i < AT->getArrayNumElements(); i++) {
          Value *gepIdx = ConstantInt::get(i32Ty, i);
          Value *EltPtr = Builder.CreateInBoundsGEP(val, {zero, gepIdx});
          FlattenValToInitList(CGF, elts, eltTys, EltTy, EltPtr);
        }
      } else {
        // Struct.
        StructType *ST = cast<StructType>(valEltTy);
        if (dxilutil::IsHLSLObjectType(ST)) {
          // Save object directly like basic type.
          elts.emplace_back(Builder.CreateLoad(val));
          eltTys.emplace_back(Ty);
        } else {
          const RecordDecl *RD = Ty->getAs<RecordType>()->getDecl();
          const CGRecordLayout &RL = CGF.getTypes().getCGRecordLayout(RD);

          // Take care base.
          if (const CXXRecordDecl *CXXRD = dyn_cast<CXXRecordDecl>(RD)) {
            if (CXXRD->getNumBases()) {
              for (const auto &I : CXXRD->bases()) {
                const CXXRecordDecl *BaseDecl = cast<CXXRecordDecl>(
                    I.getType()->castAs<RecordType>()->getDecl());
                if (BaseDecl->field_empty())
                  continue;
                QualType parentTy = QualType(BaseDecl->getTypeForDecl(), 0);
                unsigned i = RL.getNonVirtualBaseLLVMFieldNo(BaseDecl);
                Value *gepIdx = ConstantInt::get(i32Ty, i);
                Value *EltPtr = Builder.CreateInBoundsGEP(val, {zero, gepIdx});
                FlattenValToInitList(CGF, elts, eltTys, parentTy, EltPtr);
              }
            }
          }

          for (auto fieldIter = RD->field_begin(), fieldEnd = RD->field_end();
               fieldIter != fieldEnd; ++fieldIter) {
            unsigned i = RL.getLLVMFieldNo(*fieldIter);
            Value *gepIdx = ConstantInt::get(i32Ty, i);
            Value *EltPtr = Builder.CreateInBoundsGEP(val, {zero, gepIdx});
            FlattenValToInitList(CGF, elts, eltTys, fieldIter->getType(),
                                 EltPtr);
          }
        }
      }
    }
  } else {
    if (HLMatrixType MatTy = HLMatrixType::dyn_cast(valTy)) {
      llvm::Type *EltTy = MatTy.getElementTypeForReg();
      // All matrix Value should be row major.
      // Init list is row major in scalar.
      // So the order is match here, just cast to vector.
      unsigned matSize = MatTy.getNumElements();
      bool isRowMajor = hlsl::IsHLSLMatRowMajor(
          Ty, m_pHLModule->GetHLOptions().bDefaultRowMajor);

      HLCastOpcode opcode = isRowMajor ? HLCastOpcode::RowMatrixToVecCast
                                       : HLCastOpcode::ColMatrixToVecCast;
      // Cast to vector.
      val = EmitHLSLMatrixOperationCallImp(
          Builder, HLOpcodeGroup::HLCast, static_cast<unsigned>(opcode),
          llvm::VectorType::get(EltTy, matSize), {val}, TheModule);
      valTy = val->getType();
    }

    if (valTy->isVectorTy()) {
      QualType EltTy = hlsl::GetElementTypeOrType(Ty);
      unsigned vecSize = valTy->getVectorNumElements();
      for (unsigned i = 0; i < vecSize; i++) {
        Value *Elt = Builder.CreateExtractElement(val, i);
        elts.emplace_back(Elt);
        eltTys.emplace_back(EltTy);
      }
    } else {
      DXASSERT(valTy->isSingleValueType(), "must be single value type here");
      elts.emplace_back(val);
      eltTys.emplace_back(Ty);
    }
  }
}

static Value *ConvertScalarOrVector(CGBuilderTy &Builder, CodeGenTypes &Types,
                                    Value *Val, QualType SrcQualTy,
                                    QualType DstQualTy) {
  llvm::Type *SrcTy = Val->getType();
  llvm::Type *DstTy = Types.ConvertType(DstQualTy);

  DXASSERT(Val->getType() == Types.ConvertType(SrcQualTy) ||
               Val->getType() == Types.ConvertTypeForMem(SrcQualTy),
           "QualType/Value mismatch!");
  DXASSERT(
      (SrcTy->isIntOrIntVectorTy() || SrcTy->isFPOrFPVectorTy()) &&
          (DstTy->isIntOrIntVectorTy() || DstTy->isFPOrFPVectorTy()),
      "EmitNumericConversion can only be used with int/float scalars/vectors.");

  if (SrcTy == DstTy)
    return Val; // Valid no-op, including uint to int / int to uint
  DXASSERT(SrcTy->isVectorTy()
               ? (DstTy->isVectorTy() && SrcTy->getVectorNumElements() ==
                                             DstTy->getVectorNumElements())
               : !DstTy->isVectorTy(),
           "EmitNumericConversion can only cast between scalars or vectors of "
           "matching sizes");

  // Conversions to bools are comparisons
  if (DstTy->getScalarSizeInBits() == 1) {
    // fcmp une is what regular clang uses in C++ for (bool)f;
    return SrcTy->isIntOrIntVectorTy()
               ? Builder.CreateICmpNE(Val, llvm::Constant::getNullValue(SrcTy),
                                      "tobool")
               : Builder.CreateFCmpUNE(Val, llvm::Constant::getNullValue(SrcTy),
                                       "tobool");
  }

  // Cast necessary
  auto CastOp = static_cast<Instruction::CastOps>(
      HLModule::GetNumericCastOp(SrcTy, hlsl::IsHLSLUnsigned(SrcQualTy), DstTy,
                                 hlsl::IsHLSLUnsigned(DstQualTy)));
  return Builder.CreateCast(CastOp, Val, DstTy);
}

static Value *ConvertScalarOrVector(CodeGenFunction &CGF, Value *Val,
                                    QualType SrcQualTy, QualType DstQualTy) {
  return ConvertScalarOrVector(CGF.Builder, CGF.getTypes(), Val, SrcQualTy,
                               DstQualTy);
}

// Cast elements in initlist if not match the target type.
// idx is current element index in initlist, Ty is target type.

// TODO: Stop handling missing cast here. Handle the casting of non-scalar
// values to their destination type in init list expressions at AST level.
static void AddMissingCastOpsInInitList(SmallVector<Value *, 4> &elts,
                                        SmallVector<QualType, 4> &eltTys,
                                        unsigned &idx, QualType Ty,
                                        CodeGenFunction &CGF) {
  if (Ty->isArrayType()) {
    const clang::ArrayType *AT = Ty->getAsArrayTypeUnsafe();
    // Must be ConstantArrayType here.
    unsigned arraySize =
        cast<ConstantArrayType>(AT)->getSize().getLimitedValue();
    QualType EltTy = AT->getElementType();
    for (unsigned i = 0; i < arraySize; i++)
      AddMissingCastOpsInInitList(elts, eltTys, idx, EltTy, CGF);
  } else if (IsHLSLVecType(Ty)) {
    QualType EltTy = GetHLSLVecElementType(Ty);
    unsigned vecSize = GetHLSLVecSize(Ty);
    for (unsigned i = 0; i < vecSize; i++)
      AddMissingCastOpsInInitList(elts, eltTys, idx, EltTy, CGF);
  } else if (IsHLSLMatType(Ty)) {
    QualType EltTy = GetHLSLMatElementType(Ty);
    unsigned row, col;
    GetHLSLMatRowColCount(Ty, row, col);
    unsigned matSize = row * col;
    for (unsigned i = 0; i < matSize; i++)
      AddMissingCastOpsInInitList(elts, eltTys, idx, EltTy, CGF);
  } else if (Ty->isRecordType()) {
    if (dxilutil::IsHLSLObjectType(CGF.ConvertType(Ty))) {
      // Skip hlsl object.
      idx++;
    } else {
      const RecordType *RT = Ty->getAs<RecordType>();
      RecordDecl *RD = RT->getDecl();
      // Take care base.
      if (const CXXRecordDecl *CXXRD = dyn_cast<CXXRecordDecl>(RD)) {
        if (CXXRD->getNumBases()) {
          for (const auto &I : CXXRD->bases()) {
            const CXXRecordDecl *BaseDecl = cast<CXXRecordDecl>(
                I.getType()->castAs<RecordType>()->getDecl());
            if (BaseDecl->field_empty())
              continue;
            QualType parentTy = QualType(BaseDecl->getTypeForDecl(), 0);
            AddMissingCastOpsInInitList(elts, eltTys, idx, parentTy, CGF);
          }
        }
      }
      for (FieldDecl *field : RD->fields())
        AddMissingCastOpsInInitList(elts, eltTys, idx, field->getType(), CGF);
    }
  } else {
    // Basic type.
    elts[idx] = ConvertScalarOrVector(CGF, elts[idx], eltTys[idx], Ty);
    idx++;
  }
}

static void StoreInitListToDestPtr(Value *DestPtr,
                                   SmallVector<Value *, 4> &elts, unsigned &idx,
                                   QualType Type, bool bDefaultRowMajor,
                                   CodeGenFunction &CGF, llvm::Module &M) {
  CodeGenTypes &Types = CGF.getTypes();
  CGBuilderTy &Builder = CGF.Builder;

  llvm::Type *Ty = DestPtr->getType()->getPointerElementType();

  if (Ty->isVectorTy()) {
    llvm::Type *RegTy = CGF.ConvertType(Type);
    Value *Result = UndefValue::get(RegTy);
    for (unsigned i = 0; i < RegTy->getVectorNumElements(); i++)
      Result = Builder.CreateInsertElement(Result, elts[idx + i], i);
    Result = CGF.EmitToMemory(Result, Type);
    Builder.CreateStore(Result, DestPtr);
    idx += Ty->getVectorNumElements();
  } else if (HLMatrixType MatTy = HLMatrixType::dyn_cast(Ty)) {
    bool isRowMajor = hlsl::IsHLSLMatRowMajor(Type, bDefaultRowMajor);
    std::vector<Value *> matInitList(MatTy.getNumElements());
    for (unsigned c = 0; c < MatTy.getNumColumns(); c++) {
      for (unsigned r = 0; r < MatTy.getNumRows(); r++) {
        unsigned matIdx = c * MatTy.getNumRows() + r;
        matInitList[matIdx] = elts[idx + matIdx];
      }
    }
    idx += MatTy.getNumElements();
    Value *matVal =
        EmitHLSLMatrixOperationCallImp(Builder, HLOpcodeGroup::HLInit,
                                       /*opcode*/ 0, Ty, matInitList, M);
    // matVal return from HLInit is row major.
    // If DestPtr is row major, just store it directly.
    if (!isRowMajor) {
      // ColMatStore need a col major value.
      // Cast row major matrix into col major.
      // Then store it.
      Value *colMatVal = EmitHLSLMatrixOperationCallImp(
          Builder, HLOpcodeGroup::HLCast,
          static_cast<unsigned>(HLCastOpcode::RowMatrixToColMatrix), Ty,
          {matVal}, M);
      EmitHLSLMatrixOperationCallImp(
          Builder, HLOpcodeGroup::HLMatLoadStore,
          static_cast<unsigned>(HLMatLoadStoreOpcode::ColMatStore), Ty,
          {DestPtr, colMatVal}, M);
    } else {
      EmitHLSLMatrixOperationCallImp(
          Builder, HLOpcodeGroup::HLMatLoadStore,
          static_cast<unsigned>(HLMatLoadStoreOpcode::RowMatStore), Ty,
          {DestPtr, matVal}, M);
    }
  } else if (Ty->isStructTy()) {
    if (dxilutil::IsHLSLObjectType(Ty)) {
      Builder.CreateStore(elts[idx], DestPtr);
      idx++;
    } else {
      Constant *zero = Builder.getInt32(0);

      const RecordType *RT = Type->getAs<RecordType>();
      RecordDecl *RD = RT->getDecl();
      const CGRecordLayout &RL = Types.getCGRecordLayout(RD);
      // Take care base.
      if (const CXXRecordDecl *CXXRD = dyn_cast<CXXRecordDecl>(RD)) {
        if (CXXRD->getNumBases()) {
          for (const auto &I : CXXRD->bases()) {
            const CXXRecordDecl *BaseDecl = cast<CXXRecordDecl>(
                I.getType()->castAs<RecordType>()->getDecl());
            if (BaseDecl->field_empty())
              continue;
            QualType parentTy = QualType(BaseDecl->getTypeForDecl(), 0);
            unsigned i = RL.getNonVirtualBaseLLVMFieldNo(BaseDecl);
            Constant *gepIdx = Builder.getInt32(i);
            Value *GEP = Builder.CreateInBoundsGEP(DestPtr, {zero, gepIdx});
            StoreInitListToDestPtr(GEP, elts, idx, parentTy, bDefaultRowMajor,
                                   CGF, M);
          }
        }
      }
      for (FieldDecl *field : RD->fields()) {
        unsigned i = RL.getLLVMFieldNo(field);
        Constant *gepIdx = Builder.getInt32(i);
        Value *GEP = Builder.CreateInBoundsGEP(DestPtr, {zero, gepIdx});
        StoreInitListToDestPtr(GEP, elts, idx, field->getType(),
                               bDefaultRowMajor, CGF, M);
      }
    }
  } else if (Ty->isArrayTy()) {
    Constant *zero = Builder.getInt32(0);
    QualType EltType = Type->getAsArrayTypeUnsafe()->getElementType();
    for (unsigned i = 0; i < Ty->getArrayNumElements(); i++) {
      Constant *gepIdx = Builder.getInt32(i);
      Value *GEP = Builder.CreateInBoundsGEP(DestPtr, {zero, gepIdx});
      StoreInitListToDestPtr(GEP, elts, idx, EltType, bDefaultRowMajor, CGF, M);
    }
  } else {
    DXASSERT(Ty->isSingleValueType(), "invalid type");
    llvm::Type *i1Ty = Builder.getInt1Ty();
    Value *V = elts[idx];
    if (V->getType() == i1Ty &&
        DestPtr->getType()->getPointerElementType() != i1Ty) {
      V = Builder.CreateZExt(V, DestPtr->getType()->getPointerElementType());
    }
    Builder.CreateStore(V, DestPtr);
    idx++;
  }
}

void CGMSHLSLRuntime::ScanInitList(CodeGenFunction &CGF, InitListExpr *E,
                                   SmallVector<Value *, 4> &EltValList,
                                   SmallVector<QualType, 4> &EltTyList) {
  unsigned NumInitElements = E->getNumInits();
  for (unsigned i = 0; i != NumInitElements; ++i) {
    Expr *init = E->getInit(i);
    QualType iType = init->getType();
    if (InitListExpr *initList = dyn_cast<InitListExpr>(init)) {
      ScanInitList(CGF, initList, EltValList, EltTyList);
    } else if (CodeGenFunction::hasScalarEvaluationKind(iType)) {
      llvm::Value *initVal = CGF.EmitScalarExpr(init);
      FlattenValToInitList(CGF, EltValList, EltTyList, iType, initVal);
    } else {
      AggValueSlot Slot =
          CGF.CreateAggTemp(init->getType(), "Agg.InitList.tmp");
      CGF.EmitAggExpr(init, Slot);
      llvm::Value *aggPtr = Slot.getAddr();
      FlattenValToInitList(CGF, EltValList, EltTyList, iType, aggPtr);
    }
  }
}
// Is Type of E match Ty.
static bool ExpTypeMatch(Expr *E, QualType Ty, ASTContext &Ctx,
                         CodeGenTypes &Types) {
  if (InitListExpr *initList = dyn_cast<InitListExpr>(E)) {
    unsigned NumInitElements = initList->getNumInits();

    // Skip vector and matrix type.
    if (Ty->isVectorType())
      return false;
    if (hlsl::IsHLSLVecMatType(Ty))
      return false;

    if (Ty->isStructureOrClassType()) {
      RecordDecl *record = Ty->castAs<RecordType>()->getDecl();
      bool bMatch = true;
      unsigned i = 0;
      for (auto it = record->field_begin(), end = record->field_end();
           it != end; it++) {
        if (i == NumInitElements) {
          bMatch = false;
          break;
        }
        Expr *init = initList->getInit(i++);
        QualType EltTy = it->getType();
        bMatch &= ExpTypeMatch(init, EltTy, Ctx, Types);
        if (!bMatch)
          break;
      }
      bMatch &= i == NumInitElements;
      if (bMatch && initList->getType()->isVoidType()) {
        initList->setType(Ty);
      }
      return bMatch;
    } else if (Ty->isArrayType() && !Ty->isIncompleteArrayType()) {
      const ConstantArrayType *AT = Ctx.getAsConstantArrayType(Ty);
      QualType EltTy = AT->getElementType();
      unsigned size = AT->getSize().getZExtValue();

      if (size != NumInitElements)
        return false;

      bool bMatch = true;
      for (unsigned i = 0; i != NumInitElements; ++i) {
        Expr *init = initList->getInit(i);
        bMatch &= ExpTypeMatch(init, EltTy, Ctx, Types);
        if (!bMatch)
          break;
      }
      if (bMatch && initList->getType()->isVoidType()) {
        initList->setType(Ty);
      }
      return bMatch;
    } else {
      return false;
    }
  } else {
    llvm::Type *ExpTy = Types.ConvertType(E->getType());
    llvm::Type *TargetTy = Types.ConvertType(Ty);
    return ExpTy == TargetTy;
  }
}

bool CGMSHLSLRuntime::IsTrivalInitListExpr(CodeGenFunction &CGF,
                                           InitListExpr *E) {
  QualType Ty = E->getType();
  bool result = ExpTypeMatch(E, Ty, CGF.getContext(), CGF.getTypes());
  if (result) {
    auto iter = staticConstGlobalInitMap.find(E);
    if (iter != staticConstGlobalInitMap.end()) {
      GlobalVariable *GV = iter->second;
      auto &InitConstants = staticConstGlobalInitListMap[GV];
      // Add Constant to InitList.
      for (unsigned i = 0; i < E->getNumInits(); i++) {
        Expr *Expr = E->getInit(i);
        if (ImplicitCastExpr *Cast = dyn_cast<ImplicitCastExpr>(Expr)) {
          if (Cast->getCastKind() == CK_LValueToRValue) {
            Expr = Cast->getSubExpr();
          }
        }
        // Only do this on lvalue, if not lvalue, it will not be constant
        // anyway.
        if (Expr->isLValue()) {
          LValue LV = CGF.EmitLValue(Expr);
          if (LV.isSimple()) {
            Constant *SrcPtr = dyn_cast<Constant>(LV.getAddress());
            if (SrcPtr && !isa<UndefValue>(SrcPtr)) {
              InitConstants.emplace_back(SrcPtr);
              continue;
            }
          }
        }

        // Only support simple LV and Constant Ptr case.
        // Other case just go normal path.
        InitConstants.clear();
        break;
      }
      if (InitConstants.empty())
        staticConstGlobalInitListMap.erase(GV);
      else
        staticConstGlobalCtorMap[GV] = CGF.CurFn;
    }
  }
  return result;
}

Value *
CGMSHLSLRuntime::EmitHLSLInitListExpr(CodeGenFunction &CGF, InitListExpr *E,
                                      // The destPtr when emiting aggregate
                                      // init, for normal case, it will be null.
                                      Value *DestPtr) {
  if (DestPtr && E->getNumInits() == 1) {
    llvm::Type *ExpTy = CGF.ConvertType(E->getType());
    llvm::Type *TargetTy = CGF.ConvertType(E->getInit(0)->getType());
    if (ExpTy == TargetTy) {
      Expr *Expr = E->getInit(0);
      LValue LV = CGF.EmitLValue(Expr);
      if (LV.isSimple()) {
        Value *SrcPtr = LV.getAddress();
        SmallVector<Value *, 4> idxList;
        EmitHLSLAggregateCopy(CGF, SrcPtr, DestPtr, idxList, Expr->getType(),
                              E->getType(), SrcPtr->getType());
        return nullptr;
      }
    }
  }

  SmallVector<Value *, 4> EltValList;
  SmallVector<QualType, 4> EltTyList;

  ScanInitList(CGF, E, EltValList, EltTyList);

  QualType ResultTy = E->getType();
  unsigned idx = 0;
  // Create cast if need.
  AddMissingCastOpsInInitList(EltValList, EltTyList, idx, ResultTy, CGF);
  DXASSERT(idx == EltValList.size(), "size must match");

  llvm::Type *RetTy = CGF.ConvertType(ResultTy);
  if (DestPtr) {
    SmallVector<Value *, 4> ParamList;
    DXASSERT_NOMSG(RetTy->isAggregateType());
    ParamList.emplace_back(DestPtr);
    ParamList.append(EltValList.begin(), EltValList.end());
    idx = 0;
    bool bDefaultRowMajor = m_pHLModule->GetHLOptions().bDefaultRowMajor;
    StoreInitListToDestPtr(DestPtr, EltValList, idx, ResultTy, bDefaultRowMajor,
                           CGF, TheModule);
    return nullptr;
  }

  if (IsHLSLVecType(ResultTy)) {
    Value *Result = UndefValue::get(RetTy);
    for (unsigned i = 0; i < RetTy->getVectorNumElements(); i++)
      Result = CGF.Builder.CreateInsertElement(Result, EltValList[i], i);
    return Result;
  } else {
    // Must be matrix here.
    DXASSERT(IsHLSLMatType(ResultTy), "must be matrix type here.");
    return EmitHLSLMatrixOperationCallImp(CGF.Builder, HLOpcodeGroup::HLInit,
                                          /*opcode*/ 0, RetTy, EltValList,
                                          TheModule);
  }
}

static void FlatConstToList(CodeGenTypes &Types, bool bDefaultRowMajor,
                            Constant *C, QualType QualTy,
                            SmallVectorImpl<Constant *> &EltVals,
                            SmallVectorImpl<QualType> &EltQualTys) {
  llvm::Type *Ty = C->getType();
  DXASSERT(Types.ConvertTypeForMem(QualTy) == Ty, "QualType/Type mismatch!");

  if (llvm::VectorType *VecTy = dyn_cast<llvm::VectorType>(Ty)) {
    DXASSERT(hlsl::IsHLSLVecType(QualTy), "QualType/Type mismatch!");
    QualType VecElemQualTy = hlsl::GetHLSLVecElementType(QualTy);
    for (unsigned i = 0; i < VecTy->getNumElements(); i++) {
      EltVals.emplace_back(C->getAggregateElement(i));
      EltQualTys.emplace_back(VecElemQualTy);
    }
  } else if (HLMatrixType::isa(Ty)) {
    DXASSERT(hlsl::IsHLSLMatType(QualTy), "QualType/Type mismatch!");
    // matrix type is struct { [rowcount x <colcount x T>] };
    // Strip the struct level here.
    Constant *RowArrayVal = C->getAggregateElement((unsigned)0);
    QualType MatEltQualTy = hlsl::GetHLSLMatElementType(QualTy);

    unsigned RowCount, ColCount;
    hlsl::GetHLSLMatRowColCount(QualTy, RowCount, ColCount);

    // Get all the elements from the array of row vectors.
    // Matrices are never in memory representation so convert as needed.
    SmallVector<Constant *, 16> MatElts;
    for (unsigned r = 0; r < RowCount; ++r) {
      Constant *RowVec = RowArrayVal->getAggregateElement(r);
      for (unsigned c = 0; c < ColCount; ++c) {
        Constant *MatElt = RowVec->getAggregateElement(c);
        if (MatEltQualTy->isBooleanType()) {
          DXASSERT(
              MatElt->getType()->isIntegerTy(1),
              "Matrix elements should be in their register representation.");
          MatElt = llvm::ConstantExpr::getZExt(
              MatElt, Types.ConvertTypeForMem(MatEltQualTy));
        }
        MatElts.emplace_back(MatElt);
      }
    }

    // Return the elements in the order respecting the orientation.
    // Constant initializers are used as the initial value for static variables,
    // which live in memory. This is why they have to respect memory packing
    // order.
    bool IsRowMajor = hlsl::IsHLSLMatRowMajor(QualTy, bDefaultRowMajor);
    for (unsigned r = 0; r < RowCount; ++r) {
      for (unsigned c = 0; c < ColCount; ++c) {
        unsigned Idx = IsRowMajor ? (r * ColCount + c) : (c * RowCount + r);
        EltVals.emplace_back(MatElts[Idx]);
        EltQualTys.emplace_back(MatEltQualTy);
      }
    }
  } else if (const clang::ConstantArrayType *ClangArrayTy =
                 Types.getContext().getAsConstantArrayType(QualTy)) {
    QualType ArrayEltQualTy = ClangArrayTy->getElementType();
    uint64_t ArraySize = ClangArrayTy->getSize().getLimitedValue();
    DXASSERT(cast<llvm::ArrayType>(Ty)->getArrayNumElements() == ArraySize,
             "QualType/Type mismatch!");
    for (unsigned i = 0; i < ArraySize; i++) {
      FlatConstToList(Types, bDefaultRowMajor, C->getAggregateElement(i),
                      ArrayEltQualTy, EltVals, EltQualTys);
    }
  } else if (const clang::RecordType *RecordTy =
                 QualTy->getAs<clang::RecordType>()) {
    DXASSERT(dyn_cast<llvm::StructType>(Ty) != nullptr,
             "QualType/Type mismatch!");
    RecordDecl *RecordDecl = RecordTy->getDecl();
    const CGRecordLayout &RL = Types.getCGRecordLayout(RecordDecl);
    // Take care base.
    if (const CXXRecordDecl *CXXRD = dyn_cast<CXXRecordDecl>(RecordDecl)) {
      if (CXXRD->getNumBases()) {
        for (const auto &I : CXXRD->bases()) {
          const CXXRecordDecl *BaseDecl =
              cast<CXXRecordDecl>(I.getType()->castAs<RecordType>()->getDecl());
          if (BaseDecl->field_empty())
            continue;
          QualType BaseQualTy = QualType(BaseDecl->getTypeForDecl(), 0);
          unsigned BaseFieldIdx = RL.getNonVirtualBaseLLVMFieldNo(BaseDecl);
          FlatConstToList(Types, bDefaultRowMajor,
                          C->getAggregateElement(BaseFieldIdx), BaseQualTy,
                          EltVals, EltQualTys);
        }
      }
    }

    for (auto FieldIt = RecordDecl->field_begin(),
              fieldEnd = RecordDecl->field_end();
         FieldIt != fieldEnd; ++FieldIt) {
      unsigned FieldIndex = RL.getLLVMFieldNo(*FieldIt);

      FlatConstToList(Types, bDefaultRowMajor,
                      C->getAggregateElement(FieldIndex), FieldIt->getType(),
                      EltVals, EltQualTys);
    }
  } else {
    // At this point, we should have scalars in their memory representation
    DXASSERT_NOMSG(QualTy->isBuiltinType());
    EltVals.emplace_back(C);
    EltQualTys.emplace_back(QualTy);
  }
}

static bool ScanConstInitList(CodeGenModule &CGM, bool bDefaultRowMajor,
                              InitListExpr *InitList,
                              SmallVectorImpl<Constant *> &EltVals,
                              SmallVectorImpl<QualType> &EltQualTys) {
  unsigned NumInitElements = InitList->getNumInits();
  for (unsigned i = 0; i != NumInitElements; ++i) {
    Expr *InitExpr = InitList->getInit(i);
    QualType InitQualTy = InitExpr->getType();
    if (InitListExpr *SubInitList = dyn_cast<InitListExpr>(InitExpr)) {
      if (!ScanConstInitList(CGM, bDefaultRowMajor, SubInitList, EltVals,
                             EltQualTys))
        return false;
    } else if (DeclRefExpr *DeclRef = dyn_cast<DeclRefExpr>(InitExpr)) {
      if (VarDecl *Var = dyn_cast<VarDecl>(DeclRef->getDecl())) {
        if (!Var->hasInit())
          return false;
        if (Constant *InitVal = CGM.EmitConstantInit(*Var)) {
          FlatConstToList(CGM.getTypes(), bDefaultRowMajor, InitVal, InitQualTy,
                          EltVals, EltQualTys);
        } else {
          return false;
        }
      } else {
        return false;
      }
    } else if (hlsl::IsHLSLMatType(InitQualTy)) {
      return false;
    } else if (CodeGenFunction::hasScalarEvaluationKind(InitQualTy)) {
      if (Constant *InitVal = CGM.EmitConstantExpr(InitExpr, InitQualTy)) {
        FlatConstToList(CGM.getTypes(), bDefaultRowMajor, InitVal, InitQualTy,
                        EltVals, EltQualTys);
      } else {
        return false;
      }
    } else {
      return false;
    }
  }
  return true;
}

static Constant *BuildConstInitializer(CodeGenTypes &Types,
                                       bool bDefaultRowMajor, QualType QualTy,
                                       bool MemRepr,
                                       SmallVectorImpl<Constant *> &EltVals,
                                       SmallVectorImpl<QualType> &EltQualTys,
                                       unsigned &EltIdx);

static Constant *BuildConstMatrix(CodeGenTypes &Types, bool bDefaultRowMajor,
                                  QualType QualTy,
                                  SmallVectorImpl<Constant *> &EltVals,
                                  SmallVectorImpl<QualType> &EltQualTys,
                                  unsigned &EltIdx) {
  QualType MatEltTy = hlsl::GetHLSLMatElementType(QualTy);
  unsigned RowCount, ColCount;
  hlsl::GetHLSLMatRowColCount(QualTy, RowCount, ColCount);
  bool IsRowMajor = hlsl::IsHLSLMatRowMajor(QualTy, bDefaultRowMajor);

  // Save initializer elements first.
  // Matrix initializer is row major.
  SmallVector<Constant *, 16> RowMajorMatElts;
  for (unsigned i = 0; i < RowCount * ColCount; i++) {
    // Matrix elements are never in their memory representation,
    // to preserve type information for later lowering.
    bool MemRepr = false;
    RowMajorMatElts.emplace_back(
        BuildConstInitializer(Types, bDefaultRowMajor, MatEltTy, MemRepr,
                              EltVals, EltQualTys, EltIdx));
  }

  SmallVector<Constant *, 16> FinalMatElts;
  if (IsRowMajor) {
    FinalMatElts = RowMajorMatElts;
  } else {
    // Cast row major to col major.
    for (unsigned c = 0; c < ColCount; c++) {
      for (unsigned r = 0; r < RowCount; r++) {
        FinalMatElts.emplace_back(RowMajorMatElts[r * ColCount + c]);
      }
    }
  }
  // The type is vector<element, col>[row].
  SmallVector<Constant *, 4> Rows;
  unsigned idx = 0;
  for (unsigned r = 0; r < RowCount; r++) {
    SmallVector<Constant *, 4> RowElts;
    for (unsigned c = 0; c < ColCount; c++) {
      RowElts.emplace_back(FinalMatElts[idx++]);
    }
    Rows.emplace_back(llvm::ConstantVector::get(RowElts));
  }

  Constant *RowArray = llvm::ConstantArray::get(
      llvm::ArrayType::get(Rows[0]->getType(), Rows.size()), Rows);
  return llvm::ConstantStruct::get(
      cast<llvm::StructType>(Types.ConvertType(QualTy)), RowArray);
}

static Constant *BuildConstStruct(CodeGenTypes &Types, bool bDefaultRowMajor,
                                  QualType QualTy,
                                  SmallVectorImpl<Constant *> &EltVals,
                                  SmallVectorImpl<QualType> &EltQualTys,
                                  unsigned &EltIdx) {
  const RecordDecl *Record = QualTy->castAs<RecordType>()->getDecl();
  bool MemRepr = true; // Structs are always in their memory representation
  SmallVector<Constant *, 4> FieldVals;
  if (const CXXRecordDecl *CXXRecord = dyn_cast<CXXRecordDecl>(Record)) {
    if (CXXRecord->getNumBases()) {
      // Add base as field.
      for (const auto &BaseSpec : CXXRecord->bases()) {
        const CXXRecordDecl *BaseDecl = cast<CXXRecordDecl>(
            BaseSpec.getType()->castAs<RecordType>()->getDecl());
        // Skip empty struct.
        if (BaseDecl->field_empty())
          continue;

        // Add base as a whole constant. Not as element.
        FieldVals.emplace_back(
            BuildConstInitializer(Types, bDefaultRowMajor, BaseSpec.getType(),
                                  MemRepr, EltVals, EltQualTys, EltIdx));
      }
    }
  }

  for (auto FieldIt = Record->field_begin(), FieldEnd = Record->field_end();
       FieldIt != FieldEnd; ++FieldIt) {
    FieldVals.emplace_back(BuildConstInitializer(Types, bDefaultRowMajor,
                                                 FieldIt->getType(), MemRepr,
                                                 EltVals, EltQualTys, EltIdx));
  }

  return llvm::ConstantStruct::get(
      cast<llvm::StructType>(Types.ConvertTypeForMem(QualTy)), FieldVals);
}

static Constant *BuildConstInitializer(CodeGenTypes &Types,
                                       bool bDefaultRowMajor, QualType QualTy,
                                       bool MemRepr,
                                       SmallVectorImpl<Constant *> &EltVals,
                                       SmallVectorImpl<QualType> &EltQualTys,
                                       unsigned &EltIdx) {
  if (hlsl::IsHLSLVecType(QualTy)) {
    QualType VecEltQualTy = hlsl::GetHLSLVecElementType(QualTy);
    unsigned VecSize = hlsl::GetHLSLVecSize(QualTy);
    SmallVector<Constant *, 4> VecElts;
    for (unsigned i = 0; i < VecSize; i++) {
      VecElts.emplace_back(BuildConstInitializer(Types, bDefaultRowMajor,
                                                 VecEltQualTy, MemRepr, EltVals,
                                                 EltQualTys, EltIdx));
    }
    return llvm::ConstantVector::get(VecElts);
  } else if (const clang::ConstantArrayType *ArrayTy =
                 Types.getContext().getAsConstantArrayType(QualTy)) {
    QualType ArrayEltQualTy =
        QualType(ArrayTy->getArrayElementTypeNoTypeQual(), 0);
    uint64_t ArraySize = ArrayTy->getSize().getLimitedValue();
    SmallVector<Constant *, 4> ArrayElts;
    for (unsigned i = 0; i < ArraySize; i++) {
      ArrayElts.emplace_back(BuildConstInitializer(
          Types, bDefaultRowMajor, ArrayEltQualTy,
          true, // Array elements must be in their memory representation
          EltVals, EltQualTys, EltIdx));
    }
    return llvm::ConstantArray::get(
        cast<llvm::ArrayType>(Types.ConvertTypeForMem(QualTy)), ArrayElts);
  } else if (hlsl::IsHLSLMatType(QualTy)) {
    return BuildConstMatrix(Types, bDefaultRowMajor, QualTy, EltVals,
                            EltQualTys, EltIdx);
  } else if (QualTy->getAs<clang::RecordType>() != nullptr) {
    return BuildConstStruct(Types, bDefaultRowMajor, QualTy, EltVals,
                            EltQualTys, EltIdx);
  } else {
    DXASSERT_NOMSG(QualTy->isBuiltinType());
    Constant *EltVal = EltVals[EltIdx];
    QualType EltQualTy = EltQualTys[EltIdx];
    EltIdx++;

    // Initializer constants are in their memory representation.
    if (EltQualTy == QualTy && MemRepr)
      return EltVal;

    CGBuilderTy Builder(EltVal->getContext());
    if (EltQualTy->isBooleanType()) {
      // Convert to register representation
      // We don't have access to CodeGenFunction::EmitFromMemory here
      DXASSERT_NOMSG(!EltVal->getType()->isIntegerTy(1));
      EltVal = cast<Constant>(Builder.CreateICmpNE(
          EltVal, Constant::getNullValue(EltVal->getType())));
    }

    Constant *Result = cast<Constant>(
        ConvertScalarOrVector(Builder, Types, EltVal, EltQualTy, QualTy));

    if (QualTy->isBooleanType() && MemRepr) {
      // Convert back to the memory representation
      // We don't have access to CodeGenFunction::EmitToMemory here
      DXASSERT_NOMSG(Result->getType()->isIntegerTy(1));
      Result = cast<Constant>(
          Builder.CreateZExt(Result, Types.ConvertTypeForMem(QualTy)));
    }

    return Result;
  }
}

Constant *CGMSHLSLRuntime::EmitHLSLConstInitListExpr(CodeGenModule &CGM,
                                                     InitListExpr *E) {
  bool bDefaultRowMajor = m_pHLModule->GetHLOptions().bDefaultRowMajor;
  SmallVector<Constant *, 4> EltVals;
  SmallVector<QualType, 4> EltQualTys;
  if (!ScanConstInitList(CGM, bDefaultRowMajor, E, EltVals, EltQualTys))
    return nullptr;

  QualType QualTy = E->getType();
  unsigned EltIdx = 0;
  bool MemRepr = true;
  return BuildConstInitializer(CGM.getTypes(), bDefaultRowMajor, QualTy,
                               MemRepr, EltVals, EltQualTys, EltIdx);
}

Value *CGMSHLSLRuntime::EmitHLSLMatrixOperationCall(
    CodeGenFunction &CGF, const clang::Expr *E, llvm::Type *RetType,
    ArrayRef<Value *> paramList) {
  HLOpcodeGroup group = GetHLOpcodeGroup(E->getStmtClass());
  unsigned opcode = GetHLOpcode(E);
  if (group == HLOpcodeGroup::HLInit)
    return EmitHLSLArrayInit(CGF.Builder, group, opcode, RetType, paramList,
                             TheModule);
  else
    return EmitHLSLMatrixOperationCallImp(CGF.Builder, group, opcode, RetType,
                                          paramList, TheModule);
}

void CGMSHLSLRuntime::EmitHLSLDiscard(CodeGenFunction &CGF) {
  EmitHLSLMatrixOperationCallImp(
      CGF.Builder, HLOpcodeGroup::HLIntrinsic,
      static_cast<unsigned>(IntrinsicOp::IOP_clip),
      llvm::Type::getVoidTy(CGF.getLLVMContext()),
      {ConstantFP::get(llvm::Type::getFloatTy(CGF.getLLVMContext()), -1.0f)},
      TheModule);
}

// Emit an artificially conditionalized branch for a break operation when in a
// potentially wave-enabled stage This allows the block containing what would
// have been an unconditional break to be included in the loop If the block uses
// values that are wave-sensitive, it needs to stay in the loop to prevent
// optimizations that might produce incorrect results by ignoring the volatile
// aspect of wave operation results.
BranchInst *CGMSHLSLRuntime::EmitHLSLCondBreak(CodeGenFunction &CGF,
                                               Function *F, BasicBlock *DestBB,
                                               BasicBlock *AltBB) {
  // Skip if unreachable
  if (!CGF.HaveInsertPoint())
    return nullptr;

  // If not a wave-enabled stage, we can keep everything unconditional as before
  if (!m_pHLModule->GetShaderModel()->IsPS() &&
      !m_pHLModule->GetShaderModel()->IsCS() &&
      !m_pHLModule->GetShaderModel()->IsLib()) {
    return CGF.Builder.CreateBr(DestBB);
  }

  // Create a branch that is temporarily conditional on a constant
  // FinalizeCodeGen will turn this into a function, DxilFinalize will turn it
  // into a global var
  llvm::Type *boolTy = llvm::Type::getInt1Ty(Context);
  BranchInst *BI = CGF.Builder.CreateCondBr(llvm::ConstantInt::get(boolTy, 1),
                                            DestBB, AltBB);
  m_DxBreaks.emplace_back(BI);
  return BI;
}

static llvm::Type *MergeIntType(llvm::IntegerType *T0, llvm::IntegerType *T1) {
  if (T0->getBitWidth() > T1->getBitWidth())
    return T0;
  else
    return T1;
}

static Value *CreateExt(CGBuilderTy &Builder, Value *Src, llvm::Type *DstTy,
                        bool bSigned) {
  if (bSigned)
    return Builder.CreateSExt(Src, DstTy);
  else
    return Builder.CreateZExt(Src, DstTy);
}
// For integer literal, try to get lowest precision.
static Value *CalcHLSLLiteralToLowestPrecision(CGBuilderTy &Builder, Value *Src,
                                               bool bSigned) {
  if (ConstantInt *CI = dyn_cast<ConstantInt>(Src)) {
    APInt v = CI->getValue();
    switch (v.getActiveWords()) {
    case 4:
      return Builder.getInt32(v.getLimitedValue());
    case 8:
      return Builder.getInt64(v.getLimitedValue());
    case 2:
      // TODO: use low precision type when support it in dxil.
      // return Builder.getInt16(v.getLimitedValue());
      return Builder.getInt32(v.getLimitedValue());
    case 1:
      // TODO: use precision type when support it in dxil.
      // return Builder.getInt8(v.getLimitedValue());
      return Builder.getInt32(v.getLimitedValue());
    default:
      return nullptr;
    }
  } else if (SelectInst *SI = dyn_cast<SelectInst>(Src)) {
    if (SI->getType()->isIntegerTy()) {
      Value *T = SI->getTrueValue();
      Value *F = SI->getFalseValue();
      Value *lowT = CalcHLSLLiteralToLowestPrecision(Builder, T, bSigned);
      Value *lowF = CalcHLSLLiteralToLowestPrecision(Builder, F, bSigned);
      if (lowT && lowF && lowT != T && lowF != F) {
        llvm::IntegerType *TTy = cast<llvm::IntegerType>(lowT->getType());
        llvm::IntegerType *FTy = cast<llvm::IntegerType>(lowF->getType());
        llvm::Type *Ty = MergeIntType(TTy, FTy);
        if (TTy != Ty) {
          lowT = CreateExt(Builder, lowT, Ty, bSigned);
        }
        if (FTy != Ty) {
          lowF = CreateExt(Builder, lowF, Ty, bSigned);
        }
        Value *Cond = SI->getCondition();
        return Builder.CreateSelect(Cond, lowT, lowF);
      }
    }
  } else if (llvm::BinaryOperator *BO = dyn_cast<llvm::BinaryOperator>(Src)) {
    Value *Src0 = BO->getOperand(0);
    Value *Src1 = BO->getOperand(1);
    Value *CastSrc0 = CalcHLSLLiteralToLowestPrecision(Builder, Src0, bSigned);
    Value *CastSrc1 = CalcHLSLLiteralToLowestPrecision(Builder, Src1, bSigned);
    if (Src0 != CastSrc0 && Src1 != CastSrc1 && CastSrc0 && CastSrc1 &&
        CastSrc0->getType() == CastSrc1->getType()) {
      llvm::IntegerType *Ty0 = cast<llvm::IntegerType>(CastSrc0->getType());
      llvm::IntegerType *Ty1 = cast<llvm::IntegerType>(CastSrc0->getType());
      llvm::Type *Ty = MergeIntType(Ty0, Ty1);
      if (Ty0 != Ty) {
        CastSrc0 = CreateExt(Builder, CastSrc0, Ty, bSigned);
      }
      if (Ty1 != Ty) {
        CastSrc1 = CreateExt(Builder, CastSrc1, Ty, bSigned);
      }
      return Builder.CreateBinOp(BO->getOpcode(), CastSrc0, CastSrc1);
    }
  }
  return nullptr;
}

Value *CGMSHLSLRuntime::EmitHLSLLiteralCast(CodeGenFunction &CGF, Value *Src,
                                            QualType SrcType,
                                            QualType DstType) {
  auto &Builder = CGF.Builder;
  llvm::Type *DstTy = CGF.ConvertType(DstType);
  bool bSrcSigned = SrcType->isSignedIntegerType();

  if (ConstantInt *CI = dyn_cast<ConstantInt>(Src)) {
    APInt v = CI->getValue();
    if (llvm::IntegerType *IT = dyn_cast<llvm::IntegerType>(DstTy)) {
      v = v.trunc(IT->getBitWidth());
      switch (IT->getBitWidth()) {
      case 32:
        return Builder.getInt32(v.getLimitedValue());
      case 64:
        return Builder.getInt64(v.getLimitedValue());
      case 16:
        return Builder.getInt16(v.getLimitedValue());
      case 8:
        return Builder.getInt8(v.getLimitedValue());
      default:
        return nullptr;
      }
    } else {
      DXASSERT_NOMSG(DstTy->isFloatingPointTy());
      int64_t val = v.getLimitedValue();
      if (v.isNegative())
        val = 0 - v.abs().getLimitedValue();
      if (DstTy->isDoubleTy())
        return ConstantFP::get(DstTy, (double)val);
      else if (DstTy->isFloatTy())
        return ConstantFP::get(DstTy, (float)val);
      else {
        if (bSrcSigned)
          return Builder.CreateSIToFP(Src, DstTy);
        else
          return Builder.CreateUIToFP(Src, DstTy);
      }
    }
  } else if (ConstantFP *CF = dyn_cast<ConstantFP>(Src)) {
    APFloat v = CF->getValueAPF();
    double dv = v.convertToDouble();
    if (llvm::IntegerType *IT = dyn_cast<llvm::IntegerType>(DstTy)) {
      switch (IT->getBitWidth()) {
      case 32:
        return Builder.getInt32(dv);
      case 64:
        return Builder.getInt64(dv);
      case 16:
        return Builder.getInt16(dv);
      case 8:
        return Builder.getInt8(dv);
      default:
        return nullptr;
      }
    } else {
      if (DstTy->isFloatTy()) {
        float fv = dv;
        return ConstantFP::get(DstTy->getContext(), APFloat(fv));
      } else {
        return Builder.CreateFPTrunc(Src, DstTy);
      }
    }
  } else if (dyn_cast<UndefValue>(Src)) {
    return UndefValue::get(DstTy);
  } else {
    Instruction *I = cast<Instruction>(Src);
    if (SelectInst *SI = dyn_cast<SelectInst>(I)) {
      Value *T = SI->getTrueValue();
      Value *F = SI->getFalseValue();
      Value *Cond = SI->getCondition();
      if (isa<llvm::ConstantInt>(T) && isa<llvm::ConstantInt>(F)) {
        llvm::APInt lhs = cast<llvm::ConstantInt>(T)->getValue();
        llvm::APInt rhs = cast<llvm::ConstantInt>(F)->getValue();
        if (DstTy == Builder.getInt32Ty()) {
          T = Builder.getInt32(lhs.getLimitedValue());
          F = Builder.getInt32(rhs.getLimitedValue());
          Value *Sel = Builder.CreateSelect(Cond, T, F, "cond");
          return Sel;
        } else if (DstTy->isFloatingPointTy()) {
          T = ConstantFP::get(DstTy, int64_t(lhs.getLimitedValue()));
          F = ConstantFP::get(DstTy, int64_t(rhs.getLimitedValue()));
          Value *Sel = Builder.CreateSelect(Cond, T, F, "cond");
          return Sel;
        }
      } else if (isa<llvm::ConstantFP>(T) && isa<llvm::ConstantFP>(F)) {
        llvm::APFloat lhs = cast<llvm::ConstantFP>(T)->getValueAPF();
        llvm::APFloat rhs = cast<llvm::ConstantFP>(F)->getValueAPF();
        double ld = lhs.convertToDouble();
        double rd = rhs.convertToDouble();
        if (DstTy->isFloatTy()) {
          float lf = ld;
          float rf = rd;
          T = ConstantFP::get(DstTy->getContext(), APFloat(lf));
          F = ConstantFP::get(DstTy->getContext(), APFloat(rf));
          Value *Sel = Builder.CreateSelect(Cond, T, F, "cond");
          return Sel;
        } else if (DstTy == Builder.getInt32Ty()) {
          T = Builder.getInt32(ld);
          F = Builder.getInt32(rd);
          Value *Sel = Builder.CreateSelect(Cond, T, F, "cond");
          return Sel;
        } else if (DstTy == Builder.getInt64Ty()) {
          T = Builder.getInt64(ld);
          F = Builder.getInt64(rd);
          Value *Sel = Builder.CreateSelect(Cond, T, F, "cond");
          return Sel;
        }
      }
    } else if (llvm::BinaryOperator *BO = dyn_cast<llvm::BinaryOperator>(I)) {
      // For integer binary operator, do the calc on lowest precision, then cast
      // to dstTy.
      if (I->getType()->isIntegerTy()) {
        bool bSigned = DstType->isSignedIntegerType();
        Value *CastResult =
            CalcHLSLLiteralToLowestPrecision(Builder, BO, bSigned);
        if (!CastResult)
          return nullptr;
        if (dyn_cast<llvm::IntegerType>(DstTy)) {
          if (DstTy == CastResult->getType()) {
            return CastResult;
          } else {
            if (bSigned)
              return Builder.CreateSExtOrTrunc(CastResult, DstTy);
            else
              return Builder.CreateZExtOrTrunc(CastResult, DstTy);
          }
        } else {
          if (bSrcSigned)
            return Builder.CreateSIToFP(CastResult, DstTy);
          else
            return Builder.CreateUIToFP(CastResult, DstTy);
        }
      }
    }
    // TODO: support other opcode if need.
    return nullptr;
  }
}

// For case like ((float3xfloat3)mat4x4).m21 or ((float3xfloat3)mat4x4)[1], just
// treat it like mat4x4.m21 or mat4x4[1].
static Value *GetOriginMatrixOperandAndUpdateMatSize(Value *Ptr, unsigned &row,
                                                     unsigned &col) {
  if (CallInst *Mat = dyn_cast<CallInst>(Ptr)) {
    HLOpcodeGroup OpcodeGroup =
        GetHLOpcodeGroupByName(Mat->getCalledFunction());
    if (OpcodeGroup == HLOpcodeGroup::HLCast) {
      HLCastOpcode castOpcode = static_cast<HLCastOpcode>(GetHLOpcode(Mat));
      if (castOpcode == HLCastOpcode::DefaultCast) {
        Ptr = Mat->getArgOperand(HLOperandIndex::kUnaryOpSrc0Idx);
        // Remove the cast which is useless now.
        Mat->eraseFromParent();
        // Update row and col.
        HLMatrixType matTy =
            HLMatrixType::cast(Ptr->getType()->getPointerElementType());
        row = matTy.getNumRows();
        col = matTy.getNumColumns();
        // Don't update RetTy and DxilGeneration pass will do the right thing.
        return Ptr;
      }
    }
  }
  return nullptr;
}

Value *CGMSHLSLRuntime::EmitHLSLMatrixSubscript(CodeGenFunction &CGF,
                                                llvm::Type *RetType,
                                                llvm::Value *Ptr,
                                                llvm::Value *Idx,
                                                clang::QualType Ty) {
  bool isRowMajor =
      hlsl::IsHLSLMatRowMajor(Ty, m_pHLModule->GetHLOptions().bDefaultRowMajor);
  unsigned opcode =
      isRowMajor ? static_cast<unsigned>(HLSubscriptOpcode::RowMatSubscript)
                 : static_cast<unsigned>(HLSubscriptOpcode::ColMatSubscript);
  Value *matBase = Ptr;
  DXASSERT(matBase->getType()->isPointerTy(),
           "matrix subscript should return pointer");

  RetType =
      llvm::PointerType::get(RetType->getPointerElementType(),
                             matBase->getType()->getPointerAddressSpace());

  unsigned row, col;
  hlsl::GetHLSLMatRowColCount(Ty, row, col);
  unsigned resultCol = col;
  if (Value *OriginPtr =
          GetOriginMatrixOperandAndUpdateMatSize(Ptr, row, col)) {
    Ptr = OriginPtr;
    // Update col to result col to get correct result size.
    col = resultCol;
  }

  // Lower mat[Idx] into real idx.
  SmallVector<Value *, 8> args;
  args.emplace_back(Ptr);

  if (isRowMajor) {
    Value *cCol = ConstantInt::get(Idx->getType(), col);
    Value *Base = CGF.Builder.CreateMul(cCol, Idx);
    for (unsigned i = 0; i < col; i++) {
      Value *c = ConstantInt::get(Idx->getType(), i);
      // r * col + c
      Value *matIdx = CGF.Builder.CreateAdd(Base, c);
      args.emplace_back(matIdx);
    }
  } else {
    for (unsigned i = 0; i < col; i++) {
      Value *cMulRow = ConstantInt::get(Idx->getType(), i * row);
      // c * row + r
      Value *matIdx = CGF.Builder.CreateAdd(cMulRow, Idx);
      args.emplace_back(matIdx);
    }
  }

  Value *matSub =
      EmitHLSLMatrixOperationCallImp(CGF.Builder, HLOpcodeGroup::HLSubscript,
                                     opcode, RetType, args, TheModule);
  return matSub;
}

Value *CGMSHLSLRuntime::EmitHLSLMatrixElement(CodeGenFunction &CGF,
                                              llvm::Type *RetType,
                                              ArrayRef<Value *> paramList,
                                              QualType Ty) {
  bool isRowMajor =
      hlsl::IsHLSLMatRowMajor(Ty, m_pHLModule->GetHLOptions().bDefaultRowMajor);
  unsigned opcode =
      isRowMajor ? static_cast<unsigned>(HLSubscriptOpcode::RowMatElement)
                 : static_cast<unsigned>(HLSubscriptOpcode::ColMatElement);

  Value *matBase = paramList[0];
  DXASSERT(matBase->getType()->isPointerTy(),
           "matrix element should return pointer");

  RetType =
      llvm::PointerType::get(RetType->getPointerElementType(),
                             matBase->getType()->getPointerAddressSpace());

  Value *idx = paramList[HLOperandIndex::kMatSubscriptSubOpIdx - 1];

  // Lower _m00 into real idx.

  // -1 to avoid opcode param which is added in EmitHLSLMatrixOperationCallImp.
  Value *args[] = {paramList[HLOperandIndex::kMatSubscriptMatOpIdx - 1],
                   paramList[HLOperandIndex::kMatSubscriptSubOpIdx - 1]};

  unsigned row, col;
  hlsl::GetHLSLMatRowColCount(Ty, row, col);
  Value *Ptr = paramList[0];
  if (Value *OriginPtr =
          GetOriginMatrixOperandAndUpdateMatSize(Ptr, row, col)) {
    args[0] = OriginPtr;
  }

  // For all zero idx. Still all zero idx.
  if (ConstantAggregateZero *zeros = dyn_cast<ConstantAggregateZero>(idx)) {
    Constant *zero = zeros->getAggregateElement((unsigned)0);
    std::vector<Constant *> elts(zeros->getNumElements() >> 1, zero);
    args[HLOperandIndex::kMatSubscriptSubOpIdx - 1] = ConstantVector::get(elts);
  } else {
    ConstantDataSequential *elts = cast<ConstantDataSequential>(idx);
    unsigned count = elts->getNumElements();
    std::vector<Constant *> idxs(count >> 1);
    for (unsigned i = 0; i < count; i += 2) {
      unsigned rowIdx = elts->getElementAsInteger(i);
      unsigned colIdx = elts->getElementAsInteger(i + 1);
      unsigned matIdx = 0;
      if (isRowMajor) {
        matIdx = rowIdx * col + colIdx;
      } else {
        matIdx = colIdx * row + rowIdx;
      }
      idxs[i >> 1] = CGF.Builder.getInt32(matIdx);
    }
    args[HLOperandIndex::kMatSubscriptSubOpIdx - 1] = ConstantVector::get(idxs);
  }

  return EmitHLSLMatrixOperationCallImp(CGF.Builder, HLOpcodeGroup::HLSubscript,
                                        opcode, RetType, args, TheModule);
}

Value *CGMSHLSLRuntime::EmitHLSLMatrixLoad(CGBuilderTy &Builder, Value *Ptr,
                                           QualType Ty) {
  bool isRowMajor =
      hlsl::IsHLSLMatRowMajor(Ty, m_pHLModule->GetHLOptions().bDefaultRowMajor);
  unsigned opcode =
      isRowMajor ? static_cast<unsigned>(HLMatLoadStoreOpcode::RowMatLoad)
                 : static_cast<unsigned>(HLMatLoadStoreOpcode::ColMatLoad);

  Value *matVal = EmitHLSLMatrixOperationCallImp(
      Builder, HLOpcodeGroup::HLMatLoadStore, opcode,
      Ptr->getType()->getPointerElementType(), {Ptr}, TheModule);
  if (!isRowMajor) {
    // ColMatLoad will return a col major matrix.
    // All matrix Value should be row major.
    // Cast it to row major.
    matVal = EmitHLSLMatrixOperationCallImp(
        Builder, HLOpcodeGroup::HLCast,
        static_cast<unsigned>(HLCastOpcode::ColMatrixToRowMatrix),
        matVal->getType(), {matVal}, TheModule);
  }
  return matVal;
}
void CGMSHLSLRuntime::EmitHLSLMatrixStore(CGBuilderTy &Builder, Value *Val,
                                          Value *DestPtr, QualType Ty) {
  bool isRowMajor =
      hlsl::IsHLSLMatRowMajor(Ty, m_pHLModule->GetHLOptions().bDefaultRowMajor);
  unsigned opcode =
      isRowMajor ? static_cast<unsigned>(HLMatLoadStoreOpcode::RowMatStore)
                 : static_cast<unsigned>(HLMatLoadStoreOpcode::ColMatStore);

  if (!isRowMajor) {
    Value *ColVal = nullptr;
    // If Val is casted from col major. Just use the original col major val.
    if (CallInst *CI = dyn_cast<CallInst>(Val)) {
      hlsl::HLOpcodeGroup group =
          hlsl::GetHLOpcodeGroupByName(CI->getCalledFunction());
      if (group == HLOpcodeGroup::HLCast) {
        HLCastOpcode castOp = static_cast<HLCastOpcode>(hlsl::GetHLOpcode(CI));
        if (castOp == HLCastOpcode::ColMatrixToRowMatrix) {
          ColVal = CI->getArgOperand(HLOperandIndex::kUnaryOpSrc0Idx);
        }
      }
    }
    if (ColVal) {
      Val = ColVal;
    } else {
      // All matrix Value should be row major.
      // ColMatStore need a col major value.
      // Cast it to row major.
      Val = EmitHLSLMatrixOperationCallImp(
          Builder, HLOpcodeGroup::HLCast,
          static_cast<unsigned>(HLCastOpcode::RowMatrixToColMatrix),
          Val->getType(), {Val}, TheModule);
    }
  }

  EmitHLSLMatrixOperationCallImp(Builder, HLOpcodeGroup::HLMatLoadStore, opcode,
                                 Val->getType(), {DestPtr, Val}, TheModule);
}

bool CGMSHLSLRuntime::NeedHLSLMartrixCastForStoreOp(
    const clang::Decl *TD, llvm::SmallVector<llvm::Value *, 16> &IRCallArgs) {

  const clang::FunctionDecl *FD = dyn_cast<clang::FunctionDecl>(TD);

  unsigned opcode = 0;
  StringRef group;
  if (!hlsl::GetIntrinsicOp(FD, opcode, group))
    return false;

  if (opcode != (unsigned)hlsl::IntrinsicOp::MOP_Store)
    return false;

  // Note that the store op is not yet an HL op. It's just a call
  // to mangled rwbab store function. So adjust the store val position.
  const unsigned storeValOpIdx = HLOperandIndex::kStoreValOpIdx - 1;

  if (storeValOpIdx >= IRCallArgs.size()) {
    return false;
  }

  return HLMatrixType::isa(IRCallArgs[storeValOpIdx]->getType());
}

void CGMSHLSLRuntime::EmitHLSLMartrixCastForStoreOp(
    CodeGenFunction &CGF, SmallVector<llvm::Value *, 16> &IRCallArgs,
    llvm::SmallVector<clang::QualType, 16> &ArgTys) {

  // Note that the store op is not yet an HL op. It's just a call
  // to mangled rwbab store function. So adjust the store val position.
  const unsigned storeValOpIdx = HLOperandIndex::kStoreValOpIdx - 1;

  if (storeValOpIdx >= IRCallArgs.size() || storeValOpIdx >= ArgTys.size()) {
    return;
  }

  if (!hlsl::IsHLSLMatType(ArgTys[storeValOpIdx]))
    return;

  bool isRowMajor = hlsl::IsHLSLMatRowMajor(
      ArgTys[storeValOpIdx], m_pHLModule->GetHLOptions().bDefaultRowMajor);

  if (!isRowMajor) {
    IRCallArgs[storeValOpIdx] = EmitHLSLMatrixOperationCallImp(
        CGF.Builder, HLOpcodeGroup::HLCast,
        static_cast<unsigned>(HLCastOpcode::RowMatrixToColMatrix),
        IRCallArgs[storeValOpIdx]->getType(), {IRCallArgs[storeValOpIdx]},
        TheModule);
  }
}

Value *CGMSHLSLRuntime::EmitHLSLMatrixLoad(CodeGenFunction &CGF, Value *Ptr,
                                           QualType Ty) {
  return EmitHLSLMatrixLoad(CGF.Builder, Ptr, Ty);
}
void CGMSHLSLRuntime::EmitHLSLMatrixStore(CodeGenFunction &CGF, Value *Val,
                                          Value *DestPtr, QualType Ty) {
  EmitHLSLMatrixStore(CGF.Builder, Val, DestPtr, Ty);
}

// Copy data from srcPtr to destPtr.
static void SimplePtrCopy(Value *DestPtr, Value *SrcPtr,
                          ArrayRef<Value *> idxList, CGBuilderTy &Builder) {
  if (idxList.size() > 1) {
    DestPtr = Builder.CreateInBoundsGEP(DestPtr, idxList);
    SrcPtr = Builder.CreateInBoundsGEP(SrcPtr, idxList);
  }
  llvm::LoadInst *ld = Builder.CreateLoad(SrcPtr);
  Builder.CreateStore(ld, DestPtr);
}
// Get Element val from SrvVal with extract value.
static Value *GetEltVal(Value *SrcVal, ArrayRef<Value *> idxList,
                        CGBuilderTy &Builder) {
  Value *Val = SrcVal;
  // Skip beginning pointer type.
  for (unsigned i = 1; i < idxList.size(); i++) {
    ConstantInt *idx = cast<ConstantInt>(idxList[i]);
    llvm::Type *Ty = Val->getType();
    if (Ty->isAggregateType()) {
      Val = Builder.CreateExtractValue(Val, idx->getLimitedValue());
    }
  }
  return Val;
}
// Copy srcVal to destPtr.
static void SimpleValCopy(Value *DestPtr, Value *SrcVal,
                          ArrayRef<Value *> idxList, CGBuilderTy &Builder) {
  Value *DestGEP = Builder.CreateInBoundsGEP(DestPtr, idxList);
  Value *Val = GetEltVal(SrcVal, idxList, Builder);

  Builder.CreateStore(Val, DestGEP);
}

static void SimpleCopy(Value *Dest, Value *Src, ArrayRef<Value *> idxList,
                       CGBuilderTy &Builder) {
  if (Src->getType()->isPointerTy())
    SimplePtrCopy(Dest, Src, idxList, Builder);
  else
    SimpleValCopy(Dest, Src, idxList, Builder);
}

void CGMSHLSLRuntime::FlattenAggregatePtrToGepList(
    CodeGenFunction &CGF, Value *Ptr, SmallVector<Value *, 4> &idxList,
    clang::QualType Type, llvm::Type *Ty, SmallVector<Value *, 4> &GepList,
    SmallVector<QualType, 4> &EltTyList) {
  if (llvm::PointerType *PT = dyn_cast<llvm::PointerType>(Ty)) {
    Constant *idx = Constant::getIntegerValue(
        IntegerType::get(Ty->getContext(), 32), APInt(32, 0));
    idxList.emplace_back(idx);

    FlattenAggregatePtrToGepList(CGF, Ptr, idxList, Type, PT->getElementType(),
                                 GepList, EltTyList);

    idxList.pop_back();
  } else if (HLMatrixType MatTy = HLMatrixType::dyn_cast(Ty)) {
    // Use matLd/St for matrix.
    llvm::Type *EltTy = MatTy.getElementTypeForReg();
    llvm::PointerType *EltPtrTy =
        llvm::PointerType::get(EltTy, Ptr->getType()->getPointerAddressSpace());
    QualType EltQualTy = hlsl::GetHLSLMatElementType(Type);

    Value *matPtr = CGF.Builder.CreateInBoundsGEP(Ptr, idxList);

    // Flatten matrix to elements.
    for (unsigned r = 0; r < MatTy.getNumRows(); r++) {
      for (unsigned c = 0; c < MatTy.getNumColumns(); c++) {
        ConstantInt *cRow = CGF.Builder.getInt32(r);
        ConstantInt *cCol = CGF.Builder.getInt32(c);
        Constant *CV = llvm::ConstantVector::get({cRow, cCol});
        GepList.push_back(
            EmitHLSLMatrixElement(CGF, EltPtrTy, {matPtr, CV}, Type));
        EltTyList.push_back(EltQualTy);
      }
    }

  } else if (StructType *ST = dyn_cast<StructType>(Ty)) {
    if (dxilutil::IsHLSLObjectType(ST)) {
      // Avoid split HLSL object.
      Value *GEP = CGF.Builder.CreateInBoundsGEP(Ptr, idxList);
      GepList.push_back(GEP);
      EltTyList.push_back(Type);
      return;
    }
    const clang::RecordType *RT = Type->getAs<RecordType>();
    RecordDecl *RD = RT->getDecl();

    const CGRecordLayout &RL = CGF.getTypes().getCGRecordLayout(RD);

    if (const CXXRecordDecl *CXXRD = dyn_cast<CXXRecordDecl>(RD)) {
      if (CXXRD->getNumBases()) {
        // Add base as field.
        for (const auto &I : CXXRD->bases()) {
          const CXXRecordDecl *BaseDecl =
              cast<CXXRecordDecl>(I.getType()->castAs<RecordType>()->getDecl());
          // Skip empty struct.
          if (BaseDecl->field_empty())
            continue;

          QualType parentTy = QualType(BaseDecl->getTypeForDecl(), 0);
          llvm::Type *parentType = CGF.ConvertType(parentTy);

          unsigned i = RL.getNonVirtualBaseLLVMFieldNo(BaseDecl);
          Constant *idx = llvm::Constant::getIntegerValue(
              IntegerType::get(Ty->getContext(), 32), APInt(32, i));
          idxList.emplace_back(idx);

          FlattenAggregatePtrToGepList(CGF, Ptr, idxList, parentTy, parentType,
                                       GepList, EltTyList);
          idxList.pop_back();
        }
      }
    }

    for (auto fieldIter = RD->field_begin(), fieldEnd = RD->field_end();
         fieldIter != fieldEnd; ++fieldIter) {
      unsigned i = RL.getLLVMFieldNo(*fieldIter);
      llvm::Type *ET = ST->getElementType(i);

      Constant *idx = llvm::Constant::getIntegerValue(
          IntegerType::get(Ty->getContext(), 32), APInt(32, i));
      idxList.emplace_back(idx);

      FlattenAggregatePtrToGepList(CGF, Ptr, idxList, fieldIter->getType(), ET,
                                   GepList, EltTyList);

      idxList.pop_back();
    }

  } else if (llvm::ArrayType *AT = dyn_cast<llvm::ArrayType>(Ty)) {
    llvm::Type *ET = AT->getElementType();

    QualType EltType = CGF.getContext().getBaseElementType(Type);

    for (uint32_t i = 0; i < AT->getNumElements(); i++) {
      Constant *idx = Constant::getIntegerValue(
          IntegerType::get(Ty->getContext(), 32), APInt(32, i));
      idxList.emplace_back(idx);

      FlattenAggregatePtrToGepList(CGF, Ptr, idxList, EltType, ET, GepList,
                                   EltTyList);

      idxList.pop_back();
    }
  } else if (llvm::VectorType *VT = dyn_cast<llvm::VectorType>(Ty)) {
    // Flatten vector too.
    QualType EltTy = hlsl::GetHLSLVecElementType(Type);
    for (uint32_t i = 0; i < VT->getNumElements(); i++) {
      Constant *idx = CGF.Builder.getInt32(i);
      idxList.emplace_back(idx);

      Value *GEP = CGF.Builder.CreateInBoundsGEP(Ptr, idxList);
      GepList.push_back(GEP);
      EltTyList.push_back(EltTy);

      idxList.pop_back();
    }
  } else {
    Value *GEP = CGF.Builder.CreateInBoundsGEP(Ptr, idxList);
    GepList.push_back(GEP);
    EltTyList.push_back(Type);
  }
}

void CGMSHLSLRuntime::LoadElements(CodeGenFunction &CGF, ArrayRef<Value *> Ptrs,
                                   ArrayRef<QualType> QualTys,
                                   SmallVector<Value *, 4> &Vals) {
  for (size_t i = 0, e = Ptrs.size(); i < e; i++) {
    Value *Ptr = Ptrs[i];
    llvm::Type *Ty = Ptr->getType()->getPointerElementType();
    DXASSERT_LOCALVAR(Ty, Ty->isIntegerTy() || Ty->isFloatingPointTy(),
                      "Expected only element types.");
    Value *Val = CGF.Builder.CreateLoad(Ptr);
    Val = CGF.EmitFromMemory(Val, QualTys[i]);
    Vals.push_back(Val);
  }
}

void CGMSHLSLRuntime::ConvertAndStoreElements(CodeGenFunction &CGF,
                                              ArrayRef<Value *> SrcVals,
                                              ArrayRef<QualType> SrcQualTys,
                                              ArrayRef<Value *> DstPtrs,
                                              ArrayRef<QualType> DstQualTys) {
  for (size_t i = 0, e = DstPtrs.size(); i < e; i++) {
    Value *DstPtr = DstPtrs[i];
    QualType DstQualTy = DstQualTys[i];
    Value *SrcVal = SrcVals[i];
    QualType SrcQualTy = SrcQualTys[i];
    DXASSERT(SrcVal->getType()->isIntegerTy() ||
                 SrcVal->getType()->isFloatingPointTy(),
             "Expected only element types.");

    llvm::Value *Result =
        ConvertScalarOrVector(CGF, SrcVal, SrcQualTy, DstQualTy);
    Result = CGF.EmitToMemory(Result, DstQualTy);
    CGF.Builder.CreateStore(Result, DstPtr);
  }
}

static bool AreMatrixArrayOrientationMatching(ASTContext &Context,
                                              HLModule &Module, QualType LhsTy,
                                              QualType RhsTy) {
  while (const clang::ArrayType *LhsArrayTy = Context.getAsArrayType(LhsTy)) {
    LhsTy = LhsArrayTy->getElementType();
    RhsTy = Context.getAsArrayType(RhsTy)->getElementType();
  }

  bool LhsRowMajor, RhsRowMajor;
  LhsRowMajor = RhsRowMajor = Module.GetHLOptions().bDefaultRowMajor;
  HasHLSLMatOrientation(LhsTy, &LhsRowMajor);
  HasHLSLMatOrientation(RhsTy, &RhsRowMajor);
  return LhsRowMajor == RhsRowMajor;
}

static llvm::Value *CreateInBoundsGEPIfNeeded(llvm::Value *Ptr,
                                              ArrayRef<Value *> IdxList,
                                              CGBuilderTy &Builder) {
  DXASSERT(IdxList.size() > 0, "Invalid empty GEP index list");
  // If the GEP list is a single zero, it's a no-op, so save us the trouble.
  if (IdxList.size() == 1) {
    if (ConstantInt *FirstIdx = dyn_cast<ConstantInt>(IdxList[0])) {
      if (FirstIdx->isZero())
        return Ptr;
    }
  }
  return Builder.CreateInBoundsGEP(Ptr, IdxList);
}

// Copy data from SrcPtr to DestPtr.
// For matrix, use MatLoad/MatStore.
// For matrix array, EmitHLSLAggregateCopy on each element.
// For struct or array, use memcpy.
// Other just load/store.
void CGMSHLSLRuntime::EmitHLSLAggregateCopy(
    CodeGenFunction &CGF, llvm::Value *SrcPtr, llvm::Value *DestPtr,
    SmallVector<Value *, 4> &idxList, clang::QualType SrcType,
    clang::QualType DestType, llvm::Type *Ty) {
  if (llvm::PointerType *PT = dyn_cast<llvm::PointerType>(Ty)) {
    Constant *idx = Constant::getIntegerValue(
        IntegerType::get(Ty->getContext(), 32), APInt(32, 0));
    idxList.emplace_back(idx);

    EmitHLSLAggregateCopy(CGF, SrcPtr, DestPtr, idxList, SrcType, DestType,
                          PT->getElementType());

    idxList.pop_back();
  } else if (HLMatrixType::isa(Ty)) {
    // Use matLd/St for matrix.
    Value *SrcMatPtr = CreateInBoundsGEPIfNeeded(SrcPtr, idxList, CGF.Builder);
    Value *DestMatPtr =
        CreateInBoundsGEPIfNeeded(DestPtr, idxList, CGF.Builder);
    Value *ldMat = EmitHLSLMatrixLoad(CGF, SrcMatPtr, SrcType);
    EmitHLSLMatrixStore(CGF, ldMat, DestMatPtr, DestType);
  } else if (StructType *ST = dyn_cast<StructType>(Ty)) {
    if (dxilutil::IsHLSLObjectType(ST)) {
      // Avoid split HLSL object.
      SimpleCopy(DestPtr, SrcPtr, idxList, CGF.Builder);
      return;
    }
    Value *SrcStructPtr =
        CreateInBoundsGEPIfNeeded(SrcPtr, idxList, CGF.Builder);
    Value *DestStructPtr =
        CreateInBoundsGEPIfNeeded(DestPtr, idxList, CGF.Builder);
    unsigned size = this->TheModule.getDataLayout().getTypeAllocSize(ST);
    // Memcpy struct.
    CGF.Builder.CreateMemCpy(DestStructPtr, SrcStructPtr, size, 1);
  } else if (llvm::ArrayType *AT = dyn_cast<llvm::ArrayType>(Ty)) {
    if (!HLMatrixType::isMatrixArray(Ty) ||
        AreMatrixArrayOrientationMatching(CGF.getContext(), *m_pHLModule,
                                          SrcType, DestType)) {
      Value *SrcArrayPtr =
          CreateInBoundsGEPIfNeeded(SrcPtr, idxList, CGF.Builder);
      Value *DestArrayPtr =
          CreateInBoundsGEPIfNeeded(DestPtr, idxList, CGF.Builder);
      unsigned size = this->TheModule.getDataLayout().getTypeAllocSize(AT);
      // Memcpy non-matrix array.
      CGF.Builder.CreateMemCpy(DestArrayPtr, SrcArrayPtr, size, 1);
    } else {
      // Copy matrix arrays elementwise if orientation changes are needed.
      llvm::Type *ET = AT->getElementType();
      QualType EltDestType = CGF.getContext().getBaseElementType(DestType);
      QualType EltSrcType = CGF.getContext().getBaseElementType(SrcType);

      for (uint32_t i = 0; i < AT->getNumElements(); i++) {
        Constant *idx = Constant::getIntegerValue(
            IntegerType::get(Ty->getContext(), 32), APInt(32, i));
        idxList.emplace_back(idx);

        EmitHLSLAggregateCopy(CGF, SrcPtr, DestPtr, idxList, EltSrcType,
                              EltDestType, ET);

        idxList.pop_back();
      }
    }
  } else {
    SimpleCopy(DestPtr, SrcPtr, idxList, CGF.Builder);
  }
}

void CGMSHLSLRuntime::EmitHLSLAggregateCopy(CodeGenFunction &CGF,
                                            llvm::Value *SrcPtr,
                                            llvm::Value *DestPtr,
                                            clang::QualType Ty) {
  SmallVector<Value *, 4> idxList;
  EmitHLSLAggregateCopy(CGF, SrcPtr, DestPtr, idxList, Ty, Ty,
                        SrcPtr->getType());
}

// Make sure all element type of struct is same type.
static bool IsStructWithSameElementType(llvm::StructType *ST, llvm::Type *Ty) {
  for (llvm::Type *EltTy : ST->elements()) {
    if (StructType *EltSt = dyn_cast<StructType>(EltTy)) {
      if (!IsStructWithSameElementType(EltSt, Ty))
        return false;
    } else if (llvm::ArrayType *AT = dyn_cast<llvm::ArrayType>(EltTy)) {
      llvm::Type *ArrayEltTy = dxilutil::GetArrayEltTy(AT);
      if (ArrayEltTy == Ty) {
        continue;
      } else if (StructType *EltSt = dyn_cast<StructType>(EltTy)) {
        if (!IsStructWithSameElementType(EltSt, Ty))
          return false;
      } else {
        return false;
      }

    } else if (EltTy != Ty)
      return false;
  }
  return true;
}

// To memcpy, need element type match.
// For struct type, the layout should match in cbuffer layout.
// struct { float2 x; float3 y; } will not match struct { float3 x; float2 y; }.
// struct { float2 x; float3 y; } will not match array of float.
static bool IsTypeMatchForMemcpy(llvm::Type *SrcTy, llvm::Type *DestTy) {
  llvm::Type *SrcEltTy = dxilutil::GetArrayEltTy(SrcTy);
  llvm::Type *DestEltTy = dxilutil::GetArrayEltTy(DestTy);
  if (SrcEltTy == DestEltTy)
    return true;

  llvm::StructType *SrcST = dyn_cast<llvm::StructType>(SrcEltTy);
  llvm::StructType *DestST = dyn_cast<llvm::StructType>(DestEltTy);
  if (SrcST && DestST) {
    // Only allow identical struct.
    return SrcST->isLayoutIdentical(DestST);
  } else if (!SrcST && !DestST) {
    // For basic type, if one is array, one is not array, layout is different.
    // If both array, type mismatch. If both basic, copy should be fine.
    // So all return false.
    return false;
  } else {
    // One struct, one basic type.
    // Make sure all struct element match the basic type and basic type is
    // vector4.
    llvm::StructType *ST = SrcST ? SrcST : DestST;
    llvm::Type *Ty = SrcST ? DestEltTy : SrcEltTy;
    if (!Ty->isVectorTy())
      return false;
    if (Ty->getVectorNumElements() != 4)
      return false;

    return IsStructWithSameElementType(ST, Ty);
  }
}

static bool IsVec4ArrayToScalarArrayForMemcpy(llvm::Type *SrcTy,
                                              llvm::Type *DestTy,
                                              const DataLayout &DL) {
  if (!SrcTy->isArrayTy())
    return false;
  llvm::Type *SrcEltTy = dxilutil::GetArrayEltTy(SrcTy);
  llvm::Type *DestEltTy = dxilutil::GetArrayEltTy(DestTy);
  if (SrcEltTy == DestEltTy)
    return true;
  llvm::VectorType *VT = dyn_cast<llvm::VectorType>(SrcEltTy);
  if (!VT)
    return false;

  if (DL.getTypeSizeInBits(VT) != 128)
    return false;

  if (DL.getTypeSizeInBits(DestEltTy) < 32)
    return false;

  return VT->getElementType() == DestEltTy;
}

void CGMSHLSLRuntime::EmitHLSLFlatConversionAggregateCopy(
    CodeGenFunction &CGF, llvm::Value *SrcPtr, clang::QualType SrcTy,
    llvm::Value *DestPtr, clang::QualType DestTy) {
  llvm::Type *SrcPtrTy = SrcPtr->getType()->getPointerElementType();
  llvm::Type *DestPtrTy = DestPtr->getType()->getPointerElementType();
  const DataLayout &DL = TheModule.getDataLayout();
  bool bDefaultRowMajor = m_pHLModule->GetHLOptions().bDefaultRowMajor;
  if (SrcPtrTy == DestPtrTy) {
    bool bMatArrayRotate = false;
    if (HLMatrixType::isMatrixArrayPtr(SrcPtr->getType())) {
      QualType SrcEltTy = GetArrayEltType(CGM.getContext(), SrcTy);
      QualType DestEltTy = GetArrayEltType(CGM.getContext(), DestTy);
      if (GetMatrixMajor(SrcEltTy, bDefaultRowMajor) !=
          GetMatrixMajor(DestEltTy, bDefaultRowMajor)) {
        bMatArrayRotate = true;
      }
    }
    if (!bMatArrayRotate) {
      // Memcpy if type is match.
      unsigned size = DL.getTypeAllocSize(SrcPtrTy);
      CGF.Builder.CreateMemCpy(DestPtr, SrcPtr, size, 1);
      return;
    }
  } else if (dxilutil::IsHLSLResourceDescType(SrcPtrTy) &&
             (dxilutil::IsHLSLResourceType(DestPtrTy) ||
              GetResourceClassForType(CGM.getContext(), DestTy) ==
                  DXIL::ResourceClass::CBuffer)) {
    // Cast resource desc to resource.// Make sure to generate Inst to help
    // lowering.
    bool originAllowFolding = CGF.Builder.AllowFolding;
    CGF.Builder.AllowFolding = false;
    Value *CastPtr = CGF.Builder.CreatePointerCast(SrcPtr, DestPtr->getType());
    CGF.Builder.AllowFolding = originAllowFolding;
    // Load resource.
    Value *V = CGF.Builder.CreateLoad(CastPtr);
    // Store to resource ptr.
    CGF.Builder.CreateStore(V, DestPtr);
    return;
  } else if (GetResourceClassForType(CGM.getContext(), SrcTy) ==
             DXIL::ResourceClass::CBuffer) {
    llvm::Type *ResultTy =
        CGM.getTypes().ConvertType(hlsl::GetHLSLResourceResultType(SrcTy));
    if (ResultTy == DestPtrTy) {
      // Cast ConstantBuffer to result type then copy.
      Value *Cast = CGF.Builder.CreateBitCast(
          SrcPtr,
          ResultTy->getPointerTo(DestPtr->getType()->getPointerAddressSpace()));
      unsigned size = DL.getTypeAllocSize(DestPtrTy);
      CGF.Builder.CreateMemCpy(DestPtr, Cast, size, 1);
      return;
    }
  } else if (dxilutil::IsHLSLObjectType(dxilutil::GetArrayEltTy(SrcPtrTy)) &&
             dxilutil::IsHLSLObjectType(dxilutil::GetArrayEltTy(DestPtrTy))) {
    unsigned sizeSrc = DL.getTypeAllocSize(SrcPtrTy);
    unsigned sizeDest = DL.getTypeAllocSize(DestPtrTy);
    CGF.Builder.CreateMemCpy(DestPtr, SrcPtr, std::max(sizeSrc, sizeDest), 1);
    return;
  } else if (GlobalVariable *GV = dyn_cast<GlobalVariable>(DestPtr)) {
    if (GV->isInternalLinkage(GV->getLinkage()) &&
        IsTypeMatchForMemcpy(SrcPtrTy, DestPtrTy)) {
      unsigned sizeSrc = DL.getTypeAllocSize(SrcPtrTy);
      unsigned sizeDest = DL.getTypeAllocSize(DestPtrTy);
      CGF.Builder.CreateMemCpy(DestPtr, SrcPtr, std::min(sizeSrc, sizeDest), 1);
      return;
    } else if (GlobalVariable *SrcGV = dyn_cast<GlobalVariable>(SrcPtr)) {
      if (GV->isInternalLinkage(GV->getLinkage()) &&
          m_ConstVarAnnotationMap.count(SrcGV) &&
          IsVec4ArrayToScalarArrayForMemcpy(SrcPtrTy, DestPtrTy, DL)) {
        unsigned sizeSrc = DL.getTypeAllocSize(SrcPtrTy);
        unsigned sizeDest = DL.getTypeAllocSize(DestPtrTy);
        if (sizeSrc == sizeDest) {
          CGF.Builder.CreateMemCpy(DestPtr, SrcPtr, sizeSrc, 1);
          return;
        }
      }
    }
  }

  // It is possible to implement EmitHLSLAggregateCopy, the same way. But split
  // value to scalar will generate many instruction when src type is same as
  // dest type.
  SmallVector<Value *, 4> GEPIdxStack;
  SmallVector<Value *, 4> SrcPtrs;
  SmallVector<QualType, 4> SrcQualTys;
  FlattenAggregatePtrToGepList(CGF, SrcPtr, GEPIdxStack, SrcTy,
                               SrcPtr->getType(), SrcPtrs, SrcQualTys);

  SmallVector<Value *, 4> SrcVals;
  LoadElements(CGF, SrcPtrs, SrcQualTys, SrcVals);

  GEPIdxStack.clear();
  SmallVector<Value *, 4> DstPtrs;
  SmallVector<QualType, 4> DstQualTys;
  FlattenAggregatePtrToGepList(CGF, DestPtr, GEPIdxStack, DestTy,
                               DestPtr->getType(), DstPtrs, DstQualTys);

  ConvertAndStoreElements(CGF, SrcVals, SrcQualTys, DstPtrs, DstQualTys);
}

// Either copies a scalar to a scalar, a scalar to a vector, or splats a scalar
// to a vector
static void SimpleFlatValCopy(CodeGenFunction &CGF, Value *SrcVal,
                              QualType SrcQualTy, Value *DstPtr,
                              QualType DstQualTy) {
  DXASSERT(SrcVal->getType() == CGF.ConvertType(SrcQualTy),
           "QualType/Type mismatch!");

  llvm::Type *DstTy = DstPtr->getType()->getPointerElementType();
  DXASSERT(DstTy == CGF.ConvertTypeForMem(DstQualTy),
           "QualType/Type mismatch!");

  llvm::VectorType *DstVecTy = dyn_cast<llvm::VectorType>(DstTy);
  QualType DstScalarQualTy = DstQualTy;
  if (DstVecTy) {
    DstScalarQualTy = hlsl::GetHLSLVecElementType(DstQualTy);
  }

  Value *ResultScalar =
      ConvertScalarOrVector(CGF, SrcVal, SrcQualTy, DstScalarQualTy);
  ResultScalar = CGF.EmitToMemory(ResultScalar, DstScalarQualTy);

  if (DstVecTy) {
    llvm::VectorType *DstScalarVecTy =
        llvm::VectorType::get(ResultScalar->getType(), 1);
    Value *ResultScalarVec = CGF.Builder.CreateInsertElement(
        UndefValue::get(DstScalarVecTy), ResultScalar, (uint64_t)0);
    std::vector<int> ShufIdx(DstVecTy->getNumElements(), 0);
    Value *ResultVec = CGF.Builder.CreateShuffleVector(
        ResultScalarVec, ResultScalarVec, ShufIdx);
    CGF.Builder.CreateStore(ResultVec, DstPtr);
  } else
    CGF.Builder.CreateStore(ResultScalar, DstPtr);
}

void CGMSHLSLRuntime::EmitHLSLSplat(CodeGenFunction &CGF, Value *SrcVal,
                                    llvm::Value *DestPtr,
                                    SmallVector<Value *, 4> &idxList,
                                    QualType Type, QualType SrcType,
                                    llvm::Type *Ty) {
  if (llvm::PointerType *PT = dyn_cast<llvm::PointerType>(Ty)) {
    idxList.emplace_back(CGF.Builder.getInt32(0));

    EmitHLSLSplat(CGF, SrcVal, DestPtr, idxList, Type, SrcType,
                  PT->getElementType());

    idxList.pop_back();
  } else if (HLMatrixType MatTy = HLMatrixType::dyn_cast(Ty)) {
    // Use matLd/St for matrix.
    Value *dstGEP = CGF.Builder.CreateInBoundsGEP(DestPtr, idxList);
    llvm::Type *EltTy = MatTy.getElementTypeForReg();

    llvm::VectorType *VT1 = llvm::VectorType::get(EltTy, 1);
    SrcVal = ConvertScalarOrVector(CGF, SrcVal, SrcType,
                                   hlsl::GetHLSLMatElementType(Type));

    // Splat the value
    Value *V1 = CGF.Builder.CreateInsertElement(UndefValue::get(VT1), SrcVal,
                                                (uint64_t)0);
    std::vector<int> shufIdx(MatTy.getNumElements(), 0);
    Value *VecMat = CGF.Builder.CreateShuffleVector(V1, V1, shufIdx);
    Value *MatInit = EmitHLSLMatrixOperationCallImp(
        CGF.Builder, HLOpcodeGroup::HLInit, 0, Ty, {VecMat}, TheModule);
    EmitHLSLMatrixStore(CGF, MatInit, dstGEP, Type);
  } else if (StructType *ST = dyn_cast<StructType>(Ty)) {
    DXASSERT(!dxilutil::IsHLSLObjectType(ST),
             "cannot cast to hlsl object, Sema should reject");

    const clang::RecordType *RT = Type->getAs<RecordType>();
    RecordDecl *RD = RT->getDecl();

    const CGRecordLayout &RL = CGF.getTypes().getCGRecordLayout(RD);
    // Take care base.
    if (const CXXRecordDecl *CXXRD = dyn_cast<CXXRecordDecl>(RD)) {
      if (CXXRD->getNumBases()) {
        for (const auto &I : CXXRD->bases()) {
          const CXXRecordDecl *BaseDecl =
              cast<CXXRecordDecl>(I.getType()->castAs<RecordType>()->getDecl());
          if (BaseDecl->field_empty())
            continue;
          QualType parentTy = QualType(BaseDecl->getTypeForDecl(), 0);
          unsigned i = RL.getNonVirtualBaseLLVMFieldNo(BaseDecl);

          llvm::Type *ET = ST->getElementType(i);
          Constant *idx = llvm::Constant::getIntegerValue(
              IntegerType::get(Ty->getContext(), 32), APInt(32, i));
          idxList.emplace_back(idx);
          EmitHLSLSplat(CGF, SrcVal, DestPtr, idxList, parentTy, SrcType, ET);
          idxList.pop_back();
        }
      }
    }
    for (auto fieldIter = RD->field_begin(), fieldEnd = RD->field_end();
         fieldIter != fieldEnd; ++fieldIter) {
      unsigned i = RL.getLLVMFieldNo(*fieldIter);
      llvm::Type *ET = ST->getElementType(i);

      Constant *idx = llvm::Constant::getIntegerValue(
          IntegerType::get(Ty->getContext(), 32), APInt(32, i));
      idxList.emplace_back(idx);

      EmitHLSLSplat(CGF, SrcVal, DestPtr, idxList, fieldIter->getType(),
                    SrcType, ET);

      idxList.pop_back();
    }

  } else if (llvm::ArrayType *AT = dyn_cast<llvm::ArrayType>(Ty)) {
    llvm::Type *ET = AT->getElementType();

    QualType EltType = CGF.getContext().getBaseElementType(Type);

    for (uint32_t i = 0; i < AT->getNumElements(); i++) {
      Constant *idx = Constant::getIntegerValue(
          IntegerType::get(Ty->getContext(), 32), APInt(32, i));
      idxList.emplace_back(idx);

      EmitHLSLSplat(CGF, SrcVal, DestPtr, idxList, EltType, SrcType, ET);

      idxList.pop_back();
    }
  } else {
    DestPtr = CGF.Builder.CreateInBoundsGEP(DestPtr, idxList);
    SimpleFlatValCopy(CGF, SrcVal, SrcType, DestPtr, Type);
  }
}

void CGMSHLSLRuntime::EmitHLSLFlatConversion(CodeGenFunction &CGF, Value *Val,
                                             Value *DestPtr, QualType Ty,
                                             QualType SrcTy) {
  SmallVector<Value *, 4> SrcVals;
  SmallVector<QualType, 4> SrcQualTys;
  FlattenValToInitList(CGF, SrcVals, SrcQualTys, SrcTy, Val);

  if (SrcVals.size() == 1) {
    // Perform a splat
    SmallVector<Value *, 4> GEPIdxStack;
    GEPIdxStack.emplace_back(
        CGF.Builder.getInt32(0)); // Add first 0 for DestPtr.
    EmitHLSLSplat(CGF, SrcVals[0], DestPtr, GEPIdxStack, Ty, SrcQualTys[0],
                  DestPtr->getType()->getPointerElementType());
  } else {
    SmallVector<Value *, 4> GEPIdxStack;
    SmallVector<Value *, 4> DstPtrs;
    SmallVector<QualType, 4> DstQualTys;
    FlattenAggregatePtrToGepList(CGF, DestPtr, GEPIdxStack, Ty,
                                 DestPtr->getType(), DstPtrs, DstQualTys);

    ConvertAndStoreElements(CGF, SrcVals, SrcQualTys, DstPtrs, DstQualTys);
  }
}

void CGMSHLSLRuntime::EmitHLSLRootSignature(HLSLRootSignatureAttr *RSA,
                                            Function *Fn,
                                            DxilFunctionProps &props) {
  StringRef StrRef = RSA->getSignatureName();
  DiagnosticsEngine &Diags = CGM.getDiags();
  SourceLocation SLoc = RSA->getLocation();
  RootSignatureHandle RootSigHandle;
  clang::CompileRootSignature(
      StrRef, Diags, SLoc, rootSigVer,
      DxilRootSignatureCompilationFlags::GlobalRootSignature, &RootSigHandle);
  if (!RootSigHandle.IsEmpty()) {
    RootSigHandle.EnsureSerializedAvailable();
    if (!m_bIsLib) {
      m_pHLModule->SetSerializedRootSignature(
          RootSigHandle.GetSerializedBytes(),
          RootSigHandle.GetSerializedSize());
    } else {
      if (!props.IsRay()) {
        props.SetSerializedRootSignature(RootSigHandle.GetSerializedBytes(),
                                         RootSigHandle.GetSerializedSize());
      } else {
        unsigned DiagID = Diags.getCustomDiagID(
            DiagnosticsEngine::Error, "root signature attribute not supported "
                                      "for raytracing entry functions");
        Diags.Report(RSA->getLocation(), DiagID);
      }
    }
  }
}

void CGMSHLSLRuntime::EmitHLSLOutParamConversionInit(
    CodeGenFunction &CGF, const FunctionDecl *FD, const CallExpr *E,
    llvm::SmallVector<LValue, 8> &castArgList,
    llvm::SmallVector<const Stmt *, 8> &argList,
    llvm::SmallVector<LValue, 8> &lifetimeCleanupList,
    const std::function<void(const VarDecl *, llvm::Value *)> &TmpArgMap) {
  // Special case: skip first argument of CXXOperatorCall (it is "this").
  unsigned ArgsToSkip = isa<CXXOperatorCallExpr>(E) ? 1 : 0;
  llvm::SmallSet<llvm::Value *, 8> ArgVals;
  for (uint32_t i = 0; i < FD->getNumParams(); i++) {
    const ParmVarDecl *Param = FD->getParamDecl(i);
    uint32_t ArgIdx = i + ArgsToSkip;
    const Expr *Arg = E->getArg(ArgIdx);
    QualType ParamTy = Param->getType().getNonReferenceType();
    bool isObject = dxilutil::IsHLSLObjectType(CGF.ConvertTypeForMem(ParamTy));
    bool bAnnotResource = false;
    if (isObject) {
      if (isGLCMismatch(Param->getType(), Arg->getType(), Arg,
                        Arg->getExprLoc(), CGM.getDiags())) {
        // NOTE: if function is noinline, resource parameter is not allowed.
        // Here assume function will be always inlined.
        // This can only take care resource as parameter. When parameter is
        // struct with resource member, glc cannot mismatch because the
        // struct type will always match.
        // Add annotate handle here.
        bAnnotResource = true;
      }
    }
    bool isVector = hlsl::IsHLSLVecType(ParamTy);
    bool isArray = ParamTy->isArrayType();
    // Check for array of matrix
    QualType ParamElTy = ParamTy;
    while (ParamElTy->isArrayType())
      ParamElTy = ParamElTy->getAsArrayTypeUnsafe()->getElementType();
    bool isMatrix = hlsl::IsHLSLMatType(ParamElTy);
    bool isAggregateType =
        !isObject &&
        (isArray || (ParamTy->isRecordType() && !(isMatrix || isVector)));

    bool EmitRValueAgg = false;
    bool RValOnRef = false;
    if (!Param->isModifierOut()) {
      if (!isAggregateType && !isObject) {
        if (Arg->isRValue() && Param->getType()->isReferenceType()) {
          // RValue on a reference type.
          if (const CStyleCastExpr *cCast = dyn_cast<CStyleCastExpr>(Arg)) {
            // TODO: Evolving this to warn then fail in future language
            // versions. Allow special case like cast uint to uint for
            // back-compat.
            if (cCast->getCastKind() == CastKind::CK_NoOp) {
              if (const ImplicitCastExpr *cast =
                      dyn_cast<ImplicitCastExpr>(cCast->getSubExpr())) {
                if (cast->getCastKind() == CastKind::CK_LValueToRValue) {
                  // update the arg
                  argList[ArgIdx] = cast->getSubExpr();
                  continue;
                }
              }
            }
          }
          // EmitLValue will report error.
          // Mark RValOnRef to create tmpArg for it.
          RValOnRef = true;
        } else {
          continue;
        }
      } else if (isAggregateType) {
        // aggregate in-only - emit RValue, unless LValueToRValue cast
        EmitRValueAgg = true;
        if (const ImplicitCastExpr *cast = dyn_cast<ImplicitCastExpr>(Arg)) {
          if (cast->getCastKind() == CastKind::CK_LValueToRValue) {
            EmitRValueAgg = false;
          }
        }
      } else {
        // Must be object
        DXASSERT(isObject,
                 "otherwise, flow condition changed, breaking assumption");
        // in-only objects should be skipped to preserve previous behavior.
        if (!bAnnotResource)
          continue;
      }
    }

    // Skip unbounded array, since we cannot preserve copy-in copy-out
    // semantics for these.
    if (ParamTy->isIncompleteArrayType()) {
      continue;
    }

    if (!Param->isModifierOut() && !RValOnRef) {
      // No need to copy arg to in-only param for hlsl intrinsic.
      if (const FunctionDecl *Callee = E->getDirectCallee()) {
        if (Callee->hasAttr<HLSLIntrinsicAttr>())
          continue;
      }
    }

    // get original arg
    // FIXME: This will not emit in correct argument order with the other
    //        arguments. This should be integrated into
    //        CodeGenFunction::EmitCallArg if possible.
    RValue argRV; // emit this if aggregate arg on in-only param
    LValue argLV; // otherwise, we may emit this
    llvm::Value *argAddr = nullptr;
    QualType argType = Arg->getType();
    CharUnits argAlignment;
    if (EmitRValueAgg) {
      argRV = CGF.EmitAnyExprToTemp(Arg);
      argAddr = argRV.getAggregateAddr(); // must be alloca
      argAlignment =
          CharUnits::fromQuantity(cast<AllocaInst>(argAddr)->getAlignment());
      argLV =
          LValue::MakeAddr(argAddr, ParamTy, argAlignment, CGF.getContext());
    } else {
      argLV = CGF.EmitLValue(Arg);
      if (argLV.isSimple())
        argAddr = argLV.getAddress();

      bool mustCopy = bAnnotResource;

      // If matrix orientation changes, we must copy here
      // TODO: A high level intrinsic for matrix array copy with orientation
      //       change would be much easier to optimize/eliminate at high level
      //       after inline.
      if (!mustCopy && isMatrix) {
        mustCopy = !AreMatrixArrayOrientationMatching(
            CGF.getContext(), *m_pHLModule, argType, ParamTy);
      }

      if (!mustCopy) {
        // When there's argument need to lower like buffer/cbuffer load, need to
        // copy to let the lower not happen on argument when calle is noinline
        // or extern functions. Will do it in HLLegalizeParameter after known
        // which functions are extern but before inline.
        Value *Ptr = argAddr;
        while (GEPOperator *GEP = dyn_cast_or_null<GEPOperator>(Ptr)) {
          Ptr = GEP->getPointerOperand();
        }
        // Skip copy-in copy-out when safe.
        // The unsafe case will be global variable alias with parameter.
        // Then global variable is updated in the function, the parameter will
        // be updated silently. For non global variable or constant global
        // variable, it should be safe.
        bool SafeToSkip = false;
        if (GlobalVariable *GV = dyn_cast_or_null<GlobalVariable>(Ptr)) {
          SafeToSkip =
              ParamTy.isConstQualified() &&
              (m_ConstVarAnnotationMap.count(GV) > 0 || GV->isConstant());
        }
        if (Ptr) {
          if (isa<AllocaInst>(Ptr) && 0 == ArgVals.count(Ptr))
            SafeToSkip = true;
          // Safe to skip if groupshared ptr passed to groupshared parameter.
          else if (Ptr->getType()->getPointerAddressSpace() ==
                       DXIL::kTGSMAddrSpace &&
                   ParamTy.getAddressSpace() == DXIL::kTGSMAddrSpace)
            SafeToSkip = true;
          else if (const auto *A = dyn_cast<Argument>(Ptr))
            SafeToSkip = A->hasNoAliasAttr() && 0 == ArgVals.count(Ptr);
        }

        if (argAddr && SafeToSkip) {
          ArgVals.insert(Ptr);
          llvm::Type *ToTy = CGF.ConvertType(ParamTy.getNonReferenceType());
          if (argAddr->getType()->getPointerElementType() == ToTy &&
              // Check clang Type for case like int cast to unsigned.
              ParamTy.getNonReferenceType().getCanonicalType().getTypePtr() ==
                  Arg->getType().getCanonicalType().getTypePtr())
            continue;
        }
      }

      argType =
          argLV.getType(); // TBD: Can this be different than Arg->getType()?
      argAlignment = argLV.getAlignment();
    }
    // After emit Arg, we must update the argList[i],
    // otherwise we get double emit of the expression.

    // create temp Var
    VarDecl *tmpArg =
        VarDecl::Create(CGF.getContext(), const_cast<FunctionDecl *>(FD),
                        SourceLocation(), SourceLocation(),
                        /*IdentifierInfo*/ nullptr, ParamTy,
                        CGF.getContext().getTrivialTypeSourceInfo(ParamTy),
                        StorageClass::SC_Auto);

    // Aggregate type will be indirect param convert to pointer type.
    // So don't update to ReferenceType, use RValue for it.
    const DeclRefExpr *tmpRef = DeclRefExpr::Create(
        CGF.getContext(), NestedNameSpecifierLoc(), SourceLocation(), tmpArg,
        /*enclosing*/ false, tmpArg->getLocation(), ParamTy,
        (isAggregateType || isObject) ? VK_RValue : VK_LValue);

    // must update the arg, since we did emit Arg, else we get double emit.
    argList[ArgIdx] = tmpRef;

    // create alloc for the tmp arg
    Value *tmpArgAddr = nullptr;
    BasicBlock *InsertBlock = CGF.Builder.GetInsertBlock();
    Function *F = InsertBlock->getParent();

    // Make sure the alloca is in entry block to stop inline create stacksave.
    IRBuilder<> AllocaBuilder(dxilutil::FindAllocaInsertionPt(F));
    tmpArgAddr = AllocaBuilder.CreateAlloca(CGF.ConvertTypeForMem(ParamTy));

    if (CGM.getCodeGenOpts().HLSLEnableLifetimeMarkers) {
      const uint64_t AllocaSize =
          CGM.getDataLayout().getTypeAllocSize(CGF.ConvertTypeForMem(ParamTy));
      CGF.EmitLifetimeStart(AllocaSize, tmpArgAddr);
    }

    // add it to local decl map
    TmpArgMap(tmpArg, tmpArgAddr);

    LValue tmpLV =
        LValue::MakeAddr(tmpArgAddr, ParamTy, argAlignment, CGF.getContext());

    // save for cast after call
    if (Param->isModifierOut()) {
      castArgList.emplace_back(tmpLV);
      castArgList.emplace_back(argLV);
      if (isVector && !hlsl::IsHLSLVecType(argType)) {
        // This assumes only implicit casts because explicit casts can only
        // produce RValues currently and out parameters are LValues.
        DiagnosticsEngine &Diags = CGM.getDiags();
        Diags.Report(Param->getLocation(),
                     diag::warn_hlsl_implicit_vector_truncation);
      }
    }

    // save to generate lifetime end after call
    if (CGM.getCodeGenOpts().HLSLEnableLifetimeMarkers)
      lifetimeCleanupList.emplace_back(tmpLV);

    // cast before the call
    if (Param->isModifierIn() &&
        // Don't copy object
        !isObject) {
      QualType ArgTy = Arg->getType();
      Value *outVal = nullptr;
      if (!isAggregateType) {
        if (!IsHLSLMatType(ParamTy)) {
          RValue outRVal = CGF.EmitLoadOfLValue(argLV, SourceLocation());
          outVal = outRVal.getScalarVal();
        } else {
          DXASSERT(argAddr, "should be RV or simple LV");
          outVal = EmitHLSLMatrixLoad(CGF, argAddr, ArgTy);
        }

        llvm::Type *ToTy = tmpArgAddr->getType()->getPointerElementType();
        if (HLMatrixType::isa(ToTy)) {
          Value *castVal = CGF.Builder.CreateBitCast(outVal, ToTy);
          EmitHLSLMatrixStore(CGF, castVal, tmpArgAddr, ParamTy);
        } else {
          if (outVal->getType()->isVectorTy()) {
            Value *castVal =
                ConvertScalarOrVector(CGF, outVal, argType, ParamTy);
            castVal = CGF.EmitToMemory(castVal, ParamTy);
            CGF.Builder.CreateStore(castVal, tmpArgAddr);
          } else {
            // This allows for splatting, unlike the above.
            SimpleFlatValCopy(CGF, outVal, argType, tmpArgAddr, ParamTy);
          }
        }
      } else {
        DXASSERT(argAddr, "should be RV or simple LV");
        SmallVector<Value *, 4> idxList;
        EmitHLSLAggregateCopy(CGF, argAddr, tmpArgAddr, idxList, ArgTy, ParamTy,
                              argAddr->getType());
      }
    } else if (bAnnotResource) {
      DxilResourceProperties RP = BuildResourceProperty(Arg->getType());
      CopyAndAnnotateResourceArgument(argAddr, tmpArgAddr, RP, *m_pHLModule,
                                      CGF);
      mismatchGLCArgSet.insert(tmpArgAddr);
    }
  }
}

void CGMSHLSLRuntime::EmitHLSLOutParamConversionCopyBack(
    CodeGenFunction &CGF, llvm::SmallVector<LValue, 8> &castArgList,
    llvm::SmallVector<LValue, 8> &lifetimeCleanupList) {
  for (uint32_t i = 0; i < castArgList.size(); i += 2) {
    // cast after the call
    LValue tmpLV = castArgList[i];
    LValue argLV = castArgList[i + 1];
    QualType ArgTy = argLV.getType().getNonReferenceType();
    QualType ParamTy = tmpLV.getType().getNonReferenceType();

    Value *tmpArgAddr = tmpLV.getAddress();

    Value *outVal = nullptr;

    bool isAggregateTy = hlsl::IsHLSLAggregateType(ArgTy);

    bool isObject = dxilutil::IsHLSLObjectType(
        tmpArgAddr->getType()->getPointerElementType());
    if (!isObject) {
      if (!isAggregateTy) {
        if (!IsHLSLMatType(ParamTy))
          outVal = CGF.Builder.CreateLoad(tmpArgAddr);
        else
          outVal = EmitHLSLMatrixLoad(CGF, tmpArgAddr, ParamTy);

        outVal = CGF.EmitFromMemory(outVal, ParamTy);

        llvm::Type *ToTy = CGF.ConvertType(ArgTy);
        llvm::Type *FromTy = outVal->getType();
        Value *castVal = outVal;
        if (ToTy == FromTy) {
          // Don't need cast.
        } else if (ToTy->getScalarType() == FromTy->getScalarType()) {
          if (ToTy->getScalarType() == ToTy) {
            DXASSERT(FromTy->isVectorTy(), "must be vector");
            castVal = CGF.Builder.CreateExtractElement(outVal, (uint64_t)0);
          } else {
            DXASSERT(!FromTy->isVectorTy(), "must be scalar type");
            DXASSERT(ToTy->isVectorTy() && ToTy->getVectorNumElements() == 1,
                     "must be vector of 1 element");
            castVal = UndefValue::get(ToTy);
            castVal =
                CGF.Builder.CreateInsertElement(castVal, outVal, (uint64_t)0);
          }
        } else {
          castVal = ConvertScalarOrVector(CGF, outVal, tmpLV.getType(),
                                          argLV.getType());
        }
        if (!HLMatrixType::isa(ToTy))
          CGF.EmitStoreThroughLValue(RValue::get(castVal), argLV);
        else {
          Value *destPtr = argLV.getAddress();
          EmitHLSLMatrixStore(CGF, castVal, destPtr, ArgTy);
        }
      } else {
        SmallVector<Value *, 4> idxList;
        EmitHLSLAggregateCopy(CGF, tmpLV.getAddress(), argLV.getAddress(),
                              idxList, ParamTy, ArgTy,
                              argLV.getAddress()->getType());
      }
    } else if (mismatchGLCArgSet.find(tmpArgAddr) == mismatchGLCArgSet.end()) {
      tmpArgAddr->replaceAllUsesWith(argLV.getAddress());
    }
  }

  for (LValue &tmpLV : lifetimeCleanupList) {
    QualType ParamTy = tmpLV.getType().getNonReferenceType();
    Value *tmpArgAddr = tmpLV.getAddress();
    const uint64_t AllocaSize =
        CGM.getDataLayout().getTypeAllocSize(CGF.ConvertTypeForMem(ParamTy));
    CGF.EmitLifetimeEnd(CGF.Builder.getInt64(AllocaSize), tmpArgAddr);
  }
}

ScopeInfo *CGMSHLSLRuntime::GetScopeInfo(Function *F) {
  auto it = m_ScopeMap.find(F);
  if (it == m_ScopeMap.end())
    return nullptr;
  return &it->second;
}

void CGMSHLSLRuntime::MarkIfStmt(CodeGenFunction &CGF, BasicBlock *endIfBB) {
  if (ScopeInfo *Scope = GetScopeInfo(CGF.CurFn))
    Scope->AddIf(endIfBB);
}

void CGMSHLSLRuntime::MarkCleanupBlock(CodeGenFunction &CGF,
                                       llvm::BasicBlock *cleanupBB) {
  if (ScopeInfo *Scope = GetScopeInfo(CGF.CurFn))
    Scope->AddCleanupBB(cleanupBB);
}

void CGMSHLSLRuntime::MarkSwitchStmt(CodeGenFunction &CGF,
                                     SwitchInst *switchInst,
                                     BasicBlock *endSwitch) {
  if (ScopeInfo *Scope = GetScopeInfo(CGF.CurFn))
    Scope->AddSwitch(endSwitch);
}

void CGMSHLSLRuntime::MarkReturnStmt(CodeGenFunction &CGF,
                                     BasicBlock *bbWithRet) {
  if (ScopeInfo *Scope = GetScopeInfo(CGF.CurFn))
    Scope->AddRet(bbWithRet);
}

void CGMSHLSLRuntime::MarkLoopStmt(CodeGenFunction &CGF,
                                   BasicBlock *loopContinue,
                                   BasicBlock *loopExit) {
  if (ScopeInfo *Scope = GetScopeInfo(CGF.CurFn))
    Scope->AddLoop(loopContinue, loopExit);
}

Scope *CGMSHLSLRuntime::MarkScopeEnd(CodeGenFunction &CGF) {
  if (ScopeInfo *Scope = GetScopeInfo(CGF.CurFn)) {
    llvm::BasicBlock *CurBB = CGF.Builder.GetInsertBlock();
    bool bScopeFinishedWithRet = !CurBB || CurBB->getTerminator();
    return &Scope->EndScope(bScopeFinishedWithRet);
  }

  return nullptr;
}

CGHLSLRuntime *CodeGen::CreateMSHLSLRuntime(CodeGenModule &CGM) {
  return new CGMSHLSLRuntime(CGM);
}<|MERGE_RESOLUTION|>--- conflicted
+++ resolved
@@ -2515,7 +2515,6 @@
                                /*isPatchConstantFunction*/ false);
     }
   }
-<<<<<<< HEAD
   
   // Make sure that if "NodeMaxDispatchGrid" is used, that an input
   // with the SV_DispatchGrid attribute is provided.
@@ -2531,28 +2530,9 @@
     if (!found) {
       unsigned DiagID = Diags.getCustomDiagID(
           DiagnosticsEngine::Error,
-          "node shader '%0' with NodeMaxDispatchGrid attribute must declare an input record containing a field with the SV_DispatchGrid semantic");
+          "node shader '%0' with NodeMaxDispatchGrid attribute must declare an"
+          " input record containing a field with the SV_DispatchGrid semantic");
       Diags.Report(FD->getLocation(), DiagID) << FD->getIdentifier()->getName();
-=======
-
-  // If InputNodes is empty, add an implicit input.
-  // - If MaxDispatchGrid is specified, we need a default record type with a
-  // single uint3 field for SV_DispatchGrid.
-  // - Otherwise, we use EmptyNodeInput
-  if (funcProps->InputNodes.size() == 0) {
-    if (funcProps->Node.MaxDispatchGrid[0] > 0) {
-      hlsl::NodeIOProperties defaultInput(
-          DXIL::NodeIOKind::DispatchNodeInputRecord);
-      defaultInput.RecordType.size = 12;
-      defaultInput.RecordType.SV_DispatchGrid.ByteOffset = 0;
-      defaultInput.RecordType.SV_DispatchGrid.ComponentType =
-          DXIL::ComponentType::U32;
-      defaultInput.RecordType.SV_DispatchGrid.NumComponents = 3;
-      funcProps->InputNodes.push_back(defaultInput);
-    } else {
-      hlsl::NodeIOProperties emptyInput(DXIL::NodeIOKind::EmptyInput);
-      funcProps->InputNodes.push_back(emptyInput);
->>>>>>> a1bc6965
     }
   }
 
