--- conflicted
+++ resolved
@@ -153,10 +153,7 @@
   return false;
 }
 
-<<<<<<< HEAD
-=======
 #ifndef NDEBUG
->>>>>>> d574d27c
 static bool ConsumePrefix(StringRef &Str, StringRef Prefix) {
   if (!Str.startswith(Prefix)) return false;
   Str = Str.substr(Prefix.size());
