//===--- BackendUtil.cpp - LLVM Backend Utilities -------------------------===//
//
//                     The LLVM Compiler Infrastructure
//
// This file is distributed under the University of Illinois Open Source
// License. See LICENSE.TXT for details.
//
//===----------------------------------------------------------------------===//

#include "clang/CodeGen/BackendUtil.h"
#include "clang/Basic/Diagnostic.h"
#include "clang/Basic/LangOptions.h"
#include "clang/Basic/TargetOptions.h"
#include "clang/Frontend/CodeGenOptions.h"
#include "clang/Frontend/FrontendDiagnostic.h"
#include "clang/Frontend/Utils.h"
#include "llvm/ADT/StringSwitch.h"
#include "llvm/Analysis/TargetLibraryInfo.h"
#include "llvm/Analysis/TargetTransformInfo.h"
#include "llvm/Bitcode/BitcodeWriterPass.h"
#include "llvm/CodeGen/RegAllocRegistry.h"
#include "llvm/CodeGen/SchedulerRegistry.h"
#include "llvm/IR/DataLayout.h"
#include "llvm/IR/IRPrintingPasses.h"
#include "llvm/IR/LegacyPassManager.h"
#include "llvm/IR/Module.h"
#include "llvm/IR/Verifier.h"
#include "llvm/MC/SubtargetFeature.h"
#include "llvm/Support/CommandLine.h"
#include "llvm/Support/PrettyStackTrace.h"
#include "llvm/Support/TargetRegistry.h"
#include "llvm/Support/Timer.h"
#include "llvm/Support/raw_ostream.h"
#include "llvm/Target/TargetMachine.h"
#include "llvm/Target/TargetOptions.h"
#include "llvm/Target/TargetSubtargetInfo.h"
#include "llvm/Transforms/IPO.h"
#include "llvm/Transforms/IPO/PassManagerBuilder.h"
#include "llvm/Transforms/Instrumentation.h"
#include "llvm/Transforms/ObjCARC.h"
#include "llvm/Transforms/Scalar.h"
#include "llvm/Transforms/Utils/SymbolRewriter.h"
#include <memory>
#include "dxc/HLSL/DxilGenerationPass.h" // HLSL Change
#include "dxc/HLSL/HLMatrixLowerPass.h"  // HLSL Change

using namespace clang;
using namespace llvm;

namespace {

class EmitAssemblyHelper {
  DiagnosticsEngine &Diags;
  const CodeGenOptions &CodeGenOpts;
  const clang::TargetOptions &TargetOpts;
  const LangOptions &LangOpts;
  Module *TheModule;
  // HLSL Changes Start
  std::string CodeGenPassesConfig;
  std::string PerModulePassesConfig;
  std::string PerFunctionPassesConfig;
  mutable llvm::raw_string_ostream CodeGenPassesConfigOS;
  mutable llvm::raw_string_ostream PerModulePassesConfigOS;
  mutable llvm::raw_string_ostream PerFunctionPassesConfigOS;
  // HLSL Changes End

  Timer CodeGenerationTime;

  mutable legacy::PassManager *CodeGenPasses;
  mutable legacy::PassManager *PerModulePasses;
  mutable legacy::FunctionPassManager *PerFunctionPasses;

private:
  TargetIRAnalysis getTargetIRAnalysis() const {
    if (TM)
      return TM->getTargetIRAnalysis();

    return TargetIRAnalysis();
  }

  legacy::PassManager *getCodeGenPasses() const {
    if (!CodeGenPasses) {
      CodeGenPasses = new legacy::PassManager();
      CodeGenPasses->TrackPassOS = &CodeGenPassesConfigOS;
      CodeGenPasses->add(
          createTargetTransformInfoWrapperPass(getTargetIRAnalysis()));
    }
    return CodeGenPasses;
  }

  legacy::PassManager *getPerModulePasses() const {
    if (!PerModulePasses) {
      PerModulePasses = new legacy::PassManager();
      PerModulePasses->HLSLPrintAfterAll = this->CodeGenOpts.HLSLPrintAfterAll;
      PerModulePasses->TrackPassOS = &PerModulePassesConfigOS;
      PerModulePasses->add(
          createTargetTransformInfoWrapperPass(getTargetIRAnalysis()));
    }
    return PerModulePasses;
  }

  legacy::FunctionPassManager *getPerFunctionPasses() const {
    if (!PerFunctionPasses) {
      PerFunctionPasses = new legacy::FunctionPassManager(TheModule);
      PerFunctionPasses->HLSLPrintAfterAll = this->CodeGenOpts.HLSLPrintAfterAll;
      PerFunctionPasses->TrackPassOS = &PerFunctionPassesConfigOS;
      PerFunctionPasses->add(
          createTargetTransformInfoWrapperPass(getTargetIRAnalysis()));
    }
    return PerFunctionPasses;
  }

  void CreatePasses();

  /// Generates the TargetMachine.
  /// Returns Null if it is unable to create the target machine.
  /// Some of our clang tests specify triples which are not built
  /// into clang. This is okay because these tests check the generated
  /// IR, and they require DataLayout which depends on the triple.
  /// In this case, we allow this method to fail and not report an error.
  /// When MustCreateTM is used, we print an error if we are unable to load
  /// the requested target.
  TargetMachine *CreateTargetMachine(bool MustCreateTM);

  /// Add passes necessary to emit assembly or LLVM IR.
  ///
  /// \return True on success.
  bool AddEmitPasses(BackendAction Action, raw_pwrite_stream &OS);

public:
  EmitAssemblyHelper(DiagnosticsEngine &_Diags,
                     const CodeGenOptions &CGOpts,
                     const clang::TargetOptions &TOpts,
                     const LangOptions &LOpts,
                     Module *M)
    : Diags(_Diags), CodeGenOpts(CGOpts), TargetOpts(TOpts), LangOpts(LOpts),
      TheModule(M),
      // HLSL Changes Start
      CodeGenPassesConfigOS(CodeGenPassesConfig),
      PerModulePassesConfigOS(PerModulePassesConfig),
      PerFunctionPassesConfigOS(PerFunctionPassesConfig),
      // HLSL Changes End
      CodeGenerationTime("Code Generation Time"),
      CodeGenPasses(nullptr), PerModulePasses(nullptr),
      PerFunctionPasses(nullptr) {}

  ~EmitAssemblyHelper() {
    delete CodeGenPasses;
    delete PerModulePasses;
    delete PerFunctionPasses;
    if (CodeGenOpts.DisableFree)
      BuryPointer(std::move(TM));
  }

  std::unique_ptr<TargetMachine> TM;

  void EmitAssembly(BackendAction Action, raw_pwrite_stream *OS);
};

// We need this wrapper to access LangOpts and CGOpts from extension functions
// that we add to the PassManagerBuilder.
class PassManagerBuilderWrapper : public PassManagerBuilder {
public:
  PassManagerBuilderWrapper(const CodeGenOptions &CGOpts,
                            const LangOptions &LangOpts)
      : PassManagerBuilder(), CGOpts(CGOpts), LangOpts(LangOpts) {}
  const CodeGenOptions &getCGOpts() const { return CGOpts; }
  const LangOptions &getLangOpts() const { return LangOpts; }
private:
  const CodeGenOptions &CGOpts;
  const LangOptions &LangOpts;
};

}

#ifdef MS_ENABLE_OBJCARC // HLSL Change

static void addObjCARCAPElimPass(const PassManagerBuilder &Builder, PassManagerBase &PM) {
  if (Builder.OptLevel > 0)
    PM.add(createObjCARCAPElimPass());
}

static void addObjCARCExpandPass(const PassManagerBuilder &Builder, PassManagerBase &PM) {
  if (Builder.OptLevel > 0)
    PM.add(createObjCARCExpandPass());
}

static void addObjCARCOptPass(const PassManagerBuilder &Builder, PassManagerBase &PM) {
  if (Builder.OptLevel > 0)
    PM.add(createObjCARCOptPass());
}

#endif // MS_ENABLE_OBJCARC - HLSL Change

static void addSampleProfileLoaderPass(const PassManagerBuilder &Builder,
                                       legacy::PassManagerBase &PM) {
  const PassManagerBuilderWrapper &BuilderWrapper =
      static_cast<const PassManagerBuilderWrapper &>(Builder);
  const CodeGenOptions &CGOpts = BuilderWrapper.getCGOpts();
  PM.add(createSampleProfileLoaderPass(CGOpts.SampleProfileFile));
}

static void addAddDiscriminatorsPass(const PassManagerBuilder &Builder,
                                     legacy::PassManagerBase &PM) {
  PM.add(createAddDiscriminatorsPass());
}

#ifdef MS_ENABLE_OBJCARC // HLSL Change
static void addBoundsCheckingPass(const PassManagerBuilder &Builder,
                                    legacy::PassManagerBase &PM) {
  PM.add(createBoundsCheckingPass());
}
#endif // MS_ENABLE_OBJCARC // HLSL Change

#ifdef MS_ENABLE_INSTR // HLSL Change

static void addSanitizerCoveragePass(const PassManagerBuilder &Builder,
                                     legacy::PassManagerBase &PM) {
  const PassManagerBuilderWrapper &BuilderWrapper =
      static_cast<const PassManagerBuilderWrapper&>(Builder);
  const CodeGenOptions &CGOpts = BuilderWrapper.getCGOpts();
  SanitizerCoverageOptions Opts;
  Opts.CoverageType =
      static_cast<SanitizerCoverageOptions::Type>(CGOpts.SanitizeCoverageType);
  Opts.IndirectCalls = CGOpts.SanitizeCoverageIndirectCalls;
  Opts.TraceBB = CGOpts.SanitizeCoverageTraceBB;
  Opts.TraceCmp = CGOpts.SanitizeCoverageTraceCmp;
  Opts.Use8bitCounters = CGOpts.SanitizeCoverage8bitCounters;
  PM.add(createSanitizerCoverageModulePass(Opts));
}

static void addAddressSanitizerPasses(const PassManagerBuilder &Builder,
                                      legacy::PassManagerBase &PM) {
  PM.add(createAddressSanitizerFunctionPass(/*CompileKernel*/false));
  PM.add(createAddressSanitizerModulePass(/*CompileKernel*/false));
}

static void addKernelAddressSanitizerPasses(const PassManagerBuilder &Builder,
                                            legacy::PassManagerBase &PM) {
  PM.add(createAddressSanitizerFunctionPass(/*CompileKernel*/true));
  PM.add(createAddressSanitizerModulePass(/*CompileKernel*/true));
}

static void addMemorySanitizerPass(const PassManagerBuilder &Builder,
                                   legacy::PassManagerBase &PM) {
  const PassManagerBuilderWrapper &BuilderWrapper =
      static_cast<const PassManagerBuilderWrapper&>(Builder);
  const CodeGenOptions &CGOpts = BuilderWrapper.getCGOpts();
  PM.add(createMemorySanitizerPass(CGOpts.SanitizeMemoryTrackOrigins));

  // MemorySanitizer inserts complex instrumentation that mostly follows
  // the logic of the original code, but operates on "shadow" values.
  // It can benefit from re-running some general purpose optimization passes.
  if (Builder.OptLevel > 0) {
    PM.add(createEarlyCSEPass());
    PM.add(createReassociatePass());
    PM.add(createLICMPass());
    PM.add(createGVNPass());
    PM.add(createInstructionCombiningPass());
    PM.add(createDeadStoreEliminationPass());
  }
}

static void addThreadSanitizerPass(const PassManagerBuilder &Builder,
                                   legacy::PassManagerBase &PM) {
  PM.add(createThreadSanitizerPass());
}

static void addDataFlowSanitizerPass(const PassManagerBuilder &Builder,
                                     legacy::PassManagerBase &PM) {
  const PassManagerBuilderWrapper &BuilderWrapper =
      static_cast<const PassManagerBuilderWrapper&>(Builder);
  const LangOptions &LangOpts = BuilderWrapper.getLangOpts();
  PM.add(createDataFlowSanitizerPass(LangOpts.SanitizerBlacklistFiles));
}

#endif // MS_ENABLE_INSTR - HLSL Change

static TargetLibraryInfoImpl *createTLII(llvm::Triple &TargetTriple,
                                         const CodeGenOptions &CodeGenOpts) {
  TargetLibraryInfoImpl *TLII = new TargetLibraryInfoImpl(TargetTriple);
  if (!CodeGenOpts.SimplifyLibCalls)
    TLII->disableAllFunctions();

  switch (CodeGenOpts.getVecLib()) {
  case CodeGenOptions::Accelerate:
    TLII->addVectorizableFunctionsFromVecLib(TargetLibraryInfoImpl::Accelerate);
    break;
  default:
    break;
  }
  return TLII;
}

static void addSymbolRewriterPass(const CodeGenOptions &Opts,
                                  legacy::PassManager *MPM) {
  llvm::SymbolRewriter::RewriteDescriptorList DL;

  llvm::SymbolRewriter::RewriteMapParser MapParser;
  for (const auto &MapFile : Opts.RewriteMapFiles)
    MapParser.parse(MapFile, &DL);

  MPM->add(createRewriteSymbolsPass(DL));
}

void EmitAssemblyHelper::CreatePasses() {
  unsigned OptLevel = CodeGenOpts.OptimizationLevel;
  CodeGenOptions::InliningMethod Inlining = CodeGenOpts.getInlining();

  // Handle disabling of LLVM optimization, where we want to preserve the
  // internal module before any optimization.
  if (CodeGenOpts.DisableLLVMOpts || CodeGenOpts.HLSLHighLevel) { // HLSL Change
    OptLevel = 0;
    // HLSL Change Begins.
    // HLSL always inline.
    if (!LangOpts.HLSL || CodeGenOpts.HLSLHighLevel)
    Inlining = CodeGenOpts.NoInlining;
    // HLSL Change Ends.
  }

  PassManagerBuilderWrapper PMBuilder(CodeGenOpts, LangOpts);
  PMBuilder.OptLevel = OptLevel;
  PMBuilder.SizeLevel = CodeGenOpts.OptimizeSize;
  PMBuilder.BBVectorize = CodeGenOpts.VectorizeBB;
  PMBuilder.SLPVectorize = CodeGenOpts.VectorizeSLP;
  PMBuilder.LoopVectorize = CodeGenOpts.VectorizeLoop;
<<<<<<< HEAD
  PMBuilder.HLSLHighLevel = CodeGenOpts.HLSLHighLevel; // HLSL Change
  PMBuilder.HLSLAllowPreserveValues = CodeGenOpts.HLSLAllowPreserveValues; // HLSL Change
  PMBuilder.HLSLExtensionsCodeGen = CodeGenOpts.HLSLExtensionsCodegen.get(); // HLSL Change
  PMBuilder.HLSLResMayAlias = CodeGenOpts.HLSLResMayAlias; // HLSL Change
  PMBuilder.HLSLLiveValueAnalysisDump = CodeGenOpts.HLSLLiveValueAnalysisDump; // HLSL Change
  PMBuilder.HLSLLiveValueAnalysisOutputFile = CodeGenOpts.HLSLLiveValueAnalysisOutputFile; // HLSL Change
  PMBuilder.ScanLimit = CodeGenOpts.ScanLimit; // HLSL Change
  PMBuilder.HLSLOptimizationOptions = CodeGenOpts.HLSLOptimizationOptions; // HLSL Change
=======

  // HLSL Change - begin
  PMBuilder.HLSLHighLevel = CodeGenOpts.HLSLHighLevel;
  PMBuilder.HLSLAllowPreserveValues = CodeGenOpts.HLSLAllowPreserveValues;
  PMBuilder.HLSLOnlyWarnOnUnrollFail = CodeGenOpts.HLSLOnlyWarnOnUnrollFail;
  PMBuilder.HLSLExtensionsCodeGen = CodeGenOpts.HLSLExtensionsCodegen.get();
  PMBuilder.HLSLResMayAlias = CodeGenOpts.HLSLResMayAlias;
  PMBuilder.ScanLimit = CodeGenOpts.ScanLimit;

  PMBuilder.EnableGVN = !CodeGenOpts.HLSLOptimizationToggles.count("gvn") ||
                        CodeGenOpts.HLSLOptimizationToggles.find("gvn")->second;

  PMBuilder.StructurizeLoopExitsForUnroll =
                        CodeGenOpts.HLSLOptimizationToggles.count("structurize-loop-exits-for-unroll") &&
                        CodeGenOpts.HLSLOptimizationToggles.find("structurize-loop-exits-for-unroll")->second;

  // HLSL Change - end
>>>>>>> 2ade6f84

  PMBuilder.DisableUnitAtATime = !CodeGenOpts.UnitAtATime;
  PMBuilder.DisableUnrollLoops = !CodeGenOpts.UnrollLoops;
  PMBuilder.MergeFunctions = CodeGenOpts.MergeFunctions;
  PMBuilder.PrepareForLTO = CodeGenOpts.PrepareForLTO;
  PMBuilder.RerollLoops = CodeGenOpts.RerollLoops;

  PMBuilder.addExtension(PassManagerBuilder::EP_EarlyAsPossible,
                         addAddDiscriminatorsPass);

  if (!CodeGenOpts.SampleProfileFile.empty())
    PMBuilder.addExtension(PassManagerBuilder::EP_EarlyAsPossible,
                           addSampleProfileLoaderPass);

  // In ObjC ARC mode, add the main ARC optimization passes.
#ifdef MS_ENABLE_OBJCARC // HLSL Change
  if (LangOpts.ObjCAutoRefCount) {
    PMBuilder.addExtension(PassManagerBuilder::EP_EarlyAsPossible,
                           addObjCARCExpandPass);
    PMBuilder.addExtension(PassManagerBuilder::EP_ModuleOptimizerEarly,
                           addObjCARCAPElimPass);
    PMBuilder.addExtension(PassManagerBuilder::EP_ScalarOptimizerLate,
                           addObjCARCOptPass);
  }

  if (LangOpts.Sanitize.has(SanitizerKind::LocalBounds)) {
    PMBuilder.addExtension(PassManagerBuilder::EP_ScalarOptimizerLate,
                           addBoundsCheckingPass);
    PMBuilder.addExtension(PassManagerBuilder::EP_EnabledOnOptLevel0,
                           addBoundsCheckingPass);
  }
#endif // MS_ENABLE_OBJCARC - HLSL Change

#ifdef MS_ENABLE_INSTR // HLSL Change

  if (CodeGenOpts.SanitizeCoverageType ||
      CodeGenOpts.SanitizeCoverageIndirectCalls ||
      CodeGenOpts.SanitizeCoverageTraceCmp) {
    PMBuilder.addExtension(PassManagerBuilder::EP_OptimizerLast,
                           addSanitizerCoveragePass);
    PMBuilder.addExtension(PassManagerBuilder::EP_EnabledOnOptLevel0,
                           addSanitizerCoveragePass);
  }

  if (LangOpts.Sanitize.has(SanitizerKind::Address)) {
    PMBuilder.addExtension(PassManagerBuilder::EP_OptimizerLast,
                           addAddressSanitizerPasses);
    PMBuilder.addExtension(PassManagerBuilder::EP_EnabledOnOptLevel0,
                           addAddressSanitizerPasses);
  }

  if (LangOpts.Sanitize.has(SanitizerKind::KernelAddress)) {
    PMBuilder.addExtension(PassManagerBuilder::EP_OptimizerLast,
                           addKernelAddressSanitizerPasses);
    PMBuilder.addExtension(PassManagerBuilder::EP_EnabledOnOptLevel0,
                           addKernelAddressSanitizerPasses);
  }

  if (LangOpts.Sanitize.has(SanitizerKind::Memory)) {
    PMBuilder.addExtension(PassManagerBuilder::EP_OptimizerLast,
                           addMemorySanitizerPass);
    PMBuilder.addExtension(PassManagerBuilder::EP_EnabledOnOptLevel0,
                           addMemorySanitizerPass);
  }

  if (LangOpts.Sanitize.has(SanitizerKind::Thread)) {
    PMBuilder.addExtension(PassManagerBuilder::EP_OptimizerLast,
                           addThreadSanitizerPass);
    PMBuilder.addExtension(PassManagerBuilder::EP_EnabledOnOptLevel0,
                           addThreadSanitizerPass);
  }

  if (LangOpts.Sanitize.has(SanitizerKind::DataFlow)) {
    PMBuilder.addExtension(PassManagerBuilder::EP_OptimizerLast,
                           addDataFlowSanitizerPass);
    PMBuilder.addExtension(PassManagerBuilder::EP_EnabledOnOptLevel0,
                           addDataFlowSanitizerPass);
  }

#endif // MS_ENABLE_INSTR - HLSL Change

  // Figure out TargetLibraryInfo.
  Triple TargetTriple(TheModule->getTargetTriple());
  PMBuilder.LibraryInfo = createTLII(TargetTriple, CodeGenOpts);

  switch (Inlining) {
  case CodeGenOptions::NoInlining: break;
  case CodeGenOptions::NormalInlining: {
    PMBuilder.Inliner =
        createFunctionInliningPass(OptLevel, CodeGenOpts.OptimizeSize);
    break;
  }
  case CodeGenOptions::OnlyAlwaysInlining:
    // Respect always_inline.
    if (OptLevel == 0)
      // Do not insert lifetime intrinsics at -O0.
      PMBuilder.Inliner = createAlwaysInlinerPass(false);
    else
      PMBuilder.Inliner = createAlwaysInlinerPass();
    break;
  }

  // Set up the per-function pass manager.
  legacy::FunctionPassManager *FPM = getPerFunctionPasses();
  if (CodeGenOpts.VerifyModule)
    FPM->add(createVerifierPass());
  PMBuilder.populateFunctionPassManager(*FPM);

  // Set up the per-module pass manager.
  legacy::PassManager *MPM = getPerModulePasses();
  if (!CodeGenOpts.RewriteMapFiles.empty())
    addSymbolRewriterPass(CodeGenOpts, MPM);

#ifdef MS_ENABLE_INSTR // HLSL Change
  if (!CodeGenOpts.DisableGCov &&
      (CodeGenOpts.EmitGcovArcs || CodeGenOpts.EmitGcovNotes)) {
    // Not using 'GCOVOptions::getDefault' allows us to avoid exiting if
    // LLVM's -default-gcov-version flag is set to something invalid.
    GCOVOptions Options;
    Options.EmitNotes = CodeGenOpts.EmitGcovNotes;
    Options.EmitData = CodeGenOpts.EmitGcovArcs;
    memcpy(Options.Version, CodeGenOpts.CoverageVersion, 4);
    Options.UseCfgChecksum = CodeGenOpts.CoverageExtraChecksum;
    Options.NoRedZone = CodeGenOpts.DisableRedZone;
    Options.FunctionNamesInData =
        !CodeGenOpts.CoverageNoFunctionNamesInData;
    Options.ExitBlockBeforeBody = CodeGenOpts.CoverageExitBlockBeforeBody;
    MPM->add(createGCOVProfilerPass(Options));
    if (CodeGenOpts.getDebugInfo() == CodeGenOptions::NoDebugInfo)
      MPM->add(createStripSymbolsPass(true));
  }

  if (CodeGenOpts.ProfileInstrGenerate) {
    InstrProfOptions Options;
    Options.NoRedZone = CodeGenOpts.DisableRedZone;
    Options.InstrProfileOutput = CodeGenOpts.InstrProfileOutput;
    MPM->add(createInstrProfilingPass(Options));
  }
#endif

  PMBuilder.populateModulePassManager(*MPM);
}

TargetMachine *EmitAssemblyHelper::CreateTargetMachine(bool MustCreateTM) {
  // Create the TargetMachine for generating code.
  std::string Error;
  std::string Triple = TheModule->getTargetTriple();
  const llvm::Target *TheTarget = TargetRegistry::lookupTarget(Triple, Error);
  if (!TheTarget) {
    if (MustCreateTM)
      Diags.Report(diag::err_fe_unable_to_create_target) << Error;
    return nullptr;
  }

  unsigned CodeModel =
    llvm::StringSwitch<unsigned>(CodeGenOpts.CodeModel)
      .Case("small", llvm::CodeModel::Small)
      .Case("kernel", llvm::CodeModel::Kernel)
      .Case("medium", llvm::CodeModel::Medium)
      .Case("large", llvm::CodeModel::Large)
      .Case("default", llvm::CodeModel::Default)
      .Default(~0u);
  assert(CodeModel != ~0u && "invalid code model!");
  llvm::CodeModel::Model CM = static_cast<llvm::CodeModel::Model>(CodeModel);

#if 0 // HLSL Change - no global state mutation on per-instance work
  SmallVector<const char *, 16> BackendArgs;
  BackendArgs.push_back("clang"); // Fake program name.
  if (!CodeGenOpts.DebugPass.empty()) {
    BackendArgs.push_back("-debug-pass");
    BackendArgs.push_back(CodeGenOpts.DebugPass.c_str());
  }
  if (!CodeGenOpts.LimitFloatPrecision.empty()) {
    BackendArgs.push_back("-limit-float-precision");
    BackendArgs.push_back(CodeGenOpts.LimitFloatPrecision.c_str());
  }
  for (unsigned i = 0, e = CodeGenOpts.BackendOptions.size(); i != e; ++i)
    BackendArgs.push_back(CodeGenOpts.BackendOptions[i].c_str());
  BackendArgs.push_back(nullptr);
  llvm::cl::ParseCommandLineOptions(BackendArgs.size() - 1,
                                    BackendArgs.data());
#endif // HLSL Change

  std::string FeaturesStr;
  if (!TargetOpts.Features.empty()) {
#if 0 // HLSL Change
    SubtargetFeatures Features;
    for (const std::string &Feature : TargetOpts.Features)
      Features.AddFeature(Feature);
    FeaturesStr = Features.getString();
#endif // HLSL Change
  }

  llvm::Reloc::Model RM = llvm::Reloc::Default;
  if (CodeGenOpts.RelocationModel == "static") {
    RM = llvm::Reloc::Static;
  } else if (CodeGenOpts.RelocationModel == "pic") {
    RM = llvm::Reloc::PIC_;
  } else {
    assert(CodeGenOpts.RelocationModel == "dynamic-no-pic" &&
           "Invalid PIC model!");
    RM = llvm::Reloc::DynamicNoPIC;
  }

  CodeGenOpt::Level OptLevel = CodeGenOpt::Default;
  switch (CodeGenOpts.OptimizationLevel) {
  default: break;
  case 0: OptLevel = CodeGenOpt::None; break;
  case 3: OptLevel = CodeGenOpt::Aggressive; break;
  }

  llvm::TargetOptions Options;

  if (!TargetOpts.Reciprocals.empty())
    Options.Reciprocals = TargetRecip(TargetOpts.Reciprocals);

  Options.ThreadModel =
    llvm::StringSwitch<llvm::ThreadModel::Model>(CodeGenOpts.ThreadModel)
      .Case("posix", llvm::ThreadModel::POSIX)
      .Case("single", llvm::ThreadModel::Single);

  if (CodeGenOpts.DisableIntegratedAS)
    Options.DisableIntegratedAS = true;

  if (CodeGenOpts.CompressDebugSections)
    Options.CompressDebugSections = true;

  if (CodeGenOpts.UseInitArray)
    Options.UseInitArray = true;

  // Set float ABI type.
  if (CodeGenOpts.FloatABI == "soft" || CodeGenOpts.FloatABI == "softfp")
    Options.FloatABIType = llvm::FloatABI::Soft;
  else if (CodeGenOpts.FloatABI == "hard")
    Options.FloatABIType = llvm::FloatABI::Hard;
  else {
    assert(CodeGenOpts.FloatABI.empty() && "Invalid float abi!");
    Options.FloatABIType = llvm::FloatABI::Default;
  }

  // Set FP fusion mode.
  switch (CodeGenOpts.getFPContractMode()) {
  case CodeGenOptions::FPC_Off:
    Options.AllowFPOpFusion = llvm::FPOpFusion::Strict;
    break;
  case CodeGenOptions::FPC_On:
    Options.AllowFPOpFusion = llvm::FPOpFusion::Standard;
    break;
  case CodeGenOptions::FPC_Fast:
    Options.AllowFPOpFusion = llvm::FPOpFusion::Fast;
    break;
  }

  Options.LessPreciseFPMADOption = CodeGenOpts.LessPreciseFPMAD;
  Options.NoInfsFPMath = CodeGenOpts.NoInfsFPMath;
  Options.NoNaNsFPMath = CodeGenOpts.NoNaNsFPMath;
  Options.NoZerosInBSS = CodeGenOpts.NoZeroInitializedInBSS;
  Options.UnsafeFPMath = CodeGenOpts.UnsafeFPMath;
  Options.StackAlignmentOverride = CodeGenOpts.StackAlignment;
  Options.PositionIndependentExecutable = LangOpts.PIELevel != 0;
  Options.FunctionSections = CodeGenOpts.FunctionSections;
  Options.DataSections = CodeGenOpts.DataSections;
  Options.UniqueSectionNames = CodeGenOpts.UniqueSectionNames;

  Options.MCOptions.MCRelaxAll = CodeGenOpts.RelaxAll;
  Options.MCOptions.MCSaveTempLabels = CodeGenOpts.SaveTempLabels;
  Options.MCOptions.MCUseDwarfDirectory = !CodeGenOpts.NoDwarfDirectoryAsm;
  Options.MCOptions.MCNoExecStack = CodeGenOpts.NoExecStack;
  Options.MCOptions.MCFatalWarnings = CodeGenOpts.FatalWarnings;
  Options.MCOptions.AsmVerbose = CodeGenOpts.AsmVerbose;
  Options.MCOptions.ABIName = TargetOpts.ABI;

  TargetMachine *TM = TheTarget->createTargetMachine(Triple, TargetOpts.CPU,
                                                     FeaturesStr, Options,
                                                     RM, CM, OptLevel);

  return TM;
}

bool EmitAssemblyHelper::AddEmitPasses(BackendAction Action,
                                       raw_pwrite_stream &OS) {

  // Create the code generator passes.
  legacy::PassManager *PM = getCodeGenPasses();

  // Add LibraryInfo.
  llvm::Triple TargetTriple(TheModule->getTargetTriple());
  std::unique_ptr<TargetLibraryInfoImpl> TLII(
      createTLII(TargetTriple, CodeGenOpts));
  PM->add(new TargetLibraryInfoWrapperPass(*TLII));

  // Normal mode, emit a .s or .o file by running the code generator. Note,
  // this also adds codegenerator level optimization passes.
  TargetMachine::CodeGenFileType CGFT = TargetMachine::CGFT_AssemblyFile;
  if (Action == Backend_EmitObj)
    CGFT = TargetMachine::CGFT_ObjectFile;
  else if (Action == Backend_EmitMCNull)
    CGFT = TargetMachine::CGFT_Null;
  else
    assert(Action == Backend_EmitAssembly && "Invalid action!");

  // Add ObjC ARC final-cleanup optimizations. This is done as part of the
  // "codegen" passes so that it isn't run multiple times when there is
  // inlining happening.
#ifdef MS_ENABLE_OBJCARC // HLSL Change
  if (CodeGenOpts.OptimizationLevel > 0)
    PM->add(createObjCARCContractPass());
#endif // HLSL Change

  if (TM->addPassesToEmitFile(*PM, OS, CGFT,
                              /*DisableVerify=*/!CodeGenOpts.VerifyModule)) {
    Diags.Report(diag::err_fe_unable_to_interface_with_target);
    return false;
  }

  return true;
}

void EmitAssemblyHelper::EmitAssembly(BackendAction Action,
                                      raw_pwrite_stream *OS) {
  TimeRegion Region(llvm::TimePassesIsEnabled ? &CodeGenerationTime : nullptr);

  bool UsesCodeGen = (Action != Backend_EmitNothing &&
                      Action != Backend_EmitBC &&
                      Action != Backend_EmitPasses &&
                      Action != Backend_EmitLL);
  if (!TM)
    TM.reset(CreateTargetMachine(UsesCodeGen));

  if (UsesCodeGen && !TM)
    return;
  if (TM)
    TheModule->setDataLayout(*TM->getDataLayout());
  CreatePasses();

  switch (Action) {
  case Backend_EmitNothing:
  case Backend_EmitPasses: // HLSL Change
    break;

  case Backend_EmitBC:
    getPerModulePasses()->add(
        createBitcodeWriterPass(*OS, CodeGenOpts.EmitLLVMUseLists));
    break;

  case Backend_EmitLL:
    getPerModulePasses()->add(
        createPrintModulePass(*OS, "", CodeGenOpts.EmitLLVMUseLists));
    break;

  default:
    if (!AddEmitPasses(Action, *OS))
      return;
  }

  // Before executing passes, print the final values of the LLVM options.
  cl::PrintOptionValues();

  // HLSL Change Starts
  if (Action == Backend_EmitPasses) {
    if (PerFunctionPasses) {
      *OS << "# Per-function passes\n"
             "-opt-fn-passes\n";
      *OS << PerFunctionPassesConfigOS.str();
    }
    if (PerModulePasses) {
      *OS << "# Per-module passes\n"
             "-opt-mod-passes\n";
      *OS << PerModulePassesConfigOS.str();
    }
    if (CodeGenPasses) {
      *OS << "# Code generation passes\n"
             "-opt-mod-passes\n";
      *OS << CodeGenPassesConfigOS.str();
    }
    return;
  }
  // HLSL Change Ends

  // Run passes. For now we do all passes at once, but eventually we
  // would like to have the option of streaming code generation.

  if (PerFunctionPasses) {
    PrettyStackTraceString CrashInfo("Per-function optimization");

    PerFunctionPasses->doInitialization();
    for (Function &F : *TheModule)
      if (!F.isDeclaration())
        PerFunctionPasses->run(F);
    PerFunctionPasses->doFinalization();
  }

  if (PerModulePasses) {
    PrettyStackTraceString CrashInfo("Per-module optimization passes");
    PerModulePasses->run(*TheModule);
  }

  if (CodeGenPasses) {
    PrettyStackTraceString CrashInfo("Code generation");
    CodeGenPasses->run(*TheModule);
  }
}

void clang::EmitBackendOutput(DiagnosticsEngine &Diags,
                              const CodeGenOptions &CGOpts,
                              const clang::TargetOptions &TOpts,
                              const LangOptions &LOpts, StringRef TDesc,
                              Module *M, BackendAction Action,
                              raw_pwrite_stream *OS) {
  EmitAssemblyHelper AsmHelper(Diags, CGOpts, TOpts, LOpts, M);

  AsmHelper.EmitAssembly(Action, OS);

  // If an optional clang TargetInfo description string was passed in, use it to
  // verify the LLVM TargetMachine's DataLayout.
  if (AsmHelper.TM && !TDesc.empty()) {
    std::string DLDesc =
        AsmHelper.TM->getDataLayout()->getStringRepresentation();
    if (DLDesc != TDesc) {
      unsigned DiagID = Diags.getCustomDiagID(
          DiagnosticsEngine::Error, "backend data layout '%0' does not match "
                                    "expected target description '%1'");
      Diags.Report(DiagID) << DLDesc << TDesc;
    }
  }
}<|MERGE_RESOLUTION|>--- conflicted
+++ resolved
@@ -324,22 +324,14 @@
   PMBuilder.BBVectorize = CodeGenOpts.VectorizeBB;
   PMBuilder.SLPVectorize = CodeGenOpts.VectorizeSLP;
   PMBuilder.LoopVectorize = CodeGenOpts.VectorizeLoop;
-<<<<<<< HEAD
-  PMBuilder.HLSLHighLevel = CodeGenOpts.HLSLHighLevel; // HLSL Change
-  PMBuilder.HLSLAllowPreserveValues = CodeGenOpts.HLSLAllowPreserveValues; // HLSL Change
-  PMBuilder.HLSLExtensionsCodeGen = CodeGenOpts.HLSLExtensionsCodegen.get(); // HLSL Change
-  PMBuilder.HLSLResMayAlias = CodeGenOpts.HLSLResMayAlias; // HLSL Change
-  PMBuilder.HLSLLiveValueAnalysisDump = CodeGenOpts.HLSLLiveValueAnalysisDump; // HLSL Change
-  PMBuilder.HLSLLiveValueAnalysisOutputFile = CodeGenOpts.HLSLLiveValueAnalysisOutputFile; // HLSL Change
-  PMBuilder.ScanLimit = CodeGenOpts.ScanLimit; // HLSL Change
-  PMBuilder.HLSLOptimizationOptions = CodeGenOpts.HLSLOptimizationOptions; // HLSL Change
-=======
 
   // HLSL Change - begin
   PMBuilder.HLSLHighLevel = CodeGenOpts.HLSLHighLevel;
   PMBuilder.HLSLAllowPreserveValues = CodeGenOpts.HLSLAllowPreserveValues;
   PMBuilder.HLSLOnlyWarnOnUnrollFail = CodeGenOpts.HLSLOnlyWarnOnUnrollFail;
   PMBuilder.HLSLExtensionsCodeGen = CodeGenOpts.HLSLExtensionsCodegen.get();
+  PMBuilder.HLSLLiveValueAnalysisDump = CodeGenOpts.HLSLLiveValueAnalysisDump;
+  PMBuilder.HLSLLiveValueAnalysisOutputFile = CodeGenOpts.HLSLLiveValueAnalysisOutputFile;
   PMBuilder.HLSLResMayAlias = CodeGenOpts.HLSLResMayAlias;
   PMBuilder.ScanLimit = CodeGenOpts.ScanLimit;
 
@@ -349,9 +341,7 @@
   PMBuilder.StructurizeLoopExitsForUnroll =
                         CodeGenOpts.HLSLOptimizationToggles.count("structurize-loop-exits-for-unroll") &&
                         CodeGenOpts.HLSLOptimizationToggles.find("structurize-loop-exits-for-unroll")->second;
-
   // HLSL Change - end
->>>>>>> 2ade6f84
 
   PMBuilder.DisableUnitAtATime = !CodeGenOpts.UnitAtATime;
   PMBuilder.DisableUnrollLoops = !CodeGenOpts.UnrollLoops;
