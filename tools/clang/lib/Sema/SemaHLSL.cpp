//===--- SemaHLSL.cpp       - HLSL support for AST nodes and operations ---===//
///////////////////////////////////////////////////////////////////////////////
//                                                                           //
// SemaHLSL.cpp                                                              //
// Copyright (C) Microsoft Corporation. All rights reserved.                 //
// This file is distributed under the University of Illinois Open Source     //
// License. See LICENSE.TXT for details.                                     //
//                                                                           //
//  This file implements the semantic support for HLSL.                      //
//                                                                           //
///////////////////////////////////////////////////////////////////////////////

#include "llvm/ADT/SmallPtrSet.h"
#include "llvm/ADT/DenseMap.h"
#include "clang/AST/ASTContext.h"
#include "clang/AST/Attr.h"
#include "clang/AST/DeclCXX.h"
#include "clang/AST/DeclTemplate.h"
#include "clang/AST/Expr.h"
#include "clang/AST/ExprCXX.h"
#include "clang/AST/ExternalASTSource.h"
#include "clang/AST/RecursiveASTVisitor.h"
#include "clang/AST/TypeLoc.h"
#include "clang/AST/HlslTypes.h"
#include "clang/Sema/Overload.h"
#include "clang/Sema/SemaDiagnostic.h"
#include "clang/Sema/Initialization.h"
#include "clang/Sema/ExternalSemaSource.h"
#include "clang/Sema/Lookup.h"
#include "clang/Sema/Template.h"
#include "clang/Sema/TemplateDeduction.h"
#include "clang/Sema/SemaHLSL.h"
#include "dxc/Support/Global.h"
#include "dxc/Support/WinIncludes.h"
#include "dxc/dxcapi.internal.h"
#include "dxc/HlslIntrinsicOp.h"
#include "gen_intrin_main_tables_15.h"
#include "dxc/HLSL/HLOperations.h"
#include <array>

enum ArBasicKind {
  AR_BASIC_BOOL,
  AR_BASIC_LITERAL_FLOAT,
  AR_BASIC_FLOAT16,
  AR_BASIC_FLOAT32_PARTIAL_PRECISION,
  AR_BASIC_FLOAT32,
  AR_BASIC_FLOAT64,
  AR_BASIC_LITERAL_INT,
  AR_BASIC_INT8,
  AR_BASIC_UINT8,
  AR_BASIC_INT16,
  AR_BASIC_UINT16,
  AR_BASIC_INT32,
  AR_BASIC_UINT32,
  AR_BASIC_INT64,
  AR_BASIC_UINT64,

  AR_BASIC_MIN10FLOAT,
  AR_BASIC_MIN16FLOAT,
  AR_BASIC_MIN12INT,
  AR_BASIC_MIN16INT,
  AR_BASIC_MIN16UINT,
  AR_BASIC_ENUM,

  AR_BASIC_COUNT,

  //
  // Pseudo-entries for intrinsic tables and such.
  //

  AR_BASIC_NONE,
  AR_BASIC_UNKNOWN,
  AR_BASIC_NOCAST,

  //
  // The following pseudo-entries represent higher-level
  // object types that are treated as units.
  //

  AR_BASIC_POINTER,
  AR_BASIC_ENUM,

  AR_OBJECT_NULL,
  AR_OBJECT_STRING,

  // AR_OBJECT_TEXTURE,
  AR_OBJECT_TEXTURE1D,
  AR_OBJECT_TEXTURE1D_ARRAY,
  AR_OBJECT_TEXTURE2D,
  AR_OBJECT_TEXTURE2D_ARRAY,
  AR_OBJECT_TEXTURE3D,
  AR_OBJECT_TEXTURECUBE,
  AR_OBJECT_TEXTURECUBE_ARRAY,
  AR_OBJECT_TEXTURE2DMS,
  AR_OBJECT_TEXTURE2DMS_ARRAY,

  AR_OBJECT_SAMPLER,
  AR_OBJECT_SAMPLER1D,
  AR_OBJECT_SAMPLER2D,
  AR_OBJECT_SAMPLER3D,
  AR_OBJECT_SAMPLERCUBE,
  AR_OBJECT_SAMPLERCOMPARISON,

  AR_OBJECT_BUFFER,

  //
  // View objects are only used as variable/types within the Effects
  // framework, for example in calls to OMSetRenderTargets.
  //

  AR_OBJECT_RENDERTARGETVIEW,
  AR_OBJECT_DEPTHSTENCILVIEW,

  //
  // Shader objects are only used as variable/types within the Effects
  // framework, for example as a result of CompileShader().
  //

  AR_OBJECT_COMPUTESHADER,
  AR_OBJECT_DOMAINSHADER,
  AR_OBJECT_GEOMETRYSHADER,
  AR_OBJECT_HULLSHADER,
  AR_OBJECT_PIXELSHADER,
  AR_OBJECT_VERTEXSHADER,
  AR_OBJECT_PIXELFRAGMENT,
  AR_OBJECT_VERTEXFRAGMENT,

  AR_OBJECT_STATEBLOCK,

  AR_OBJECT_RASTERIZER,
  AR_OBJECT_DEPTHSTENCIL,
  AR_OBJECT_BLEND,

  AR_OBJECT_POINTSTREAM,
  AR_OBJECT_LINESTREAM,
  AR_OBJECT_TRIANGLESTREAM,

  AR_OBJECT_INPUTPATCH,
  AR_OBJECT_OUTPUTPATCH,

  AR_OBJECT_RWTEXTURE1D,
  AR_OBJECT_RWTEXTURE1D_ARRAY,
  AR_OBJECT_RWTEXTURE2D,
  AR_OBJECT_RWTEXTURE2D_ARRAY,
  AR_OBJECT_RWTEXTURE3D,
  AR_OBJECT_RWBUFFER,

  AR_OBJECT_BYTEADDRESS_BUFFER,
  AR_OBJECT_RWBYTEADDRESS_BUFFER,
  AR_OBJECT_STRUCTURED_BUFFER,
  AR_OBJECT_RWSTRUCTURED_BUFFER,
  AR_OBJECT_RWSTRUCTURED_BUFFER_ALLOC,
  AR_OBJECT_RWSTRUCTURED_BUFFER_CONSUME,
  AR_OBJECT_APPEND_STRUCTURED_BUFFER,
  AR_OBJECT_CONSUME_STRUCTURED_BUFFER,

  AR_OBJECT_CONSTANT_BUFFER,
  AR_OBJECT_TEXTURE_BUFFER,

  AR_OBJECT_ROVBUFFER,
  AR_OBJECT_ROVBYTEADDRESS_BUFFER,
  AR_OBJECT_ROVSTRUCTURED_BUFFER,
  AR_OBJECT_ROVTEXTURE1D,
  AR_OBJECT_ROVTEXTURE1D_ARRAY,
  AR_OBJECT_ROVTEXTURE2D,
  AR_OBJECT_ROVTEXTURE2D_ARRAY,
  AR_OBJECT_ROVTEXTURE3D,

  AR_OBJECT_INNER,       // Used for internal type object

  AR_OBJECT_LEGACY_EFFECT,

  AR_OBJECT_WAVE,

  AR_BASIC_MAXIMUM_COUNT
};

#define AR_BASIC_TEXTURE_MS_CASES \
    case AR_OBJECT_TEXTURE2DMS: \
    case AR_OBJECT_TEXTURE2DMS_ARRAY

#define AR_BASIC_NON_TEXTURE_MS_CASES \
    case AR_OBJECT_TEXTURE1D: \
    case AR_OBJECT_TEXTURE1D_ARRAY: \
    case AR_OBJECT_TEXTURE2D: \
    case AR_OBJECT_TEXTURE2D_ARRAY: \
    case AR_OBJECT_TEXTURE3D: \
    case AR_OBJECT_TEXTURECUBE: \
    case AR_OBJECT_TEXTURECUBE_ARRAY

#define AR_BASIC_TEXTURE_CASES \
    AR_BASIC_TEXTURE_MS_CASES: \
    AR_BASIC_NON_TEXTURE_MS_CASES

#define AR_BASIC_NON_CMP_SAMPLER_CASES \
    case AR_OBJECT_SAMPLER: \
    case AR_OBJECT_SAMPLER1D: \
    case AR_OBJECT_SAMPLER2D: \
    case AR_OBJECT_SAMPLER3D: \
    case AR_OBJECT_SAMPLERCUBE

#define AR_BASIC_ROBJECT_CASES \
    case AR_OBJECT_BLEND: \
    case AR_OBJECT_RASTERIZER: \
    case AR_OBJECT_DEPTHSTENCIL: \
    case AR_OBJECT_STATEBLOCK

//
// Properties of entries in the ArBasicKind enumeration.
// These properties are intended to allow easy identification
// of classes of basic kinds.  More specific checks on the
// actual kind values could then be done.
//

// The first four bits are used as a subtype indicator,
// such as bit count for primitive kinds or specific
// types for non-primitive-data kinds.
#define BPROP_SUBTYPE_MASK      0x0000000f

// Bit counts must be ordered from smaller to larger.
#define BPROP_BITS0             0x00000000
#define BPROP_BITS8             0x00000001
#define BPROP_BITS10            0x00000002
#define BPROP_BITS12            0x00000003
#define BPROP_BITS16            0x00000004
#define BPROP_BITS32            0x00000005
#define BPROP_BITS64            0x00000006
#define BPROP_BITS_NON_PRIM     0x00000007

#define GET_BPROP_SUBTYPE(_Props) ((_Props) & BPROP_SUBTYPE_MASK)
#define GET_BPROP_BITS(_Props)    ((_Props) & BPROP_SUBTYPE_MASK)

#define BPROP_BOOLEAN           0x00000010  // Whether the type is bool
#define BPROP_INTEGER           0x00000020  // Whether the type is an integer
#define BPROP_UNSIGNED          0x00000040  // Whether the type is an unsigned numeric (its absence implies signed)
#define BPROP_NUMERIC           0x00000080  // Whether the type is numeric or boolean
#define BPROP_LITERAL           0x00000100  // Whether the type is a literal float or integer
#define BPROP_FLOATING          0x00000200  // Whether the type is a float
#define BPROP_OBJECT            0x00000400  // Whether the type is an object (including null or stream)
#define BPROP_OTHER             0x00000800  // Whether the type is a pseudo-entry in another table.
#define BPROP_PARTIAL_PRECISION 0x00001000  // Whether the type has partial precision for calculations (i.e., is this 'half')
#define BPROP_POINTER           0x00002000  // Whether the type is a basic pointer.
#define BPROP_TEXTURE           0x00004000  // Whether the type is any kind of texture.
#define BPROP_SAMPLER           0x00008000  // Whether the type is any kind of sampler object.
#define BPROP_STREAM            0x00010000  // Whether the type is a point, line or triangle stream.
#define BPROP_PATCH             0x00020000  // Whether the type is an input or output patch.
#define BPROP_RBUFFER           0x00040000  // Whether the type acts as a read-only buffer.
#define BPROP_RWBUFFER          0x00080000  // Whether the type acts as a read-write buffer.
#define BPROP_PRIMITIVE         0x00100000  // Whether the type is a primitive scalar type.
#define BPROP_MIN_PRECISION     0x00200000  // Whether the type is qualified with a minimum precision.
#define BPROP_ROVBUFFER         0x00400000  // Whether the type is a ROV object.
#define BPROP_ENUM              0x00800000  // Whether the type is a enum

#define GET_BPROP_PRIM_KIND(_Props) \
    ((_Props) & (BPROP_BOOLEAN | BPROP_INTEGER | BPROP_FLOATING))
#define GET_BPROP_PRIM_KIND_SU(_Props) \
    ((_Props) & (BPROP_BOOLEAN | BPROP_INTEGER | BPROP_FLOATING | BPROP_UNSIGNED))

#define IS_BPROP_PRIMITIVE(_Props) \
    (((_Props) & BPROP_PRIMITIVE) != 0)

#define IS_BPROP_BOOL(_Props) \
    (((_Props) & BPROP_BOOLEAN) != 0)

#define IS_BPROP_FLOAT(_Props) \
    (((_Props) & BPROP_FLOATING) != 0)

#define IS_BPROP_SINT(_Props) \
    (((_Props) & (BPROP_INTEGER | BPROP_UNSIGNED | BPROP_BOOLEAN)) == \
     BPROP_INTEGER)
#define IS_BPROP_UINT(_Props) \
    (((_Props) & (BPROP_INTEGER | BPROP_UNSIGNED | BPROP_BOOLEAN)) == \
     (BPROP_INTEGER | BPROP_UNSIGNED))
#define IS_BPROP_AINT(_Props) \
    (((_Props) & (BPROP_INTEGER | BPROP_BOOLEAN)) == BPROP_INTEGER)

#define IS_BPROP_STREAM(_Props) \
    (((_Props) & BPROP_STREAM) != 0)

#define IS_BPROP_SAMPLER(_Props) \
    (((_Props) & BPROP_SAMPLER) != 0)

#define IS_BPROP_TEXTURE(_Props) \
    (((_Props) & BPROP_TEXTURE) != 0)

#define IS_BPROP_OBJECT(_Props) \
    (((_Props) & BPROP_OBJECT) != 0)

#define IS_BPROP_MIN_PRECISION(_Props) \
    (((_Props) & BPROP_MIN_PRECISION) != 0)

#define IS_BPROP_UNSIGNABLE(_Props) \
    (IS_BPROP_AINT(_Props) && GET_BPROP_BITS(_Props) != BPROP_BITS12)

#define IS_BPROP_ENUM(_Props) \
    (((_Props) & BPROP_ENUM) != 0)

const UINT g_uBasicKindProps[] =
{
  BPROP_PRIMITIVE | BPROP_BOOLEAN | BPROP_INTEGER | BPROP_NUMERIC | BPROP_BITS0,  // AR_BASIC_BOOL

  BPROP_PRIMITIVE | BPROP_NUMERIC | BPROP_FLOATING | BPROP_LITERAL | BPROP_BITS0, // AR_BASIC_LITERAL_FLOAT
  BPROP_PRIMITIVE | BPROP_NUMERIC | BPROP_FLOATING | BPROP_BITS16,                // AR_BASIC_FLOAT16
  BPROP_PRIMITIVE | BPROP_NUMERIC | BPROP_FLOATING | BPROP_BITS32 | BPROP_PARTIAL_PRECISION,  // AR_BASIC_FLOAT32_PARTIAL_PRECISION
  BPROP_PRIMITIVE | BPROP_NUMERIC | BPROP_FLOATING | BPROP_BITS32,                // AR_BASIC_FLOAT32
  BPROP_PRIMITIVE | BPROP_NUMERIC | BPROP_FLOATING | BPROP_BITS64,                // AR_BASIC_FLOAT64

  BPROP_PRIMITIVE | BPROP_NUMERIC | BPROP_INTEGER | BPROP_LITERAL | BPROP_BITS0,  // AR_BASIC_LITERAL_INT
  BPROP_PRIMITIVE | BPROP_NUMERIC | BPROP_INTEGER | BPROP_BITS8,                  // AR_BASIC_INT8
  BPROP_PRIMITIVE | BPROP_NUMERIC | BPROP_INTEGER | BPROP_UNSIGNED | BPROP_BITS8, // AR_BASIC_UINT8
  BPROP_PRIMITIVE | BPROP_NUMERIC | BPROP_INTEGER | BPROP_BITS16,                 // AR_BASIC_INT16
  BPROP_PRIMITIVE | BPROP_NUMERIC | BPROP_INTEGER | BPROP_UNSIGNED | BPROP_BITS16,// AR_BASIC_UINT16
  BPROP_PRIMITIVE | BPROP_NUMERIC | BPROP_INTEGER | BPROP_BITS32,                 // AR_BASIC_INT32
  BPROP_PRIMITIVE | BPROP_NUMERIC | BPROP_INTEGER | BPROP_UNSIGNED | BPROP_BITS32,// AR_BASIC_UINT32
  BPROP_PRIMITIVE | BPROP_NUMERIC | BPROP_INTEGER | BPROP_BITS64,                 // AR_BASIC_INT64
  BPROP_PRIMITIVE | BPROP_NUMERIC | BPROP_INTEGER | BPROP_UNSIGNED | BPROP_BITS64,// AR_BASIC_UINT64

  BPROP_PRIMITIVE | BPROP_NUMERIC | BPROP_FLOATING | BPROP_BITS10 | BPROP_MIN_PRECISION,  // AR_BASIC_MIN10FLOAT
  BPROP_PRIMITIVE | BPROP_NUMERIC | BPROP_FLOATING | BPROP_BITS16 | BPROP_MIN_PRECISION,  // AR_BASIC_MIN16FLOAT

  BPROP_PRIMITIVE | BPROP_NUMERIC | BPROP_INTEGER | BPROP_BITS12 | BPROP_MIN_PRECISION,   // AR_BASIC_MIN12INT
  BPROP_PRIMITIVE | BPROP_NUMERIC | BPROP_INTEGER | BPROP_BITS16 | BPROP_MIN_PRECISION,   // AR_BASIC_MIN16INT
  BPROP_PRIMITIVE | BPROP_NUMERIC | BPROP_INTEGER | BPROP_UNSIGNED | BPROP_BITS16 | BPROP_MIN_PRECISION,  // AR_BASIC_MIN16UINT

  BPROP_ENUM | BPROP_NUMERIC | BPROP_INTEGER, // AR_BASIC_ENUM
  BPROP_OTHER,  // AR_BASIC_COUNT

  //
  // Pseudo-entries for intrinsic tables and such.
  //

  0,            // AR_BASIC_NONE
  BPROP_OTHER,  // AR_BASIC_UNKNOWN
  BPROP_OTHER,  // AR_BASIC_NOCAST

  //
  // The following pseudo-entries represent higher-level
  // object types that are treated as units.
  //

  BPROP_POINTER,  // AR_BASIC_POINTER

  BPROP_ENUM, // AR_BASIC_ENUM

  BPROP_OBJECT | BPROP_RBUFFER, // AR_OBJECT_NULL
  BPROP_OBJECT | BPROP_RBUFFER, // AR_OBJECT_STRING


  // BPROP_OBJECT | BPROP_TEXTURE, // AR_OBJECT_TEXTURE
  BPROP_OBJECT | BPROP_TEXTURE, // AR_OBJECT_TEXTURE1D
  BPROP_OBJECT | BPROP_TEXTURE, // AR_OBJECT_TEXTURE1D_ARRAY
  BPROP_OBJECT | BPROP_TEXTURE, // AR_OBJECT_TEXTURE2D
  BPROP_OBJECT | BPROP_TEXTURE, // AR_OBJECT_TEXTURE2D_ARRAY
  BPROP_OBJECT | BPROP_TEXTURE, // AR_OBJECT_TEXTURE3D
  BPROP_OBJECT | BPROP_TEXTURE, // AR_OBJECT_TEXTURECUBE
  BPROP_OBJECT | BPROP_TEXTURE, // AR_OBJECT_TEXTURECUBE_ARRAY
  BPROP_OBJECT | BPROP_TEXTURE, // AR_OBJECT_TEXTURE2DMS
  BPROP_OBJECT | BPROP_TEXTURE, // AR_OBJECT_TEXTURE2DMS_ARRAY

  BPROP_OBJECT | BPROP_SAMPLER, // AR_OBJECT_SAMPLER
  BPROP_OBJECT | BPROP_SAMPLER, // AR_OBJECT_SAMPLER1D
  BPROP_OBJECT | BPROP_SAMPLER, // AR_OBJECT_SAMPLER2D
  BPROP_OBJECT | BPROP_SAMPLER, // AR_OBJECT_SAMPLER3D
  BPROP_OBJECT | BPROP_SAMPLER, // AR_OBJECT_SAMPLERCUBE
  BPROP_OBJECT | BPROP_SAMPLER, // AR_OBJECT_SAMPLERCOMPARISON

  BPROP_OBJECT | BPROP_RBUFFER, // AR_OBJECT_BUFFER
  BPROP_OBJECT,                 // AR_OBJECT_RENDERTARGETVIEW
  BPROP_OBJECT,                 // AR_OBJECT_DEPTHSTENCILVIEW

  BPROP_OBJECT,   // AR_OBJECT_COMPUTESHADER
  BPROP_OBJECT,   // AR_OBJECT_DOMAINSHADER
  BPROP_OBJECT,   // AR_OBJECT_GEOMETRYSHADER
  BPROP_OBJECT,   // AR_OBJECT_HULLSHADER
  BPROP_OBJECT,   // AR_OBJECT_PIXELSHADER
  BPROP_OBJECT,   // AR_OBJECT_VERTEXSHADER
  BPROP_OBJECT,   // AR_OBJECT_PIXELFRAGMENT
  BPROP_OBJECT,   // AR_OBJECT_VERTEXFRAGMENT

  BPROP_OBJECT,   // AR_OBJECT_STATEBLOCK

  BPROP_OBJECT,   // AR_OBJECT_RASTERIZER
  BPROP_OBJECT,   // AR_OBJECT_DEPTHSTENCIL
  BPROP_OBJECT,   // AR_OBJECT_BLEND

  BPROP_OBJECT | BPROP_STREAM,    // AR_OBJECT_POINTSTREAM
  BPROP_OBJECT | BPROP_STREAM,    // AR_OBJECT_LINESTREAM
  BPROP_OBJECT | BPROP_STREAM,    // AR_OBJECT_TRIANGLESTREAM

  BPROP_OBJECT | BPROP_PATCH,     // AR_OBJECT_INPUTPATCH
  BPROP_OBJECT | BPROP_PATCH,     // AR_OBJECT_OUTPUTPATCH

  BPROP_OBJECT | BPROP_RWBUFFER,  // AR_OBJECT_RWTEXTURE1D
  BPROP_OBJECT | BPROP_RWBUFFER,  // AR_OBJECT_RWTEXTURE1D_ARRAY
  BPROP_OBJECT | BPROP_RWBUFFER,  // AR_OBJECT_RWTEXTURE2D
  BPROP_OBJECT | BPROP_RWBUFFER,  // AR_OBJECT_RWTEXTURE2D_ARRAY
  BPROP_OBJECT | BPROP_RWBUFFER,  // AR_OBJECT_RWTEXTURE3D
  BPROP_OBJECT | BPROP_RWBUFFER,  // AR_OBJECT_RWBUFFER

  BPROP_OBJECT | BPROP_RBUFFER,   // AR_OBJECT_BYTEADDRESS_BUFFER
  BPROP_OBJECT | BPROP_RWBUFFER,  // AR_OBJECT_RWBYTEADDRESS_BUFFER
  BPROP_OBJECT | BPROP_RBUFFER,   // AR_OBJECT_STRUCTURED_BUFFER
  BPROP_OBJECT | BPROP_RWBUFFER,  // AR_OBJECT_RWSTRUCTURED_BUFFER
  BPROP_OBJECT | BPROP_RWBUFFER,  // AR_OBJECT_RWSTRUCTURED_BUFFER_ALLOC
  BPROP_OBJECT | BPROP_RWBUFFER,  // AR_OBJECT_RWSTRUCTURED_BUFFER_CONSUME
  BPROP_OBJECT | BPROP_RWBUFFER,  // AR_OBJECT_APPEND_STRUCTURED_BUFFER
  BPROP_OBJECT | BPROP_RWBUFFER,  // AR_OBJECT_CONSUME_STRUCTURED_BUFFER

  BPROP_OBJECT | BPROP_RBUFFER,   // AR_OBJECT_CONSTANT_BUFFER
  BPROP_OBJECT | BPROP_RBUFFER,   // AR_OBJECT_TEXTURE_BUFFER

  BPROP_OBJECT | BPROP_RWBUFFER | BPROP_ROVBUFFER,    // AR_OBJECT_ROVBUFFER
  BPROP_OBJECT | BPROP_RWBUFFER | BPROP_ROVBUFFER,    // AR_OBJECT_ROVBYTEADDRESS_BUFFER
  BPROP_OBJECT | BPROP_RWBUFFER | BPROP_ROVBUFFER,    // AR_OBJECT_ROVSTRUCTURED_BUFFER
  BPROP_OBJECT | BPROP_RWBUFFER | BPROP_ROVBUFFER,    // AR_OBJECT_ROVTEXTURE1D
  BPROP_OBJECT | BPROP_RWBUFFER | BPROP_ROVBUFFER,    // AR_OBJECT_ROVTEXTURE1D_ARRAY
  BPROP_OBJECT | BPROP_RWBUFFER | BPROP_ROVBUFFER,    // AR_OBJECT_ROVTEXTURE2D
  BPROP_OBJECT | BPROP_RWBUFFER | BPROP_ROVBUFFER,    // AR_OBJECT_ROVTEXTURE2D_ARRAY
  BPROP_OBJECT | BPROP_RWBUFFER | BPROP_ROVBUFFER,    // AR_OBJECT_ROVTEXTURE3D

  BPROP_OBJECT,   // AR_OBJECT_INNER

  BPROP_OBJECT,   // AR_OBJECT_LEGACY_EFFECT

  BPROP_OBJECT,   // AR_OBJECT_WAVE

  // AR_BASIC_MAXIMUM_COUNT
};

C_ASSERT(ARRAYSIZE(g_uBasicKindProps) == AR_BASIC_MAXIMUM_COUNT);

#define GetBasicKindProps(_Kind) g_uBasicKindProps[(_Kind)]

#define GET_BASIC_BITS(_Kind) \
    GET_BPROP_BITS(GetBasicKindProps(_Kind))

#define GET_BASIC_PRIM_KIND(_Kind) \
    GET_BPROP_PRIM_KIND(GetBasicKindProps(_Kind))
#define GET_BASIC_PRIM_KIND_SU(_Kind) \
    GET_BPROP_PRIM_KIND_SU(GetBasicKindProps(_Kind))

#define IS_BASIC_PRIMITIVE(_Kind) \
    IS_BPROP_PRIMITIVE(GetBasicKindProps(_Kind))

#define IS_BASIC_BOOL(_Kind) \
    IS_BPROP_BOOL(GetBasicKindProps(_Kind))

#define IS_BASIC_FLOAT(_Kind) \
    IS_BPROP_FLOAT(GetBasicKindProps(_Kind))

#define IS_BASIC_SINT(_Kind) \
    IS_BPROP_SINT(GetBasicKindProps(_Kind))
#define IS_BASIC_UINT(_Kind) \
    IS_BPROP_UINT(GetBasicKindProps(_Kind))
#define IS_BASIC_AINT(_Kind) \
    IS_BPROP_AINT(GetBasicKindProps(_Kind))

#define IS_BASIC_STREAM(_Kind) \
    IS_BPROP_STREAM(GetBasicKindProps(_Kind))

#define IS_BASIC_SAMPLER(_Kind) \
    IS_BPROP_SAMPLER(GetBasicKindProps(_Kind))
#define IS_BASIC_TEXTURE(_Kind) \
    IS_BPROP_TEXTURE(GetBasicKindProps(_Kind))
#define IS_BASIC_OBJECT(_Kind) \
    IS_BPROP_OBJECT(GetBasicKindProps(_Kind))

#define IS_BASIC_MIN_PRECISION(_Kind) \
    IS_BPROP_MIN_PRECISION(GetBasicKindProps(_Kind))

#define IS_BASIC_UNSIGNABLE(_Kind) \
    IS_BPROP_UNSIGNABLE(GetBasicKindProps(_Kind))

#define IS_BASIC_ENUM(_Kind) \
    IS_BPROP_ENUM(GetBasicKindProps(_Kind))

#define BITWISE_ENUM_OPS(_Type)                                         \
inline _Type operator|(_Type F1, _Type F2)                              \
{                                                                       \
    return (_Type)((UINT)F1 | (UINT)F2);                                \
}                                                                       \
inline _Type operator&(_Type F1, _Type F2)                              \
{                                                                       \
    return (_Type)((UINT)F1 & (UINT)F2);                                \
}                                                                       \
inline _Type& operator|=(_Type& F1, _Type F2)                           \
{                                                                       \
    F1 = F1 | F2;                                                       \
    return F1;                                                          \
}                                                                       \
inline _Type& operator&=(_Type& F1, _Type F2)                           \
{                                                                       \
    F1 = F1 & F2;                                                       \
    return F1;                                                          \
}                                                                       \
inline _Type& operator&=(_Type& F1, UINT F2)                            \
{                                                                       \
    F1 = (_Type)((UINT)F1 & F2);                                        \
    return F1;                                                          \
}

enum ArTypeObjectKind {
  AR_TOBJ_INVALID,   // Flag for an unassigned / unavailable object type.
  AR_TOBJ_VOID,      // Represents the type for functions with not returned valued.
  AR_TOBJ_BASIC,     // Represents a primitive type.
  AR_TOBJ_COMPOUND,  // Represents a struct or class.
  AR_TOBJ_INTERFACE, // Represents an interface.
  AR_TOBJ_POINTER,   // Represents a pointer to another type.
  AR_TOBJ_OBJECT,    // Represents a built-in object.
  AR_TOBJ_ARRAY,     // Represents an array of other types.
  AR_TOBJ_MATRIX,    // Represents a matrix of basic types.
  AR_TOBJ_VECTOR,    // Represents a vector of basic types.
  AR_TOBJ_QUALIFIER, // Represents another type plus an ArTypeQualifier.
  AR_TOBJ_INNER_OBJ, // Represents a built-in inner object, such as an 
                     // indexer object used to implement .mips[1].
};

enum TYPE_CONVERSION_FLAGS
{
  TYPE_CONVERSION_DEFAULT = 0x00000000, // Indicates an implicit conversion is done.
  TYPE_CONVERSION_EXPLICIT = 0x00000001, // Indicates a conversion is done through an explicit cast.
  TYPE_CONVERSION_BY_REFERENCE = 0x00000002, // Indicates a conversion is done to an output parameter.
};

enum TYPE_CONVERSION_REMARKS
{
  TYPE_CONVERSION_NONE = 0x00000000,
  TYPE_CONVERSION_PRECISION_LOSS = 0x00000001,
  TYPE_CONVERSION_IDENTICAL = 0x00000002,
  TYPE_CONVERSION_TO_VOID = 0x00000004,
  TYPE_CONVERSION_ELT_TRUNCATION = 0x00000008,
};

BITWISE_ENUM_OPS(TYPE_CONVERSION_REMARKS)

#define AR_TOBJ_SCALAR AR_TOBJ_BASIC
#define AR_TOBJ_UNKNOWN AR_TOBJ_INVALID

#define AR_TPROP_VOID              0x0000000000000001
#define AR_TPROP_CONST             0x0000000000000002
#define AR_TPROP_IMP_CONST         0x0000000000000004
#define AR_TPROP_OBJECT            0x0000000000000008
#define AR_TPROP_SCALAR            0x0000000000000010
#define AR_TPROP_UNSIGNED          0x0000000000000020
#define AR_TPROP_NUMERIC           0x0000000000000040
#define AR_TPROP_INTEGRAL          0x0000000000000080
#define AR_TPROP_FLOATING          0x0000000000000100
#define AR_TPROP_LITERAL           0x0000000000000200
#define AR_TPROP_POINTER           0x0000000000000400
#define AR_TPROP_INPUT_PATCH       0x0000000000000800
#define AR_TPROP_OUTPUT_PATCH      0x0000000000001000
#define AR_TPROP_INH_IFACE         0x0000000000002000
#define AR_TPROP_HAS_COMPOUND      0x0000000000004000
#define AR_TPROP_HAS_TEXTURES      0x0000000000008000
#define AR_TPROP_HAS_SAMPLERS      0x0000000000010000
#define AR_TPROP_HAS_SAMPLER_CMPS  0x0000000000020000
#define AR_TPROP_HAS_STREAMS       0x0000000000040000
#define AR_TPROP_HAS_OTHER_OBJECTS 0x0000000000080000
#define AR_TPROP_HAS_BASIC         0x0000000000100000
#define AR_TPROP_HAS_BUFFERS       0x0000000000200000
#define AR_TPROP_HAS_ROBJECTS      0x0000000000400000
#define AR_TPROP_HAS_POINTERS      0x0000000000800000
#define AR_TPROP_INDEXABLE         0x0000000001000000
#define AR_TPROP_HAS_MIPS          0x0000000002000000
#define AR_TPROP_WRITABLE_GLOBAL   0x0000000004000000
#define AR_TPROP_HAS_UAVS          0x0000000008000000
#define AR_TPROP_HAS_BYTEADDRESS   0x0000000010000000
#define AR_TPROP_HAS_STRUCTURED    0x0000000020000000
#define AR_TPROP_HAS_SAMPLE        0x0000000040000000
#define AR_TPROP_MIN_PRECISION     0x0000000080000000
#define AR_TPROP_HAS_CBUFFERS      0x0000000100008000
#define AR_TPROP_HAS_TBUFFERS      0x0000000200008000

#define AR_TPROP_ALL               0xffffffffffffffff

#define AR_TPROP_HAS_OBJECTS \
    (AR_TPROP_HAS_TEXTURES | AR_TPROP_HAS_SAMPLERS | \
     AR_TPROP_HAS_SAMPLER_CMPS | AR_TPROP_HAS_STREAMS | \
     AR_TPROP_HAS_OTHER_OBJECTS | AR_TPROP_HAS_BUFFERS | \
     AR_TPROP_HAS_ROBJECTS | AR_TPROP_HAS_UAVS | \
     AR_TPROP_HAS_BYTEADDRESS | AR_TPROP_HAS_STRUCTURED)

#define AR_TPROP_HAS_BASIC_RESOURCES \
    (AR_TPROP_HAS_TEXTURES | AR_TPROP_HAS_SAMPLERS | \
     AR_TPROP_HAS_SAMPLER_CMPS | AR_TPROP_HAS_BUFFERS | \
     AR_TPROP_HAS_UAVS)

#define AR_TPROP_UNION_BITS \
    (AR_TPROP_INH_IFACE | AR_TPROP_HAS_COMPOUND | AR_TPROP_HAS_TEXTURES | \
     AR_TPROP_HAS_SAMPLERS | AR_TPROP_HAS_SAMPLER_CMPS | \
     AR_TPROP_HAS_STREAMS | AR_TPROP_HAS_OTHER_OBJECTS | AR_TPROP_HAS_BASIC | \
     AR_TPROP_HAS_BUFFERS | AR_TPROP_HAS_ROBJECTS | AR_TPROP_HAS_POINTERS | \
     AR_TPROP_WRITABLE_GLOBAL | AR_TPROP_HAS_UAVS | \
     AR_TPROP_HAS_BYTEADDRESS | AR_TPROP_HAS_STRUCTURED | AR_TPROP_MIN_PRECISION)

#define AR_TINFO_ALLOW_COMPLEX       0x00000001
#define AR_TINFO_ALLOW_OBJECTS       0x00000002
#define AR_TINFO_IGNORE_QUALIFIERS   0x00000004
#define AR_TINFO_OBJECTS_AS_ELEMENTS 0x00000008
#define AR_TINFO_PACK_SCALAR         0x00000010
#define AR_TINFO_PACK_ROW_MAJOR      0x00000020
#define AR_TINFO_PACK_TEMP_ARRAY     0x00000040
#define AR_TINFO_ALL_VAR_INFO        0x00000080

#define AR_TINFO_ALLOW_ALL (AR_TINFO_ALLOW_COMPLEX | AR_TINFO_ALLOW_OBJECTS)

#define AR_TINFO_PACK_CBUFFER 0
#define AR_TINFO_LAYOUT_PACK_ALL (AR_TINFO_PACK_SCALAR | AR_TINFO_PACK_TEMP_ARRAY)

#define AR_TINFO_SIMPLE_OBJECTS \
    (AR_TINFO_ALLOW_OBJECTS | AR_TINFO_OBJECTS_AS_ELEMENTS)

struct ArTypeInfo {
  ArTypeObjectKind ShapeKind;      // The shape of the type (basic, matrix, etc.)
  ArBasicKind EltKind;             // The primitive type of elements in this type.
  ArBasicKind ObjKind;             // The object type for this type (textures, buffers, etc.)
  UINT uRows;
  UINT uCols;
  UINT uTotalElts;
};

using namespace clang;
using namespace clang::sema;
using namespace hlsl;

static const int FirstTemplateDepth = 0;
static const int FirstParamPosition = 0;
static const bool ExplicitConversionFalse = false;// a conversion operation is not the result of an explicit cast
static const bool InheritedFalse = false;         // template parameter default value is not inherited.
static const bool ParameterPackFalse = false;     // template parameter is not an ellipsis.
static const bool TypenameTrue = false;           // 'typename' specified rather than 'class' for a template argument.
static const bool DelayTypeCreationTrue = true;   // delay type creation for a declaration
static const bool DelayTypeCreationFalse = false; // immediately create a type when the declaration is created
static const unsigned int NoQuals = 0;            // no qualifiers in effect
static const SourceLocation NoLoc;                // no source location attribution available
static const SourceRange NoRange;                 // no source range attribution available
static const bool HasWrittenPrototypeTrue = true; // function had the prototype written
static const bool InlineSpecifiedFalse = false;   // function was not specified as inline
static const bool IsConstexprFalse = false;       // function is not constexpr
static const bool ListInitializationFalse = false;// not performing a list initialization
static const bool SuppressWarningsFalse = false;  // do not suppress warning diagnostics
static const bool SuppressWarningsTrue = true;    // suppress warning diagnostics
static const bool SuppressErrorsFalse = false;    // do not suppress error diagnostics
static const bool SuppressErrorsTrue = true;      // suppress error diagnostics
static const int OneRow = 1;                      // a single row for a type
static const bool MipsFalse = false;              // a type does not support the .mips member
static const bool MipsTrue = true;                // a type supports the .mips member
static const bool SampleFalse = false;            // a type does not support the .sample member
static const bool SampleTrue = true;              // a type supports the .sample member
static const size_t MaxVectorSize = 4;            // maximum size for a vector

static 
QualType GetOrCreateTemplateSpecialization(
  ASTContext& context, 
  Sema& sema,
  _In_ ClassTemplateDecl* templateDecl,
  ArrayRef<TemplateArgument> templateArgs
  )
{
  DXASSERT_NOMSG(templateDecl);
  DeclContext* currentDeclContext = context.getTranslationUnitDecl();
  SmallVector<TemplateArgument, 3> templateArgsForDecl;
  for (const TemplateArgument& Arg : templateArgs) {
    if (Arg.getKind() == TemplateArgument::Type) {
        // the class template need to use CanonicalType
        templateArgsForDecl.emplace_back(TemplateArgument(Arg.getAsType().getCanonicalType()));
    }else
        templateArgsForDecl.emplace_back(Arg);
  }
  // First, try looking up existing specialization
  void* InsertPos = nullptr;
  ClassTemplateSpecializationDecl* specializationDecl = 
    templateDecl->findSpecialization(templateArgsForDecl, InsertPos);
  if (specializationDecl) {
    // Instantiate the class template if not yet.
    if (specializationDecl->getInstantiatedFrom().isNull()) {
      // InstantiateClassTemplateSpecialization returns true if it finds an
      // error.
      DXVERIFY_NOMSG(false ==
                     sema.InstantiateClassTemplateSpecialization(
                         NoLoc, specializationDecl,
                         TemplateSpecializationKind::TSK_ImplicitInstantiation,
                         true));
    }
    return context.getTemplateSpecializationType(
        TemplateName(templateDecl), templateArgs.data(), templateArgs.size(),
        context.getTypeDeclType(specializationDecl));
  }

  specializationDecl = ClassTemplateSpecializationDecl::Create(
    context, TagDecl::TagKind::TTK_Class, currentDeclContext, NoLoc, NoLoc,
    templateDecl, templateArgsForDecl.data(), templateArgsForDecl.size(), nullptr);
  // InstantiateClassTemplateSpecialization returns true if it finds an error.
  DXVERIFY_NOMSG(false == sema.InstantiateClassTemplateSpecialization(
    NoLoc, specializationDecl, TemplateSpecializationKind::TSK_ImplicitInstantiation, true));
  templateDecl->AddSpecialization(specializationDecl, InsertPos);
  specializationDecl->setImplicit(true);

  QualType canonType = context.getTypeDeclType(specializationDecl);
  DXASSERT(isa<RecordType>(canonType), "type of non-dependent specialization is not a RecordType");
  TemplateArgumentListInfo templateArgumentList(NoLoc, NoLoc);
  TemplateArgumentLocInfo NoTemplateArgumentLocInfo;
  for (unsigned i = 0; i < templateArgs.size(); i++) {
    templateArgumentList.addArgument(TemplateArgumentLoc(templateArgs[i], NoTemplateArgumentLocInfo));
  }
  return context.getTemplateSpecializationType(
    TemplateName(templateDecl), templateArgumentList, canonType);
}

/// <summary>Instantiates a new matrix type specialization or gets an existing one from the AST.</summary>
static
QualType GetOrCreateMatrixSpecialization(ASTContext& context, Sema* sema,
  _In_ ClassTemplateDecl* matrixTemplateDecl,
  QualType elementType, uint64_t rowCount, uint64_t colCount)
{
  DXASSERT_NOMSG(sema);

  TemplateArgument templateArgs[3] = {
      TemplateArgument(elementType),
      TemplateArgument(
          context,
          llvm::APSInt(
              llvm::APInt(context.getIntWidth(context.IntTy), rowCount), false),
          context.IntTy),
      TemplateArgument(
          context,
          llvm::APSInt(
              llvm::APInt(context.getIntWidth(context.IntTy), colCount), false),
          context.IntTy)};

  QualType matrixSpecializationType = GetOrCreateTemplateSpecialization(context, *sema, matrixTemplateDecl, ArrayRef<TemplateArgument>(templateArgs));

#ifdef DBG
  // Verify that we can read the field member from the template record.
  DXASSERT(matrixSpecializationType->getAsCXXRecordDecl(), 
           "type of non-dependent specialization is not a RecordType");
  DeclContext::lookup_result lookupResult = matrixSpecializationType->getAsCXXRecordDecl()->
    lookup(DeclarationName(&context.Idents.get(StringRef("h"))));
  DXASSERT(!lookupResult.empty(), "otherwise matrix handle cannot be looked up");
#endif

  return matrixSpecializationType;
}

/// <summary>Instantiates a new vector type specialization or gets an existing one from the AST.</summary>
static
QualType GetOrCreateVectorSpecialization(ASTContext& context, Sema* sema,
  _In_ ClassTemplateDecl* vectorTemplateDecl,
  QualType elementType, uint64_t colCount)
{
  DXASSERT_NOMSG(sema);
  DXASSERT_NOMSG(vectorTemplateDecl);

  TemplateArgument templateArgs[2] = {
      TemplateArgument(elementType),
      TemplateArgument(
          context,
          llvm::APSInt(
              llvm::APInt(context.getIntWidth(context.IntTy), colCount), false),
          context.IntTy)};

  QualType vectorSpecializationType = GetOrCreateTemplateSpecialization(context, *sema, vectorTemplateDecl, ArrayRef<TemplateArgument>(templateArgs));

#ifdef DBG
  // Verify that we can read the field member from the template record.
  DXASSERT(vectorSpecializationType->getAsCXXRecordDecl(), 
           "type of non-dependent specialization is not a RecordType");
  DeclContext::lookup_result lookupResult = vectorSpecializationType->getAsCXXRecordDecl()->
    lookup(DeclarationName(&context.Idents.get(StringRef("h"))));
  DXASSERT(!lookupResult.empty(), "otherwise vector handle cannot be looked up");
#endif

  return vectorSpecializationType;
}


// Decls.cpp constants start here - these should be refactored or, better, replaced with clang::Type-based constructs.

static const LPCSTR kBuiltinIntrinsicTableName = "op";

static const unsigned kAtomicDstOperandIdx = 1;

static const ArTypeObjectKind g_ScalarTT[] =
{
  AR_TOBJ_SCALAR,
  AR_TOBJ_UNKNOWN
};

static const ArTypeObjectKind g_VectorTT[] =
{
  AR_TOBJ_VECTOR,
  AR_TOBJ_UNKNOWN
};

static const ArTypeObjectKind g_MatrixTT[] =
{
  AR_TOBJ_MATRIX,
  AR_TOBJ_UNKNOWN
};

static const ArTypeObjectKind g_AnyTT[] =
{
  AR_TOBJ_SCALAR,
  AR_TOBJ_VECTOR,
  AR_TOBJ_MATRIX,
  AR_TOBJ_UNKNOWN
};

static const ArTypeObjectKind g_ObjectTT[] =
{
  AR_TOBJ_OBJECT,
  AR_TOBJ_UNKNOWN
};

static const ArTypeObjectKind g_NullTT[] =
{
  AR_TOBJ_VOID,
  AR_TOBJ_UNKNOWN
};

const ArTypeObjectKind* g_LegalIntrinsicTemplates[] =
{
  g_NullTT,
  g_ScalarTT,
  g_VectorTT,
  g_MatrixTT,
  g_AnyTT,
  g_ObjectTT,
};
C_ASSERT(ARRAYSIZE(g_LegalIntrinsicTemplates) == LITEMPLATE_COUNT);

//
// The first one is used to name the representative group, so make
// sure its name will make sense in error messages.
//

static const ArBasicKind g_BoolCT[] =
{
  AR_BASIC_BOOL,
  AR_BASIC_UNKNOWN
};

static const ArBasicKind g_IntCT[] =
{
  AR_BASIC_INT32,
  AR_BASIC_LITERAL_INT,
  AR_BASIC_UNKNOWN
};

static const ArBasicKind g_UIntCT[] =
{
  AR_BASIC_UINT32,
  AR_BASIC_LITERAL_INT,
  AR_BASIC_UNKNOWN
};

static const ArBasicKind g_AnyIntCT[] =
{
  AR_BASIC_INT32,
  AR_BASIC_UINT32,
  AR_BASIC_INT64,
  AR_BASIC_UINT64,
  AR_BASIC_LITERAL_INT,
  AR_BASIC_UNKNOWN
};

static const ArBasicKind g_AnyInt32CT[] =
{
  AR_BASIC_INT32,
  AR_BASIC_UINT32,
  AR_BASIC_LITERAL_INT,
  AR_BASIC_UNKNOWN
};

static const ArBasicKind g_UIntOnlyCT[] =
{
  AR_BASIC_UINT32,
  AR_BASIC_UINT64,
  AR_BASIC_LITERAL_INT,
  AR_BASIC_NOCAST,
  AR_BASIC_UNKNOWN
};

static const ArBasicKind g_FloatCT[] =
{
  AR_BASIC_FLOAT32,
  AR_BASIC_FLOAT32_PARTIAL_PRECISION,
  AR_BASIC_LITERAL_FLOAT,
  AR_BASIC_UNKNOWN
};

static const ArBasicKind g_AnyFloatCT[] =
{
  AR_BASIC_FLOAT32,
  AR_BASIC_FLOAT32_PARTIAL_PRECISION,
  // TODO - AR_BASIC_FLOAT16,
  AR_BASIC_FLOAT64,
  AR_BASIC_LITERAL_FLOAT,
  AR_BASIC_MIN10FLOAT,
  AR_BASIC_MIN16FLOAT,
  AR_BASIC_UNKNOWN
};

static const ArBasicKind g_FloatLikeCT[] =
{
  AR_BASIC_FLOAT32,
  AR_BASIC_FLOAT32_PARTIAL_PRECISION,
  AR_BASIC_LITERAL_FLOAT,
  AR_BASIC_MIN10FLOAT,
  AR_BASIC_MIN16FLOAT,
  AR_BASIC_UNKNOWN
};

static const ArBasicKind g_FloatDoubleCT[] =
{
  AR_BASIC_FLOAT32,
  AR_BASIC_FLOAT32_PARTIAL_PRECISION,
  AR_BASIC_FLOAT64,
  AR_BASIC_LITERAL_FLOAT,
  AR_BASIC_UNKNOWN
};

static const ArBasicKind g_DoubleCT[] =
{
  AR_BASIC_FLOAT64,
  AR_BASIC_LITERAL_FLOAT,
  AR_BASIC_UNKNOWN
};

static const ArBasicKind g_DoubleOnlyCT[] =
{
  AR_BASIC_FLOAT64,
  AR_BASIC_NOCAST,
  AR_BASIC_UNKNOWN
};

static const ArBasicKind g_NumericCT[] =
{
  AR_BASIC_LITERAL_FLOAT,
  AR_BASIC_FLOAT32,
  AR_BASIC_FLOAT32_PARTIAL_PRECISION,
  // TODO - AR_BASIC_FLOAT16,
  AR_BASIC_FLOAT64,
  AR_BASIC_MIN10FLOAT,
  AR_BASIC_MIN16FLOAT,
  AR_BASIC_LITERAL_INT,
  AR_BASIC_INT32,
  AR_BASIC_UINT32,
  AR_BASIC_MIN12INT,
  AR_BASIC_MIN16INT,
  AR_BASIC_MIN16UINT,
  AR_BASIC_INT64,
  AR_BASIC_UINT64,
  AR_BASIC_UNKNOWN
};

static const ArBasicKind g_Numeric32CT[] =
{
  AR_BASIC_LITERAL_FLOAT,
  AR_BASIC_FLOAT32,
  AR_BASIC_FLOAT32_PARTIAL_PRECISION,
  AR_BASIC_LITERAL_INT,
  AR_BASIC_INT32,
  AR_BASIC_UINT32,
  AR_BASIC_UNKNOWN
};

static const ArBasicKind g_Numeric32OnlyCT[] =
{
  AR_BASIC_LITERAL_FLOAT,
  AR_BASIC_FLOAT32,
  AR_BASIC_FLOAT32_PARTIAL_PRECISION,
  AR_BASIC_LITERAL_INT,
  AR_BASIC_INT32,
  AR_BASIC_UINT32,
  AR_BASIC_NOCAST,
  AR_BASIC_UNKNOWN
};

static const ArBasicKind g_AnyCT[] =
{
  AR_BASIC_LITERAL_FLOAT,
  AR_BASIC_FLOAT32,
  AR_BASIC_FLOAT32_PARTIAL_PRECISION,
  // TODO - AR_BASIC_FLOAT16,
  AR_BASIC_FLOAT64,
  AR_BASIC_MIN10FLOAT,
  AR_BASIC_MIN16FLOAT,
  AR_BASIC_LITERAL_INT,
  AR_BASIC_INT32,
  AR_BASIC_UINT32,
  AR_BASIC_MIN12INT,
  AR_BASIC_MIN16INT,
  AR_BASIC_MIN16UINT,
  AR_BASIC_BOOL,
  AR_BASIC_INT64,
  AR_BASIC_UINT64,
  AR_BASIC_UNKNOWN
};

static const ArBasicKind g_Sampler1DCT[] =
{
  AR_OBJECT_SAMPLER1D,
  AR_BASIC_UNKNOWN
};

static const ArBasicKind g_Sampler2DCT[] =
{
  AR_OBJECT_SAMPLER2D,
  AR_BASIC_UNKNOWN
};

static const ArBasicKind g_Sampler3DCT[] =
{
  AR_OBJECT_SAMPLER3D,
  AR_BASIC_UNKNOWN
};

static const ArBasicKind g_SamplerCUBECT[] =
{
  AR_OBJECT_SAMPLERCUBE,
  AR_BASIC_UNKNOWN
};

static const ArBasicKind g_SamplerCmpCT[] =
{
  AR_OBJECT_SAMPLERCOMPARISON,
  AR_BASIC_UNKNOWN
};

static const ArBasicKind g_SamplerCT[] =
{
  AR_OBJECT_SAMPLER,
  AR_BASIC_UNKNOWN
};

static const ArBasicKind g_StringCT[] =
{
  AR_OBJECT_STRING,
  AR_BASIC_UNKNOWN
};

static const ArBasicKind g_NullCT[] =
{
  AR_OBJECT_NULL,
  AR_BASIC_UNKNOWN
};

static const ArBasicKind g_WaveCT[] =
{
  AR_OBJECT_WAVE,
  AR_BASIC_UNKNOWN
};

static const ArBasicKind g_UInt64CT[] =
{
  AR_BASIC_UINT64,
  AR_BASIC_UNKNOWN
};

static const ArBasicKind g_UInt3264CT[] =
{
  AR_BASIC_UINT32,
  AR_BASIC_UINT64,
  AR_BASIC_LITERAL_INT,
  AR_BASIC_UNKNOWN
};

// Basic kinds, indexed by a LEGAL_INTRINSIC_COMPTYPES value.
const ArBasicKind* g_LegalIntrinsicCompTypes[] =
{
  g_NullCT,             // LICOMPTYPE_VOID
  g_BoolCT,             // LICOMPTYPE_BOOL
  g_IntCT,              // LICOMPTYPE_INT
  g_UIntCT,             // LICOMPTYPE_UINT
  g_AnyIntCT,           // LICOMPTYPE_ANY_INT
  g_AnyInt32CT,         // LICOMPTYPE_ANY_INT32
  g_UIntOnlyCT,         // LICOMPTYPE_UINT_ONLY
  g_FloatCT,            // LICOMPTYPE_FLOAT
  g_AnyFloatCT,         // LICOMPTYPE_ANY_FLOAT
  g_FloatLikeCT,        // LICOMPTYPE_FLOAT_LIKE
  g_FloatDoubleCT,      // LICOMPTYPE_FLOAT_DOUBLE
  g_DoubleCT,           // LICOMPTYPE_DOUBLE
  g_DoubleOnlyCT,       // LICOMPTYPE_DOUBLE_ONLY
  g_NumericCT,          // LICOMPTYPE_NUMERIC
  g_Numeric32CT,        // LICOMPTYPE_NUMERIC32
  g_Numeric32OnlyCT,    // LICOMPTYPE_NUMERIC32_ONLY
  g_AnyCT,              // LICOMPTYPE_ANY
  g_Sampler1DCT,        // LICOMPTYPE_SAMPLER1D
  g_Sampler2DCT,        // LICOMPTYPE_SAMPLER2D
  g_Sampler3DCT,        // LICOMPTYPE_SAMPLER3D
  g_SamplerCUBECT,      // LICOMPTYPE_SAMPLERCUBE
  g_SamplerCmpCT,       // LICOMPTYPE_SAMPLERCMP
  g_SamplerCT,          // LICOMPTYPE_SAMPLER
  g_StringCT,           // LICOMPTYPE_STRING
  g_WaveCT,             // LICOMPTYPE_WAVE
  g_UInt64CT,           // LICOMPTYPE_UINT64
  g_UInt3264CT          // LICOMPTYPE_UINT32_64
};
C_ASSERT(ARRAYSIZE(g_LegalIntrinsicCompTypes) == LICOMPTYPE_COUNT);

// Decls.cpp constants ends here - these should be refactored or, better, replaced with clang::Type-based constructs.

// Basic kind objects that are represented as HLSL structures or templates.
static
const ArBasicKind g_ArBasicKindsAsTypes[] =
{
  AR_OBJECT_BUFFER,             // Buffer

  // AR_OBJECT_TEXTURE,
  AR_OBJECT_TEXTURE1D,          // Texture1D
  AR_OBJECT_TEXTURE1D_ARRAY,    // Texture1DArray
  AR_OBJECT_TEXTURE2D,          // Texture2D
  AR_OBJECT_TEXTURE2D_ARRAY,    // Texture2DArray
  AR_OBJECT_TEXTURE3D,          // Texture3D
  AR_OBJECT_TEXTURECUBE,        // TextureCube
  AR_OBJECT_TEXTURECUBE_ARRAY,  // TextureCubeArray
  AR_OBJECT_TEXTURE2DMS,        // Texture2DMS
  AR_OBJECT_TEXTURE2DMS_ARRAY,  // Texture2DMSArray

  AR_OBJECT_SAMPLER,
  //AR_OBJECT_SAMPLER1D,
  //AR_OBJECT_SAMPLER2D,
  //AR_OBJECT_SAMPLER3D,
  //AR_OBJECT_SAMPLERCUBE,
  AR_OBJECT_SAMPLERCOMPARISON,

  AR_OBJECT_POINTSTREAM,
  AR_OBJECT_LINESTREAM,
  AR_OBJECT_TRIANGLESTREAM,

  AR_OBJECT_INPUTPATCH,
  AR_OBJECT_OUTPUTPATCH,

  AR_OBJECT_RWTEXTURE1D,
  AR_OBJECT_RWTEXTURE1D_ARRAY,
  AR_OBJECT_RWTEXTURE2D,
  AR_OBJECT_RWTEXTURE2D_ARRAY,
  AR_OBJECT_RWTEXTURE3D,
  AR_OBJECT_RWBUFFER,

  AR_OBJECT_BYTEADDRESS_BUFFER,
  AR_OBJECT_RWBYTEADDRESS_BUFFER,
  AR_OBJECT_STRUCTURED_BUFFER,
  AR_OBJECT_RWSTRUCTURED_BUFFER,
  // AR_OBJECT_RWSTRUCTURED_BUFFER_ALLOC,
  // AR_OBJECT_RWSTRUCTURED_BUFFER_CONSUME,
  AR_OBJECT_APPEND_STRUCTURED_BUFFER,
  AR_OBJECT_CONSUME_STRUCTURED_BUFFER,

  AR_OBJECT_ROVBUFFER,
  AR_OBJECT_ROVBYTEADDRESS_BUFFER,
  AR_OBJECT_ROVSTRUCTURED_BUFFER,
  AR_OBJECT_ROVTEXTURE1D,
  AR_OBJECT_ROVTEXTURE1D_ARRAY,
  AR_OBJECT_ROVTEXTURE2D,
  AR_OBJECT_ROVTEXTURE2D_ARRAY,
  AR_OBJECT_ROVTEXTURE3D,

  AR_OBJECT_LEGACY_EFFECT,      // Used for all unsupported but ignored legacy effect types

  AR_OBJECT_WAVE
};

// Count of template arguments for basic kind of objects that look like templates (one or more type arguments).
static
const uint8_t g_ArBasicKindsTemplateCount[] =
{
  1,  // AR_OBJECT_BUFFER

  // AR_OBJECT_TEXTURE,
  1, // AR_OBJECT_TEXTURE1D
  1, // AR_OBJECT_TEXTURE1D_ARRAY
  1, // AR_OBJECT_TEXTURE2D
  1, // AR_OBJECT_TEXTURE2D_ARRAY
  1, // AR_OBJECT_TEXTURE3D
  1, // AR_OBJECT_TEXTURECUBE
  1, // AR_OBJECT_TEXTURECUBE_ARRAY
  2, // AR_OBJECT_TEXTURE2DMS
  2, // AR_OBJECT_TEXTURE2DMS_ARRAY

  0, // AR_OBJECT_SAMPLER
  //AR_OBJECT_SAMPLER1D,
  //AR_OBJECT_SAMPLER2D,
  //AR_OBJECT_SAMPLER3D,
  //AR_OBJECT_SAMPLERCUBE,
  0, // AR_OBJECT_SAMPLERCOMPARISON

  1, // AR_OBJECT_POINTSTREAM
  1, // AR_OBJECT_LINESTREAM
  1, // AR_OBJECT_TRIANGLESTREAM

  2, // AR_OBJECT_INPUTPATCH
  2, // AR_OBJECT_OUTPUTPATCH

  1, // AR_OBJECT_RWTEXTURE1D
  1, // AR_OBJECT_RWTEXTURE1D_ARRAY
  1, // AR_OBJECT_RWTEXTURE2D
  1, // AR_OBJECT_RWTEXTURE2D_ARRAY
  1, // AR_OBJECT_RWTEXTURE3D
  1, // AR_OBJECT_RWBUFFER

  0, // AR_OBJECT_BYTEADDRESS_BUFFER
  0, // AR_OBJECT_RWBYTEADDRESS_BUFFER
  1, // AR_OBJECT_STRUCTURED_BUFFER
  1, // AR_OBJECT_RWSTRUCTURED_BUFFER
  // 1, // AR_OBJECT_RWSTRUCTURED_BUFFER_ALLOC
  // 1, // AR_OBJECT_RWSTRUCTURED_BUFFER_CONSUME
  1, // AR_OBJECT_APPEND_STRUCTURED_BUFFER
  1, // AR_OBJECT_CONSUME_STRUCTURED_BUFFER

  1, // AR_OBJECT_ROVBUFFER
  0, // AR_OBJECT_ROVBYTEADDRESS_BUFFER
  1, // AR_OBJECT_ROVSTRUCTURED_BUFFER
  1, // AR_OBJECT_ROVTEXTURE1D
  1, // AR_OBJECT_ROVTEXTURE1D_ARRAY
  1, // AR_OBJECT_ROVTEXTURE2D
  1, // AR_OBJECT_ROVTEXTURE2D_ARRAY
  1, // AR_OBJECT_ROVTEXTURE3D

  0, // AR_OBJECT_LEGACY_EFFECT   // Used for all unsupported but ignored legacy effect types
  0, // AR_OBJECT_WAVE
};

C_ASSERT(_countof(g_ArBasicKindsAsTypes) == _countof(g_ArBasicKindsTemplateCount));

/// <summary>Describes the how the subscript or indexing operators work on a given type.</summary>
struct SubscriptOperatorRecord
{
  unsigned int SubscriptCardinality : 4;  // Number of elements expected in subscript - zero if operator not supported.
  bool HasMips : 1;                       // true if the kind has a mips member; false otherwise
  bool HasSample : 1;                     // true if the kind has a sample member; false otherwise
};

// Subscript operators for objects that are represented as HLSL structures or templates.
static
const SubscriptOperatorRecord g_ArBasicKindsSubscripts[] =
{
  { 1, MipsFalse, SampleFalse }, // AR_OBJECT_BUFFER (Buffer)

  // AR_OBJECT_TEXTURE,
  { 1, MipsTrue,  SampleFalse }, // AR_OBJECT_TEXTURE1D (Texture1D)
  { 2, MipsTrue,  SampleFalse }, // AR_OBJECT_TEXTURE1D_ARRAY (Texture1DArray)
  { 2, MipsTrue,  SampleFalse }, // AR_OBJECT_TEXTURE2D (Texture2D)
  { 3, MipsTrue,  SampleFalse }, // AR_OBJECT_TEXTURE2D_ARRAY (Texture2DArray)
  { 3, MipsTrue,  SampleFalse }, // AR_OBJECT_TEXTURE3D (Texture3D)
  { 0, MipsFalse, SampleFalse }, // AR_OBJECT_TEXTURECUBE (TextureCube)
  { 0, MipsFalse, SampleFalse }, // AR_OBJECT_TEXTURECUBE_ARRAY (TextureCubeArray)
  { 2, MipsFalse, SampleTrue  }, // AR_OBJECT_TEXTURE2DMS (Texture2DMS)
  { 3, MipsFalse, SampleTrue  }, // AR_OBJECT_TEXTURE2DMS_ARRAY (Texture2DMSArray)

  { 0, MipsFalse, SampleFalse }, // AR_OBJECT_SAMPLER (SamplerState)
  //AR_OBJECT_SAMPLER1D,
  //AR_OBJECT_SAMPLER2D,
  //AR_OBJECT_SAMPLER3D,
  //AR_OBJECT_SAMPLERCUBE,
  { 0, MipsFalse, SampleFalse }, // AR_OBJECT_SAMPLERCOMPARISON (SamplerComparison)

  { 0, MipsFalse, SampleFalse }, // AR_OBJECT_POINTSTREAM (PointStream)
  { 0, MipsFalse, SampleFalse }, // AR_OBJECT_LINESTREAM (LineStream)
  { 0, MipsFalse, SampleFalse }, // AR_OBJECT_TRIANGLESTREAM (TriangleStream)

  { 1, MipsFalse, SampleFalse }, // AR_OBJECT_INPUTPATCH (InputPatch)
  { 1, MipsFalse, SampleFalse }, // AR_OBJECT_OUTPUTPATCH (OutputPatch)

  { 1, MipsFalse, SampleFalse }, // AR_OBJECT_RWTEXTURE1D (RWTexture1D)
  { 2, MipsFalse, SampleFalse }, // AR_OBJECT_RWTEXTURE1D_ARRAY (RWTexture1DArray)
  { 2, MipsFalse, SampleFalse }, // AR_OBJECT_RWTEXTURE2D (RWTexture2D)
  { 3, MipsFalse, SampleFalse }, // AR_OBJECT_RWTEXTURE2D_ARRAY (RWTexture2DArray)
  { 3, MipsFalse, SampleFalse }, // AR_OBJECT_RWTEXTURE3D (RWTexture3D)
  { 1, MipsFalse, SampleFalse }, // AR_OBJECT_RWBUFFER (RWBuffer)

  { 0, MipsFalse, SampleFalse }, // AR_OBJECT_BYTEADDRESS_BUFFER (ByteAddressBuffer)
  { 0, MipsFalse, SampleFalse }, // AR_OBJECT_RWBYTEADDRESS_BUFFER (RWByteAddressBuffer)
  { 1, MipsFalse, SampleFalse }, // AR_OBJECT_STRUCTURED_BUFFER (StructuredBuffer)
  { 1, MipsFalse, SampleFalse }, // AR_OBJECT_RWSTRUCTURED_BUFFER (RWStructuredBuffer)
  // AR_OBJECT_RWSTRUCTURED_BUFFER_ALLOC,
  // AR_OBJECT_RWSTRUCTURED_BUFFER_CONSUME,
  { 0, MipsFalse, SampleFalse }, // AR_OBJECT_APPEND_STRUCTURED_BUFFER (AppendStructuredBuffer)
  { 0, MipsFalse, SampleFalse }, // AR_OBJECT_CONSUME_STRUCTURED_BUFFER (ConsumeStructuredBuffer)

  { 1, MipsFalse, SampleFalse }, // AR_OBJECT_ROVBUFFER (ROVBuffer)
  { 0, MipsFalse, SampleFalse }, // AR_OBJECT_ROVBYTEADDRESS_BUFFER (ROVByteAddressBuffer)
  { 1, MipsFalse, SampleFalse }, // AR_OBJECT_ROVSTRUCTURED_BUFFER (ROVStructuredBuffer)
  { 1, MipsFalse, SampleFalse }, // AR_OBJECT_ROVTEXTURE1D (ROVTexture1D)
  { 2, MipsFalse, SampleFalse }, // AR_OBJECT_ROVTEXTURE1D_ARRAY (ROVTexture1DArray)
  { 2, MipsFalse, SampleFalse }, // AR_OBJECT_ROVTEXTURE2D (ROVTexture2D)
  { 3, MipsFalse, SampleFalse }, // AR_OBJECT_ROVTEXTURE2D_ARRAY (ROVTexture2DArray)
  { 3, MipsFalse, SampleFalse }, // AR_OBJECT_ROVTEXTURE3D (ROVTexture3D)

  { 0, MipsFalse, SampleFalse }, // AR_OBJECT_LEGACY_EFFECT (legacy effect objects)
  { 0, MipsFalse, SampleFalse }  // AR_OBJECT_WAVE
};

C_ASSERT(_countof(g_ArBasicKindsAsTypes) == _countof(g_ArBasicKindsSubscripts));

// Type names for ArBasicKind values.
static
const char* g_ArBasicTypeNames[] =
{
  "bool", "float", "<float16>", "half", "float", "double",
  "int", "sbyte", "byte", "short", "ushort",
  "int", "uint", "long", "ulong",
  "min10float", "min16float",
  "min12int", "min16int", "min16uint",

  "<count>",
  "<none>",
  "<unknown>",
  "<nocast>",
  "<pointer>",
  "enum",
  "null",
  "string",
  // "texture",
  "Texture1D",
  "Texture1DArray",
  "Texture2D",
  "Texture2DArray",
  "Texture3D",
  "TextureCube",
  "TextureCubeArray",
  "Texture2DMS",
  "Texture2DMSArray",
  "SamplerState",
  "sampler1D",
  "sampler2D",
  "sampler3D",
  "samplerCUBE",
  "SamplerComparisonState",
  "Buffer",
  "RenderTargetView",
  "DepthStencilView",
  "ComputeShader",
  "DomainShader",
  "GeometryShader",
  "HullShader",
  "PixelShader",
  "VertexShader",
  "pixelfragment",
  "vertexfragment",
  "StateBlock",
  "Rasterizer",
  "DepthStencil",
  "Blend",
  "PointStream",
  "LineStream",
  "TriangleStream",
  "InputPatch",
  "OutputPatch",
  "RWTexture1D",
  "RWTexture1DArray",
  "RWTexture2D",
  "RWTexture2DArray",
  "RWTexture3D",
  "RWBuffer",
  "ByteAddressBuffer",
  "RWByteAddressBuffer",
  "StructuredBuffer",
  "RWStructuredBuffer",
  "RWStructuredBuffer(Incrementable)",
  "RWStructuredBuffer(Decrementable)",
  "AppendStructuredBuffer",
  "ConsumeStructuredBuffer",

  "ConstantBuffer",
  "TextureBuffer",

  "RasterizerOrderedBuffer",
  "RasterizerOrderedByteAddressBuffer",
  "RasterizerOrderedStructuredBuffer",
  "RasterizerOrderedTexture1D",
  "RasterizerOrderedTexture1DArray",
  "RasterizerOrderedTexture2D",
  "RasterizerOrderedTexture2DArray",
  "RasterizerOrderedTexture3D",

  "<internal inner type object>",

  "deprecated effect object",
  "wave_t"
};

C_ASSERT(_countof(g_ArBasicTypeNames) == AR_BASIC_MAXIMUM_COUNT);

// kind should never be a flag value or effects framework type - we simply do not expect to deal with these
#define DXASSERT_VALIDBASICKIND(kind) \
  DXASSERT(\
  kind != AR_BASIC_COUNT && \
  kind != AR_BASIC_NONE && \
  kind != AR_BASIC_UNKNOWN && \
  kind != AR_BASIC_NOCAST && \
  kind != AR_BASIC_POINTER && \
  kind != AR_OBJECT_RENDERTARGETVIEW && \
  kind != AR_OBJECT_DEPTHSTENCILVIEW && \
  kind != AR_OBJECT_COMPUTESHADER && \
  kind != AR_OBJECT_DOMAINSHADER && \
  kind != AR_OBJECT_GEOMETRYSHADER && \
  kind != AR_OBJECT_HULLSHADER && \
  kind != AR_OBJECT_PIXELSHADER && \
  kind != AR_OBJECT_VERTEXSHADER && \
  kind != AR_OBJECT_PIXELFRAGMENT && \
  kind != AR_OBJECT_VERTEXFRAGMENT, "otherwise caller is using a special flag or an unsupported kind value");

static
const char* g_DeprecatedEffectObjectNames[] =
{
  // These are case insensitive in fxc, but we'll just create two case aliases
  // to capture the majority of cases
  "texture",        "Texture",
  "pixelshader",    "PixelShader",
  "vertexshader",   "VertexShader",

  // These are case sensitive in fxc
  "pixelfragment",    // 13
  "vertexfragment",   // 14
  "ComputeShader",    // 13
  "DomainShader",     // 12
  "GeometryShader",   // 14
  "HullShader",       // 10
  "BlendState",       // 10
  "DepthStencilState",// 17
  "DepthStencilView", // 16
  "RasterizerState",  // 15
  "RenderTargetView", // 16
};

// The CompareStringsWithLen function lexicographically compares LHS and RHS and
// returns a value indicating the relationship between the strings - < 0 if LHS is
// less than RHS, 0 if they are equal, > 0 if LHS is greater than RHS.
static
int CompareStringsWithLen(
  _In_count_(LHSlen) const char* LHS, size_t LHSlen,
  _In_count_(RHSlen) const char* RHS, size_t RHSlen
)
{
  // Check whether the name is greater or smaller (without walking past end).
  size_t maxNameComparable = std::min(LHSlen, RHSlen);
  int comparison = strncmp(LHS, RHS, maxNameComparable);
  if (comparison != 0) return comparison;

  // Check whether the name is greater or smaller based on extra characters.
  return LHSlen - RHSlen;
}

static hlsl::ParameterModifier
ParamModsFromIntrinsicArg(const HLSL_INTRINSIC_ARGUMENT *pArg) {
  if (pArg->qwUsage == AR_QUAL_IN_OUT) {
    return hlsl::ParameterModifier(hlsl::ParameterModifier::Kind::InOut);
  }
  if (pArg->qwUsage == AR_QUAL_OUT) {
    return hlsl::ParameterModifier(hlsl::ParameterModifier::Kind::Out);
  }
  DXASSERT(pArg->qwUsage & AR_QUAL_IN, "else usage is incorrect");
  return hlsl::ParameterModifier(hlsl::ParameterModifier::Kind::In);
}

static void InitParamMods(const HLSL_INTRINSIC *pIntrinsic,
                          SmallVectorImpl<hlsl::ParameterModifier> &paramMods) {
  // The first argument is the return value, which isn't included.
  for (UINT i = 1; i < pIntrinsic->uNumArgs; ++i) {
    paramMods.push_back(ParamModsFromIntrinsicArg(&pIntrinsic->pArgs[i]));
  }
}

static bool IsAtomicOperation(IntrinsicOp op) {
  switch (op) {
  case IntrinsicOp::IOP_InterlockedAdd:
  case IntrinsicOp::IOP_InterlockedAnd:
  case IntrinsicOp::IOP_InterlockedCompareExchange:
  case IntrinsicOp::IOP_InterlockedCompareStore:
  case IntrinsicOp::IOP_InterlockedExchange:
  case IntrinsicOp::IOP_InterlockedMax:
  case IntrinsicOp::IOP_InterlockedMin:
  case IntrinsicOp::IOP_InterlockedOr:
  case IntrinsicOp::IOP_InterlockedXor:
  case IntrinsicOp::MOP_InterlockedAdd:
  case IntrinsicOp::MOP_InterlockedAnd:
  case IntrinsicOp::MOP_InterlockedCompareExchange:
  case IntrinsicOp::MOP_InterlockedCompareStore:
  case IntrinsicOp::MOP_InterlockedExchange:
  case IntrinsicOp::MOP_InterlockedMax:
  case IntrinsicOp::MOP_InterlockedMin:
  case IntrinsicOp::MOP_InterlockedOr:
  case IntrinsicOp::MOP_InterlockedXor:
    return true;
  default:
    return false;
  }
}

static bool IsBuiltinTable(LPCSTR tableName) {
  return tableName == kBuiltinIntrinsicTableName;
}

static void AddHLSLIntrinsicAttr(FunctionDecl *FD, ASTContext &context,
                              LPCSTR tableName, LPCSTR lowering,
                              const HLSL_INTRINSIC *pIntrinsic) {
  unsigned opcode = (unsigned)pIntrinsic->Op;
  if (HasUnsignedOpcode(opcode) && IsBuiltinTable(tableName)) {
    QualType Ty = FD->getReturnType();
    IntrinsicOp intrinOp = static_cast<IntrinsicOp>(pIntrinsic->Op);
    if (pIntrinsic->iOverloadParamIndex != -1) {
      const FunctionProtoType *FT =
          FD->getFunctionType()->getAs<FunctionProtoType>();
      Ty = FT->getParamType(pIntrinsic->iOverloadParamIndex);
    }

    // TODO: refine the code for getting element type
    if (const ExtVectorType *VecTy = hlsl::ConvertHLSLVecMatTypeToExtVectorType(context, Ty)) {
      Ty = VecTy->getElementType();
    }
    if (Ty->isUnsignedIntegerType()) {
      opcode = hlsl::GetUnsignedOpcode(opcode);
    }
  }
  FD->addAttr(HLSLIntrinsicAttr::CreateImplicit(context, tableName, lowering, opcode));
  if (pIntrinsic->bReadNone)
    FD->addAttr(ConstAttr::CreateImplicit(context));
  if (pIntrinsic->bReadOnly)
    FD->addAttr(PureAttr::CreateImplicit(context));
}

static
FunctionDecl *AddHLSLIntrinsicFunction(
    ASTContext &context, _In_ NamespaceDecl *NS,
    LPCSTR tableName, LPCSTR lowering,
    _In_ const HLSL_INTRINSIC *pIntrinsic,
    _In_count_(functionArgTypeCount) QualType *functionArgQualTypes,
    _In_range_(0, g_MaxIntrinsicParamCount - 1) size_t functionArgTypeCount) {
  DXASSERT(functionArgTypeCount - 1 < g_MaxIntrinsicParamCount,
           "otherwise g_MaxIntrinsicParamCount should be larger");
  DeclContext *currentDeclContext = context.getTranslationUnitDecl();

  SmallVector<hlsl::ParameterModifier, g_MaxIntrinsicParamCount> paramMods;
  InitParamMods(pIntrinsic, paramMods);

  // Change dest address into reference type for atomic.
  if (IsBuiltinTable(tableName)) {
    if (IsAtomicOperation(static_cast<IntrinsicOp>(pIntrinsic->Op))) {
      DXASSERT(functionArgTypeCount > kAtomicDstOperandIdx,
               "else operation was misrecognized");
      functionArgQualTypes[kAtomicDstOperandIdx] =
          context.getLValueReferenceType(functionArgQualTypes[kAtomicDstOperandIdx]);
    }
  }

  for (size_t i = 1; i < functionArgTypeCount; i++) {
    // Change out/inout param to reference type.
    if (paramMods[i-1].isAnyOut()) {
      functionArgQualTypes[i] = context.getLValueReferenceType(functionArgQualTypes[i]);
    }
  }

  IdentifierInfo &functionId = context.Idents.get(
      StringRef(pIntrinsic->pArgs[0].pName), tok::TokenKind::identifier);
  DeclarationName functionName(&functionId);
  QualType returnQualType = functionArgQualTypes[0];
  QualType functionType = context.getFunctionType(
      functionArgQualTypes[0],
      ArrayRef<QualType>(functionArgQualTypes + 1,
                         functionArgQualTypes + functionArgTypeCount),
      clang::FunctionProtoType::ExtProtoInfo(), paramMods);
  FunctionDecl *functionDecl = FunctionDecl::Create(
      context, currentDeclContext, NoLoc,
      DeclarationNameInfo(functionName, NoLoc), functionType, nullptr,
      StorageClass::SC_Extern, InlineSpecifiedFalse, HasWrittenPrototypeTrue);
  currentDeclContext->addDecl(functionDecl);

  functionDecl->setLexicalDeclContext(currentDeclContext);
  // put under hlsl namespace
  functionDecl->setDeclContext(NS);
  // Add intrinsic attribute
  AddHLSLIntrinsicAttr(functionDecl, context, tableName, lowering, pIntrinsic);

  ParmVarDecl *paramDecls[g_MaxIntrinsicParamCount];
  for (size_t i = 1; i < functionArgTypeCount; i++) {
    IdentifierInfo &parameterId = context.Idents.get(
        StringRef(pIntrinsic->pArgs[i].pName), tok::TokenKind::identifier);
    ParmVarDecl *paramDecl =
        ParmVarDecl::Create(context, functionDecl, NoLoc, NoLoc, &parameterId,
                            functionArgQualTypes[i], nullptr,
                            StorageClass::SC_None, nullptr, paramMods[i - 1]);
    functionDecl->addDecl(paramDecl);
    paramDecls[i - 1] = paramDecl;
  }

  functionDecl->setParams(
      ArrayRef<ParmVarDecl *>(paramDecls, functionArgTypeCount - 1));
  functionDecl->setImplicit(true);

  return functionDecl;
}

/// <summary>
/// Checks whether the specified expression is a (possibly parenthesized) comma operator.
/// </summary>
static
bool IsExpressionBinaryComma(_In_ const Expr* expr)
{
  DXASSERT_NOMSG(expr != nullptr);
  expr = expr->IgnoreParens();
  return
    expr->getStmtClass() == Expr::StmtClass::BinaryOperatorClass &&
    cast<BinaryOperator>(expr)->getOpcode() == BinaryOperatorKind::BO_Comma;
}

/// <summary>
/// Silences diagnostics for the initialization sequence, typically because they have already
/// been emitted.
/// </summary>
static
void SilenceSequenceDiagnostics(_Inout_ InitializationSequence* initSequence)
{
  DXASSERT_NOMSG(initSequence != nullptr);
  initSequence->SetFailed(InitializationSequence::FK_ListInitializationFailed);
}

class UsedIntrinsic
{
public:
  static int compareArgs(const QualType& LHS, const QualType& RHS)
  {
    // The canonical representations are unique'd in an ASTContext, and so these
    // should be stable.
    return RHS.getTypePtr() - LHS.getTypePtr();
  }

  static int compareIntrinsic(const HLSL_INTRINSIC* LHS, const HLSL_INTRINSIC* RHS)
  {
    // The intrinsics are defined in a single static table, and so should be stable.
    return RHS - LHS;
  }

  int compare(const UsedIntrinsic& other) const
  {
    // Check whether it's the same instance.
    if (this == &other) return 0;

    int result = compareIntrinsic(m_intrinsicSource, other.m_intrinsicSource);
    if (result != 0) return result;

    // At this point, it's the exact same intrinsic name.
    // Compare the arguments for ordering then.
    DXASSERT(m_argLength == other.m_argLength, "intrinsics aren't overloaded on argument count, so we should never create a key with different #s");
    for (size_t i = 0; i < m_argLength; i++) {
      int argComparison = compareArgs(m_args[i], other.m_args[i]);
      if (argComparison != 0) return argComparison;
    }

    // Exactly the same.
    return 0;
  }

public:
  UsedIntrinsic(const HLSL_INTRINSIC* intrinsicSource, _In_count_(argCount) QualType* args, size_t argCount)
    : m_argLength(argCount), m_intrinsicSource(intrinsicSource), m_functionDecl(nullptr)
  {
    std::copy(args, args + argCount, m_args);
  }

  void setFunctionDecl(FunctionDecl* value) const
  {
    DXASSERT(value != nullptr, "no reason to clear this out");
    DXASSERT(m_functionDecl == nullptr, "otherwise cached value is being invaldiated");
    m_functionDecl = value;
  }
  FunctionDecl* getFunctionDecl() const { return m_functionDecl; }

  bool operator==(const UsedIntrinsic& other) const
  {
    return compare(other) == 0;
  }

  bool operator<(const UsedIntrinsic& other) const
  {
    return compare(other) < 0;
  }

private:
  QualType m_args[g_MaxIntrinsicParamCount];
  size_t m_argLength;
  const HLSL_INTRINSIC* m_intrinsicSource;
  mutable FunctionDecl* m_functionDecl;
};

template <typename T>
inline void AssignOpt(T value, _Out_opt_ T* ptr)
{
  if (ptr != nullptr)
  {
    *ptr = value;
  }
}

static bool CombineBasicTypes(
  ArBasicKind LeftKind,
  ArBasicKind RightKind,
  _Out_ ArBasicKind* pOutKind,
  _Out_opt_ CastKind* leftCastKind = nullptr,
  _Out_opt_ CastKind* rightCastKind = nullptr)
{
  AssignOpt(CastKind::CK_NoOp, leftCastKind);
  AssignOpt(CastKind::CK_NoOp, rightCastKind);

  if ((LeftKind < 0 || LeftKind >= AR_BASIC_COUNT) ||
      (RightKind < 0 || RightKind >= AR_BASIC_COUNT)) {
    return false;
  }

  if (LeftKind == RightKind) {
    *pOutKind = LeftKind;
    return true;
  }

  UINT uLeftProps = GetBasicKindProps(LeftKind);
  UINT uRightProps = GetBasicKindProps(RightKind);

  UINT uBits = GET_BPROP_BITS(uLeftProps) > GET_BPROP_BITS(uRightProps) ?
    GET_BPROP_BITS(uLeftProps) : GET_BPROP_BITS(uRightProps);
  UINT uBothFlags = uLeftProps & uRightProps;
  UINT uEitherFlags = uLeftProps | uRightProps;

  if ((BPROP_BOOLEAN & uBothFlags) != 0)
  {
    *pOutKind = AR_BASIC_BOOL;
    return true;
  }

  if ((BPROP_LITERAL & uBothFlags) != 0)
  {
    if ((BPROP_INTEGER & uBothFlags) != 0)
    {
      *pOutKind = AR_BASIC_LITERAL_INT;
    }
    else
    {
      *pOutKind = AR_BASIC_LITERAL_FLOAT;
    }
    return true;
  }

  if ((BPROP_UNSIGNED & uBothFlags) != 0)
  {
    switch (uBits)
    {
    case BPROP_BITS8:  *pOutKind = AR_BASIC_UINT8;  break;
    case BPROP_BITS16: (uEitherFlags & BPROP_MIN_PRECISION) ?
      *pOutKind = AR_BASIC_MIN16UINT : *pOutKind = AR_BASIC_UINT16; break;
    case BPROP_BITS32: *pOutKind = AR_BASIC_UINT32; break;
    case BPROP_BITS64: *pOutKind = AR_BASIC_UINT64; break;
    default: DXASSERT_NOMSG(false);   break;
    }
    AssignOpt(CK_IntegralCast, leftCastKind);
    AssignOpt(CK_IntegralCast, rightCastKind);
    return true;
  }

  if ((BPROP_INTEGER & uBothFlags) != 0)
  {
    if ((BPROP_UNSIGNED & uEitherFlags) != 0)
    {
      switch (uBits)
      {
      case BPROP_BITS8:  *pOutKind = AR_BASIC_UINT8;     break;
      case BPROP_BITS16: (uEitherFlags & BPROP_MIN_PRECISION) ?
        *pOutKind = AR_BASIC_MIN16UINT : *pOutKind = AR_BASIC_UINT16; break;
      case BPROP_BITS32: *pOutKind = AR_BASIC_UINT32;    break;
      case BPROP_BITS64: *pOutKind = AR_BASIC_UINT64;    break;
      default: DXASSERT_NOMSG(false);   break;
      }
    }
    else
    {
      switch (uBits)
      {
      case BPROP_BITS0:  *pOutKind = AR_BASIC_LITERAL_INT; break;
      case BPROP_BITS8:  *pOutKind = AR_BASIC_INT8;        break;
      case BPROP_BITS12: *pOutKind = AR_BASIC_MIN12INT;    break;
      case BPROP_BITS16: (uEitherFlags & BPROP_MIN_PRECISION) ?
        *pOutKind = AR_BASIC_MIN16INT : *pOutKind = AR_BASIC_INT16; break;
      case BPROP_BITS32: *pOutKind = AR_BASIC_INT32;       break;
      case BPROP_BITS64: *pOutKind = AR_BASIC_INT64;       break;
      default: DXASSERT_NOMSG(false);  break;
      }
    }
    AssignOpt(CK_IntegralCast, leftCastKind);
    AssignOpt(CK_IntegralCast, rightCastKind);
    return true;
  }

  // At least one side is floating-point. Assume both are and fix later
  // in this function.
  DXASSERT_NOMSG((BPROP_FLOATING & uEitherFlags) != 0);
  AssignOpt(CK_FloatingCast, leftCastKind);
  AssignOpt(CK_FloatingCast, rightCastKind);

  if ((BPROP_FLOATING & uBothFlags) == 0)
  {
    // One side is floating-point and one isn't,
    // convert to the floating-point type.
    if ((BPROP_FLOATING & uLeftProps) != 0)
    {
      uBits = GET_BPROP_BITS(uLeftProps);
      AssignOpt(CK_IntegralToFloating, rightCastKind);
    }
    else
    {
      DXASSERT_NOMSG((BPROP_FLOATING & uRightProps) != 0);
      uBits = GET_BPROP_BITS(uRightProps);
      AssignOpt(CK_IntegralToFloating, leftCastKind);
    }

    if (uBits == 0)
    {
      // We have a literal plus a non-literal so drop
      // any literalness.
      uBits = BPROP_BITS32;
    }
  }

  switch (uBits)
  {
  case BPROP_BITS10:
    *pOutKind = AR_BASIC_MIN10FLOAT;
    break;
  case BPROP_BITS16:
    if ((uEitherFlags & BPROP_MIN_PRECISION) != 0)
    {
      *pOutKind = AR_BASIC_MIN16FLOAT;
    }
    else
    {
      *pOutKind = AR_BASIC_FLOAT16;
    }
    break;
  case BPROP_BITS32:
    if ((uEitherFlags & BPROP_LITERAL) != 0 &&
      (uEitherFlags & BPROP_PARTIAL_PRECISION) != 0)
    {
      *pOutKind = AR_BASIC_FLOAT32_PARTIAL_PRECISION;
    }
    else if ((uBothFlags & BPROP_PARTIAL_PRECISION) != 0)
    {
      *pOutKind = AR_BASIC_FLOAT32_PARTIAL_PRECISION;
    }
    else
    {
      *pOutKind = AR_BASIC_FLOAT32;
    }
    break;
  case BPROP_BITS64:
    *pOutKind = AR_BASIC_FLOAT64;
    break;
  default:
    DXASSERT(false, "unexpected bit count");
    *pOutKind = AR_BASIC_FLOAT32;
    break;
  }

  return true;
}

class UsedIntrinsicStore : public std::set<UsedIntrinsic>
{
};

static
void GetIntrinsicMethods(ArBasicKind kind, _Outptr_result_buffer_(*intrinsicCount) const HLSL_INTRINSIC** intrinsics, _Out_ size_t* intrinsicCount)
{
  DXASSERT_NOMSG(intrinsics != nullptr);
  DXASSERT_NOMSG(intrinsicCount != nullptr);

  switch (kind)
  {
  case AR_OBJECT_TRIANGLESTREAM:
  case AR_OBJECT_POINTSTREAM:
  case AR_OBJECT_LINESTREAM:
    *intrinsics = g_StreamMethods;
    *intrinsicCount = _countof(g_StreamMethods);
    break;
  case AR_OBJECT_TEXTURE1D:
    *intrinsics = g_Texture1DMethods;
    *intrinsicCount = _countof(g_Texture1DMethods);
    break;
  case AR_OBJECT_TEXTURE1D_ARRAY:
    *intrinsics = g_Texture1DArrayMethods;
    *intrinsicCount = _countof(g_Texture1DArrayMethods);
    break;
  case AR_OBJECT_TEXTURE2D:
    *intrinsics = g_Texture2DMethods;
    *intrinsicCount = _countof(g_Texture2DMethods);
    break;
  case AR_OBJECT_TEXTURE2DMS:
    *intrinsics = g_Texture2DMSMethods;
    *intrinsicCount = _countof(g_Texture2DMSMethods);
    break;
  case AR_OBJECT_TEXTURE2D_ARRAY:
    *intrinsics = g_Texture2DArrayMethods;
    *intrinsicCount = _countof(g_Texture2DArrayMethods);
    break;
  case AR_OBJECT_TEXTURE2DMS_ARRAY:
    *intrinsics = g_Texture2DArrayMSMethods;
    *intrinsicCount = _countof(g_Texture2DArrayMSMethods);
    break;
  case AR_OBJECT_TEXTURE3D:
    *intrinsics = g_Texture3DMethods;
    *intrinsicCount = _countof(g_Texture3DMethods);
    break;
  case AR_OBJECT_TEXTURECUBE:
    *intrinsics = g_TextureCUBEMethods;
    *intrinsicCount = _countof(g_TextureCUBEMethods);
    break;
  case AR_OBJECT_TEXTURECUBE_ARRAY:
    *intrinsics = g_TextureCUBEArrayMethods;
    *intrinsicCount = _countof(g_TextureCUBEArrayMethods);
    break;
  case AR_OBJECT_BUFFER:
    *intrinsics = g_BufferMethods;
    *intrinsicCount = _countof(g_BufferMethods);
    break;
  case AR_OBJECT_RWTEXTURE1D:
  case AR_OBJECT_ROVTEXTURE1D:
    *intrinsics = g_RWTexture1DMethods;
    *intrinsicCount = _countof(g_RWTexture1DMethods);
    break;
  case AR_OBJECT_RWTEXTURE1D_ARRAY:
  case AR_OBJECT_ROVTEXTURE1D_ARRAY:
    *intrinsics = g_RWTexture1DArrayMethods;
    *intrinsicCount = _countof(g_RWTexture1DArrayMethods);
    break;
  case AR_OBJECT_RWTEXTURE2D:
  case AR_OBJECT_ROVTEXTURE2D:
    *intrinsics = g_RWTexture2DMethods;
    *intrinsicCount = _countof(g_RWTexture2DMethods);
    break;
  case AR_OBJECT_RWTEXTURE2D_ARRAY:
  case AR_OBJECT_ROVTEXTURE2D_ARRAY:
    *intrinsics = g_RWTexture2DArrayMethods;
    *intrinsicCount = _countof(g_RWTexture2DArrayMethods);
    break;
  case AR_OBJECT_RWTEXTURE3D:
  case AR_OBJECT_ROVTEXTURE3D:
    *intrinsics = g_RWTexture3DMethods;
    *intrinsicCount = _countof(g_RWTexture3DMethods);
    break;
  case AR_OBJECT_RWBUFFER:
  case AR_OBJECT_ROVBUFFER:
    *intrinsics = g_RWBufferMethods;
    *intrinsicCount = _countof(g_RWBufferMethods);
    break;
  case AR_OBJECT_BYTEADDRESS_BUFFER:
    *intrinsics = g_ByteAddressBufferMethods;
    *intrinsicCount = _countof(g_ByteAddressBufferMethods);
    break;
  case AR_OBJECT_RWBYTEADDRESS_BUFFER:
  case AR_OBJECT_ROVBYTEADDRESS_BUFFER:
    *intrinsics = g_RWByteAddressBufferMethods;
    *intrinsicCount = _countof(g_RWByteAddressBufferMethods);
    break;
  case AR_OBJECT_STRUCTURED_BUFFER:
    *intrinsics = g_StructuredBufferMethods;
    *intrinsicCount = _countof(g_StructuredBufferMethods);
    break;
  case AR_OBJECT_RWSTRUCTURED_BUFFER:
  case AR_OBJECT_ROVSTRUCTURED_BUFFER:
    *intrinsics = g_RWStructuredBufferMethods;
    *intrinsicCount = _countof(g_RWStructuredBufferMethods);
    break;
  case AR_OBJECT_APPEND_STRUCTURED_BUFFER:
    *intrinsics = g_AppendStructuredBufferMethods;
    *intrinsicCount = _countof(g_AppendStructuredBufferMethods);
    break;
  case AR_OBJECT_CONSUME_STRUCTURED_BUFFER:
    *intrinsics = g_ConsumeStructuredBufferMethods;
    *intrinsicCount = _countof(g_ConsumeStructuredBufferMethods);
    break;
  default:
    *intrinsics = nullptr;
    *intrinsicCount = 0;
    break;
  }
}

static
bool IsRowOrColumnVariable(size_t value)
{
  return IA_SPECIAL_BASE <= value && value <= (IA_SPECIAL_BASE + IA_SPECIAL_SLOTS - 1);
}

static
bool DoesComponentTypeAcceptMultipleTypes(LEGAL_INTRINSIC_COMPTYPES value)
{
  return
    value == LICOMPTYPE_ANY_INT ||        // signed or unsigned ints
    value == LICOMPTYPE_ANY_INT32 ||      // signed or unsigned ints
    value == LICOMPTYPE_ANY_FLOAT ||      // float or double
    value == LICOMPTYPE_FLOAT_LIKE ||     // float or min16
    value == LICOMPTYPE_FLOAT_DOUBLE ||   // float or double
    value == LICOMPTYPE_NUMERIC ||        // all sorts of numbers
    value == LICOMPTYPE_NUMERIC32 ||      // all sorts of numbers
    value == LICOMPTYPE_NUMERIC32_ONLY || // all sorts of numbers
    value == LICOMPTYPE_ANY;              // any time
}

static
bool DoesComponentTypeAcceptMultipleTypes(BYTE value)
{
  return DoesComponentTypeAcceptMultipleTypes(static_cast<LEGAL_INTRINSIC_COMPTYPES>(value));
}

static
bool DoesLegalTemplateAcceptMultipleTypes(LEGAL_INTRINSIC_TEMPLATES value)
{
  // Note that LITEMPLATE_OBJECT can accept different types, but it
  // specifies a single 'layout'. In practice, this information is used
  // together with a component type that specifies a single object.

  return value == LITEMPLATE_ANY; // Any layout
}

static
bool DoesLegalTemplateAcceptMultipleTypes(BYTE value)
{
  return DoesLegalTemplateAcceptMultipleTypes(static_cast<LEGAL_INTRINSIC_TEMPLATES>(value));
}


static
bool DoesIntrinsicRequireTemplate(const HLSL_INTRINSIC* intrinsic)
{
  const HLSL_INTRINSIC_ARGUMENT* argument = intrinsic->pArgs;
  for (size_t i = 0; i < intrinsic->uNumArgs; i++)
  {
    // The intrinsic will require a template for any of these reasons:
    // - A type template (layout) or component needs to match something else.
    // - A parameter can take multiple types.
    // - Row or columns numbers may vary.
    if (
      argument->uTemplateId != i ||
      DoesLegalTemplateAcceptMultipleTypes(argument->uLegalTemplates) ||
      DoesComponentTypeAcceptMultipleTypes(argument->uLegalComponentTypes) ||
      IsRowOrColumnVariable(argument->uCols) ||
      IsRowOrColumnVariable(argument->uRows))
    {
      return true;
    }
    argument++;
  }

  return false;
}

static
bool TemplateHasDefaultType(ArBasicKind kind)
{
  return
    kind == AR_OBJECT_BUFFER ||
    kind == AR_OBJECT_TEXTURE1D || kind == AR_OBJECT_TEXTURE2D || kind == AR_OBJECT_TEXTURE3D ||
    kind == AR_OBJECT_TEXTURE1D_ARRAY || kind == AR_OBJECT_TEXTURE2D_ARRAY ||
    kind == AR_OBJECT_TEXTURECUBE || kind == AR_OBJECT_TEXTURECUBE_ARRAY;
}

/// <summary>
/// Use this class to iterate over intrinsic definitions that come from an external source.
/// </summary>
class IntrinsicTableDefIter
{
private:
  StringRef _typeName;
  StringRef _functionName;
  llvm::SmallVector<CComPtr<IDxcIntrinsicTable>, 2>& _tables;
  const HLSL_INTRINSIC* _tableIntrinsic;
  UINT64 _tableLookupCookie;
  unsigned _tableIndex;
  unsigned _argCount;
  bool _firstChecked;

  IntrinsicTableDefIter(
    llvm::SmallVector<CComPtr<IDxcIntrinsicTable>, 2>& tables,
    StringRef typeName,
    StringRef functionName,
    unsigned argCount) :
    _typeName(typeName), _functionName(functionName), _tables(tables),
    _tableIntrinsic(nullptr), _tableLookupCookie(0), _tableIndex(0),
    _argCount(argCount), _firstChecked(false)
  {
  }

  void CheckForIntrinsic() {
    if (_tableIndex >= _tables.size()) {
      return;
    }

    _firstChecked = true;

    // TODO: review this - this will allocate at least once per string
    CA2WEX<> typeName(_typeName.str().c_str(), CP_UTF8);
    CA2WEX<> functionName(_functionName.str().c_str(), CP_UTF8);

    if (FAILED(_tables[_tableIndex]->LookupIntrinsic(
            typeName, functionName, &_tableIntrinsic, &_tableLookupCookie))) {
      _tableLookupCookie = 0;
      _tableIntrinsic = nullptr;
    }
  }

  void MoveToNext() {
    for (;;) {
      // If we don't have an intrinsic, try the following table.
      if (_firstChecked && _tableIntrinsic == nullptr) {
        _tableIndex++;
      }

      CheckForIntrinsic();
      if (_tableIndex == _tables.size() ||
          (_tableIntrinsic != nullptr &&
           _tableIntrinsic->uNumArgs ==
               (_argCount + 1))) // uNumArgs includes return
        break;
    }
  }

public:
  static IntrinsicTableDefIter CreateStart(llvm::SmallVector<CComPtr<IDxcIntrinsicTable>, 2>& tables,
    StringRef typeName,
    StringRef functionName,
    unsigned argCount)
  {
    IntrinsicTableDefIter result(tables, typeName, functionName, argCount);
    return result;
  }

  static IntrinsicTableDefIter CreateEnd(llvm::SmallVector<CComPtr<IDxcIntrinsicTable>, 2>& tables)
  {
    IntrinsicTableDefIter result(tables, StringRef(), StringRef(), 0);
    result._tableIndex = tables.size();
    return result;
  }

  bool operator!=(const IntrinsicTableDefIter& other)
  {
    if (!_firstChecked) {
      MoveToNext();
    }
    return _tableIndex != other._tableIndex; // More things could be compared but we only match end.
  }

  const HLSL_INTRINSIC* operator*()
  {
    DXASSERT(_firstChecked, "otherwise deref without comparing to end");
    return _tableIntrinsic;
  }

  LPCSTR GetTableName()
  {
    LPCSTR tableName = nullptr;
    if (FAILED(_tables[_tableIndex]->GetTableName(&tableName))) {
      return nullptr;
    }
    return tableName;
  }

  LPCSTR GetLoweringStrategy()
  {
    LPCSTR lowering = nullptr;
    if (FAILED(_tables[_tableIndex]->GetLoweringStrategy(_tableIntrinsic->Op, &lowering))) {
      return nullptr;
    }
    return lowering;
  }

  IntrinsicTableDefIter& operator++()
  {
    MoveToNext();
    return *this;
  }
};

/// <summary>
/// Use this class to iterate over intrinsic definitions that have the same name and parameter count.
/// </summary>
class IntrinsicDefIter
{
  const HLSL_INTRINSIC* _current;
  const HLSL_INTRINSIC* _end;
  IntrinsicTableDefIter _tableIter;

  IntrinsicDefIter(const HLSL_INTRINSIC* value, const HLSL_INTRINSIC* end, IntrinsicTableDefIter tableIter) :
    _current(value), _end(end), _tableIter(tableIter)
  { }

public:
  static IntrinsicDefIter CreateStart(const HLSL_INTRINSIC* table, size_t count, const HLSL_INTRINSIC* start, IntrinsicTableDefIter tableIter)
  {
    return IntrinsicDefIter(start, table + count, tableIter);
  }

  static IntrinsicDefIter CreateEnd(const HLSL_INTRINSIC* table, size_t count, IntrinsicTableDefIter tableIter)
  {
    return IntrinsicDefIter(table + count, table + count, tableIter);
  }

  bool operator!=(const IntrinsicDefIter& other)
  {
    return _current != other._current || _tableIter.operator!=(other._tableIter);
  }

  const HLSL_INTRINSIC* operator*()
  {
    return (_current != _end) ? _current : *_tableIter;
  }

  LPCSTR GetTableName()
  {
    return (_current != _end) ? kBuiltinIntrinsicTableName : _tableIter.GetTableName();
  }

  LPCSTR GetLoweringStrategy()
  {
    return (_current != _end) ? "" : _tableIter.GetLoweringStrategy();
  }

  IntrinsicDefIter& operator++()
  {
    if (_current != _end) {
      const HLSL_INTRINSIC* next = _current + 1;
      if (next != _end && _current->uNumArgs == next->uNumArgs && 0 == strcmp(_current->pArgs[0].pName, next->pArgs[0].pName)) {
        _current = next;
      }
      else {
        _current = _end;
      }
    } else {
      ++_tableIter;
    }

    return *this;
  }
};

static void AddHLSLSubscriptAttr(Decl *D, ASTContext &context, HLSubscriptOpcode opcode) {
  StringRef group = GetHLOpcodeGroupName(HLOpcodeGroup::HLSubscript);
  D->addAttr(HLSLIntrinsicAttr::CreateImplicit(context, group, "", static_cast<unsigned>(opcode)));
}

//
// This is similar to clang/Analysis/CallGraph, but the following differences
// motivate this:
//
// - track traversed vs. observed nodes explicitly
// - fully visit all reachable functions
// - merge graph visiting with checking for recursion
// - track global variables and types used (NYI)
//
namespace hlsl {
  struct CallNode {
    FunctionDecl *CallerFn;
    ::llvm::SmallPtrSet<FunctionDecl *, 4> CalleeFns;
  };
  typedef ::llvm::DenseMap<FunctionDecl*, CallNode> CallNodes;
  typedef ::llvm::SmallPtrSet<Decl *, 8> FnCallStack;
  typedef ::llvm::SmallPtrSet<FunctionDecl*, 128> FunctionSet;
  typedef ::llvm::SmallVector<FunctionDecl*, 32> PendingFunctions;

  // Returns the definition of a function.
  // This serves two purposes - ignore built-in functions, and pick
  // a single Decl * to be used in maps and sets.
  static FunctionDecl *getFunctionWithBody(FunctionDecl *F) {
    if (!F) return nullptr;
    if (F->doesThisDeclarationHaveABody()) return F;
    F = F->getFirstDecl();
    for (auto &&Candidate : F->redecls()) {
      if (Candidate->doesThisDeclarationHaveABody()) {
        return Candidate;
      }
    }
    return nullptr;
  }

  // AST visitor that maintains visited and pending collections, as well
  // as recording nodes of caller/callees.
  class FnReferenceVisitor : public RecursiveASTVisitor<FnReferenceVisitor> {
  private:
    CallNodes &m_callNodes;
    FunctionSet &m_visitedFunctions;
    PendingFunctions &m_pendingFunctions;
    FunctionDecl *m_source;
    CallNodes::iterator m_sourceIt;

  public:
    FnReferenceVisitor(FunctionSet &visitedFunctions,
      PendingFunctions &pendingFunctions, CallNodes &callNodes)
      : m_callNodes(callNodes),
      m_visitedFunctions(visitedFunctions),
      m_pendingFunctions(pendingFunctions) {}

    void setSourceFn(FunctionDecl *F) {
      F = getFunctionWithBody(F);
      m_source = F;
      m_sourceIt = m_callNodes.find(F);
    }

    bool VisitDeclRefExpr(DeclRefExpr *ref) {
      ValueDecl *valueDecl = ref->getDecl();
      FunctionDecl *fnDecl = dyn_cast_or_null<FunctionDecl>(valueDecl);
      fnDecl = getFunctionWithBody(fnDecl);
      if (fnDecl) {
        if (m_sourceIt == m_callNodes.end()) {
          auto result = m_callNodes.insert(
            std::pair<FunctionDecl *, CallNode>(m_source, CallNode{ m_source }));
          DXASSERT(result.second == true,
            "else setSourceFn didn't assign m_sourceIt");
          m_sourceIt = result.first;
        }
        m_sourceIt->second.CalleeFns.insert(fnDecl);
        if (!m_visitedFunctions.count(fnDecl)) {
          m_pendingFunctions.push_back(fnDecl);
        }
      }
      return true;
    }
  };

  // A call graph that can check for reachability and recursion efficiently.
  class CallGraphWithRecurseGuard {
  private:
    CallNodes m_callNodes;
    FunctionSet m_visitedFunctions;

    FunctionDecl *CheckRecursion(FnCallStack &CallStack,
      FunctionDecl *D) const {
      if (CallStack.insert(D).second == false)
        return D;
      auto node = m_callNodes.find(D);
      if (node != m_callNodes.end()) {
        for (FunctionDecl *Callee : node->second.CalleeFns) {
          FunctionDecl *pResult = CheckRecursion(CallStack, Callee);
          if (pResult)
            return pResult;
        }
      }
      CallStack.erase(D);
      return nullptr;
    }

  public:
    void BuildForEntry(FunctionDecl *EntryFnDecl) {
      DXASSERT_NOMSG(EntryFnDecl);
      EntryFnDecl = getFunctionWithBody(EntryFnDecl);
      PendingFunctions pendingFunctions;
      FnReferenceVisitor visitor(m_visitedFunctions, pendingFunctions, m_callNodes);
      pendingFunctions.push_back(EntryFnDecl);
      while (!pendingFunctions.empty()) {
        FunctionDecl *pendingDecl = pendingFunctions.pop_back_val();
        if (m_visitedFunctions.insert(pendingDecl).second == true) {
          visitor.setSourceFn(pendingDecl);
          visitor.TraverseDecl(pendingDecl);
        }
      }
    }

    FunctionDecl *CheckRecursion(FunctionDecl *EntryFnDecl) const {
      FnCallStack CallStack;
      EntryFnDecl = getFunctionWithBody(EntryFnDecl);
      return CheckRecursion(CallStack, EntryFnDecl);
    }

    void dump() const {
      OutputDebugStringW(L"Call Nodes:\r\n");
      for (auto &node : m_callNodes) {
        OutputDebugFormatA("%s [%p]:\r\n", node.first->getName().str().c_str(), node.first);
        for (auto callee : node.second.CalleeFns) {
          OutputDebugFormatA("    %s [%p]\r\n", callee->getName().str().c_str(), callee);
        }
      }
    }
  };
}

class HLSLExternalSource : public ExternalSemaSource {
private:
  // Inner types.
  struct FindStructBasicTypeResult {
    ArBasicKind Kind; // Kind of struct (eg, AR_OBJECT_TEXTURE2D)
    unsigned int BasicKindsAsTypeIndex; // Index into g_ArBasicKinds*

    FindStructBasicTypeResult(ArBasicKind kind,
                              unsigned int basicKindAsTypeIndex)
        : Kind(kind), BasicKindsAsTypeIndex(basicKindAsTypeIndex) {}

    bool Found() const { return Kind != AR_BASIC_UNKNOWN; }
  };

  // Declaration for matrix and vector templates.
  ClassTemplateDecl* m_matrixTemplateDecl;
  ClassTemplateDecl* m_vectorTemplateDecl;
  // Namespace decl for hlsl intrin functions
  NamespaceDecl*     m_hlslNSDecl;
  // Context being processed.
  _Notnull_ ASTContext* m_context;

  // Semantic analyzer being processed.
  Sema* m_sema;

  // Intrinsic tables available externally.
  llvm::SmallVector<CComPtr<IDxcIntrinsicTable>, 2> m_intrinsicTables;

  // Scalar types indexed by HLSLScalarType.
  QualType m_scalarTypes[HLSLScalarTypeCount];

  // Matrix types already built indexed by type, row-count, col-count. Should probably move to a sparse map. Instrument to figure out best initial size.
  QualType m_matrixTypes[HLSLScalarTypeCount][4][4];

  // Matrix types already built, in shorthand form.
  TypedefDecl* m_matrixShorthandTypes[HLSLScalarTypeCount][4][4];

  // Vector types already built.
  QualType m_vectorTypes[HLSLScalarTypeCount][4];
  TypedefDecl* m_vectorTypedefs[HLSLScalarTypeCount][4];

  // Built-in object types declarations, indexed by basic kind constant.
  CXXRecordDecl* m_objectTypeDecls[_countof(g_ArBasicKindsAsTypes)];
  // Map from object decl to the object index.
  using ObjectTypeDeclMapType = std::array<std::pair<CXXRecordDecl*,unsigned>, _countof(g_ArBasicKindsAsTypes)+_countof(g_DeprecatedEffectObjectNames)>;
  ObjectTypeDeclMapType m_objectTypeDeclsMap;
  // Mask for object which not has methods created.
  uint64_t m_objectTypeLazyInitMask;

  UsedIntrinsicStore m_usedIntrinsics;

  /// <summary>Adds all supporting declarations to reference scalar types.</summary>
  void AddHLSLScalarTypes();

  QualType GetTemplateObjectDataType(_In_ CXXRecordDecl* recordDecl)
  {
    DXASSERT_NOMSG(recordDecl != nullptr);
    TemplateParameterList* parameterList = recordDecl->getTemplateParameterList(0);
    NamedDecl* parameterDecl = parameterList->getParam(0);

    DXASSERT(parameterDecl->getKind() == Decl::Kind::TemplateTypeParm, "otherwise recordDecl isn't one of the built-in objects with templates");
    TemplateTypeParmDecl* parmDecl = dyn_cast<TemplateTypeParmDecl>(parameterDecl);
    return QualType(parmDecl->getTypeForDecl(), 0);
  }

  // Determines whether the given intrinsic parameter type has a single QualType mapping.
  QualType GetSingleQualTypeForMapping(const HLSL_INTRINSIC* intrinsic, int index)
  {
    int templateRef = intrinsic->pArgs[index].uTemplateId;
    int componentRef = intrinsic->pArgs[index].uComponentTypeId;
    const HLSL_INTRINSIC_ARGUMENT* templateArg = &intrinsic->pArgs[templateRef];
    const HLSL_INTRINSIC_ARGUMENT* componentArg = &intrinsic->pArgs[componentRef];
    const HLSL_INTRINSIC_ARGUMENT* matrixArg = &intrinsic->pArgs[index];

    if (
      templateRef >= 0 &&
      templateArg->uTemplateId == templateRef &&
      !DoesLegalTemplateAcceptMultipleTypes(templateArg->uLegalTemplates) &&
      componentRef >= 0 &&
      componentRef != INTRIN_COMPTYPE_FROM_TYPE_ELT0 &&
      componentArg->uComponentTypeId == 0 &&
      !DoesComponentTypeAcceptMultipleTypes(componentArg->uLegalComponentTypes) &&
      !IsRowOrColumnVariable(matrixArg->uCols) &&
      !IsRowOrColumnVariable(matrixArg->uRows))
    {
      ArTypeObjectKind templateKind = g_LegalIntrinsicTemplates[templateArg->uLegalTemplates][0];
      ArBasicKind elementKind = g_LegalIntrinsicCompTypes[componentArg->uLegalComponentTypes][0];
      return NewSimpleAggregateType(templateKind, elementKind, 0, matrixArg->uRows, matrixArg->uCols);
    }

    return QualType();
  }

  // Adds a new template parameter declaration to the specified array and returns the type for the parameter.
  QualType AddTemplateParamToArray(_In_z_ const char* name, _Inout_ CXXRecordDecl* recordDecl, int templateDepth,
    _Inout_count_c_(g_MaxIntrinsicParamCount + 1) NamedDecl* (&templateParamNamedDecls)[g_MaxIntrinsicParamCount + 1],
    _Inout_ size_t* templateParamNamedDeclsCount)
  {
    DXASSERT_NOMSG(name != nullptr);
    DXASSERT_NOMSG(recordDecl != nullptr);
    DXASSERT_NOMSG(templateParamNamedDecls != nullptr);
    DXASSERT_NOMSG(templateParamNamedDeclsCount != nullptr);
    DXASSERT(*templateParamNamedDeclsCount < _countof(templateParamNamedDecls), "otherwise constants should be updated");
    _Analysis_assume_(*templateParamNamedDeclsCount < _countof(templateParamNamedDecls));

    // Create the declaration for the template parameter.
    IdentifierInfo* id = &m_context->Idents.get(StringRef(name));
    TemplateTypeParmDecl* templateTypeParmDecl =
      TemplateTypeParmDecl::Create(*m_context, recordDecl, NoLoc, NoLoc, templateDepth, *templateParamNamedDeclsCount,
      id, TypenameTrue, ParameterPackFalse);
    templateParamNamedDecls[*templateParamNamedDeclsCount] = templateTypeParmDecl;

    // Create the type that the parameter represents.
    QualType result = m_context->getTemplateTypeParmType(
      templateDepth, *templateParamNamedDeclsCount, ParameterPackFalse, templateTypeParmDecl);

    // Increment the declaration count for the array; as long as caller passes in both arguments,
    // it need not concern itself with maintaining this value.
    (*templateParamNamedDeclsCount)++;

    return result;
  }

  // Adds a function specified by the given intrinsic to a record declaration.
  // The template depth will be zero for records that don't have a "template<>" line
  // even if conceptual; or one if it does have one.
  void AddObjectIntrinsicTemplate(_Inout_ CXXRecordDecl* recordDecl, int templateDepth, _In_ const HLSL_INTRINSIC* intrinsic)
  {
    DXASSERT_NOMSG(recordDecl != nullptr);
    DXASSERT_NOMSG(intrinsic != nullptr);
    DXASSERT(intrinsic->uNumArgs > 0, "otherwise there isn't even an intrinsic name");
    DXASSERT(intrinsic->uNumArgs <= (g_MaxIntrinsicParamCount + 1), "otherwise g_MaxIntrinsicParamCount should be updated");
    
    // uNumArgs includes the result type, g_MaxIntrinsicParamCount doesn't, thus the +1.
    _Analysis_assume_(intrinsic->uNumArgs <= (g_MaxIntrinsicParamCount + 1));

    // TODO: implement template parameter constraints for HLSL intrinsic methods in declarations

    //
    // Build template parameters, parameter types, and the return type.
    // Parameter declarations are built after the function is created, to use it as their scope.
    //
    unsigned int numParams = intrinsic->uNumArgs - 1;
    NamedDecl* templateParamNamedDecls[g_MaxIntrinsicParamCount + 1];
    size_t templateParamNamedDeclsCount = 0;
    QualType argsQTs[g_MaxIntrinsicParamCount];
    StringRef argNames[g_MaxIntrinsicParamCount];
    QualType functionResultQT;

    DXASSERT(
      _countof(templateParamNamedDecls) >= numParams + 1,
      "need enough templates for all parameters and the return type, otherwise constants need updating");

    // Handle the return type.
    // functionResultQT = GetSingleQualTypeForMapping(intrinsic, 0);
    // if (functionResultQT.isNull()) {
    // Workaround for template parameter argument count mismatch.
    // Create template parameter for return type always
    // TODO: reenable the check and skip template argument.
    functionResultQT = AddTemplateParamToArray(
        "TResult", recordDecl, templateDepth, templateParamNamedDecls,
        &templateParamNamedDeclsCount);
    // }

    SmallVector<hlsl::ParameterModifier, g_MaxIntrinsicParamCount> paramMods;
    InitParamMods(intrinsic, paramMods);

    // Consider adding more cases where return type can be handled a priori. Ultimately #260431 should do significantly better.

    // Handle parameters.
    for (unsigned int i = 1; i < intrinsic->uNumArgs; i++)
    {
      //
      // GetSingleQualTypeForMapping can be used here to remove unnecessary template arguments.
      //
      // However this may produce template instantiations with equivalent template arguments
      // for overloaded methods. It's possible to resolve some of these by generating specializations,
      // but the current intrinsic table has rules that are hard to process in their current form
      // to find all cases.
      //
      char name[g_MaxIntrinsicParamName + 2];
      name[0] = 'T';
      name[1] = '\0';
      strcat_s(name, intrinsic->pArgs[i].pName);
      argsQTs[i - 1] = AddTemplateParamToArray(name, recordDecl, templateDepth, templateParamNamedDecls, &templateParamNamedDeclsCount);
      // Change out/inout param to reference type.
      if (paramMods[i-1].isAnyOut()) 
        argsQTs[i - 1] = m_context->getLValueReferenceType(argsQTs[i - 1]);
      
      argNames[i - 1] = StringRef(intrinsic->pArgs[i].pName);
    }

    // Create the declaration.
    IdentifierInfo* ii = &m_context->Idents.get(StringRef(intrinsic->pArgs[0].pName));
    DeclarationName declarationName = DeclarationName(ii);
    CXXMethodDecl* functionDecl = CreateObjectFunctionDeclarationWithParams(*m_context, recordDecl,
      functionResultQT, ArrayRef<QualType>(argsQTs, numParams), ArrayRef<StringRef>(argNames, numParams),
      declarationName, true);
    functionDecl->setImplicit(true);

    // If the function is a template function, create the declaration and cross-reference.
    if (templateParamNamedDeclsCount > 0)
    {
      hlsl::CreateFunctionTemplateDecl(
        *m_context, recordDecl, functionDecl, templateParamNamedDecls, templateParamNamedDeclsCount);
    }
  }

  // Checks whether the two specified intrinsics generate equivalent templates.
  // For example: foo (any_int) and foo (any_float) are only unambiguous in the context
  // of HLSL intrinsic rules, and their difference can't be expressed with C++ templates.
  bool AreIntrinsicTemplatesEquivalent(const HLSL_INTRINSIC* left, const HLSL_INTRINSIC* right)
  {
    if (left == right)
    {
      return true;
    }
    if (left == nullptr || right == nullptr)
    {
      return false;
    }

    return (left->uNumArgs == right->uNumArgs &&
      0 == strcmp(left->pArgs[0].pName, right->pArgs[0].pName));
  }

  // Adds all the intrinsic methods that correspond to the specified type.
  void AddObjectMethods(ArBasicKind kind, _In_ CXXRecordDecl* recordDecl, int templateDepth)
  {
    DXASSERT_NOMSG(recordDecl != nullptr);
    DXASSERT_NOMSG(templateDepth >= 0);

    const HLSL_INTRINSIC* intrinsics;
    const HLSL_INTRINSIC* prior = nullptr;
    size_t intrinsicCount;

    GetIntrinsicMethods(kind, &intrinsics, &intrinsicCount);
    DXASSERT(
      (intrinsics == nullptr) == (intrinsicCount == 0),
      "intrinsic table pointer must match count (null for zero, something valid otherwise");

    while (intrinsicCount--)
    {
      if (!AreIntrinsicTemplatesEquivalent(intrinsics, prior))
      {
        AddObjectIntrinsicTemplate(recordDecl, templateDepth, intrinsics);
        prior = intrinsics;
      }

      intrinsics++;
    }
  }

  void AddDoubleSubscriptSupport(
    _In_ ClassTemplateDecl* typeDecl,
    _In_ CXXRecordDecl* recordDecl,
    _In_z_ const char* memberName, QualType elementType, TemplateTypeParmDecl* templateTypeParmDecl,
    _In_z_ const char* type0Name,
    _In_z_ const char* type1Name,
    _In_z_ const char* indexer0Name, QualType indexer0Type,
    _In_z_ const char* indexer1Name, QualType indexer1Type)
  {
    DXASSERT_NOMSG(typeDecl != nullptr);
    DXASSERT_NOMSG(recordDecl != nullptr);
    DXASSERT_NOMSG(memberName != nullptr);
    DXASSERT_NOMSG(!elementType.isNull());
    DXASSERT_NOMSG(templateTypeParmDecl != nullptr);
    DXASSERT_NOMSG(type0Name != nullptr);
    DXASSERT_NOMSG(type1Name != nullptr);
    DXASSERT_NOMSG(indexer0Name != nullptr);
    DXASSERT_NOMSG(!indexer0Type.isNull());
    DXASSERT_NOMSG(indexer1Name != nullptr);
    DXASSERT_NOMSG(!indexer1Type.isNull());

    //
    // Add inner types to the templates to represent the following C++ code inside the class.
    // public:
    //  class sample_slice_type
    //  {
    //  public: TElement operator[](uint3 index);
    //  };
    //  class sample_type
    //  {
    //  public: sample_slice_type operator[](uint slice);
    //  };
    //  sample_type sample;
    //
    // Variable names reflect this structure, but this code will also produce the types
    // for .mips access.
    //
    const bool MutableTrue = true;
    DeclarationName subscriptName = m_context->DeclarationNames.getCXXOperatorName(OO_Subscript);
    CXXRecordDecl* sampleSliceTypeDecl = CXXRecordDecl::Create(*m_context, TTK_Class, recordDecl, NoLoc, NoLoc,
      &m_context->Idents.get(StringRef(type1Name)));
    sampleSliceTypeDecl->setAccess(AS_public);
    sampleSliceTypeDecl->setImplicit();
    recordDecl->addDecl(sampleSliceTypeDecl);
    sampleSliceTypeDecl->startDefinition();
    const bool MutableFalse = false;
    FieldDecl* sliceHandleDecl = FieldDecl::Create(*m_context, sampleSliceTypeDecl, NoLoc, NoLoc,
      &m_context->Idents.get(StringRef("handle")), indexer0Type,
      m_context->CreateTypeSourceInfo(indexer0Type), nullptr, MutableFalse, ICIS_NoInit);
    sliceHandleDecl->setAccess(AS_private);
    sampleSliceTypeDecl->addDecl(sliceHandleDecl);

    CXXMethodDecl* sampleSliceSubscriptDecl = CreateObjectFunctionDeclarationWithParams(*m_context,
      sampleSliceTypeDecl, elementType,
      ArrayRef<QualType>(indexer1Type), ArrayRef<StringRef>(StringRef(indexer1Name)), subscriptName, true);
    hlsl::CreateFunctionTemplateDecl(*m_context, sampleSliceTypeDecl, sampleSliceSubscriptDecl,
      reinterpret_cast<NamedDecl**>(&templateTypeParmDecl), 1);
    sampleSliceTypeDecl->completeDefinition();

    CXXRecordDecl* sampleTypeDecl = CXXRecordDecl::Create(*m_context, TTK_Class, recordDecl, NoLoc, NoLoc,
      &m_context->Idents.get(StringRef(type0Name)));
    sampleTypeDecl->setAccess(AS_public);
    recordDecl->addDecl(sampleTypeDecl);
    sampleTypeDecl->startDefinition();
    sampleTypeDecl->setImplicit();

    FieldDecl* sampleHandleDecl = FieldDecl::Create(*m_context, sampleTypeDecl, NoLoc, NoLoc,
      &m_context->Idents.get(StringRef("handle")), indexer0Type,
      m_context->CreateTypeSourceInfo(indexer0Type), nullptr, MutableFalse, ICIS_NoInit);
    sampleHandleDecl->setAccess(AS_private);
    sampleTypeDecl->addDecl(sampleHandleDecl);

    QualType sampleSliceType = m_context->getRecordType(sampleSliceTypeDecl);

    CXXMethodDecl* sampleSubscriptDecl = CreateObjectFunctionDeclarationWithParams(*m_context,
      sampleTypeDecl, m_context->getRValueReferenceType(sampleSliceType), // TODO: choose LValueRef if writable.
      ArrayRef<QualType>(indexer0Type), ArrayRef<StringRef>(StringRef(indexer0Name)), subscriptName, true);
    sampleTypeDecl->completeDefinition();

    // Add subscript attribute
    AddHLSLSubscriptAttr(sampleSubscriptDecl, *m_context, HLSubscriptOpcode::DoubleSubscript);

    QualType sampleTypeQT = m_context->getRecordType(sampleTypeDecl);
    FieldDecl* sampleFieldDecl = FieldDecl::Create(*m_context, recordDecl, NoLoc, NoLoc,
      &m_context->Idents.get(StringRef(memberName)), sampleTypeQT,
      m_context->CreateTypeSourceInfo(sampleTypeQT), nullptr, MutableTrue, ICIS_NoInit);
    sampleFieldDecl->setAccess(AS_public);
    recordDecl->addDecl(sampleFieldDecl);
  }

  void AddObjectSubscripts(ArBasicKind kind, _In_ ClassTemplateDecl *typeDecl,
                           _In_ CXXRecordDecl *recordDecl,
                           SubscriptOperatorRecord op) {
    DXASSERT_NOMSG(typeDecl != nullptr);
    DXASSERT_NOMSG(recordDecl != nullptr);
    DXASSERT_NOMSG(0 <= op.SubscriptCardinality &&
                   op.SubscriptCardinality <= 3);
    DXASSERT(op.SubscriptCardinality > 0 ||
                 (op.HasMips == false && op.HasSample == false),
             "objects that have .mips or .sample member also have a plain "
             "subscript defined (otherwise static table is "
             "likely incorrect, and this function won't know the cardinality "
             "of the position parameter");

    bool isReadWrite = GetBasicKindProps(kind) & BPROP_RWBUFFER;
    DXASSERT(!isReadWrite || (op.HasMips == false && op.HasSample == false),
             "read/write objects don't have .mips or .sample members");

    // Return early if there is no work to be done.
    if (op.SubscriptCardinality == 0) {
      return;
    }

    const unsigned int templateDepth = 1;

    // Add an operator[].
    TemplateTypeParmDecl *templateTypeParmDecl = cast<TemplateTypeParmDecl>(
        typeDecl->getTemplateParameters()->getParam(0));
    QualType resultType = m_context->getTemplateTypeParmType(
        templateDepth, 0, ParameterPackFalse, templateTypeParmDecl);
    if (isReadWrite)
      resultType = m_context->getLValueReferenceType(resultType, false);
    else
      resultType = m_context->getRValueReferenceType(resultType);

    QualType indexType =
        op.SubscriptCardinality == 1
            ? m_context->UnsignedIntTy
            : NewSimpleAggregateType(AR_TOBJ_VECTOR, AR_BASIC_UINT32, 0, 1,
                                     op.SubscriptCardinality);

    CXXMethodDecl *functionDecl = CreateObjectFunctionDeclarationWithParams(
        *m_context, recordDecl, resultType, ArrayRef<QualType>(indexType),
        ArrayRef<StringRef>(StringRef("index")),
        m_context->DeclarationNames.getCXXOperatorName(OO_Subscript), true);
    hlsl::CreateFunctionTemplateDecl(
        *m_context, recordDecl, functionDecl,
        reinterpret_cast<NamedDecl **>(&templateTypeParmDecl), 1);

    // Add a .mips member if necessary.
    QualType uintType = m_context->UnsignedIntTy;
    if (op.HasMips) {
      AddDoubleSubscriptSupport(typeDecl, recordDecl, "mips", resultType,
                                templateTypeParmDecl, "mips_type",
                                "mips_slice_type", "mipSlice", uintType, "pos",
                                indexType);
    }

    // Add a .sample member if necessary.
    if (op.HasSample) {
      AddDoubleSubscriptSupport(typeDecl, recordDecl, "sample", resultType,
                                templateTypeParmDecl, "sample_type",
                                "sample_slice_type", "sampleSlice", uintType,
                                "pos", indexType);
      // TODO: support operator[][](indexType, uint).
    }
  }

  static bool ObjectTypeDeclMapTypeCmp(const std::pair<CXXRecordDecl*,unsigned> &a,
                           const std::pair<CXXRecordDecl*,unsigned> &b) {
    return a.first < b.first;
  };

  int FindObjectBasicKindIndex(const CXXRecordDecl* recordDecl) {
    auto begin = m_objectTypeDeclsMap.begin();
    auto end = m_objectTypeDeclsMap.end();
    auto val = std::make_pair(const_cast<CXXRecordDecl*>(recordDecl), 0);
    auto low = std::lower_bound(begin, end, val, ObjectTypeDeclMapTypeCmp);
    if (low == end)
      return -1;
    if (recordDecl == low->first)
      return low->second;
    else
      return -1;
  }

  // Adds all built-in HLSL object types.
  void AddObjectTypes()
  {
    DXASSERT(m_context != nullptr, "otherwise caller hasn't initialized context yet");

    QualType float4Type = LookupVectorType(HLSLScalarType_float, 4);
    TypeSourceInfo *float4TypeSourceInfo = m_context->getTrivialTypeSourceInfo(float4Type, NoLoc);
    m_objectTypeLazyInitMask = 0;
    unsigned effectKindIndex = 0;
    for (int i = 0; i < _countof(g_ArBasicKindsAsTypes); i++)
    {
      ArBasicKind kind = g_ArBasicKindsAsTypes[i];
      if (kind == AR_OBJECT_WAVE) { // wave objects are currently unused
        continue;
      }
      if (kind == AR_OBJECT_LEGACY_EFFECT)
        effectKindIndex = i;

      DXASSERT(kind < _countof(g_ArBasicTypeNames), "g_ArBasicTypeNames has the wrong number of entries");
      _Analysis_assume_(kind < _countof(g_ArBasicTypeNames));
      const char* typeName = g_ArBasicTypeNames[kind];
      uint8_t templateArgCount = g_ArBasicKindsTemplateCount[i];
      CXXRecordDecl* recordDecl = nullptr;
      if (templateArgCount == 0)
      {
        AddRecordTypeWithHandle(*m_context, &recordDecl, typeName);
        DXASSERT(recordDecl != nullptr, "AddRecordTypeWithHandle failed to return the object declaration");
        recordDecl->setImplicit(true);
      }
      else
      {
        DXASSERT(templateArgCount == 1 || templateArgCount == 2, "otherwise a new case has been added");

        ClassTemplateDecl* typeDecl = nullptr;
        TypeSourceInfo* typeDefault = TemplateHasDefaultType(kind) ? float4TypeSourceInfo : nullptr;
        AddTemplateTypeWithHandle(*m_context, &typeDecl, &recordDecl, typeName, templateArgCount, typeDefault);
        DXASSERT(typeDecl != nullptr, "AddTemplateTypeWithHandle failed to return the object declaration");
        typeDecl->setImplicit(true);
        recordDecl->setImplicit(true);
      }
      m_objectTypeDecls[i] = recordDecl;
      m_objectTypeDeclsMap[i] = std::make_pair(recordDecl, i);
      m_objectTypeLazyInitMask |= ((uint64_t)1)<<i;
    }

    // Create an alias for SamplerState. 'sampler' is very commonly used.
    {
      DeclContext* currentDeclContext = m_context->getTranslationUnitDecl();
      IdentifierInfo& samplerId = m_context->Idents.get(StringRef("sampler"), tok::TokenKind::identifier);
      TypeSourceInfo* samplerTypeSource = m_context->getTrivialTypeSourceInfo(GetBasicKindType(AR_OBJECT_SAMPLER));
      TypedefDecl* samplerDecl = TypedefDecl::Create(*m_context, currentDeclContext, NoLoc, NoLoc, &samplerId, samplerTypeSource);
      currentDeclContext->addDecl(samplerDecl);
      samplerDecl->setImplicit(true);

      // Create decls for each deprecated effect object type:
      unsigned effectObjBase = _countof(g_ArBasicKindsAsTypes);
      // TypeSourceInfo* effectObjTypeSource = m_context->getTrivialTypeSourceInfo(GetBasicKindType(AR_OBJECT_LEGACY_EFFECT));
      for (int i = 0; i < _countof(g_DeprecatedEffectObjectNames); i++) {
        IdentifierInfo& idInfo = m_context->Idents.get(StringRef(g_DeprecatedEffectObjectNames[i]), tok::TokenKind::identifier);
        //TypedefDecl* effectObjDecl = TypedefDecl::Create(*m_context, currentDeclContext, NoLoc, NoLoc, &idInfo, effectObjTypeSource);
        CXXRecordDecl *effectObjDecl = CXXRecordDecl::Create(*m_context, TagTypeKind::TTK_Struct, currentDeclContext, NoLoc, NoLoc, &idInfo);
        currentDeclContext->addDecl(effectObjDecl);
        effectObjDecl->setImplicit(true);
        m_objectTypeDeclsMap[i+effectObjBase] = std::make_pair(effectObjDecl, effectKindIndex);
      }
    }

    // Make sure it's in order.
    std::sort(m_objectTypeDeclsMap.begin(), m_objectTypeDeclsMap.end(), ObjectTypeDeclMapTypeCmp);
  }

  FunctionDecl* AddSubscriptSpecialization(
    _In_ FunctionTemplateDecl* functionTemplate,
    QualType objectElement,
    const FindStructBasicTypeResult& findResult);

  ImplicitCastExpr* CreateLValueToRValueCast(Expr* input) {
    return ImplicitCastExpr::Create(*m_context, input->getType(), CK_LValueToRValue, input, nullptr, VK_RValue);
  }
  ImplicitCastExpr* CreateFlatConversionCast(Expr* input) {
    return ImplicitCastExpr::Create(*m_context, input->getType(), CK_LValueToRValue, input, nullptr, VK_RValue);
  }

  HRESULT CombineDimensions(QualType leftType, QualType rightType, QualType *resultType);

  clang::TypedefDecl *LookupMatrixShorthandType(HLSLScalarType scalarType, UINT rowCount, UINT colCount) {
    DXASSERT_NOMSG(scalarType != HLSLScalarType::HLSLScalarType_unknown &&
                   rowCount >= 0 && rowCount <= 4 && colCount >= 0 &&
                   colCount <= 4);
    TypedefDecl *qts =
        m_matrixShorthandTypes[scalarType][rowCount - 1][colCount - 1];
    if (qts == nullptr) {
      QualType type = LookupMatrixType(scalarType, rowCount, colCount);
      qts = CreateMatrixSpecializationShorthand(*m_context, type, scalarType,
                                                rowCount, colCount);
      m_matrixShorthandTypes[scalarType][rowCount - 1][colCount - 1] = qts;
    }
    return qts;
  }

  clang::TypedefDecl *LookupVectorShorthandType(HLSLScalarType scalarType, UINT colCount) {
    DXASSERT_NOMSG(scalarType != HLSLScalarType::HLSLScalarType_unknown &&
                   colCount >= 0 && colCount <= 4);
    TypedefDecl *qts = m_vectorTypedefs[scalarType][colCount - 1];
    if (qts == nullptr) {

        QualType type = LookupVectorType(scalarType, colCount);
      qts = CreateVectorSpecializationShorthand(*m_context, type, scalarType,
                                                colCount);
      m_vectorTypedefs[scalarType][colCount - 1] = qts;
    }
    return qts;
  }

public:
  HLSLExternalSource() :
    m_matrixTemplateDecl(nullptr),
    m_vectorTemplateDecl(nullptr),
    m_context(nullptr),
    m_sema(nullptr)
  {
    memset(m_matrixTypes, 0, sizeof(m_matrixTypes));
    memset(m_matrixShorthandTypes, 0, sizeof(m_matrixShorthandTypes));
    memset(m_vectorTypes, 0, sizeof(m_vectorTypes));
    memset(m_vectorTypedefs, 0, sizeof(m_vectorTypedefs));
  }

  ~HLSLExternalSource() { }

  static HLSLExternalSource* FromSema(_In_ Sema* self)
  {
    DXASSERT_NOMSG(self != nullptr);

    ExternalSemaSource* externalSource = self->getExternalSource();
    DXASSERT(externalSource != nullptr, "otherwise caller shouldn't call HLSL-specific function");

    HLSLExternalSource* hlsl = reinterpret_cast<HLSLExternalSource*>(externalSource);
    return hlsl;
  }

  void InitializeSema(Sema& S) override
  {
    m_sema = &S;
    S.addExternalSource(this);

    AddObjectTypes();
    AddStdIsEqualImplementation(S.getASTContext(), S);
    for (auto && intrinsic : m_intrinsicTables) {
      AddIntrinsicTableMethods(intrinsic);
    }
  }

  void ForgetSema() override
  {
    m_sema = nullptr;
  }

  Sema* getSema() {
    return m_sema;
  }

  QualType LookupMatrixType(HLSLScalarType scalarType, unsigned int rowCount, unsigned int colCount)
  {
    QualType qt = m_matrixTypes[scalarType][rowCount - 1][colCount - 1];
    if (qt.isNull()) {
      qt = GetOrCreateMatrixSpecialization(*m_context, m_sema, m_matrixTemplateDecl, m_scalarTypes[scalarType], rowCount, colCount);
      m_matrixTypes[scalarType][rowCount - 1][colCount - 1] = qt;
    }
    return qt;
  }

  QualType LookupVectorType(HLSLScalarType scalarType, unsigned int colCount)
  {
    QualType qt = m_vectorTypes[scalarType][colCount - 1];
    if (qt.isNull()) {
      qt = GetOrCreateVectorSpecialization(*m_context, m_sema, m_vectorTemplateDecl, m_scalarTypes[scalarType], colCount);
      m_vectorTypes[scalarType][colCount - 1] = qt;
    }
    return qt;
  }

  bool LookupUnqualified(LookupResult &R, Scope *S) override
  {
    const DeclarationNameInfo declName = R.getLookupNameInfo();
    IdentifierInfo* idInfo = declName.getName().getAsIdentifierInfo();
    if (idInfo == nullptr) {
      return false;
    }

    StringRef nameIdentifier = idInfo->getName();
    HLSLScalarType parsedType;
    int rowCount;
    int colCount;
    if (TryParseMatrixShorthand(nameIdentifier.data(), nameIdentifier.size(), &parsedType, &rowCount, &colCount)) {
      assert(parsedType != HLSLScalarType_unknown && "otherwise, TryParseMatrixShorthand should not have succeeded");
      QualType qt = LookupMatrixType(parsedType, rowCount, colCount);
      if (parsedType == HLSLScalarType_int_min12)
        m_sema->Diag(R.getNameLoc(), diag::warn_hlsl_sema_minprecision_promotion) << "min12int" << "min16int";
      else if (parsedType == HLSLScalarType_float_min10)
        m_sema->Diag(R.getNameLoc(), diag::warn_hlsl_sema_minprecision_promotion) << "min10float" << "min16float";

      TypedefDecl* qts = LookupMatrixShorthandType(parsedType, rowCount, colCount);

      R.addDecl(qts);
      return true;
    } else if (TryParseVectorShorthand(nameIdentifier.data(), nameIdentifier.size(), &parsedType, &colCount)) {
      assert(parsedType != HLSLScalarType_unknown && "otherwise, TryParseVectorShorthand should not have succeeded");
      QualType qt = LookupVectorType(parsedType, colCount);
      if (parsedType == HLSLScalarType_int_min12)
        m_sema->Diag(R.getNameLoc(), diag::warn_hlsl_sema_minprecision_promotion) << "min12int" << "min16int";
      else if (parsedType == HLSLScalarType_float_min10)
        m_sema->Diag(R.getNameLoc(), diag::warn_hlsl_sema_minprecision_promotion) << "min10float" << "min16float";

      TypedefDecl *qts = LookupVectorShorthandType(parsedType, colCount);

      R.addDecl(qts);
      return true;
    }

    return false;
  }

  /// <summary>
  /// Determines whether the specify record type is a matrix, another HLSL object, or a user-defined structure.
  /// </sumary>
  ArTypeObjectKind ClassifyRecordType(const RecordType* type)
  {
    DXASSERT_NOMSG(type != nullptr);

    const CXXRecordDecl* typeRecordDecl = type->getAsCXXRecordDecl();
    const ClassTemplateSpecializationDecl* templateSpecializationDecl = dyn_cast<ClassTemplateSpecializationDecl>(typeRecordDecl);
    if (templateSpecializationDecl) {
      ClassTemplateDecl *decl = templateSpecializationDecl->getSpecializedTemplate();
      if (decl == m_matrixTemplateDecl)
        return AR_TOBJ_MATRIX;
      else if (decl == m_vectorTemplateDecl)
        return AR_TOBJ_VECTOR;
      DXASSERT(decl->isImplicit(), "otherwise object template decl is not set to implicit");
      return AR_TOBJ_OBJECT;
    }

    if (typeRecordDecl && typeRecordDecl->isImplicit()) {
      if (typeRecordDecl->getDeclContext()->isFileContext())
        return AR_TOBJ_OBJECT;
      else
        return AR_TOBJ_INNER_OBJ;
    }

    return AR_TOBJ_COMPOUND;
  }

  /// <summary>Given a Clang type, determines whether it is a built-in object type (sampler, texture, etc).</summary>
  bool IsBuiltInObjectType(QualType type)
  {
    type = GetStructuralForm(type);

    if (!type.isNull() && type->isStructureOrClassType()) {
      const RecordType* recordType = type->getAs<RecordType>();
      return ClassifyRecordType(recordType) == AR_TOBJ_OBJECT;
    }

    return false;
  }

  /// <summary>
  /// Given the specified type (typed a DeclContext for convenience), determines its RecordDecl,
  /// possibly refering to original template record if it's a specialization; this makes the result
  /// suitable for looking up in initialization tables.
  /// </summary>
  const CXXRecordDecl* GetRecordDeclForBuiltInOrStruct(const DeclContext* context)
  {
    const CXXRecordDecl* recordDecl;
    if (const ClassTemplateSpecializationDecl* decl = dyn_cast<ClassTemplateSpecializationDecl>(context))
    {
      recordDecl = decl->getSpecializedTemplate()->getTemplatedDecl();
    }
    else
    {
      recordDecl = dyn_cast<CXXRecordDecl>(context);
    }

    return recordDecl;
  }

  /// <summary>Given a Clang type, return the ArTypeObjectKind classification, (eg AR_TOBJ_VECTOR).</summary>
  ArTypeObjectKind GetTypeObjectKind(QualType type)
  {
    DXASSERT_NOMSG(!type.isNull());

    type = GetStructuralForm(type);

    if (type->isVoidType()) return AR_TOBJ_VOID;
    if (type->isArrayType()) return AR_TOBJ_ARRAY;
    if (type->isPointerType()) {
      return AR_TOBJ_POINTER;
    }
    if (type->isStructureOrClassType()) {
      const RecordType* recordType = type->getAs<RecordType>();
      return ClassifyRecordType(recordType);
    } else if (const InjectedClassNameType *ClassNameTy =
                   type->getAs<InjectedClassNameType>()) {
      const CXXRecordDecl *typeRecordDecl = ClassNameTy->getDecl();
      const ClassTemplateSpecializationDecl *templateSpecializationDecl =
          dyn_cast<ClassTemplateSpecializationDecl>(typeRecordDecl);
      if (templateSpecializationDecl) {
        ClassTemplateDecl *decl =
            templateSpecializationDecl->getSpecializedTemplate();
        if (decl == m_matrixTemplateDecl)
          return AR_TOBJ_MATRIX;
        else if (decl == m_vectorTemplateDecl)
          return AR_TOBJ_VECTOR;
        DXASSERT(decl->isImplicit(),
                 "otherwise object template decl is not set to implicit");
        return AR_TOBJ_OBJECT;
      }

      if (typeRecordDecl && typeRecordDecl->isImplicit()) {
        if (typeRecordDecl->getDeclContext()->isFileContext())
          return AR_TOBJ_OBJECT;
        else
          return AR_TOBJ_INNER_OBJ;
      }

      return AR_TOBJ_COMPOUND;
    }

    if (type->isBuiltinType()) return AR_TOBJ_BASIC;
    if (type->isEnumeralType()) return AR_TOBJ_BASIC;

    return AR_TOBJ_INVALID;
  }

  /// <summary>Gets the element type of a matrix or vector type (eg, the 'float' in 'float4x4' or 'float4').</summary>
  QualType GetMatrixOrVectorElementType(QualType type)
  {
    type = GetStructuralForm(type);

    const CXXRecordDecl* typeRecordDecl = type->getAsCXXRecordDecl();
    DXASSERT_NOMSG(typeRecordDecl);
    const ClassTemplateSpecializationDecl* templateSpecializationDecl = dyn_cast<ClassTemplateSpecializationDecl>(typeRecordDecl);
    DXASSERT_NOMSG(templateSpecializationDecl);
    DXASSERT_NOMSG(templateSpecializationDecl->getSpecializedTemplate() == m_matrixTemplateDecl ||
      templateSpecializationDecl->getSpecializedTemplate() == m_vectorTemplateDecl);
    return templateSpecializationDecl->getTemplateArgs().get(0).getAsType();
  }

  /// <summary>Gets the type with structural information (elements and shape) for the given type.</summary>
  /// <remarks>This function will strip lvalue/rvalue references, attributes and qualifiers.</remarks>
  QualType GetStructuralForm(QualType type)
  {
    if (type.isNull()) {
      return type;
    }

    const ReferenceType *RefType = nullptr;
    const AttributedType *AttrType = nullptr;
    while ( (RefType = dyn_cast<ReferenceType>(type)) ||
            (AttrType = dyn_cast<AttributedType>(type)))
    {
      type = RefType ? RefType->getPointeeType() : AttrType->getEquivalentType();
    }

    return type->getCanonicalTypeUnqualified();
  }

  /// <summary>Given a Clang type, return the ArBasicKind classification for its contents.</summary>
  ArBasicKind GetTypeElementKind(QualType type)
  {
    type = GetStructuralForm(type);

    ArTypeObjectKind kind = GetTypeObjectKind(type);
    if (kind == AR_TOBJ_MATRIX || kind == AR_TOBJ_VECTOR) {
      QualType elementType = GetMatrixOrVectorElementType(type);
      return GetTypeElementKind(elementType);
    }

    if (type->isArrayType()) {
      const ArrayType* arrayType = type->getAsArrayTypeUnsafe();
      return GetTypeElementKind(arrayType->getElementType());
    }

    if (kind == AR_TOBJ_INNER_OBJ) {
      return AR_OBJECT_INNER;
    } else if (kind == AR_TOBJ_OBJECT) {
      // Classify the object as the element type.
      const CXXRecordDecl* typeRecordDecl = GetRecordDeclForBuiltInOrStruct(type->getAsCXXRecordDecl());
      int index = FindObjectBasicKindIndex(typeRecordDecl);
      // NOTE: this will likely need to be updated for specialized records
      DXASSERT(index != -1, "otherwise can't find type we already determined was an object");
      return g_ArBasicKindsAsTypes[index];
    }

    CanQualType canType = type->getCanonicalTypeUnqualified();
    return BasicTypeForScalarType(canType);
  }

  ArBasicKind BasicTypeForScalarType(CanQualType type)
  {
    if (const BuiltinType *BT = dyn_cast<BuiltinType>(type))
    {
      switch (BT->getKind())
      {
      case BuiltinType::Bool: return AR_BASIC_BOOL;
      case BuiltinType::Double: return AR_BASIC_FLOAT64;
      case BuiltinType::Float: return AR_BASIC_FLOAT32;
      case BuiltinType::Half: return AR_BASIC_MIN16FLOAT;  // rather than AR_BASIC_FLOAT16
      case BuiltinType::Int: return AR_BASIC_INT32;
      case BuiltinType::UInt: return AR_BASIC_UINT32;
      case BuiltinType::Short: return AR_BASIC_MIN16INT;    // rather than AR_BASIC_INT16
      case BuiltinType::UShort: return AR_BASIC_MIN16UINT;  // rather than AR_BASIC_UINT16
      case BuiltinType::LongLong: return AR_BASIC_INT64;
      case BuiltinType::ULongLong: return AR_BASIC_UINT64;
      case BuiltinType::Min12Int: return AR_BASIC_MIN12INT;
      case BuiltinType::Min10Float: return AR_BASIC_MIN10FLOAT;
      case BuiltinType::LitFloat: return AR_BASIC_LITERAL_FLOAT;
      case BuiltinType::LitInt: return AR_BASIC_LITERAL_INT;
      }
    }
    if (const EnumType *ET = dyn_cast<EnumType>(type)) {
<<<<<<< HEAD
        if (ET->isEnumeralType())
=======
>>>>>>> 144c069e
        return AR_BASIC_ENUM;
    }
    return AR_BASIC_UNKNOWN;
  }

  void AddIntrinsicTableMethods(_In_ IDxcIntrinsicTable *table) {
    DXASSERT_NOMSG(table != nullptr);

    // Function intrinsics are added on-demand, objects get template methods.
    for (int i = 0; i < _countof(g_ArBasicKindsAsTypes); i++) {
      // Grab information already processed by AddObjectTypes.
      ArBasicKind kind = g_ArBasicKindsAsTypes[i];
      const char *typeName = g_ArBasicTypeNames[kind];
      uint8_t templateArgCount = g_ArBasicKindsTemplateCount[i];
      DXASSERT(0 <= templateArgCount && templateArgCount <= 2,
        "otherwise a new case has been added");
      int startDepth = (templateArgCount == 0) ? 0 : 1;
      CXXRecordDecl *recordDecl = m_objectTypeDecls[i];
      if (recordDecl == nullptr) {
        DXASSERT(kind == AR_OBJECT_WAVE, "else objects other than reserved not initialized");
        continue;
      }

      // This is a variation of AddObjectMethods using the new table.
      const HLSL_INTRINSIC *pIntrinsic = nullptr;
      const HLSL_INTRINSIC *pPrior = nullptr;
      UINT64 lookupCookie = 0;
      CA2W wideTypeName(typeName);
      HRESULT found = table->LookupIntrinsic(wideTypeName, L"*", &pIntrinsic, &lookupCookie);
      while (pIntrinsic != nullptr && SUCCEEDED(found)) {
        if (!AreIntrinsicTemplatesEquivalent(pIntrinsic, pPrior)) {
          AddObjectIntrinsicTemplate(recordDecl, startDepth, pIntrinsic);
          // NOTE: this only works with the current implementation because
          // intrinsics are alive as long as the table is alive.
          pPrior = pIntrinsic;
        }
        found = table->LookupIntrinsic(wideTypeName, L"*", &pIntrinsic, &lookupCookie);
      }
    }
  }

  void RegisterIntrinsicTable(_In_ IDxcIntrinsicTable *table) {
    DXASSERT_NOMSG(table != nullptr);
    m_intrinsicTables.push_back(table);
    // If already initialized, add methods immediately.
    if (m_sema != nullptr) {
      AddIntrinsicTableMethods(table);
    }
  }

  HLSLScalarType ScalarTypeForBasic(ArBasicKind kind)
  {
    DXASSERT(kind < AR_BASIC_COUNT, "otherwise caller didn't check that the value was in range");
    switch (kind) {
    case AR_BASIC_BOOL:           return HLSLScalarType_bool;
    case AR_BASIC_LITERAL_FLOAT:  return HLSLScalarType_float_lit;
    case AR_BASIC_FLOAT16:        return HLSLScalarType_float_min16;
    case AR_BASIC_FLOAT32_PARTIAL_PRECISION:
                                  return HLSLScalarType_float;
    case AR_BASIC_FLOAT32:        return HLSLScalarType_float;
    case AR_BASIC_FLOAT64:        return HLSLScalarType_double;
    case AR_BASIC_LITERAL_INT:    return HLSLScalarType_int_lit;
    case AR_BASIC_INT8:           return HLSLScalarType_int;
    case AR_BASIC_UINT8:          return HLSLScalarType_uint;
    case AR_BASIC_INT16:          return HLSLScalarType_uint;
    case AR_BASIC_UINT16:         return HLSLScalarType_uint;
    case AR_BASIC_INT32:          return HLSLScalarType_int;
    case AR_BASIC_UINT32:         return HLSLScalarType_uint;
    case AR_BASIC_MIN10FLOAT:     return HLSLScalarType_float_min10;
    case AR_BASIC_MIN16FLOAT:     return HLSLScalarType_float_min16;
    case AR_BASIC_MIN12INT:       return HLSLScalarType_int_min12;
    case AR_BASIC_MIN16INT:       return HLSLScalarType_int_min16;
    case AR_BASIC_MIN16UINT:      return HLSLScalarType_uint_min16;

    case AR_BASIC_INT64:          return HLSLScalarType_int64;
    case AR_BASIC_UINT64:         return HLSLScalarType_uint64;
    default:
      return HLSLScalarType_unknown;
    }
  }

  QualType GetBasicKindType(ArBasicKind kind)
  {
    DXASSERT_VALIDBASICKIND(kind);

    switch (kind) {
    case AR_OBJECT_NULL:          return m_context->VoidTy;
    case AR_BASIC_BOOL:           return m_context->BoolTy;
    case AR_BASIC_LITERAL_FLOAT:  return m_context->LitFloatTy;
    case AR_BASIC_FLOAT16:        return m_context->FloatTy;
    case AR_BASIC_FLOAT32_PARTIAL_PRECISION: return m_context->FloatTy;
    case AR_BASIC_FLOAT32:        return m_context->FloatTy;
    case AR_BASIC_FLOAT64:        return m_context->DoubleTy;
    case AR_BASIC_LITERAL_INT:    return m_context->LitIntTy;
    case AR_BASIC_INT8:           return m_context->IntTy;
    case AR_BASIC_UINT8:          return m_context->UnsignedIntTy;
    case AR_BASIC_INT16:          return m_context->IntTy;
    case AR_BASIC_UINT16:         return m_context->UnsignedIntTy;
    case AR_BASIC_INT32:          return m_context->IntTy;
    case AR_BASIC_UINT32:         return m_context->UnsignedIntTy;
    case AR_BASIC_INT64:          return m_context->LongLongTy;
    case AR_BASIC_UINT64:         return m_context->UnsignedLongLongTy;
    case AR_BASIC_MIN10FLOAT:     return m_scalarTypes[HLSLScalarType_float_min10];
    case AR_BASIC_MIN16FLOAT:     return m_scalarTypes[HLSLScalarType_float_min16];
    case AR_BASIC_MIN12INT:       return m_scalarTypes[HLSLScalarType_int_min12];
    case AR_BASIC_MIN16INT:       return m_scalarTypes[HLSLScalarType_int_min16];
    case AR_BASIC_MIN16UINT:      return m_scalarTypes[HLSLScalarType_uint_min16];

    case AR_OBJECT_STRING: return QualType();

    case AR_OBJECT_LEGACY_EFFECT:   // used for all legacy effect object types

    case AR_OBJECT_TEXTURE1D:
    case AR_OBJECT_TEXTURE1D_ARRAY:
    case AR_OBJECT_TEXTURE2D:
    case AR_OBJECT_TEXTURE2D_ARRAY:
    case AR_OBJECT_TEXTURE3D:
    case AR_OBJECT_TEXTURECUBE:
    case AR_OBJECT_TEXTURECUBE_ARRAY:
    case AR_OBJECT_TEXTURE2DMS:
    case AR_OBJECT_TEXTURE2DMS_ARRAY:

    case AR_OBJECT_SAMPLER:
    case AR_OBJECT_SAMPLERCOMPARISON:

    case AR_OBJECT_BUFFER:

    case AR_OBJECT_POINTSTREAM:
    case AR_OBJECT_LINESTREAM:
    case AR_OBJECT_TRIANGLESTREAM:

    case AR_OBJECT_INPUTPATCH:
    case AR_OBJECT_OUTPUTPATCH:

    case AR_OBJECT_RWTEXTURE1D:
    case AR_OBJECT_RWTEXTURE1D_ARRAY:
    case AR_OBJECT_RWTEXTURE2D:
    case AR_OBJECT_RWTEXTURE2D_ARRAY:
    case AR_OBJECT_RWTEXTURE3D:
    case AR_OBJECT_RWBUFFER:

    case AR_OBJECT_BYTEADDRESS_BUFFER:
    case AR_OBJECT_RWBYTEADDRESS_BUFFER:
    case AR_OBJECT_STRUCTURED_BUFFER:
    case AR_OBJECT_RWSTRUCTURED_BUFFER:
    case AR_OBJECT_APPEND_STRUCTURED_BUFFER:
    case AR_OBJECT_CONSUME_STRUCTURED_BUFFER:
    case AR_OBJECT_WAVE:
    {
        const ArBasicKind* match = std::find(g_ArBasicKindsAsTypes, &g_ArBasicKindsAsTypes[_countof(g_ArBasicKindsAsTypes)], kind);
        DXASSERT(match != &g_ArBasicKindsAsTypes[_countof(g_ArBasicKindsAsTypes)], "otherwise can't find constant in basic kinds");
        size_t index = match - g_ArBasicKindsAsTypes;
        return m_context->getTagDeclType(this->m_objectTypeDecls[index]);
    }

    case AR_OBJECT_SAMPLER1D:
    case AR_OBJECT_SAMPLER2D:
    case AR_OBJECT_SAMPLER3D:
    case AR_OBJECT_SAMPLERCUBE:
      // Turn dimension-typed samplers into sampler states.
      return GetBasicKindType(AR_OBJECT_SAMPLER);

    case AR_OBJECT_STATEBLOCK:

    case AR_OBJECT_RASTERIZER:
    case AR_OBJECT_DEPTHSTENCIL:
    case AR_OBJECT_BLEND:

    case AR_OBJECT_RWSTRUCTURED_BUFFER_ALLOC:
    case AR_OBJECT_RWSTRUCTURED_BUFFER_CONSUME:

    default:
      return QualType();
    }
  }

  /// <summary>Promotes the specified expression to an integer type if it's a boolean type.</summary
  /// <param name="E">Expression to typecast.</param>
  /// <returns>E typecast to a integer type if it's a valid boolean type; E otherwise.</returns>
  ExprResult PromoteToIntIfBool(ExprResult& E);

  QualType NewQualifiedType(UINT64 qwUsages, QualType type)
  {
    // NOTE: NewQualifiedType does quite a bit more in the prior compiler
    (qwUsages);
    return type;
  }

  QualType NewSimpleAggregateType(
    _In_ ArTypeObjectKind ExplicitKind,
    _In_ ArBasicKind componentType,
    _In_ UINT64 qwQual,
    _In_ UINT uRows,
    _In_ UINT uCols)
  {
    DXASSERT_VALIDBASICKIND(componentType);

    QualType pType;  // The type to return.
    QualType pEltType = GetBasicKindType(componentType);
    DXASSERT(!pEltType.isNull(), "otherwise caller is specifying an incorrect basic kind type");

    // TODO: handle adding qualifications like const
    pType = NewQualifiedType(
      qwQual & ~(UINT64)(AR_QUAL_COLMAJOR | AR_QUAL_ROWMAJOR),
      pEltType);

    if (uRows > 1 ||
      uCols > 1 ||
      ExplicitKind == AR_TOBJ_VECTOR ||
      ExplicitKind == AR_TOBJ_MATRIX)
    {
      HLSLScalarType scalarType = ScalarTypeForBasic(componentType);
      DXASSERT(scalarType != HLSLScalarType_unknown, "otherwise caller is specifying an incorrect type");

      if ((uRows == 1 &&
        ExplicitKind != AR_TOBJ_MATRIX) ||
        ExplicitKind == AR_TOBJ_VECTOR)
      {
        pType = LookupVectorType(scalarType, uCols);
      }
      else
      {
        pType = LookupMatrixType(scalarType, uRows, uCols);
      }

      // TODO: handle colmajor/rowmajor
      //if ((qwQual & (AR_QUAL_COLMAJOR | AR_QUAL_ROWMAJOR)) != 0)
      //{
      //  VN(pType = NewQualifiedType(pSrcLoc,
      //    qwQual & (AR_QUAL_COLMAJOR |
      //    AR_QUAL_ROWMAJOR),
      //    pMatrix));
      //}
      //else
      //{
      //  pType = pMatrix;
      //}
    }

    return pType;
  }

  /// <summary>Attempts to match Args to the signature specification in pIntrinsic.</summary>
  /// <param name="pIntrinsic">Intrinsic function to match.</param>
  /// <param name="objectElement">Type element on the class intrinsic belongs to; possibly null (eg, 'float' in 'Texture2D<float>').</param>
  /// <param name="Args">Invocation arguments to match.</param>
  /// <param name="argTypes">After exectuion, type of arguments.</param>
  /// <param name="argCount">After execution, number of arguments in argTypes.</param>
  /// <remarks>On success, argTypes includes the clang Types to use for the signature, with the first being the return type.</remarks>
  bool MatchArguments(
    _In_ const HLSL_INTRINSIC *pIntrinsic,
    _In_ QualType objectElement,
    _In_ ArrayRef<Expr *> Args, 
    _Out_writes_(g_MaxIntrinsicParamCount + 1) QualType(&argTypes)[g_MaxIntrinsicParamCount + 1],
    _Out_range_(0, g_MaxIntrinsicParamCount + 1) size_t* argCount);

  /// <summary>Validate object element on intrinsic to catch case like integer on Sample.</summary>
  /// <param name="pIntrinsic">Intrinsic function to validate.</param>
  /// <param name="objectElement">Type element on the class intrinsic belongs to; possibly null (eg, 'float' in 'Texture2D<float>').</param>
  bool IsValidateObjectElement(
    _In_ const HLSL_INTRINSIC *pIntrinsic,
    _In_ QualType objectElement);

  IntrinsicDefIter FindIntrinsicByNameAndArgCount(
    _In_count_(tableSize) const HLSL_INTRINSIC* table,
    size_t tableSize,
    StringRef typeName,
    StringRef nameIdentifier,
    size_t argumentCount)
  {
    // TODO: avoid linear scan
    for (unsigned int i = 0; i < tableSize; i++) {
      const HLSL_INTRINSIC* pIntrinsic = &table[i];

      // Do some quick checks to verify size and name.
      if (pIntrinsic->uNumArgs != 1 + argumentCount) {
        continue;
      }
      if (!nameIdentifier.equals(StringRef(pIntrinsic->pArgs[0].pName))) {
        continue;
      }

      return IntrinsicDefIter::CreateStart(table, tableSize, pIntrinsic,
        IntrinsicTableDefIter::CreateStart(m_intrinsicTables, typeName, nameIdentifier, argumentCount));
    }

    return IntrinsicDefIter::CreateStart(table, tableSize, table + tableSize,
      IntrinsicTableDefIter::CreateStart(m_intrinsicTables, typeName, nameIdentifier, argumentCount));
  }

  bool AddOverloadedCallCandidates(
    UnresolvedLookupExpr *ULE,
    ArrayRef<Expr *> Args,
    OverloadCandidateSet &CandidateSet,
    bool PartialOverloading) override
  {
    DXASSERT_NOMSG(ULE != nullptr);

    const DeclarationNameInfo declName = ULE->getNameInfo();
    IdentifierInfo* idInfo = declName.getName().getAsIdentifierInfo();
    if (idInfo == nullptr)
    {
      return false;
    }

    StringRef nameIdentifier = idInfo->getName();

    IntrinsicDefIter cursor = FindIntrinsicByNameAndArgCount(
      g_Intrinsics, _countof(g_Intrinsics), StringRef(), nameIdentifier, Args.size());
    IntrinsicDefIter end = IntrinsicDefIter::CreateEnd(
      g_Intrinsics, _countof(g_Intrinsics), IntrinsicTableDefIter::CreateEnd(m_intrinsicTables));
    while (cursor != end)
    {
      // If this is the intrinsic we're interested in, build up a representation
      // of the types we need.
      const HLSL_INTRINSIC* pIntrinsic = *cursor;
      LPCSTR tableName = cursor.GetTableName();
      LPCSTR lowering = cursor.GetLoweringStrategy();
      DXASSERT(
        pIntrinsic->uNumArgs <= g_MaxIntrinsicParamCount + 1,
        "otherwise g_MaxIntrinsicParamCount needs to be updated for wider signatures");
      QualType functionArgTypes[g_MaxIntrinsicParamCount + 1];
      size_t functionArgTypeCount = 0;
      if (!MatchArguments(pIntrinsic, QualType(), Args, functionArgTypes, &functionArgTypeCount))
      {
        ++cursor;
        continue;
      }

      // Get or create the overload we're interested in.
      FunctionDecl* intrinsicFuncDecl = nullptr;
      std::pair<UsedIntrinsicStore::iterator, bool> insertResult = m_usedIntrinsics.insert(UsedIntrinsic(
        pIntrinsic, functionArgTypes, functionArgTypeCount));
      bool insertedNewValue = insertResult.second;
      if (insertedNewValue)
      {
        DXASSERT(tableName, "otherwise IDxcIntrinsicTable::GetTableName() failed");
        intrinsicFuncDecl = AddHLSLIntrinsicFunction(*m_context, m_hlslNSDecl, tableName, lowering, pIntrinsic, functionArgTypes, functionArgTypeCount);
        insertResult.first->setFunctionDecl(intrinsicFuncDecl);
      }
      else
      {
        intrinsicFuncDecl = (*insertResult.first).getFunctionDecl();
      }

      OverloadCandidate& candidate = CandidateSet.addCandidate();
      candidate.Function = intrinsicFuncDecl;
      candidate.FoundDecl.setDecl(intrinsicFuncDecl);
      candidate.Viable = true;

      return true;
    }

    return false;
  }

  bool Initialize(ASTContext& context)
  {
    m_context = &context;

    m_hlslNSDecl = NamespaceDecl::Create(context, context.getTranslationUnitDecl(),
                               /*Inline*/ false, SourceLocation(),
                               SourceLocation(), &context.Idents.get("hlsl"),
                               /*PrevDecl*/ nullptr);
    m_hlslNSDecl->setImplicit();

    AddHLSLScalarTypes();

    AddHLSLVectorTemplate(*m_context, &m_vectorTemplateDecl);
    DXASSERT(m_vectorTemplateDecl != nullptr, "AddHLSLVectorTypes failed to return the vector template declaration");
    AddHLSLMatrixTemplate(*m_context, m_vectorTemplateDecl, &m_matrixTemplateDecl);
    DXASSERT(m_matrixTemplateDecl != nullptr, "AddHLSLMatrixTypes failed to return the matrix template declaration");

    return true;
  }

  /// <summary>Checks whether the specified type is numeric or composed of numeric elements exclusively.</summary>
  bool IsTypeNumeric(QualType type, _Out_ UINT* count);

  /// <summary>Checks whether the specified type is a scalar type.</summary>
  bool IsScalarType(const QualType& type) {
    DXASSERT(!type.isNull(), "caller should validate its type is initialized");
    return BasicTypeForScalarType(type->getCanonicalTypeUnqualified()) != AR_BASIC_UNKNOWN;
  }

  /// <summary>Checks whether the specified value is a valid vector size.</summary>
  bool IsValidVectorSize(size_t length) {
    return 1 <= length && length <= 4;
  }

  /// <summary>Checks whether the specified value is a valid matrix row or column size.</summary>
  bool IsValidMatrixColOrRowSize(size_t length) {
    return 1 <= length && length <= 4;
  }

  bool IsValidTemplateArgumentType(SourceLocation argLoc, const QualType& type, bool requireScalar) {
    if (type.isNull()) {
      return false;
    }

    if (type.hasQualifiers()) {
      return false;
    }

    // TemplateTypeParm here will be construction of vector return template in matrix operator[]
    if (type->getTypeClass() == Type::TemplateTypeParm)
      return true;

    QualType qt = GetStructuralForm(type);

    if (requireScalar) {
      if (!IsScalarType(qt)) {
        m_sema->Diag(argLoc, diag::err_hlsl_typeintemplateargument_requires_scalar) << type;
        return false;
      }
      return true;
    }
    else {
      ArTypeObjectKind objectKind = GetTypeObjectKind(qt);

      if (qt->isArrayType()) {
        const ArrayType* arrayType = qt->getAsArrayTypeUnsafe();
        return IsValidTemplateArgumentType(argLoc, arrayType->getElementType(), false);
      }
      else if (objectKind == AR_TOBJ_VECTOR) {
        bool valid = true;
        if (!IsValidVectorSize(GetHLSLVecSize(type))) {
          valid = false;
          m_sema->Diag(argLoc, diag::err_hlsl_unsupportedvectorsize) << type << GetHLSLVecSize(type);
        }
        if (!IsScalarType(GetMatrixOrVectorElementType(type))) {
          valid = false;
          m_sema->Diag(argLoc, diag::err_hlsl_unsupportedvectortype) << type << GetMatrixOrVectorElementType(type);
        }
        return valid;
      }
      else if (objectKind == AR_TOBJ_MATRIX) {
        bool valid = true;
        UINT rowCount, colCount;
        GetRowsAndCols(type, rowCount, colCount);
        if (!IsValidMatrixColOrRowSize(rowCount) || !IsValidMatrixColOrRowSize(colCount)) {
          valid = false;
          m_sema->Diag(argLoc, diag::err_hlsl_unsupportedmatrixsize) << type << rowCount << colCount;
        }
        if (!IsScalarType(GetMatrixOrVectorElementType(type))) {
          valid = false;
          m_sema->Diag(argLoc, diag::err_hlsl_unsupportedvectortype) << type << GetMatrixOrVectorElementType(type);
        }
        return valid;
      }
      else if (qt->isStructureType()) {
        const RecordType* recordType = qt->getAsStructureType();
        objectKind = ClassifyRecordType(recordType);
        switch (objectKind)
        {
        case AR_TOBJ_OBJECT:
          m_sema->Diag(argLoc, diag::err_hlsl_objectintemplateargument) << type;
          return false;
        case AR_TOBJ_COMPOUND:
          {
            const RecordDecl* recordDecl = recordType->getDecl();
            RecordDecl::field_iterator begin = recordDecl->field_begin();
            RecordDecl::field_iterator end = recordDecl->field_end();
            bool result = true;
            while (begin != end) {
              const FieldDecl* fieldDecl = *begin;
              if (!IsValidTemplateArgumentType(argLoc, fieldDecl->getType(), false)) {
                m_sema->Diag(argLoc, diag::note_field_type_usage)
                  << fieldDecl->getType() << fieldDecl->getIdentifier() << type;
                result = false;
              }
              begin++;
            }
            return result;
          }
        default:
          m_sema->Diag(argLoc, diag::err_hlsl_typeintemplateargument) << type;
          return false;
        }
      }
      else if(IsScalarType(qt)) {
        return true;
      }
      else {
        m_sema->Diag(argLoc, diag::err_hlsl_typeintemplateargument) << type;
        return false;
      }
    }
  }

  /// <summary>Checks whether the source type can be converted to the target type.</summary>
  bool CanConvert(SourceLocation loc, Expr* sourceExpr, QualType target, bool explicitConversion,
    _Out_opt_ TYPE_CONVERSION_REMARKS* remarks,
    _Inout_opt_ StandardConversionSequence* sequence);
  /// <summary>Produces an expression that turns the given expression into the specified numeric type.</summary>
  Expr* CastExprToTypeNumeric(Expr* expr, QualType targetType);
  void CollectInfo(QualType type, _Out_ ArTypeInfo* pTypeInfo);
  void GetConversionForm(
    QualType type,
    bool explicitConversion,
    ArTypeInfo* pTypeInfo);
  bool ValidateCast(SourceLocation Loc, _In_ Expr* source, QualType target, bool explicitConversion,
     bool suppressWarnings, bool suppressErrors,
    _Inout_opt_ StandardConversionSequence* sequence);
  bool ValidatePrimitiveTypeForOperand(SourceLocation loc, QualType type, ArTypeObjectKind kind);
  bool ValidateTypeRequirements(
    SourceLocation loc,
    ArBasicKind elementKind,
    ArTypeObjectKind objectKind,
    bool requiresIntegrals,
    bool requiresNumerics);

  /// <summary>Validates and adjusts operands for the specified binary operator.</summary>
  /// <param name="OpLoc">Source location for operator.</param>
  /// <param name="Opc">Kind of binary operator.</param>
  /// <param name="LHS">Left-hand-side expression, possibly updated by this function.</param>
  /// <param name="RHS">Right-hand-side expression, possibly updated by this function.</param>
  /// <param name="ResultTy">Result type for operator expression.</param>
  /// <param name="CompLHSTy">Type of LHS after promotions for computation.</param>
  /// <param name="CompResultTy">Type of computation result.</param>
  void CheckBinOpForHLSL(
    SourceLocation OpLoc,
    BinaryOperatorKind Opc,
    ExprResult& LHS,
    ExprResult& RHS,
    QualType& ResultTy,
    QualType& CompLHSTy,
    QualType& CompResultTy);

  /// <summary>Validates and adjusts operands for the specified unary operator.</summary>
  /// <param name="OpLoc">Source location for operator.</param>
  /// <param name="Opc">Kind of operator.</param>
  /// <param name="InputExpr">Input expression to the operator.</param>
  /// <param name="VK">Value kind for resulting expression.</param>
  /// <param name="OK">Object kind for resulting expression.</param>
  /// <returns>The result type for the expression.</returns>
  QualType CheckUnaryOpForHLSL(
    SourceLocation OpLoc,
    UnaryOperatorKind Opc,
    ExprResult& InputExpr,
    ExprValueKind& VK,
    ExprObjectKind& OK);

  /// <summary>Checks vector conditional operator (Cond ? LHS : RHS).</summary>
  /// <param name="Cond">Vector condition expression.</param>
  /// <param name="LHS">Left hand side.</param>
  /// <param name="RHS">Right hand side.</param>
  /// <param name="QuestionLoc">Location of question mark in operator.</param>
  /// <returns>Result type of vector conditional expression.</returns>
  clang::QualType HLSLExternalSource::CheckVectorConditional(
    _In_ ExprResult &Cond,
    _In_ ExprResult &LHS,
    _In_ ExprResult &RHS,
    _In_ SourceLocation QuestionLoc);

  clang::QualType ApplyTypeSpecSignToParsedType(
      _In_ clang::QualType &type,
      _In_ TypeSpecifierSign TSS,
      _In_ SourceLocation Loc
  );

  bool CheckRangedTemplateArgument(SourceLocation diagLoc, llvm::APSInt& sintValue)
  {
    if (!sintValue.isStrictlyPositive() || sintValue.getLimitedValue() > 4)
    {
      m_sema->Diag(diagLoc, diag::err_hlsl_invalid_range_1_4);
      return true;
    }

    return false;
  }

  /// <summary>Performs HLSL-specific processing of template declarations.</summary>
  bool
  CheckTemplateArgumentListForHLSL(_In_ TemplateDecl *Template,
                                   SourceLocation /* TemplateLoc */,
                                   TemplateArgumentListInfo &TemplateArgList) {
    DXASSERT_NOMSG(Template != nullptr);

    // Determine which object type the template refers to.
    StringRef templateName = Template->getName();

    // NOTE: this 'escape valve' allows unit tests to perform type checks.
    if (templateName.equals(StringRef("is_same"))) {
      return false;
    }

    bool isMatrix = Template->getCanonicalDecl() ==
                    m_matrixTemplateDecl->getCanonicalDecl();
    bool isVector = Template->getCanonicalDecl() ==
                    m_vectorTemplateDecl->getCanonicalDecl();
    bool requireScalar = isMatrix || isVector;
    
    // Check constraints on the type. Right now we only check that template
    // types are primitive types.
    for (unsigned int i = 0; i < TemplateArgList.size(); i++) {
      const TemplateArgumentLoc &argLoc = TemplateArgList[i];
      SourceLocation argSrcLoc = argLoc.getLocation();
      const TemplateArgument &arg = argLoc.getArgument();
      if (arg.getKind() == TemplateArgument::ArgKind::Type) {
        QualType argType = arg.getAsType();
        if (!IsValidTemplateArgumentType(argSrcLoc, argType, requireScalar)) {
          // NOTE: IsValidTemplateArgumentType emits its own diagnostics
          return true;
        }
      }
      else if (arg.getKind() == TemplateArgument::ArgKind::Expression) {
        if (isMatrix || isVector) {
          Expr *expr = arg.getAsExpr();
          llvm::APSInt constantResult;
          if (expr != nullptr &&
              expr->isIntegerConstantExpr(constantResult, *m_context)) {
            if (CheckRangedTemplateArgument(argSrcLoc, constantResult)) {
              return true;
            }
          }
        }
      }
      else if (arg.getKind() == TemplateArgument::ArgKind::Integral) {
        if (isMatrix || isVector) {
          llvm::APSInt Val = arg.getAsIntegral();
          if (CheckRangedTemplateArgument(argSrcLoc, Val)) {
            return true;
          }
        }
      }
    }

    return false;
  }

  /// <summary>Diagnoses an assignment operation.</summary>
  /// <param name="ConvTy">Type of conversion assignment.</param>
  /// <param name="Loc">Location for operation.</param>
  /// <param name="DstType">Destination type.</param>
  /// <param name="SrcType">Source type.</param>
  /// <param name="SrcExpr">Source expression.</param>
  /// <param name="Action">Action that triggers the assignment (assignment, passing, return, etc).</param>
  /// <param name="Complained">Whether a diagnostic was emitted.</param>
  void DiagnoseAssignmentResultForHLSL(
    Sema::AssignConvertType ConvTy,
    SourceLocation Loc,
    QualType DstType, QualType SrcType,
    _In_ Expr *SrcExpr, Sema::AssignmentAction Action,
    _Out_opt_ bool *Complained);

  FindStructBasicTypeResult FindStructBasicType(_In_ DeclContext* functionDeclContext);

  /// <summary>Finds the table of intrinsics for the declaration context of a member function.</summary>
  /// <param name="functionDeclContext">Declaration context of function.</param>
  /// <param name="name">After execution, the name of the object to which the table applies.</param>
  /// <param name="intrinsics">After execution, the intrinsic table.</param>
  /// <param name="intrinsicCount">After execution, the count of elements in the intrinsic table.</param>
  void FindIntrinsicTable(
    _In_ DeclContext* functionDeclContext,
    _Outptr_result_z_ const char** name,
    _Outptr_result_buffer_(*intrinsicCount) const HLSL_INTRINSIC** intrinsics,
    _Out_ size_t* intrinsicCount);

  /// <summary>Deduces the template arguments by comparing the argument types and the HLSL intrinsic tables.</summary>
  /// <param name="FunctionTemplate">The declaration for the function template being deduced.</param>
  /// <param name="ExplicitTemplateArgs">Explicitly-provided template arguments. Should be empty for an HLSL program.</param>
  /// <param name="Args">Array of expressions being used as arguments.</param>
  /// <param name="Specialization">The declaration for the resolved specialization.</param>
  /// <param name="Info">Provides information about an attempted template argument deduction.</param>
  /// <returns>The result of the template deduction, TDK_Invalid if no HLSL-specific processing done.</returns>
  Sema::TemplateDeductionResult DeduceTemplateArgumentsForHLSL(
    FunctionTemplateDecl *FunctionTemplate,
    TemplateArgumentListInfo *ExplicitTemplateArgs, ArrayRef<Expr *> Args,
    FunctionDecl *&Specialization, TemplateDeductionInfo &Info);

  clang::OverloadingResult GetBestViableFunction(
    clang::SourceLocation Loc,
    clang::OverloadCandidateSet& set,
    clang::OverloadCandidateSet::iterator& Best);

  /// <summary>
  /// Initializes the specified <paramref name="initSequence" /> describing how
  /// <paramref name="Entity" /> is initialized with <paramref name="Args" />.
  /// </summary>
  /// <param name="Entity">Entity being initialized; a variable, return result, etc.</param>
  /// <param name="Kind">Kind of initialization: copying, list-initializing, constructing, etc.</param>
  /// <param name="Args">Arguments to the initialization.</param>
  /// <param name="TopLevelOfInitList">Whether this is the top-level of an initialization list.</param>
  /// <param name="initSequence">Initialization sequence description to initialize.</param>
  void InitializeInitSequenceForHLSL(
    const InitializedEntity& Entity,
    const InitializationKind& Kind,
    MultiExprArg Args,
    bool TopLevelOfInitList,
    _Inout_ InitializationSequence* initSequence);

  /// <summary>
  /// Checks whether the specified conversion occurs to a type of idential element type but less elements.
  /// </summary>
  /// <remarks>This is an important case because a cast of this type does not turn an lvalue into an rvalue.</remarks>
  bool IsConversionToLessOrEqualElements(
    const ExprResult& sourceExpr,
    const QualType& targetType,
    bool explicitConversion);

  /// <summary>
  /// Checks whether the specified conversion occurs to a type of idential element type but less elements.
  /// </summary>
  /// <remarks>This is an important case because a cast of this type does not turn an lvalue into an rvalue.</remarks>
  bool IsConversionToLessOrEqualElements(
    const QualType& sourceType,
    const QualType& targetType,
    bool explicitConversion);

  /// <summary>Performs a member lookup on the specified BaseExpr if it's a matrix.</summary>
  /// <param name="BaseExpr">Base expression for member access.</param>
  /// <param name="MemberName">Name of member to look up.</param>
  /// <param name="IsArrow">Whether access is through arrow (a->b) rather than period (a.b).</param>
  /// <param name="OpLoc">Location of access operand.</param>
  /// <param name="MemberLoc">Location of member.</param>
  /// <param name="result">Result of lookup operation.</param>
  /// <returns>true if the base type is a matrix and the lookup has been handled.</returns>
  bool LookupMatrixMemberExprForHLSL(
    Expr& BaseExpr,
    DeclarationName MemberName,
    bool IsArrow,
    SourceLocation OpLoc,
    SourceLocation MemberLoc,
    ExprResult* result);

  /// <summary>Performs a member lookup on the specified BaseExpr if it's a vector.</summary>
  /// <param name="BaseExpr">Base expression for member access.</param>
  /// <param name="MemberName">Name of member to look up.</param>
  /// <param name="IsArrow">Whether access is through arrow (a->b) rather than period (a.b).</param>
  /// <param name="OpLoc">Location of access operand.</param>
  /// <param name="MemberLoc">Location of member.</param>
  /// <param name="result">Result of lookup operation.</param>
  /// <returns>true if the base type is a vector and the lookup has been handled.</returns>
  bool LookupVectorMemberExprForHLSL(
    Expr& BaseExpr,
    DeclarationName MemberName,
    bool IsArrow,
    SourceLocation OpLoc,
    SourceLocation MemberLoc,
    ExprResult* result);

  /// <summary>If E is a scalar, converts it to a 1-element vector.</summary>
  /// <param name="E">Expression to convert.</param>
  /// <returns>The result of the conversion; or E if the type is not a scalar.</returns>
  ExprResult MaybeConvertScalarToVector(_In_ clang::Expr* E);

  clang::Expr *HLSLImpCastToScalar(
    _In_ clang::Sema* self,
    _In_ clang::Expr* From,
    ArTypeObjectKind FromShape,
    ArBasicKind EltKind);
  clang::ExprResult PerformHLSLConversion(
    _In_ clang::Expr* From,
    _In_ clang::QualType targetType,
    _In_ const clang::StandardConversionSequence &SCS,
    _In_ clang::Sema::CheckedConversionKind CCK);

  /// <summary>Diagnoses an error when precessing the specified type if nesting is too deep.</summary>
  void ReportUnsupportedTypeNesting(SourceLocation loc, QualType type);

  /// <summary>
  /// Checks if a static cast can be performed, and performs it if possible.
  /// </summary>
  /// <param name="SrcExpr">Expression to cast.</param>
  /// <param name="DestType">Type to cast SrcExpr to.</param>
  /// <param name="CCK">Kind of conversion: implicit, C-style, functional, other.</param>
  /// <param name="OpRange">Source range for the cast operation.</param>
  /// <param name="msg">Error message from the diag::* enumeration to fail with; zero to suppress messages.</param>
  /// <param name="Kind">The kind of operation required for a conversion.</param>
  /// <param name="BasePath">A simple array of base specifiers.</param>
  /// <param name="ListInitialization">Whether the cast is in the context of a list initialization.</param>
  /// <param name="SuppressWarnings">Whether warnings should be omitted.</param>
  /// <param name="SuppressErrors">Whether errors should be omitted.</param>
  bool TryStaticCastForHLSL(ExprResult &SrcExpr,
    QualType DestType,
    Sema::CheckedConversionKind CCK,
    const SourceRange &OpRange, unsigned &msg,
    CastKind &Kind, CXXCastPath &BasePath,
    bool ListInitialization, bool SuppressWarnings, bool SuppressErrors,
    _Inout_opt_ StandardConversionSequence* standard);

  /// <summary>
  /// Checks if a subscript index argument can be initialized from the given expression.
  /// </summary>
  /// <param name="SrcExpr">Source expression used as argument.</param>
  /// <param name="DestType">Parameter type to initialize.</param>
  /// <remarks>
  /// Rules for subscript index initialization follow regular implicit casting rules, with the exception that
  /// no changes in arity are allowed (i.e., int2 can become uint2, but uint or uint3 cannot).
  /// </remarks>
  ImplicitConversionSequence TrySubscriptIndexInitialization(_In_ clang::Expr* SrcExpr, clang::QualType DestType);

  void AddHLSLObjectMethodsIfNotReady(QualType qt) {
    static_assert((sizeof(uint64_t)*8) >= _countof(g_ArBasicKindsAsTypes), "Bitmask size is too small");
    // Everything is ready.
    if (m_objectTypeLazyInitMask == 0)
      return;
    CXXRecordDecl *recordDecl = const_cast<CXXRecordDecl *>(GetRecordDeclForBuiltInOrStruct(qt->getAsCXXRecordDecl()));
    int idx = FindObjectBasicKindIndex(recordDecl);
    // Not object type.
    if (idx == -1)
      return;
    uint64_t bit = ((uint64_t)1)<<idx;
    // Already created.
    if ((m_objectTypeLazyInitMask & bit) == 0)
      return;
    
    ArBasicKind kind = g_ArBasicKindsAsTypes[idx];
    uint8_t templateArgCount = g_ArBasicKindsTemplateCount[idx];
    
    int startDepth = 0;

    if (templateArgCount > 0) {
      DXASSERT(templateArgCount == 1 || templateArgCount == 2,
               "otherwise a new case has been added");
      ClassTemplateDecl *typeDecl = recordDecl->getDescribedClassTemplate();
      AddObjectSubscripts(kind, typeDecl, recordDecl,
                          g_ArBasicKindsSubscripts[idx]);
      startDepth = 1;
    }

    AddObjectMethods(kind, recordDecl, startDepth);
    // Clear the object.
    m_objectTypeLazyInitMask &= ~bit;
  }

  FunctionDecl* AddHLSLIntrinsicMethod(
    LPCSTR tableName,
    LPCSTR lowering,
    _In_ const HLSL_INTRINSIC* intrinsic,
    _In_ FunctionTemplateDecl *FunctionTemplate,
    ArrayRef<Expr *> Args,
    _In_count_(parameterTypeCount) QualType* parameterTypes,
    size_t parameterTypeCount)
  {
    DXASSERT_NOMSG(intrinsic != nullptr);
    DXASSERT_NOMSG(FunctionTemplate != nullptr);
    DXASSERT_NOMSG(parameterTypes != nullptr);
    DXASSERT(parameterTypeCount >= 1, "otherwise caller didn't initialize - there should be at least a void return type");

    // Create the template arguments.
    SmallVector<TemplateArgument, g_MaxIntrinsicParamCount + 1> templateArgs;
    for (size_t i = 0; i < parameterTypeCount; i++) {
      templateArgs.push_back(TemplateArgument(parameterTypes[i]));
    }

    // Look for an existing specialization.
    void *InsertPos = nullptr;
    FunctionDecl *SpecFunc =
        FunctionTemplate->findSpecialization(templateArgs, InsertPos);
    if (SpecFunc != nullptr) {
      return SpecFunc;
    }

    // Change return type to rvalue reference type for aggregate types
    QualType retTy = parameterTypes[0];
    if (retTy->isAggregateType() && !IsHLSLVecMatType(retTy))
      parameterTypes[0] = m_context->getRValueReferenceType(retTy);

    // Create a new specialization.
    SmallVector<ParameterModifier, g_MaxIntrinsicParamCount> paramMods;
    InitParamMods(intrinsic, paramMods);

    for (unsigned int i = 1; i < parameterTypeCount; i++) {
      // Change out/inout parameter type to rvalue reference type.
      if (paramMods[i - 1].isAnyOut()) {
        parameterTypes[i] = m_context->getLValueReferenceType(parameterTypes[i]);
      }
    }

    IntrinsicOp intrinOp = static_cast<IntrinsicOp>(intrinsic->Op);
    if (intrinOp == IntrinsicOp::MOP_SampleBias) {
      // Remove this when update intrinsic table not affect other things.
      // Change vector<float,1> into float for bias.
      const unsigned biasOperandID = 3; // return type, sampler, coord, bias.
      DXASSERT(parameterTypeCount > biasOperandID,
               "else operation was misrecognized");
      if (const ExtVectorType *VecTy =
              hlsl::ConvertHLSLVecMatTypeToExtVectorType(
                  *m_context, parameterTypes[biasOperandID])) {
        if (VecTy->getNumElements() == 1)
          parameterTypes[biasOperandID] = VecTy->getElementType();
      }
    }

    DeclContext *owner = FunctionTemplate->getDeclContext();
    TemplateArgumentList templateArgumentList(
        TemplateArgumentList::OnStackType::OnStack, templateArgs.data(),
        templateArgs.size());
    MultiLevelTemplateArgumentList mlTemplateArgumentList(templateArgumentList);
    TemplateDeclInstantiator declInstantiator(*this->m_sema, owner,
                                              mlTemplateArgumentList);
    FunctionProtoType::ExtProtoInfo EmptyEPI;
    QualType functionType = m_context->getFunctionType(
        parameterTypes[0],
        ArrayRef<QualType>(parameterTypes + 1, parameterTypeCount - 1),
        EmptyEPI, paramMods);
    TypeSourceInfo *TInfo = m_context->CreateTypeSourceInfo(functionType, 0);
    FunctionProtoTypeLoc Proto =
        TInfo->getTypeLoc().getAs<FunctionProtoTypeLoc>();

    SmallVector<ParmVarDecl*, g_MaxIntrinsicParamCount> Params;
    for (unsigned int i = 1; i < parameterTypeCount; i++) {
      IdentifierInfo* id = &m_context->Idents.get(StringRef(intrinsic->pArgs[i - 1].pName));
      ParmVarDecl *paramDecl = ParmVarDecl::Create(
          *m_context, nullptr, NoLoc, NoLoc, id, parameterTypes[i], nullptr,
          StorageClass::SC_None, nullptr, paramMods[i - 1]);
      Params.push_back(paramDecl);
    }

    QualType T = TInfo->getType();
    DeclarationNameInfo NameInfo(FunctionTemplate->getDeclName(), NoLoc);
    CXXMethodDecl* method = CXXMethodDecl::Create(
      *m_context, dyn_cast<CXXRecordDecl>(owner), NoLoc, NameInfo, T, TInfo,
      SC_Extern, InlineSpecifiedFalse, IsConstexprFalse, NoLoc);

    // Add intrinsic attr
    AddHLSLIntrinsicAttr(method, *m_context, tableName, lowering, intrinsic);

    // Record this function template specialization.
    TemplateArgumentList *argListCopy = TemplateArgumentList::CreateCopy(
        *m_context, templateArgs.data(), templateArgs.size());
    method->setFunctionTemplateSpecialization(FunctionTemplate, argListCopy, 0);

    // Attach the parameters
    for (unsigned P = 0; P < Params.size(); ++P) {
      Params[P]->setOwningFunction(method);
      Proto.setParam(P, Params[P]);
    }
    method->setParams(Params);

    // Adjust access.
    method->setAccess(AccessSpecifier::AS_public);
    FunctionTemplate->setAccess(method->getAccess());

    return method;
  }

  // Overload support.
  UINT64 ScoreCast(QualType leftType, QualType rightType);
  UINT64 ScoreFunction(OverloadCandidateSet::iterator &Cand);
  UINT64 ScoreImplicitConversionSequence(const ImplicitConversionSequence *s);
  unsigned GetNumElements(QualType anyType);
  unsigned GetNumBasicElements(QualType anyType);
  unsigned GetNumConvertCheckElts(QualType leftType, unsigned leftSize, QualType rightType, unsigned rightSize);
  QualType GetNthElementType(QualType type, unsigned index);
  bool IsPromotion(ArBasicKind leftKind, ArBasicKind rightKind);
  bool IsCast(ArBasicKind leftKind, ArBasicKind rightKind);
  bool IsIntCast(ArBasicKind leftKind, ArBasicKind rightKind);
};

// Use this class to flatten a type into HLSL primitives and iterate through them.
class FlattenedTypeIterator
{
private:
  enum FlattenedIterKind {
    FK_Simple,
    FK_Fields,
    FK_Expressions,
    FK_IncompleteArray,
    FK_Bases,
  };

  // Use this struct to represent a specific point in the tracked tree.
  struct FlattenedTypeTracker {
    QualType Type;                            // Type at this position in the tree.
    unsigned int Count;                       // Count of consecutive types
    CXXRecordDecl::base_class_iterator CurrentBase; // Current base for a structure type.
    CXXRecordDecl::base_class_iterator EndBase;     // STL-style end of bases.
    RecordDecl::field_iterator CurrentField;  // Current field in for a structure type.
    RecordDecl::field_iterator EndField;      // STL-style end of fields.
    MultiExprArg::iterator CurrentExpr;       // Current expression (advanceable for a list of expressions).
    MultiExprArg::iterator EndExpr;           // STL-style end of expressions.
    FlattenedIterKind IterKind;               // Kind of tracker.
    bool   IsConsidered;                      // If a FlattenedTypeTracker already been considered.

    FlattenedTypeTracker(QualType type)
        : Type(type), Count(0), CurrentExpr(nullptr),
          IterKind(FK_IncompleteArray), IsConsidered(false) {}
    FlattenedTypeTracker(QualType type, unsigned int count,
                         MultiExprArg::iterator expression)
        : Type(type), Count(count), CurrentExpr(expression),
          IterKind(FK_Simple), IsConsidered(false) {}
    FlattenedTypeTracker(QualType type, RecordDecl::field_iterator current,
                         RecordDecl::field_iterator end)
        : Type(type), Count(0), CurrentField(current), EndField(end),
          CurrentExpr(nullptr), IterKind(FK_Fields), IsConsidered(false) {}
    FlattenedTypeTracker(MultiExprArg::iterator current,
                         MultiExprArg::iterator end)
        : Count(0), CurrentExpr(current), EndExpr(end),
          IterKind(FK_Expressions), IsConsidered(false) {}
    FlattenedTypeTracker(QualType type,
                         CXXRecordDecl::base_class_iterator current,
                         CXXRecordDecl::base_class_iterator end)
        : Count(0), CurrentBase(current), EndBase(end), CurrentExpr(nullptr),
          IterKind(FK_Bases), IsConsidered(false) {}

    /// <summary>Gets the current expression if one is available.</summary>
    Expr* getExprOrNull() const { return CurrentExpr ? *CurrentExpr : nullptr; }
    /// <summary>Replaces the current expression.</summary>
    void replaceExpr(Expr* e) { *CurrentExpr = e; }
  };

  HLSLExternalSource& m_source;                         // Source driving the iteration.
  SmallVector<FlattenedTypeTracker, 4> m_typeTrackers;  // Active stack of trackers.
  bool m_draining;                                      // Whether the iterator is meant to drain (will not generate new elements in incomplete arrays).
  bool m_springLoaded;                                  // Whether the current element has been set up by an incomplete array but hasn't been used yet.
  unsigned int m_incompleteCount;                       // The number of elements in an incomplete array.
  size_t m_typeDepth;                                   // Depth of type analysis, to avoid stack overflows.
  QualType m_firstType;                                 // Name of first type found, used for diagnostics.
  SourceLocation m_loc;                                 // Location used for diagnostics.
  static const size_t MaxTypeDepth = 100;

  void advanceLeafTracker();
  /// <summary>Consumes leaves.</summary>
  void consumeLeaf();
  /// <summary>Considers whether the leaf has a usable expression without consuming anything.</summary>
  bool considerLeaf();
  /// <summary>Pushes a tracker for the specified expression; returns true if there is something to evaluate.</summary>
  bool pushTrackerForExpression(MultiExprArg::iterator expression);
  /// <summary>Pushes a tracker for the specified type; returns true if there is something to evaluate.</summary>
  bool pushTrackerForType(QualType type, _In_opt_ MultiExprArg::iterator expression);

public:
  /// <summary>Constructs a FlattenedTypeIterator for the specified type.</summary>
  FlattenedTypeIterator(SourceLocation loc, QualType type, HLSLExternalSource& source);
  /// <summary>Constructs a FlattenedTypeIterator for the specified arguments.</summary>
  FlattenedTypeIterator(SourceLocation loc, MultiExprArg args, HLSLExternalSource& source);

  /// <summary>Gets the current element in the flattened type hierarchy.</summary>
  QualType getCurrentElement() const;
  /// <summary>Get the number of repeated current elements.</summary>
  unsigned int getCurrentElementSize() const;
  /// <summary>Checks whether the iterator has a current element type to report.</summary>
  bool hasCurrentElement() const;
  /// <summary>Consumes count elements on this iterator.</summary>
  void advanceCurrentElement(unsigned int count);
  /// <summary>Counts the remaining elements in this iterator (consuming all elements).</summary>
  unsigned int countRemaining();
  /// <summary>Gets the current expression if one is available.</summary>
  Expr* getExprOrNull() const { return m_typeTrackers.back().getExprOrNull(); }
  /// <summary>Replaces the current expression.</summary>
  void replaceExpr(Expr* e) { m_typeTrackers.back().replaceExpr(e); }

  struct ComparisonResult
  {
    unsigned int LeftCount;
    unsigned int RightCount;

    /// <summary>Whether elements from right sequence are identical into left sequence elements.</summary>
    bool AreElementsEqual;

    /// <summary>Whether elements from right sequence can be converted into left sequence elements.</summary>
    bool CanConvertElements;

    /// <summary>Whether the elements can be converted and the sequences have the same length.</summary>
    bool IsConvertibleAndEqualLength() const {
      return LeftCount == RightCount;
    }

    /// <summary>Whether the elements can be converted but the left-hand sequence is longer.</summary>
    bool IsConvertibleAndLeftLonger() const {
      return CanConvertElements && LeftCount > RightCount;
    }

    bool IsRightLonger() const {
      return RightCount > LeftCount;
    }
  };

  static ComparisonResult CompareIterators(
    HLSLExternalSource& source, SourceLocation loc,
    FlattenedTypeIterator& leftIter, FlattenedTypeIterator& rightIter);
  static ComparisonResult CompareTypes(
    HLSLExternalSource& source,
    SourceLocation leftLoc, SourceLocation rightLoc,
    QualType left, QualType right);
  // Compares the arguments to initialize the left type, modifying them if necessary.
  static ComparisonResult CompareTypesForInit(
    HLSLExternalSource& source, QualType left, MultiExprArg args,
    SourceLocation leftLoc, SourceLocation rightLoc);
};


static
QualType GetFirstElementTypeFromDecl(const Decl* decl)
{
  const ClassTemplateSpecializationDecl* specialization = dyn_cast<ClassTemplateSpecializationDecl>(decl);
  if (specialization) {
    const TemplateArgumentList& list = specialization->getTemplateArgs();
    if (list.size()) {
      return list[0].getAsType();
    }
  }

  return QualType();
}

static
QualType GetFirstElementType(QualType type)
{
  if (!type.isNull()) {
    const RecordType* record = type->getAs<RecordType>();
    if (record) {
      return GetFirstElementTypeFromDecl(record->getDecl());
    }
  }

  return QualType();
}

/// <summary>Creates a Typedef in the specified ASTContext.</summary>
static
QualType CreateGlobalTypedef(ASTContext* context, const char* ident, QualType baseType)
{
  DXASSERT_NOMSG(context != nullptr);
  DXASSERT_NOMSG(ident != nullptr);
  DXASSERT_NOMSG(!baseType.isNull());

  DeclContext* declContext = context->getTranslationUnitDecl();
  TypeSourceInfo* typeSource = context->getTrivialTypeSourceInfo(baseType);
  TypedefDecl* decl = TypedefDecl::Create(*context, declContext, NoLoc, NoLoc, &context->Idents.get(ident), typeSource);
  declContext->addDecl(decl);
  decl->setImplicit(true);
  return context->getTypeDeclType(decl);
}

void HLSLExternalSource::AddHLSLScalarTypes()
{
  DXASSERT(m_scalarTypes[HLSLScalarType_unknown].isNull(), "otherwise unknown was initialized to an actual type");

  m_scalarTypes[HLSLScalarType_bool] = m_context->BoolTy;
  m_scalarTypes[HLSLScalarType_int] = m_context->IntTy;
  m_scalarTypes[HLSLScalarType_uint] = CreateGlobalTypedef(m_context, "uint", m_context->UnsignedIntTy);
  m_scalarTypes[HLSLScalarType_dword] = CreateGlobalTypedef(m_context, "dword", m_context->UnsignedIntTy);
  m_scalarTypes[HLSLScalarType_half] = CreateGlobalTypedef(m_context, "half", m_context->FloatTy);
  m_scalarTypes[HLSLScalarType_float] = m_context->FloatTy;
  m_scalarTypes[HLSLScalarType_double] = m_context->DoubleTy;
  m_scalarTypes[HLSLScalarType_float_min10] = m_context->Min10FloatTy;
  m_scalarTypes[HLSLScalarType_float_min16] = CreateGlobalTypedef(m_context, "min16float", m_context->HalfTy);
  m_scalarTypes[HLSLScalarType_int_min12] = m_context->Min12IntTy;
  m_scalarTypes[HLSLScalarType_int_min16] = CreateGlobalTypedef(m_context, "min16int", m_context->ShortTy);
  m_scalarTypes[HLSLScalarType_uint_min16] = CreateGlobalTypedef(m_context, "min16uint", m_context->UnsignedShortTy);
  m_scalarTypes[HLSLScalarType_float_lit] = m_context->LitFloatTy;
  m_scalarTypes[HLSLScalarType_int_lit] = m_context->LitIntTy;
  m_scalarTypes[HLSLScalarType_int64] = CreateGlobalTypedef(m_context, "int64_t", m_context->LongLongTy);
  m_scalarTypes[HLSLScalarType_uint64] = CreateGlobalTypedef(m_context, "uint64_t", m_context->UnsignedLongLongTy);
}

FunctionDecl* HLSLExternalSource::AddSubscriptSpecialization(
  _In_ FunctionTemplateDecl* functionTemplate,
  QualType objectElement,
  const FindStructBasicTypeResult& findResult)
{
  DXASSERT_NOMSG(functionTemplate != nullptr);
  DXASSERT_NOMSG(!objectElement.isNull());
  DXASSERT_NOMSG(findResult.Found());
  DXASSERT(
    g_ArBasicKindsSubscripts[findResult.BasicKindsAsTypeIndex].SubscriptCardinality > 0,
    "otherwise the template shouldn't have an operator[] that the caller is trying to specialize");

  // Subscript is templated only on its return type.

  // Create the template argument.
  bool isReadWrite = GetBasicKindProps(findResult.Kind) & BPROP_RWBUFFER;
  QualType resultType = objectElement;
  if (isReadWrite)
    resultType = m_context->getLValueReferenceType(resultType, false);
  else {
    // Add const to avoid write.
    resultType = m_context->getConstType(resultType);
    resultType = m_context->getLValueReferenceType(resultType);
  }

  TemplateArgument templateArgument(resultType);
  unsigned subscriptCardinality =
      g_ArBasicKindsSubscripts[findResult.BasicKindsAsTypeIndex].SubscriptCardinality;
  QualType subscriptIndexType =
      subscriptCardinality == 1
          ? m_context->UnsignedIntTy
          : NewSimpleAggregateType(AR_TOBJ_VECTOR, AR_BASIC_UINT32, 0, 1,
                                   subscriptCardinality);

  // Look for an existing specialization.
  void* InsertPos = nullptr;
  FunctionDecl *SpecFunc = functionTemplate->findSpecialization(ArrayRef<TemplateArgument>(&templateArgument, 1), InsertPos);
  if (SpecFunc != nullptr) {
    return SpecFunc;
  }

  // Create a new specialization.
  DeclContext* owner = functionTemplate->getDeclContext();
  TemplateArgumentList templateArgumentList(
    TemplateArgumentList::OnStackType::OnStack, &templateArgument, 1);
  MultiLevelTemplateArgumentList mlTemplateArgumentList(templateArgumentList);
  TemplateDeclInstantiator declInstantiator(*this->m_sema, owner, mlTemplateArgumentList);
  const FunctionType *templateFnType = functionTemplate->getTemplatedDecl()->getType()->getAs<FunctionType>();
  const FunctionProtoType *protoType = dyn_cast<FunctionProtoType>(templateFnType);
  FunctionProtoType::ExtProtoInfo templateEPI = protoType->getExtProtoInfo();
  QualType functionType = m_context->getFunctionType(
    resultType, subscriptIndexType, templateEPI, None);
  TypeSourceInfo *TInfo = m_context->CreateTypeSourceInfo(functionType, 0);
  FunctionProtoTypeLoc Proto = TInfo->getTypeLoc().getAs<FunctionProtoTypeLoc>();

  IdentifierInfo* id = &m_context->Idents.get(StringRef("index"));
  ParmVarDecl* indexerParam = ParmVarDecl::Create(
    *m_context, nullptr, NoLoc, NoLoc, id, subscriptIndexType, nullptr, StorageClass::SC_None, nullptr);

  QualType T = TInfo->getType();
  DeclarationNameInfo NameInfo(functionTemplate->getDeclName(), NoLoc);
  CXXMethodDecl* method = CXXMethodDecl::Create(
    *m_context, dyn_cast<CXXRecordDecl>(owner), NoLoc, NameInfo, T, TInfo,
    SC_Extern, InlineSpecifiedFalse, IsConstexprFalse, NoLoc);

  // Add subscript attribute
  AddHLSLSubscriptAttr(method, *m_context, HLSubscriptOpcode::DefaultSubscript);

  // Record this function template specialization.
  method->setFunctionTemplateSpecialization(functionTemplate,
    TemplateArgumentList::CreateCopy(*m_context, &templateArgument, 1), 0);

  // Attach the parameters
  indexerParam->setOwningFunction(method);
  Proto.setParam(0, indexerParam);
  method->setParams(ArrayRef<ParmVarDecl*>(indexerParam));

  // Adjust access.
  method->setAccess(AccessSpecifier::AS_public);
  functionTemplate->setAccess(method->getAccess());

  return method;
}

/// <summary>
/// This routine combines Source into Target. If you have a symmetric operation 
/// and want to treat either side equally you should call it twice, swapping the
/// parameter order.
/// </summary>
static bool CombineObjectTypes(ArBasicKind Target, _In_ ArBasicKind Source,
                               _Out_opt_ ArBasicKind *pCombined) {
  if (Target == Source) {
    AssignOpt(Target, pCombined);
    return true;
  }

  if (Source == AR_OBJECT_NULL) {
    // NULL is valid for any object type.
    AssignOpt(Target, pCombined);
    return true;
  }

  switch (Target) {
  AR_BASIC_ROBJECT_CASES:
    if (Source == AR_OBJECT_STATEBLOCK) {
      AssignOpt(Target, pCombined);
      return true;
    }
    break;

  AR_BASIC_TEXTURE_CASES:

  AR_BASIC_NON_CMP_SAMPLER_CASES:
    if (Source == AR_OBJECT_SAMPLER || Source == AR_OBJECT_STATEBLOCK) {
      AssignOpt(Target, pCombined);
      return true;
    }
    break;

  case AR_OBJECT_SAMPLERCOMPARISON:
    if (Source == AR_OBJECT_STATEBLOCK) {
      AssignOpt(Target, pCombined);
      return true;
    }
    break;
  }

  AssignOpt(AR_BASIC_UNKNOWN, pCombined);
  return false;
}

static ArBasicKind LiteralToConcrete(Expr *litExpr,
                                     HLSLExternalSource *pHLSLExternalSource) {
  if (IntegerLiteral *intLit = dyn_cast<IntegerLiteral>(litExpr)) {
    llvm::APInt val = intLit->getValue();
    unsigned width = val.getActiveBits();
    bool isNeg = val.isNegative();
    if (isNeg) {
      // Signed.
      if (width <= 32)
        return ArBasicKind::AR_BASIC_INT32;
      else
        return ArBasicKind::AR_BASIC_INT64;
    } else {
      // Unsigned.
      if (width <= 32)
        return ArBasicKind::AR_BASIC_UINT32;
      else
        return ArBasicKind::AR_BASIC_UINT64;
    }
  } else if (FloatingLiteral *floatLit = dyn_cast<FloatingLiteral>(litExpr)) {
    llvm::APFloat val = floatLit->getValue();
    unsigned width = val.getSizeInBits(val.getSemantics());
    if (width <= 16)
      return ArBasicKind::AR_BASIC_FLOAT16;
    else if (width <= 32)
      return ArBasicKind::AR_BASIC_FLOAT32;
    else
      return AR_BASIC_FLOAT64;
  } else if (UnaryOperator *UO = dyn_cast<UnaryOperator>(litExpr)) {
    ArBasicKind kind = LiteralToConcrete(UO->getSubExpr(), pHLSLExternalSource);
    if (UO->getOpcode() == UnaryOperator::Opcode::UO_Minus) {
      if (kind == ArBasicKind::AR_BASIC_UINT32)
        kind = ArBasicKind::AR_BASIC_INT32;
      else if (kind == ArBasicKind::AR_BASIC_UINT64)
        kind = ArBasicKind::AR_BASIC_INT64;
    }
    return kind;
  } else if (BinaryOperator *BO = dyn_cast<BinaryOperator>(litExpr)) {
    ArBasicKind kind = LiteralToConcrete(BO->getLHS(), pHLSLExternalSource);
    ArBasicKind kind1 = LiteralToConcrete(BO->getRHS(), pHLSLExternalSource);
    CombineBasicTypes(kind, kind1, &kind);
    return kind;
  } else if (ParenExpr *PE = dyn_cast<ParenExpr>(litExpr)) {
    ArBasicKind kind = LiteralToConcrete(PE->getSubExpr(), pHLSLExternalSource);
    return kind;
  } else if (ConditionalOperator *CO = dyn_cast<ConditionalOperator>(litExpr)) {
    ArBasicKind kind = LiteralToConcrete(CO->getLHS(), pHLSLExternalSource);
    ArBasicKind kind1 = LiteralToConcrete(CO->getRHS(), pHLSLExternalSource);
    CombineBasicTypes(kind, kind1, &kind);
    return kind;
  } else if (ImplicitCastExpr *IC = dyn_cast<ImplicitCastExpr>(litExpr)) {
    // Use target Type for cast.
    ArBasicKind kind = pHLSLExternalSource->GetTypeElementKind(IC->getType());
    return kind;
  } else {
    // Could only be function call.
    CallExpr *CE = cast<CallExpr>(litExpr);
    // TODO: calculate the function call result.
    if (CE->getNumArgs() == 1)
      return LiteralToConcrete(CE->getArg(0), pHLSLExternalSource);
    else {
      ArBasicKind kind = LiteralToConcrete(CE->getArg(0), pHLSLExternalSource);
      for (unsigned i = 1; i < CE->getNumArgs(); i++) {
        ArBasicKind kindI = LiteralToConcrete(CE->getArg(i), pHLSLExternalSource);
        CombineBasicTypes(kind, kindI, &kind);
      }
      return kind;
    }
  }
}

static bool SearchTypeInTable(ArBasicKind kind, const ArBasicKind *pCT) {
  while (AR_BASIC_UNKNOWN != *pCT && AR_BASIC_NOCAST != *pCT) {    
    if (kind == *pCT)
      return true;
    pCT++;
  }
  return false;
}

static ArBasicKind
ConcreteLiteralType(Expr *litExpr, ArBasicKind kind,
                    unsigned uLegalComponentTypes,
                    HLSLExternalSource *pHLSLExternalSource) {
  const ArBasicKind *pCT = g_LegalIntrinsicCompTypes[uLegalComponentTypes];
  ArBasicKind defaultKind = *pCT;
  // Use first none literal kind as defaultKind.
  while (AR_BASIC_UNKNOWN != *pCT && AR_BASIC_NOCAST != *pCT) {
    ArBasicKind kind = *pCT;
    pCT++;
    // Skip literal type.
    if (kind == AR_BASIC_LITERAL_INT || kind == AR_BASIC_LITERAL_FLOAT)
      continue;
    defaultKind = kind;
    break;
  }

  ArBasicKind litKind = LiteralToConcrete(litExpr, pHLSLExternalSource);

  if (kind == AR_BASIC_LITERAL_INT) {
    // Search for match first.
    // For literal arg which don't affect return type, the search should always success.
    // Unless use literal int on a float parameter.
    if (SearchTypeInTable(litKind, g_LegalIntrinsicCompTypes[uLegalComponentTypes]))
      return litKind;

    // Return the default.
    return defaultKind;
  }
  else {
    // Search for float32 first.
    if (SearchTypeInTable(AR_BASIC_FLOAT32, g_LegalIntrinsicCompTypes[uLegalComponentTypes]))
      return AR_BASIC_FLOAT32;
    // Search for float64.
    if (SearchTypeInTable(AR_BASIC_FLOAT64, g_LegalIntrinsicCompTypes[uLegalComponentTypes]))
      return AR_BASIC_FLOAT64;

    // return default.
    return defaultKind;
  }
}

_Use_decl_annotations_ bool
HLSLExternalSource::IsValidateObjectElement(const HLSL_INTRINSIC *pIntrinsic,
                                            QualType objectElement) {
  IntrinsicOp op = static_cast<IntrinsicOp>(pIntrinsic->Op);
  switch (op) {
  case IntrinsicOp::MOP_Sample:
  case IntrinsicOp::MOP_SampleBias:
  case IntrinsicOp::MOP_SampleCmp:
  case IntrinsicOp::MOP_SampleCmpLevelZero:
  case IntrinsicOp::MOP_SampleGrad:
  case IntrinsicOp::MOP_SampleLevel: {
    ArBasicKind kind = GetTypeElementKind(objectElement);
    UINT uBits = GET_BPROP_BITS(kind);
    return IS_BASIC_FLOAT(kind) && uBits != BPROP_BITS64;
  } break;
  default:
    return true;
  }
}

_Use_decl_annotations_
bool HLSLExternalSource::MatchArguments(
  const HLSL_INTRINSIC* pIntrinsic,
  QualType objectElement,
  ArrayRef<Expr *> Args,
  QualType(&argTypes)[g_MaxIntrinsicParamCount + 1],
  size_t* argCount)
{
  DXASSERT_NOMSG(pIntrinsic != nullptr);
  DXASSERT_NOMSG(argCount != nullptr);

  static const UINT UnusedSize = 0xFF;
  static const BYTE MaxIntrinsicArgs = g_MaxIntrinsicParamCount + 1;
#define CAB(_) { if (!(_)) return false; }
  *argCount = 0;

  ArTypeObjectKind Template[MaxIntrinsicArgs];  // Template type for each argument, AR_TOBJ_UNKNOWN if unspecified.
  ArBasicKind ComponentType[MaxIntrinsicArgs];  // Component type for each argument, AR_BASIC_UNKNOWN if unspecified.
  UINT uSpecialSize[IA_SPECIAL_SLOTS];                // row/col matching types, UNUSED_INDEX32 if unspecified.

  // Reset infos
  std::fill(Template, Template + _countof(Template), AR_TOBJ_UNKNOWN);
  std::fill(ComponentType, ComponentType + _countof(ComponentType), AR_BASIC_UNKNOWN);
  std::fill(uSpecialSize, uSpecialSize + _countof(uSpecialSize), UnusedSize);
  
  const unsigned retArgIdx = 0;
  unsigned retTypeIdx = pIntrinsic->pArgs[retArgIdx].uComponentTypeId;

  // Populate the template for each argument.
  ArrayRef<Expr*>::iterator iterArg = Args.begin();
  ArrayRef<Expr*>::iterator end = Args.end();
  unsigned int iArg = 1;
  for (; iterArg != end; ++iterArg) {
    Expr* pCallArg = *iterArg;

    // No vararg support.
    if (iArg >= _countof(Template) || iArg > pIntrinsic->uNumArgs) {
      return false;
    }

    const HLSL_INTRINSIC_ARGUMENT *pIntrinsicArg;
    pIntrinsicArg = &pIntrinsic->pArgs[iArg];
    DXASSERT(pIntrinsicArg->uTemplateId != INTRIN_TEMPLATE_VARARGS, "no vararg support");

    // If we are a type and templateID requires one, this isn't a match.
    if (pIntrinsicArg->uTemplateId == INTRIN_TEMPLATE_FROM_TYPE) {
      ++iArg;
      continue;
    }

    QualType pType = pCallArg->getType();
    ArTypeObjectKind TypeInfoShapeKind = GetTypeObjectKind(pType);
    ArBasicKind TypeInfoEltKind = GetTypeElementKind(pType);

    if (TypeInfoEltKind == AR_BASIC_LITERAL_INT ||
        TypeInfoEltKind == AR_BASIC_LITERAL_FLOAT) {
      bool affectRetType =
          (iArg != retArgIdx && retTypeIdx == pIntrinsicArg->uComponentTypeId);
      // For literal arg which don't affect return type, find concrete type.
      // For literal arg affect return type,
      //   TryEvalIntrinsic in CGHLSLMS.cpp will take care of cases
      //     where all argumentss are literal.
      //   CombineBasicTypes will cover the rest cases.
      if (!affectRetType) {
        TypeInfoEltKind = ConcreteLiteralType(
            pCallArg, TypeInfoEltKind, pIntrinsicArg->uLegalComponentTypes, this);
      }
    }

    UINT TypeInfoCols = 1;
    UINT TypeInfoRows = 1;
    switch (TypeInfoShapeKind) {
    case AR_TOBJ_MATRIX:
      GetRowsAndCols(pType, TypeInfoRows, TypeInfoCols);
      break;
    case AR_TOBJ_VECTOR:
      TypeInfoCols = GetHLSLVecSize(pType);
      break;
    case AR_TOBJ_BASIC:
    case AR_TOBJ_OBJECT:
      break;
    default:
      return false; // no struct, arrays or void
    }

    DXASSERT(
      pIntrinsicArg->uTemplateId < MaxIntrinsicArgs,
      "otherwise intrinsic table was modified and g_MaxIntrinsicParamCount was not updated (or uTemplateId is out of bounds)");

    // Compare template
    if ((AR_TOBJ_UNKNOWN == Template[pIntrinsicArg->uTemplateId]) ||
         (AR_TOBJ_SCALAR == Template[pIntrinsicArg->uTemplateId]) &&
        (AR_TOBJ_VECTOR == TypeInfoShapeKind || AR_TOBJ_MATRIX == TypeInfoShapeKind)) {
      Template[pIntrinsicArg->uTemplateId] = TypeInfoShapeKind;
    }
    else if (AR_TOBJ_SCALAR == TypeInfoShapeKind) {
      if (AR_TOBJ_SCALAR != Template[pIntrinsicArg->uTemplateId] &&
          AR_TOBJ_VECTOR != Template[pIntrinsicArg->uTemplateId] &&
          AR_TOBJ_MATRIX != Template[pIntrinsicArg->uTemplateId]) {
        return false;
      }
    }
    else {
      if (TypeInfoShapeKind != Template[pIntrinsicArg->uTemplateId]) {
        return false;
      }
    }

    DXASSERT(
      pIntrinsicArg->uComponentTypeId < MaxIntrinsicArgs,
      "otherwise intrinsic table was modified and MaxIntrinsicArgs was not updated (or uComponentTypeId is out of bounds)");

    // Merge ComponentTypes
    if (AR_BASIC_UNKNOWN == ComponentType[pIntrinsicArg->uComponentTypeId]) {
      ComponentType[pIntrinsicArg->uComponentTypeId] = TypeInfoEltKind;
    }
    else {
      if (!CombineBasicTypes(
            ComponentType[pIntrinsicArg->uComponentTypeId],
            TypeInfoEltKind,
            &ComponentType[pIntrinsicArg->uComponentTypeId])) {
        return false;
      }
    }

    // Rows
    if (AR_TOBJ_SCALAR != TypeInfoShapeKind) {
      if (pIntrinsicArg->uRows >= IA_SPECIAL_BASE) {
        UINT uSpecialId = pIntrinsicArg->uRows - IA_SPECIAL_BASE;
        CAB(uSpecialId < IA_SPECIAL_SLOTS);
        if (uSpecialSize[uSpecialId] > TypeInfoRows) {
          uSpecialSize[uSpecialId] = TypeInfoRows;
        }
      }
      else {
        if (TypeInfoRows < pIntrinsicArg->uRows) {
          return false;
        }
      }
    }

    // Columns
    if (AR_TOBJ_SCALAR != TypeInfoShapeKind) {
      if (pIntrinsicArg->uCols >= IA_SPECIAL_BASE) {
        UINT uSpecialId = pIntrinsicArg->uCols - IA_SPECIAL_BASE;
        CAB(uSpecialId < IA_SPECIAL_SLOTS);

        if (uSpecialSize[uSpecialId] > TypeInfoCols) {
          uSpecialSize[uSpecialId] = TypeInfoCols;
        }
      }
      else {
        if (TypeInfoCols < pIntrinsicArg->uCols) {
          return false;
        }
      }
    }

    // Usage
    if (pIntrinsicArg->qwUsage & AR_QUAL_OUT) {
      if (pCallArg->getType().isConstQualified()) {
        // Can't use a const type in an out or inout parameter.
        return false;
      }
    }

    iArg++;
  }

  DXASSERT(iterArg == end, "otherwise the argument list wasn't fully processed");

  // Default template and component type for return value
  if (pIntrinsic->pArgs[0].qwUsage && pIntrinsic->pArgs[0].uTemplateId != INTRIN_TEMPLATE_FROM_TYPE) {
    CAB(pIntrinsic->pArgs[0].uTemplateId < MaxIntrinsicArgs);
    if (AR_TOBJ_UNKNOWN == Template[pIntrinsic->pArgs[0].uTemplateId]) {
      Template[pIntrinsic->pArgs[0].uTemplateId] =
        g_LegalIntrinsicTemplates[pIntrinsic->pArgs[0].uLegalTemplates][0];

      if (pIntrinsic->pArgs[0].uComponentTypeId != INTRIN_COMPTYPE_FROM_TYPE_ELT0) {
        DXASSERT_NOMSG(pIntrinsic->pArgs[0].uComponentTypeId < MaxIntrinsicArgs);
        if (AR_BASIC_UNKNOWN == ComponentType[pIntrinsic->pArgs[0].uComponentTypeId]) {
          ComponentType[pIntrinsic->pArgs[0].uComponentTypeId] =
            g_LegalIntrinsicCompTypes[pIntrinsic->pArgs[0].uLegalComponentTypes][0];
        }
      }
    }
  }

  // Make sure all template, component type, and texture type selections are valid.
  for (size_t i = 0; i < Args.size() + 1; i++) {
    const HLSL_INTRINSIC_ARGUMENT *pArgument = &pIntrinsic->pArgs[i];

    // Check template.
    if (pArgument->uTemplateId == INTRIN_TEMPLATE_FROM_TYPE) {
      continue; // Already verified that this is available.
    }

    const ArTypeObjectKind *pTT = g_LegalIntrinsicTemplates[pArgument->uLegalTemplates];
    if (AR_TOBJ_UNKNOWN != Template[i]) {
      if ((AR_TOBJ_SCALAR == Template[i]) && (AR_TOBJ_VECTOR == *pTT || AR_TOBJ_MATRIX == *pTT)) {
        Template[i] = *pTT;
      }
      else {
        while (AR_TOBJ_UNKNOWN != *pTT) {
          if (Template[i] == *pTT)
            break;
          pTT++;
        }
      }

      if (AR_TOBJ_UNKNOWN == *pTT)
        return false;
    }
    else if (pTT) {
      Template[i] = *pTT;
    }

    // Check component type.
    const ArBasicKind *pCT = g_LegalIntrinsicCompTypes[pArgument->uLegalComponentTypes];
    if (AR_BASIC_UNKNOWN != ComponentType[i]) {
      while (AR_BASIC_UNKNOWN != *pCT && AR_BASIC_NOCAST != *pCT) {
        if (ComponentType[i] == *pCT)
          break;
        pCT++;
      }

      // has to be a strict match
      if (*pCT == AR_BASIC_NOCAST)
        return false;

      // If it is an object, see if it can be cast to the first thing in the 
      // list, otherwise move on to next intrinsic.
      if (AR_TOBJ_OBJECT == Template[i] && AR_BASIC_UNKNOWN == *pCT) {
        if (!CombineObjectTypes(g_LegalIntrinsicCompTypes[pArgument->uLegalComponentTypes][0], ComponentType[i], nullptr)) {
          return false;
        }
      }

      if (AR_BASIC_UNKNOWN == *pCT) {
        ComponentType[i] = g_LegalIntrinsicCompTypes[pArgument->uLegalComponentTypes][0];
      }
    }
    else if (pCT) {
      ComponentType[i] = *pCT;
    }
  }

  // Default to a void return type.
  argTypes[0] = m_context->VoidTy;

  // Default specials sizes.
  for (UINT i = 0; i < IA_SPECIAL_SLOTS; i++) {
    if (UnusedSize == uSpecialSize[i]) {
      uSpecialSize[i] = 1;
    }
  }

  // Populate argTypes.
  for (size_t i = 0; i <= Args.size(); i++) {
    const HLSL_INTRINSIC_ARGUMENT *pArgument = &pIntrinsic->pArgs[i];

    if (!pArgument->qwUsage)
      continue;

    QualType pNewType;
    unsigned int quals = 0; // qualifications for this argument

    // If we have no type, set it to our input type (templatized)
    if (pArgument->uTemplateId == INTRIN_TEMPLATE_FROM_TYPE) {
      // Use the templated input type, but resize it if the
      // intrinsic's rows/cols isn't 0
      if (pArgument->uRows && pArgument->uCols) {
        UINT uRows, uCols;

        // if type is overriden, use new type size, for
        // now it only supports scalars
        if (pArgument->uRows >= IA_SPECIAL_BASE) {
          UINT uSpecialId = pArgument->uRows - IA_SPECIAL_BASE;
          CAB(uSpecialId < IA_SPECIAL_SLOTS);

          uRows = uSpecialSize[uSpecialId];
        }
        else if (pArgument->uRows > 0) {
          uRows = pArgument->uRows;
        }

        if (pArgument->uCols >= IA_SPECIAL_BASE) {
          UINT uSpecialId = pArgument->uCols - IA_SPECIAL_BASE;
          CAB(uSpecialId < IA_SPECIAL_SLOTS);

          uCols = uSpecialSize[uSpecialId];
        }
        else if (pArgument->uCols > 0) {
          uCols = pArgument->uCols;
        }

        // 1x1 numeric outputs are always scalar.. since these
        // are most flexible
        if ((1 == uCols) && (1 == uRows)) {
          pNewType = objectElement;
          if (pNewType.isNull()) {
            return false;
          }
        }
        else {
          // non-scalars unsupported right now since nothing
          // uses it, would have to create either a type
          // list for sub-structures or just resize the
          // given type

          // VH(E_NOTIMPL);
          return false;
        }
      }
      else {
        DXASSERT_NOMSG(!pArgument->uRows && !pArgument->uCols);
        if (objectElement.isNull()) {
          return false;
        }
        pNewType = objectElement;
      }
    }
    else {
      ArBasicKind pEltType;

      // ComponentType, if the Id is special then it gets the
      // component type from the first component of the type, if
      // we need more (for the second component, e.g.), then we
      // can use more specials, etc.
      if (pArgument->uComponentTypeId == INTRIN_COMPTYPE_FROM_TYPE_ELT0) {
        if (objectElement.isNull()) {
          return false;
        }
        pEltType = GetTypeElementKind(objectElement);
        DXASSERT_VALIDBASICKIND(pEltType);
      }
      else {
        pEltType = ComponentType[pArgument->uComponentTypeId];
        DXASSERT_VALIDBASICKIND(pEltType);
      }

      UINT uRows, uCols;

      // Rows
      if (pArgument->uRows >= IA_SPECIAL_BASE) {
        UINT uSpecialId = pArgument->uRows - IA_SPECIAL_BASE;
        CAB(uSpecialId < IA_SPECIAL_SLOTS);
        uRows = uSpecialSize[uSpecialId];
      }
      else {
        uRows = pArgument->uRows;
      }

      // Cols
      if (pArgument->uCols >= IA_SPECIAL_BASE) {
        UINT uSpecialId = pArgument->uCols - IA_SPECIAL_BASE;
        CAB(uSpecialId < IA_SPECIAL_SLOTS);
        uCols = uSpecialSize[uSpecialId];
      }
      else {
        uCols = pArgument->uCols;
      }

      // Verify that the final results are in bounds.
      CAB(uCols > 0 && uCols <= MaxVectorSize && uRows > 0 && uRows <= MaxVectorSize);

      // Const
      UINT64 qwQual = pArgument->qwUsage & (AR_QUAL_ROWMAJOR | AR_QUAL_COLMAJOR);

      if ((0 == i) || !(pArgument->qwUsage & AR_QUAL_OUT))
        qwQual |= AR_QUAL_CONST;

      DXASSERT_VALIDBASICKIND(pEltType);
      pNewType = NewSimpleAggregateType(Template[pArgument->uTemplateId], pEltType, qwQual, uRows, uCols);
    }

    DXASSERT(!pNewType.isNull(), "otherwise there's a branch in this function that fails to assign this");
    argTypes[i] = QualType(pNewType.getTypePtr(), quals);

    // TODO: support out modifier
    //if (pArgument->qwUsage & AR_QUAL_OUT) {
    //  argTypes[i] = m_context->getLValueReferenceType(argTypes[i].withConst());
    //}
  }

  *argCount = iArg;
  DXASSERT(
    *argCount == pIntrinsic->uNumArgs,
    "In the absence of varargs, a successful match would indicate we have as many arguments and types as the intrinsic template");
  return true;
#undef CAB
}

_Use_decl_annotations_
HLSLExternalSource::FindStructBasicTypeResult
HLSLExternalSource::FindStructBasicType(DeclContext* functionDeclContext)
{
  DXASSERT_NOMSG(functionDeclContext != nullptr);

  // functionDeclContext may be a specialization of a template, such as AppendBuffer<MY_STRUCT>, or it
  // may be a simple class, such as RWByteAddressBuffer.
  const CXXRecordDecl* recordDecl = GetRecordDeclForBuiltInOrStruct(functionDeclContext);

  // We save the caller from filtering out other types of context (like the translation unit itself).
  if (recordDecl != nullptr)
  {
    int index = FindObjectBasicKindIndex(recordDecl);
    if (index != -1) {
      ArBasicKind kind = g_ArBasicKindsAsTypes[index];
      return HLSLExternalSource::FindStructBasicTypeResult(kind, index);
    }
  }

  return HLSLExternalSource::FindStructBasicTypeResult(AR_BASIC_UNKNOWN, 0);
}

_Use_decl_annotations_
void HLSLExternalSource::FindIntrinsicTable(DeclContext* functionDeclContext, const char** name, const HLSL_INTRINSIC** intrinsics, size_t* intrinsicCount)
{
  DXASSERT_NOMSG(functionDeclContext != nullptr);
  DXASSERT_NOMSG(name != nullptr);
  DXASSERT_NOMSG(intrinsics != nullptr);
  DXASSERT_NOMSG(intrinsicCount != nullptr);

  *intrinsics = nullptr;
  *intrinsicCount = 0;
  *name = nullptr;

  HLSLExternalSource::FindStructBasicTypeResult lookup = FindStructBasicType(functionDeclContext);
  if (lookup.Found()) {
    GetIntrinsicMethods(lookup.Kind, intrinsics, intrinsicCount);
    *name = g_ArBasicTypeNames[lookup.Kind];
  }
}

static bool BinaryOperatorKindIsArithmetic(BinaryOperatorKind Opc)
{
  return
    // Arithmetic operators.
    Opc == BinaryOperatorKind::BO_Add ||
    Opc == BinaryOperatorKind::BO_AddAssign ||
    Opc == BinaryOperatorKind::BO_Sub ||
    Opc == BinaryOperatorKind::BO_SubAssign ||
    Opc == BinaryOperatorKind::BO_Rem ||
    Opc == BinaryOperatorKind::BO_RemAssign ||
    Opc == BinaryOperatorKind::BO_Div ||
    Opc == BinaryOperatorKind::BO_DivAssign ||
    Opc == BinaryOperatorKind::BO_Mul ||
    Opc == BinaryOperatorKind::BO_MulAssign;
}

static bool BinaryOperatorKindIsCompoundAssignment(BinaryOperatorKind Opc)
{
  return
    // Arithmetic-and-assignment operators.
    Opc == BinaryOperatorKind::BO_AddAssign ||
    Opc == BinaryOperatorKind::BO_SubAssign ||
    Opc == BinaryOperatorKind::BO_RemAssign ||
    Opc == BinaryOperatorKind::BO_DivAssign ||
    Opc == BinaryOperatorKind::BO_MulAssign ||
    // Bitwise-and-assignment operators.
    Opc == BinaryOperatorKind::BO_ShlAssign ||
    Opc == BinaryOperatorKind::BO_ShrAssign ||
    Opc == BinaryOperatorKind::BO_AndAssign ||
    Opc == BinaryOperatorKind::BO_OrAssign ||
    Opc == BinaryOperatorKind::BO_XorAssign;
}

static bool BinaryOperatorKindIsCompoundAssignmentForBool(BinaryOperatorKind Opc)
{
  return
    Opc == BinaryOperatorKind::BO_AndAssign ||
    Opc == BinaryOperatorKind::BO_OrAssign ||
    Opc == BinaryOperatorKind::BO_XorAssign;
}

static bool BinaryOperatorKindIsBitwise(BinaryOperatorKind Opc)
{
  return
    Opc == BinaryOperatorKind::BO_Shl ||
    Opc == BinaryOperatorKind::BO_ShlAssign ||
    Opc == BinaryOperatorKind::BO_Shr ||
    Opc == BinaryOperatorKind::BO_ShrAssign ||
    Opc == BinaryOperatorKind::BO_And ||
    Opc == BinaryOperatorKind::BO_AndAssign ||
    Opc == BinaryOperatorKind::BO_Or ||
    Opc == BinaryOperatorKind::BO_OrAssign ||
    Opc == BinaryOperatorKind::BO_Xor ||
    Opc == BinaryOperatorKind::BO_XorAssign;
}

static bool BinaryOperatorKindIsBitwiseShift(BinaryOperatorKind Opc)
{
  return
    Opc == BinaryOperatorKind::BO_Shl ||
    Opc == BinaryOperatorKind::BO_ShlAssign ||
    Opc == BinaryOperatorKind::BO_Shr ||
    Opc == BinaryOperatorKind::BO_ShrAssign;
}

static bool BinaryOperatorKindIsEqualComparison(BinaryOperatorKind Opc)
{
  return
    Opc == BinaryOperatorKind::BO_EQ ||
    Opc == BinaryOperatorKind::BO_NE;
}

static bool BinaryOperatorKindIsOrderComparison(BinaryOperatorKind Opc)
{
  return
    Opc == BinaryOperatorKind::BO_LT ||
    Opc == BinaryOperatorKind::BO_GT ||
    Opc == BinaryOperatorKind::BO_LE ||
    Opc == BinaryOperatorKind::BO_GE;
}

static bool BinaryOperatorKindIsComparison(BinaryOperatorKind Opc)
{
  return BinaryOperatorKindIsEqualComparison(Opc) || BinaryOperatorKindIsOrderComparison(Opc);
}

static bool BinaryOperatorKindIsLogical(BinaryOperatorKind Opc)
{
  return
    Opc == BinaryOperatorKind::BO_LAnd ||
    Opc == BinaryOperatorKind::BO_LOr;
}

static bool BinaryOperatorKindRequiresNumeric(BinaryOperatorKind Opc)
{
  return
    BinaryOperatorKindIsArithmetic(Opc) ||
    BinaryOperatorKindIsOrderComparison(Opc) ||
    BinaryOperatorKindIsLogical(Opc);
}

static bool BinaryOperatorKindRequiresIntegrals(BinaryOperatorKind Opc)
{
  return BinaryOperatorKindIsBitwise(Opc);
}

static bool BinaryOperatorKindRequiresBoolAsNumeric(BinaryOperatorKind Opc)
{
  return
    BinaryOperatorKindIsBitwise(Opc) ||
    BinaryOperatorKindIsArithmetic(Opc);
}

static bool UnaryOperatorKindRequiresIntegrals(UnaryOperatorKind Opc)
{
  return Opc == UnaryOperatorKind::UO_Not;
}

static bool UnaryOperatorKindRequiresNumerics(UnaryOperatorKind Opc)
{
  return
    Opc == UnaryOperatorKind::UO_LNot ||
    Opc == UnaryOperatorKind::UO_Plus ||
    Opc == UnaryOperatorKind::UO_Minus ||
    // The omission in fxc caused objects and structs to accept this.
    Opc == UnaryOperatorKind::UO_PreDec || Opc == UnaryOperatorKind::UO_PreInc ||
    Opc == UnaryOperatorKind::UO_PostDec || Opc == UnaryOperatorKind::UO_PostInc;
}

static bool UnaryOperatorKindRequiresModifiableValue(UnaryOperatorKind Opc)
{
  return
    Opc == UnaryOperatorKind::UO_PreDec || Opc == UnaryOperatorKind::UO_PreInc ||
    Opc == UnaryOperatorKind::UO_PostDec || Opc == UnaryOperatorKind::UO_PostInc;
}

static bool UnaryOperatorKindRequiresBoolAsNumeric(UnaryOperatorKind Opc)
{
  return
    Opc == UnaryOperatorKind::UO_Not ||
    Opc == UnaryOperatorKind::UO_Plus ||
    Opc == UnaryOperatorKind::UO_Minus;
}

static bool UnaryOperatorKindDisallowsBool(UnaryOperatorKind Opc)
{
  return
    Opc == UnaryOperatorKind::UO_PreDec || Opc == UnaryOperatorKind::UO_PreInc ||
    Opc == UnaryOperatorKind::UO_PostDec || Opc == UnaryOperatorKind::UO_PostInc;
}

/// <summary>
/// Checks whether the specified AR_TOBJ* value is a primitive or aggregate of primitive elements
/// (as opposed to a built-in object like a sampler or texture, or a void type).
/// </summary>
static bool IsObjectKindPrimitiveAggregate(ArTypeObjectKind value)
{
  return
    value == AR_TOBJ_BASIC ||
    value == AR_TOBJ_MATRIX ||
    value == AR_TOBJ_VECTOR;
}

static bool IsBasicKindIntegral(ArBasicKind value)
{
  return IS_BASIC_AINT(value) || IS_BASIC_BOOL(value);
}

static bool IsBasicKindIntMinPrecision(ArBasicKind kind)
{
  return IS_BASIC_SINT(kind) && IS_BASIC_MIN_PRECISION(kind);
}

static bool IsBasicKindNumeric(ArBasicKind value)
{
  return GetBasicKindProps(value) & BPROP_NUMERIC;
}

ExprResult HLSLExternalSource::PromoteToIntIfBool(ExprResult& E)
{
  // An invalid expression is pass-through at this point.
  if (E.isInvalid())
  {
    return E;
  }

  QualType qt = E.get()->getType();
  ArBasicKind elementKind = this->GetTypeElementKind(qt);
  if (elementKind != AR_BASIC_BOOL)
  {
    return E;
  }

  // Construct a scalar/vector/matrix type with the same shape as E.
  ArTypeObjectKind objectKind = this->GetTypeObjectKind(qt);

  QualType targetType;
  UINT colCount, rowCount;
  GetRowsAndColsForAny(qt, rowCount, colCount);

  targetType = NewSimpleAggregateType(objectKind, AR_BASIC_INT32, 0, rowCount, colCount)->getCanonicalTypeInternal();

  if (E.get()->isLValue()) {
    E = m_sema->DefaultLvalueConversion(E.get()).get();
  }

  switch (objectKind)
  {
  case AR_TOBJ_SCALAR:
    return ImplicitCastExpr::Create(*m_context, targetType, CastKind::CK_IntegralCast, E.get(), nullptr, ExprValueKind::VK_RValue);
  case AR_TOBJ_ARRAY:
  case AR_TOBJ_VECTOR:
  case AR_TOBJ_MATRIX:
    return ImplicitCastExpr::Create(*m_context, targetType, CastKind::CK_HLSLCC_IntegralCast, E.get(), nullptr, ExprValueKind::VK_RValue);
  default:
    DXASSERT(false, "unsupported objectKind for PromoteToIntIfBool");
  }
  return E;
}

_Use_decl_annotations_
void HLSLExternalSource::CollectInfo(QualType type, ArTypeInfo* pTypeInfo)
{
  DXASSERT_NOMSG(pTypeInfo != nullptr);
  DXASSERT_NOMSG(!type.isNull());

  memset(pTypeInfo, 0, sizeof(*pTypeInfo));

  pTypeInfo->ObjKind = GetTypeElementKind(type);
  pTypeInfo->EltKind = pTypeInfo->ObjKind;
  pTypeInfo->ShapeKind = GetTypeObjectKind(type);
  GetRowsAndColsForAny(type, pTypeInfo->uRows, pTypeInfo->uCols);
  pTypeInfo->uTotalElts = pTypeInfo->uRows * pTypeInfo->uCols;
}

// Highest possible score (i.e., worst possible score).
static const UINT64 SCORE_MAX = 0xFFFFFFFFFFFFFFFF;

// Leave the first two score bits to handle higher-level
// variations like target type.
#define SCORE_MIN_SHIFT 2

// Space out scores to allow up to 128 parameters to
// vary between score sets spill into each other.
#define SCORE_PARAM_SHIFT 7

unsigned HLSLExternalSource::GetNumElements(QualType anyType) {
  if (anyType.isNull()) {
    return 0;
  }

  anyType = GetStructuralForm(anyType);

  ArTypeObjectKind kind = GetTypeObjectKind(anyType);
  switch (kind) {
  case AR_TOBJ_BASIC:
  case AR_TOBJ_OBJECT:
    return 1;
  case AR_TOBJ_COMPOUND: {
    // TODO: consider caching this value for perf
    unsigned total = 0;
    const RecordType *recordType = anyType->getAs<RecordType>();
    RecordDecl::field_iterator fi = recordType->getDecl()->field_begin();
    RecordDecl::field_iterator fend = recordType->getDecl()->field_end();
    while (fi != fend) {
      total += GetNumElements(fi->getType());
      ++fi;
    }
    return total;
  }
  case AR_TOBJ_ARRAY:
  case AR_TOBJ_MATRIX:
  case AR_TOBJ_VECTOR:
    return GetElementCount(anyType);
  default:
    DXASSERT(kind == AR_TOBJ_VOID,
             "otherwise the type cannot be classified or is not supported");
    return 0;
  }
}

unsigned HLSLExternalSource::GetNumBasicElements(QualType anyType) {
  if (anyType.isNull()) {
    return 0;
  }

  anyType = GetStructuralForm(anyType);

  ArTypeObjectKind kind = GetTypeObjectKind(anyType);
  switch (kind) {
  case AR_TOBJ_BASIC:
  case AR_TOBJ_OBJECT:
    return 1;
  case AR_TOBJ_COMPOUND: {
    // TODO: consider caching this value for perf
    unsigned total = 0;
    const RecordType *recordType = anyType->getAs<RecordType>();
    RecordDecl * RD = recordType->getDecl();
    // Take care base.
    if (const CXXRecordDecl *CXXRD = dyn_cast<CXXRecordDecl>(RD)) {
      if (CXXRD->getNumBases()) {
        for (const auto &I : CXXRD->bases()) {
          const CXXRecordDecl *BaseDecl =
              cast<CXXRecordDecl>(I.getType()->castAs<RecordType>()->getDecl());
          if (BaseDecl->field_empty())
            continue;
          QualType parentTy = QualType(BaseDecl->getTypeForDecl(), 0);
          total += GetNumBasicElements(parentTy);
        }
      }
    }
    RecordDecl::field_iterator fi = RD->field_begin();
    RecordDecl::field_iterator fend = RD->field_end();
    while (fi != fend) {
      total += GetNumBasicElements(fi->getType());
      ++fi;
    }
    return total;
  }
  case AR_TOBJ_ARRAY: {
    unsigned arraySize = GetElementCount(anyType);
    unsigned eltSize = GetNumBasicElements(
        QualType(anyType->getArrayElementTypeNoTypeQual(), 0));
    return arraySize * eltSize;
  }
  case AR_TOBJ_MATRIX:
  case AR_TOBJ_VECTOR:
    return GetElementCount(anyType);
  default:
    DXASSERT(kind == AR_TOBJ_VOID,
             "otherwise the type cannot be classified or is not supported");
    return 0;
  }
}

unsigned HLSLExternalSource::GetNumConvertCheckElts(QualType leftType,
                                                    unsigned leftSize,
                                                    QualType rightType,
                                                    unsigned rightSize) {
  // We can convert from a larger type to a smaller
  // but not a smaller type to a larger so default
  // to just comparing the destination size.
  unsigned uElts = leftSize;

  leftType = GetStructuralForm(leftType);
  rightType = GetStructuralForm(rightType);

  if (leftType->isArrayType() && rightType->isArrayType()) {
    //
    // If we're comparing arrays we don't
    // need to compare every element of
    // the arrays since all elements
    // will have the same type.
    // We only need to compare enough
    // elements that we've tried every
    // possible mix of dst and src elements.
    //

    // TODO: handle multidimensional arrays and arrays of arrays
    QualType pDstElt = leftType->getAsArrayTypeUnsafe()->getElementType();
    unsigned uDstEltSize = GetNumElements(pDstElt);

    QualType pSrcElt = rightType->getAsArrayTypeUnsafe()->getElementType();
    unsigned uSrcEltSize = GetNumElements(pSrcElt);

    if (uDstEltSize == uSrcEltSize) {
      uElts = uDstEltSize;
    } else if (uDstEltSize > uSrcEltSize) {
      // If one size is not an even multiple of the other we need to let the
      // full compare run in order to try all alignments.
      if (uSrcEltSize && (uDstEltSize % uSrcEltSize) == 0) {
        uElts = uDstEltSize;
      }
    } else if (uDstEltSize && (uSrcEltSize % uDstEltSize) == 0) {
      uElts = uSrcEltSize;
    }
  }

  return uElts;
}

QualType HLSLExternalSource::GetNthElementType(QualType type, unsigned index) {
  if (type.isNull()) {
    return type;
  }

  ArTypeObjectKind kind = GetTypeObjectKind(type);
  switch (kind) {
  case AR_TOBJ_BASIC:
  case AR_TOBJ_OBJECT:
    return (index == 0) ? type : QualType();
  case AR_TOBJ_COMPOUND: {
    // TODO: consider caching this value for perf
    const RecordType *recordType = type->getAsStructureType();
    RecordDecl::field_iterator fi = recordType->getDecl()->field_begin();
    RecordDecl::field_iterator fend = recordType->getDecl()->field_end();
    while (fi != fend) {
      if (!fi->getType().isNull()) {
        unsigned subElements = GetNumElements(fi->getType());
        if (index < subElements) {
          return GetNthElementType(fi->getType(), index);
        } else {
          index -= subElements;
        }
      }
      ++fi;
    }
    return QualType();
  }
  case AR_TOBJ_ARRAY: {
    unsigned arraySize;
    QualType elementType;
    unsigned elementCount;
    elementType = type.getNonReferenceType()->getAsArrayTypeUnsafe()->getElementType();
    elementCount = GetElementCount(elementType);
    if (index < elementCount) {
      return GetNthElementType(elementType, index);
    }
    arraySize = GetArraySize(type);
    if (index >= arraySize * elementCount) {
      return QualType();
    }
    return GetNthElementType(elementType, index % elementCount);
  }
  case AR_TOBJ_MATRIX:
  case AR_TOBJ_VECTOR:
    return (index < GetElementCount(type)) ? GetMatrixOrVectorElementType(type)
               : QualType();
  default:
    DXASSERT(kind == AR_TOBJ_VOID,
             "otherwise the type cannot be classified or is not supported");
    return QualType();
  }
}

bool HLSLExternalSource::IsPromotion(ArBasicKind leftKind, ArBasicKind rightKind) {
  // Eliminate exact matches first, then check for promotions.
  if (leftKind == rightKind) {
    return false;
  }

  switch (rightKind) {
  case AR_BASIC_FLOAT16:
    switch (leftKind) {
    case AR_BASIC_FLOAT32:
    case AR_BASIC_FLOAT32_PARTIAL_PRECISION:
    case AR_BASIC_FLOAT64:
      return true;
    }
    break;
  case AR_BASIC_FLOAT32_PARTIAL_PRECISION:
    switch (leftKind) {
    case AR_BASIC_FLOAT32:
    case AR_BASIC_FLOAT64:
      return true;
    }
    break;
  case AR_BASIC_FLOAT32:
    switch (leftKind) {
    case AR_BASIC_FLOAT64:
      return true;
    }
    break;
  case AR_BASIC_MIN10FLOAT:
    switch (leftKind) {
    case AR_BASIC_MIN16FLOAT:
    case AR_BASIC_FLOAT32:
    case AR_BASIC_FLOAT32_PARTIAL_PRECISION:
    case AR_BASIC_FLOAT64:
      return true;
    }
    break;
  case AR_BASIC_MIN16FLOAT:
    switch (leftKind) {
    case AR_BASIC_FLOAT32:
    case AR_BASIC_FLOAT32_PARTIAL_PRECISION:
    case AR_BASIC_FLOAT64:
      return true;
    }
    break;

  case AR_BASIC_INT8:
  case AR_BASIC_UINT8:
    // For backwards compat we consider signed/unsigned the same.
    switch (leftKind) {
    case AR_BASIC_INT16:
    case AR_BASIC_INT32:
    case AR_BASIC_INT64:
    case AR_BASIC_UINT16:
    case AR_BASIC_UINT32:
    case AR_BASIC_UINT64:
      return true;
    }
    break;
  case AR_BASIC_INT16:
  case AR_BASIC_UINT16:
    // For backwards compat we consider signed/unsigned the same.
    switch (leftKind) {
    case AR_BASIC_INT32:
    case AR_BASIC_INT64:
    case AR_BASIC_UINT32:
    case AR_BASIC_UINT64:
      return true;
    }
    break;
  case AR_BASIC_INT32:
  case AR_BASIC_UINT32:
    // For backwards compat we consider signed/unsigned the same.
    switch (leftKind) {
    case AR_BASIC_INT64:
    case AR_BASIC_UINT64:
      return true;
    }
    break;
  case AR_BASIC_MIN12INT:
    switch (leftKind) {
    case AR_BASIC_MIN16INT:
    case AR_BASIC_INT32:
    case AR_BASIC_INT64:
      return true;
    }
    break;
  case AR_BASIC_MIN16INT:
    switch (leftKind) {
    case AR_BASIC_INT32:
    case AR_BASIC_INT64:
      return true;
    }
    break;
  case AR_BASIC_MIN16UINT:
    switch (leftKind) {
    case AR_BASIC_UINT32:
    case AR_BASIC_UINT64:
      return true;
    }
    break;
  }

  return false;
}

bool HLSLExternalSource::IsCast(ArBasicKind leftKind, ArBasicKind rightKind) {
  // Eliminate exact matches first, then check for casts.
  if (leftKind == rightKind) {
    return false;
  }

  //
  // All minimum-bits types are only considered matches of themselves
  // and thus are not in this table.
  //

  switch (leftKind) {
  case AR_BASIC_LITERAL_INT:
    switch (rightKind) {
    case AR_BASIC_INT8:
    case AR_BASIC_INT16:
    case AR_BASIC_INT32:
    case AR_BASIC_INT64:
    case AR_BASIC_UINT8:
    case AR_BASIC_UINT16:
    case AR_BASIC_UINT32:
    case AR_BASIC_UINT64:
      return false;
    }
    break;

  case AR_BASIC_INT8:
    switch (rightKind) {
    // For backwards compat we consider signed/unsigned the same.
    case AR_BASIC_LITERAL_INT:
    case AR_BASIC_UINT8:
      return false;
    }
    break;

  case AR_BASIC_INT16:
    switch (rightKind) {
    // For backwards compat we consider signed/unsigned the same.
    case AR_BASIC_LITERAL_INT:
    case AR_BASIC_UINT16:
      return false;
    }
    break;

  case AR_BASIC_INT32:
    switch (rightKind) {
    // For backwards compat we consider signed/unsigned the same.
    case AR_BASIC_LITERAL_INT:
    case AR_BASIC_UINT32:
      return false;
    }
    break;

  case AR_BASIC_INT64:
    switch (rightKind) {
    // For backwards compat we consider signed/unsigned the same.
    case AR_BASIC_LITERAL_INT:
    case AR_BASIC_UINT64:
      return false;
    }
    break;

  case AR_BASIC_UINT8:
    switch (rightKind) {
    // For backwards compat we consider signed/unsigned the same.
    case AR_BASIC_LITERAL_INT:
    case AR_BASIC_INT8:
      return false;
    }
    break;

  case AR_BASIC_UINT16:
    switch (rightKind) {
    // For backwards compat we consider signed/unsigned the same.
    case AR_BASIC_LITERAL_INT:
    case AR_BASIC_INT16:
      return false;
    }
    break;

  case AR_BASIC_UINT32:
    switch (rightKind) {
    // For backwards compat we consider signed/unsigned the same.
    case AR_BASIC_LITERAL_INT:
    case AR_BASIC_INT32:
      return false;
    }
    break;

  case AR_BASIC_UINT64:
    switch (rightKind) {
    // For backwards compat we consider signed/unsigned the same.
    case AR_BASIC_LITERAL_INT:
    case AR_BASIC_INT64:
      return false;
    }
    break;

  case AR_BASIC_LITERAL_FLOAT:
    switch (rightKind) {
    case AR_BASIC_LITERAL_FLOAT:
    case AR_BASIC_FLOAT16:
    case AR_BASIC_FLOAT32:
    case AR_BASIC_FLOAT32_PARTIAL_PRECISION:
    case AR_BASIC_FLOAT64:
      return false;
    }
    break;

  case AR_BASIC_FLOAT16:
    switch (rightKind) {
    case AR_BASIC_LITERAL_FLOAT:
      return false;
    }
    break;

  case AR_BASIC_FLOAT32_PARTIAL_PRECISION:
    switch (rightKind) {
    case AR_BASIC_LITERAL_FLOAT:
      return false;
    }
    break;

  case AR_BASIC_FLOAT32:
    switch (rightKind) {
    case AR_BASIC_LITERAL_FLOAT:
      return false;
    }
    break;

  case AR_BASIC_FLOAT64:
    switch (rightKind) {
    case AR_BASIC_LITERAL_FLOAT:
      return false;
    }
    break;
  }

  return true;
}

bool HLSLExternalSource::IsIntCast(ArBasicKind leftKind, ArBasicKind rightKind) {
  // Eliminate exact matches first, then check for casts.
  if (leftKind == rightKind) {
    return false;
  }

  //
  // All minimum-bits types are only considered matches of themselves
  // and thus are not in this table.
  //

  switch (leftKind) {
  case AR_BASIC_LITERAL_INT:
    switch (rightKind) {
    case AR_BASIC_INT8:
    case AR_BASIC_INT16:
    case AR_BASIC_INT32:
    case AR_BASIC_INT64:
    case AR_BASIC_UINT8:
    case AR_BASIC_UINT16:
    case AR_BASIC_UINT32:
    case AR_BASIC_UINT64:
      return false;
    }
    break;

  case AR_BASIC_INT8:
  case AR_BASIC_INT16:
  case AR_BASIC_INT32:
  case AR_BASIC_INT64:
  case AR_BASIC_UINT8:
  case AR_BASIC_UINT16:
  case AR_BASIC_UINT32:
  case AR_BASIC_UINT64:
    switch (rightKind) {
    case AR_BASIC_LITERAL_INT:
      return false;
    }
    break;

  case AR_BASIC_LITERAL_FLOAT:
    switch (rightKind) {
    case AR_BASIC_LITERAL_FLOAT:
    case AR_BASIC_FLOAT16:
    case AR_BASIC_FLOAT32:
    case AR_BASIC_FLOAT32_PARTIAL_PRECISION:
    case AR_BASIC_FLOAT64:
      return false;
    }
    break;

  case AR_BASIC_FLOAT16:
  case AR_BASIC_FLOAT32:
  case AR_BASIC_FLOAT32_PARTIAL_PRECISION:
  case AR_BASIC_FLOAT64:
    switch (rightKind) {
    case AR_BASIC_LITERAL_FLOAT:
      return false;
    }
    break;
  }

  return true;
}

UINT64 HLSLExternalSource::ScoreCast(QualType pLType, QualType pRType)
{
  if (pLType.getCanonicalType() == pRType.getCanonicalType()) {
    return 0;
  }

  UINT64 uScore = 0;
  UINT uLSize = GetNumElements(pLType);
  UINT uRSize = GetNumElements(pRType);
  UINT uCompareSize;

  bool bLCast = false;
  bool bRCast = false;
  bool bLIntCast = false;
  bool bRIntCast = false;
  bool bLPromo = false;
  bool bRPromo = false;

  uCompareSize = GetNumConvertCheckElts(pLType, uLSize, pRType, uRSize);
  if (uCompareSize > uRSize) {
    uCompareSize = uRSize;
  }

  for (UINT i = 0; i < uCompareSize; i++) {
    ArBasicKind LeftElementKind, RightElementKind;
    ArBasicKind CombinedKind = AR_BASIC_BOOL;

    QualType leftSub = GetNthElementType(pLType, i);
    QualType rightSub = GetNthElementType(pRType, i);
    ArTypeObjectKind leftKind = GetTypeObjectKind(leftSub);
    ArTypeObjectKind rightKind = GetTypeObjectKind(rightSub);
    LeftElementKind = GetTypeElementKind(leftSub);
    RightElementKind = GetTypeElementKind(rightSub);

    // CollectInfo is called with AR_TINFO_ALLOW_OBJECTS, and the resulting
    // information needed is the ShapeKind, EltKind and ObjKind.

    if (!leftSub.isNull() && !rightSub.isNull() && leftKind != AR_TOBJ_INVALID && rightKind != AR_TOBJ_INVALID) {
      bool bCombine;
      
      if (leftKind == AR_TOBJ_OBJECT || rightKind == AR_TOBJ_OBJECT) {
        DXASSERT(rightKind == AR_TOBJ_OBJECT, "otherwise prior check is incorrect");
        ArBasicKind LeftObjKind = LeftElementKind; // actually LeftElementKind would have been the element
        ArBasicKind RightObjKind = RightElementKind;
        LeftElementKind = LeftObjKind;
        RightElementKind = RightObjKind;

        if (leftKind != rightKind) {
          bCombine = false;
        }
        else if (!(bCombine = CombineObjectTypes(LeftObjKind, RightObjKind, &CombinedKind))) {
          bCombine = CombineObjectTypes(RightObjKind, LeftObjKind, &CombinedKind);
        }
      }
      else {
        bCombine = CombineBasicTypes(LeftElementKind, RightElementKind, &CombinedKind);
      }

      if (bCombine && IsPromotion(LeftElementKind, CombinedKind)) {
        bLPromo = true;
      }
      else if (!bCombine || IsCast(LeftElementKind, CombinedKind)) {
        bLCast = true;
      }
      else if (IsIntCast(LeftElementKind, CombinedKind)) {
        bLIntCast = true;
      }

      if (bCombine && IsPromotion(CombinedKind, RightElementKind)) {
        bRPromo = true;
      } else if (!bCombine || IsCast(CombinedKind, RightElementKind)) {
        bRCast = true;
      } else if (IsIntCast(CombinedKind, RightElementKind)) {
        bRIntCast = true;
      }
    } else {
      bLCast = true;
      bRCast = true;
    }
  }

#define SCORE_COND(shift, cond) { \
  if (cond) uScore += 1UI64 << (SCORE_MIN_SHIFT + SCORE_PARAM_SHIFT * shift); }
  SCORE_COND(0, uRSize < uLSize);
  SCORE_COND(1, bLPromo);
  SCORE_COND(2, bRPromo);
  SCORE_COND(3, bLIntCast);
  SCORE_COND(4, bRIntCast);
  SCORE_COND(5, bLCast);
  SCORE_COND(6, bRCast);
  SCORE_COND(7, uLSize < uRSize);
#undef SCORE_COND

  // Make sure our scores fit in a UINT64.
  C_ASSERT(SCORE_MIN_SHIFT + SCORE_PARAM_SHIFT * 8 <= 64);

  return uScore;
}

UINT64 HLSLExternalSource::ScoreImplicitConversionSequence(const ImplicitConversionSequence *ics) {
  DXASSERT(ics, "otherwise conversion has not been initialized");
  if (!ics->isInitialized()) {
    return 0;
  }
  if (!ics->isStandard()) {
    return SCORE_MAX;
  }

  QualType fromType = ics->Standard.getFromType();
  QualType toType = ics->Standard.getToType(2); // final type
  return ScoreCast(toType, fromType);
}

UINT64 HLSLExternalSource::ScoreFunction(OverloadCandidateSet::iterator &Cand) {
  // Ignore target version mismatches.

  // in/out considerations have been taken care of by viability.

  // 'this' considerations don't matter without inheritance, other
  // than lookup and viability.

  UINT64 result = 0;
  for (unsigned convIdx = 0; convIdx < Cand->NumConversions; ++convIdx) {
    UINT64 score;
    
    score = ScoreImplicitConversionSequence(Cand->Conversions + convIdx);
    if (score == SCORE_MAX) {
      return SCORE_MAX;
    }
    result += score;

    score = ScoreImplicitConversionSequence(Cand->OutConversions + convIdx);
    if (score == SCORE_MAX) {
      return SCORE_MAX;
    }
    result += score;
  }
  return result;
}

OverloadingResult HLSLExternalSource::GetBestViableFunction(
  SourceLocation Loc,
  OverloadCandidateSet& set,
  OverloadCandidateSet::iterator& Best)
{
  UINT64 bestScore = SCORE_MAX;
  unsigned scoreMatch = 0;
  Best = set.end();

  if (set.size() == 1 && set.begin()->Viable) {
    Best = set.begin();
    return OR_Success;
  }

  for (OverloadCandidateSet::iterator Cand = set.begin(); Cand != set.end(); ++Cand) {
    if (Cand->Viable) {
      UINT64 score = ScoreFunction(Cand);
      if (score != SCORE_MAX) {
        if (score == bestScore) {
          ++scoreMatch;
        } else if (score < bestScore) {
          Best = Cand;
          scoreMatch = 1;
          bestScore = score;
        }
      }
    }
  }

  if (Best == set.end()) {
    return OR_No_Viable_Function;
  }

  if (scoreMatch > 1) {
    Best = set.end();
    return OR_Ambiguous;
  }

  // No need to check for deleted functions to yield OR_Deleted.

  return OR_Success;
}

/// <summary>
/// Initializes the specified <paramref name="initSequence" /> describing how
/// <paramref name="Entity" /> is initialized with <paramref name="Args" />.
/// </summary>
/// <param name="Entity">Entity being initialized; a variable, return result, etc.</param>
/// <param name="Kind">Kind of initialization: copying, list-initializing, constructing, etc.</param>
/// <param name="Args">Arguments to the initialization.</param>
/// <param name="TopLevelOfInitList">Whether this is the top-level of an initialization list.</param>
/// <param name="initSequence">Initialization sequence description to initialize.</param>
void HLSLExternalSource::InitializeInitSequenceForHLSL(
  const InitializedEntity& Entity,
  const InitializationKind& Kind,
  MultiExprArg Args,
  bool TopLevelOfInitList,
  _Inout_ InitializationSequence* initSequence)
{
  DXASSERT_NOMSG(initSequence != nullptr);

  // In HLSL there are no default initializers, eg float4x4 m();
  if (Kind.getKind() == InitializationKind::IK_Default) {
    return;
  }

  // Value initializers occur for temporaries with empty parens or braces.
  if (Kind.getKind() == InitializationKind::IK_Value) {
    m_sema->Diag(Kind.getLocation(), diag::err_hlsl_type_empty_init) << Entity.getType();
    SilenceSequenceDiagnostics(initSequence);
    return;
  }

  // If we have a DirectList, we should have a single InitListExprClass argument.
  DXASSERT(
    Kind.getKind() != InitializationKind::IK_DirectList ||
    (Args.size() == 1 && Args.front()->getStmtClass() == Stmt::InitListExprClass),
    "otherwise caller is passing in incorrect initialization configuration");

  bool isCast = Kind.isCStyleCast();
  QualType destType = Entity.getType();
  ArTypeObjectKind destShape = GetTypeObjectKind(destType);

  // Direct initialization occurs for explicit constructor arguments.
  // E.g.: http://en.cppreference.com/w/cpp/language/direct_initialization
  if (Kind.getKind() == InitializationKind::IK_Direct && destShape == AR_TOBJ_COMPOUND &&
      !Kind.isCStyleOrFunctionalCast()) {
    m_sema->Diag(Kind.getLocation(), diag::err_hlsl_require_numeric_base_for_ctor);
    SilenceSequenceDiagnostics(initSequence);
    return;
  }

  bool flatten =
    (Kind.getKind() == InitializationKind::IK_Direct && !isCast) ||
    Kind.getKind() == InitializationKind::IK_DirectList ||
    (Args.size() == 1 && Args.front()->getStmtClass() == Stmt::InitListExprClass);

  if (flatten) {
    // TODO: InitializationSequence::Perform in SemaInit should take the arity of incomplete
    // array types to adjust the value - we do calculate this as part of type analysis.
    // Until this is done, s_arr_i_f arr_struct_none[] = { }; succeeds when it should instead fail.
    FlattenedTypeIterator::ComparisonResult comparisonResult =
      FlattenedTypeIterator::CompareTypesForInit(
        *this, destType, Args,
        Kind.getLocation(), Kind.getLocation());
    if (comparisonResult.IsConvertibleAndEqualLength() ||
        (isCast && comparisonResult.IsConvertibleAndLeftLonger()))
    {
      initSequence->AddListInitializationStep(destType);
    }
    else
    {
      SourceLocation diagLocation;
      if (Args.size() > 0)
      {
        diagLocation = Args.front()->getLocStart();
      }
      else
      {
        diagLocation = Entity.getDiagLoc();
      }

      m_sema->Diag(diagLocation,
        diag::err_vector_incorrect_num_initializers)
        << (comparisonResult.RightCount < comparisonResult.LeftCount)
        << comparisonResult.LeftCount << comparisonResult.RightCount;
      SilenceSequenceDiagnostics(initSequence);
    }
  }
  else {
    DXASSERT(Args.size() == 1, "otherwise this was mis-parsed or should be a list initialization");
    Expr* firstArg = Args.front();
    if (IsExpressionBinaryComma(firstArg)) {
      m_sema->Diag(firstArg->getExprLoc(), diag::warn_hlsl_comma_in_init);
    }

    ExprResult expr = ExprResult(firstArg);
    Sema::CheckedConversionKind cck = Kind.isExplicitCast() ?
      Sema::CheckedConversionKind::CCK_CStyleCast :
      Sema::CheckedConversionKind::CCK_ImplicitConversion;
    unsigned int msg = 0;
    CastKind castKind;
    CXXCastPath basePath;
    SourceRange range = Kind.getRange();
    ImplicitConversionSequence ics;
    ics.setStandard();
    bool castWorked = TryStaticCastForHLSL(
      expr, destType, cck, range, msg, castKind, basePath, ListInitializationFalse, SuppressWarningsFalse, SuppressErrorsTrue, &ics.Standard);
    if (castWorked) {
      if (destType.getCanonicalType() ==
              firstArg->getType().getCanonicalType() &&
          (ics.Standard).First != ICK_Lvalue_To_Rvalue) {
        initSequence->AddCAssignmentStep(destType);
      } else {
        initSequence->AddConversionSequenceStep(ics, destType.getNonReferenceType(), TopLevelOfInitList);
      }
    }
    else {
      initSequence->SetFailed(InitializationSequence::FK_ConversionFailed);
    }
  }
}

bool HLSLExternalSource::IsConversionToLessOrEqualElements(
  const QualType& sourceType,
  const QualType& targetType,
  bool explicitConversion)
{
  DXASSERT_NOMSG(!sourceType.isNull());
  DXASSERT_NOMSG(!targetType.isNull());

  ArTypeInfo sourceTypeInfo;
  ArTypeInfo targetTypeInfo;
  GetConversionForm(sourceType, explicitConversion, &sourceTypeInfo);
  GetConversionForm(targetType, explicitConversion, &targetTypeInfo);
  if (sourceTypeInfo.EltKind != targetTypeInfo.EltKind)
  {
    return false;
  }

  bool isVecMatTrunc = sourceTypeInfo.ShapeKind == AR_TOBJ_VECTOR &&
                       targetTypeInfo.ShapeKind == AR_TOBJ_BASIC;

  if (sourceTypeInfo.ShapeKind != targetTypeInfo.ShapeKind &&
      !isVecMatTrunc)
  {
    return false;
  }

  if (sourceTypeInfo.ShapeKind == AR_TOBJ_OBJECT &&
      sourceTypeInfo.ObjKind == targetTypeInfo.ObjKind) {
    return true;
  }

  // Same struct is eqaul.
  if (sourceTypeInfo.ShapeKind == AR_TOBJ_COMPOUND &&
      sourceType.getCanonicalType().getUnqualifiedType() ==
          targetType.getCanonicalType().getUnqualifiedType()) {
    return true;
  }
  // DerivedFrom is less.
  if (sourceTypeInfo.ShapeKind == AR_TOBJ_COMPOUND ||
      GetTypeObjectKind(sourceType) == AR_TOBJ_COMPOUND) {
    const RecordType *targetRT = targetType->getAsStructureType();
    if (!targetRT)
      targetRT = dyn_cast<RecordType>(targetType);

    const RecordType *sourceRT = sourceType->getAsStructureType();
    if (!sourceRT)
      sourceRT = dyn_cast<RecordType>(sourceType);

    if (targetRT && sourceRT) {
      RecordDecl *targetRD = targetRT->getDecl();
      RecordDecl *sourceRD = sourceRT->getDecl();
      const CXXRecordDecl *targetCXXRD = dyn_cast<CXXRecordDecl>(targetRD);
      const CXXRecordDecl *sourceCXXRD = dyn_cast<CXXRecordDecl>(sourceRD);
      if (targetCXXRD && sourceCXXRD) {
        if (sourceCXXRD->isDerivedFrom(targetCXXRD))
          return true;
      }
    }
  }

  if (sourceTypeInfo.ShapeKind != AR_TOBJ_SCALAR &&
    sourceTypeInfo.ShapeKind != AR_TOBJ_VECTOR &&
    sourceTypeInfo.ShapeKind != AR_TOBJ_MATRIX)
  {
    return false;
  }

  return targetTypeInfo.uTotalElts <= sourceTypeInfo.uTotalElts;
}

bool HLSLExternalSource::IsConversionToLessOrEqualElements(
  const ExprResult& sourceExpr,
  const QualType& targetType,
  bool explicitConversion)
{
  if (sourceExpr.isInvalid() || targetType.isNull())
  {
    return false;
  }

  return IsConversionToLessOrEqualElements(sourceExpr.get()->getType(), targetType, explicitConversion);
}

bool HLSLExternalSource::IsTypeNumeric(QualType type, UINT* count)
{
  DXASSERT_NOMSG(!type.isNull());
  DXASSERT_NOMSG(count != nullptr);

  *count = 0;
  UINT subCount = 0;
  ArTypeObjectKind shapeKind = GetTypeObjectKind(type);
  switch (shapeKind)
  {
  case AR_TOBJ_ARRAY:
    if (IsTypeNumeric(m_context->getAsArrayType(type)->getElementType(), &subCount))
    {
      *count = subCount * GetArraySize(type);
      return true;
    }
    return false;
  case AR_TOBJ_COMPOUND:
    {
      FlattenedTypeIterator it(SourceLocation(), type, *this);
      // Return false for empty struct.
      if (!it.hasCurrentElement())
        return false;
      while (it.hasCurrentElement()) {
        bool isFieldNumeric = IsTypeNumeric(it.getCurrentElement(), &subCount);
        if (!isFieldNumeric) {
          return false;
        }
        *count += (subCount * it.getCurrentElementSize());
        it.advanceCurrentElement(it.getCurrentElementSize());
      }
      return true;
    }
  default:
    DXASSERT(false, "unreachable");
  case AR_TOBJ_BASIC:
  case AR_TOBJ_MATRIX:
  case AR_TOBJ_VECTOR:
    *count = GetElementCount(type);
    return IsBasicKindNumeric(GetTypeElementKind(type));
  case AR_TOBJ_OBJECT:
    return false;
  }
}

enum MatrixMemberAccessError {
  MatrixMemberAccessError_None,               // No errors found.
  MatrixMemberAccessError_BadFormat,          // Formatting error (non-digit).
  MatrixMemberAccessError_MixingRefs,         // Mix of zero-based and one-based references.
  MatrixMemberAccessError_Empty,              // No members specified.
  MatrixMemberAccessError_ZeroInOneBased,     // A zero was used in a one-based reference.
  MatrixMemberAccessError_FourInZeroBased,    // A four was used in a zero-based reference.
  MatrixMemberAccessError_TooManyPositions,   // Too many positions (more than four) were specified.
};

static
MatrixMemberAccessError TryConsumeMatrixDigit(const char*& memberText, uint32_t* value)
{
  DXASSERT_NOMSG(memberText != nullptr);
  DXASSERT_NOMSG(value != nullptr);

  if ('0' <= *memberText && *memberText <= '9')
  {
    *value = (*memberText) - '0';
  }
  else
  {
    return MatrixMemberAccessError_BadFormat;
  }

  memberText++;
  return MatrixMemberAccessError_None;
}

static
MatrixMemberAccessError TryParseMatrixMemberAccess(_In_z_ const char* memberText, _Out_ MatrixMemberAccessPositions* value)
{
  DXASSERT_NOMSG(memberText != nullptr);
  DXASSERT_NOMSG(value != nullptr);

  MatrixMemberAccessPositions result;
  bool zeroBasedDecided = false;
  bool zeroBased = false;

  // Set the output value to invalid to allow early exits when errors are found.
  value->IsValid = 0;

  // Assume this is true until proven otherwise.
  result.IsValid = 1;
  result.Count = 0;

  while (*memberText)
  {
    // Check for a leading underscore.
    if (*memberText != '_')
    {
      return MatrixMemberAccessError_BadFormat;
    }
    ++memberText;

    // Check whether we have an 'm' or a digit.
    if (*memberText == 'm')
    {
      if (zeroBasedDecided && !zeroBased)
      {
        return MatrixMemberAccessError_MixingRefs;
      }
      zeroBased = true;
      zeroBasedDecided = true;
      ++memberText;
    }
    else if (!('0' <= *memberText && *memberText <= '9'))
    {
      return MatrixMemberAccessError_BadFormat;
    }
    else
    {
      if (zeroBasedDecided && zeroBased)
      {
        return MatrixMemberAccessError_MixingRefs;
      }
      zeroBased = false;
      zeroBasedDecided = true;
    }

    // Consume two digits for the position.
    uint32_t rowPosition;
    uint32_t colPosition;
    MatrixMemberAccessError digitError;
    if (MatrixMemberAccessError_None != (digitError = TryConsumeMatrixDigit(memberText, &rowPosition)))
    {
      return digitError;
    }
    if (MatrixMemberAccessError_None != (digitError = TryConsumeMatrixDigit(memberText, &colPosition)))
    {
      return digitError;
    }

    // Look for specific common errors (developer likely mixed up reference style).
    if (zeroBased)
    {
      if (rowPosition == 4 || colPosition == 4)
      {
        return MatrixMemberAccessError_FourInZeroBased;
      }
    }
    else
    {
      if (rowPosition == 0 || colPosition == 0)
      {
        return MatrixMemberAccessError_ZeroInOneBased;
      }

      // SetPosition will use zero-based indices.
      --rowPosition;
      --colPosition;
    }

    if (result.Count == 4)
    {
      return MatrixMemberAccessError_TooManyPositions;
    }

    result.SetPosition(result.Count, rowPosition, colPosition);
    result.Count++;
  }

  if (result.Count == 0)
  {
    return MatrixMemberAccessError_Empty;
  }

  *value = result;
  return MatrixMemberAccessError_None;
}

bool HLSLExternalSource::LookupMatrixMemberExprForHLSL(
  Expr& BaseExpr,
  DeclarationName MemberName,
  bool IsArrow,
  SourceLocation OpLoc,
  SourceLocation MemberLoc,
  ExprResult* result)
{
  DXASSERT_NOMSG(result != nullptr);

  QualType BaseType = BaseExpr.getType();
  DXASSERT(!BaseType.isNull(), "otherwise caller should have stopped analysis much earlier");

  // Assume failure.
  *result = ExprError();

  if (GetTypeObjectKind(BaseType) != AR_TOBJ_MATRIX)
  {
    return false;
  }

  QualType elementType;
  UINT rowCount, colCount;
  GetRowsAndCols(BaseType, rowCount, colCount);
  elementType = GetMatrixOrVectorElementType(BaseType);

  IdentifierInfo *member = MemberName.getAsIdentifierInfo();
  const char *memberText = member->getNameStart();
  MatrixMemberAccessPositions positions;
  MatrixMemberAccessError memberAccessError;
  unsigned msg = 0;

  memberAccessError = TryParseMatrixMemberAccess(memberText, &positions);
  switch (memberAccessError)
  {
  case MatrixMemberAccessError_BadFormat:
    msg = diag::err_hlsl_matrix_member_bad_format;
    break;
  case MatrixMemberAccessError_Empty:
    msg = diag::err_hlsl_matrix_member_empty;
    break;
  case MatrixMemberAccessError_FourInZeroBased:
    msg = diag::err_hlsl_matrix_member_four_in_zero_based;
    break;
  case MatrixMemberAccessError_MixingRefs:
    msg = diag::err_hlsl_matrix_member_mixing_refs;
    break;
  case MatrixMemberAccessError_None:
    msg = 0;
    DXASSERT(positions.IsValid, "otherwise an error should have been returned");
    // Check the position with the type now.
    for (unsigned int i = 0; i < positions.Count; i++)
    {
      uint32_t rowPos, colPos;
      positions.GetPosition(i, &rowPos, &colPos);
      if (rowPos >= rowCount || colPos >= colCount)
      {
        msg = diag::err_hlsl_matrix_member_out_of_bounds;
        break;
      }
    }
    break;
  case MatrixMemberAccessError_TooManyPositions:
    msg = diag::err_hlsl_matrix_member_too_many_positions;
    break;
  case MatrixMemberAccessError_ZeroInOneBased:
    msg = diag::err_hlsl_matrix_member_zero_in_one_based;
    break;
  default:
    llvm_unreachable("Unknown MatrixMemberAccessError value");
  }

  if (msg != 0)
  {
    m_sema->Diag(MemberLoc, msg) << memberText;

    // It's possible that it's a simple out-of-bounds condition. In this case,
    // generate the member access expression with the correct arity and continue
    // processing.
    if (!positions.IsValid)
    {
      return true;
    }
  }

  DXASSERT(positions.IsValid, "otherwise an error should have been returned");

  // Consume elements
  QualType resultType;
  if (positions.Count == 1)
    resultType = elementType;
  else
    resultType = NewSimpleAggregateType(AR_TOBJ_UNKNOWN, GetTypeElementKind(elementType), 0, OneRow, positions.Count);

  // Add qualifiers from BaseType.
  resultType = m_context->getQualifiedType(resultType, BaseType.getQualifiers());

  ExprValueKind VK =
    positions.ContainsDuplicateElements() ? VK_RValue :
      (IsArrow ? VK_LValue : BaseExpr.getValueKind());
  ExtMatrixElementExpr* matrixExpr = new (m_context)ExtMatrixElementExpr(resultType, VK, &BaseExpr, *member, MemberLoc, positions);
  *result = matrixExpr;

  return true;
}

enum VectorMemberAccessError {
  VectorMemberAccessError_None,               // No errors found.
  VectorMemberAccessError_BadFormat,          // Formatting error (not in 'rgba' or 'xyzw').
  VectorMemberAccessError_MixingStyles,       // Mix of rgba and xyzw swizzle styles.
  VectorMemberAccessError_Empty,              // No members specified.
  VectorMemberAccessError_TooManyPositions,   // Too many positions (more than four) were specified.
};

static
VectorMemberAccessError TryConsumeVectorDigit(const char*& memberText, uint32_t* value, bool &rgbaStyle) {
  DXASSERT_NOMSG(memberText != nullptr);
  DXASSERT_NOMSG(value != nullptr);

  rgbaStyle = false;

  switch (*memberText) {
  case 'r':
    rgbaStyle = true;
  case 'x':
    *value = 0;
    break;

  case 'g':
    rgbaStyle = true;
  case 'y':
    *value = 1;
    break;

  case 'b':
    rgbaStyle = true;
  case 'z':
    *value = 2;
    break;

  case 'a':
    rgbaStyle = true;
  case 'w':
    *value = 3;
    break;

  default:
    return VectorMemberAccessError_BadFormat;
  }

  memberText++;
  return VectorMemberAccessError_None;
}

static
VectorMemberAccessError TryParseVectorMemberAccess(_In_z_ const char* memberText, _Out_ VectorMemberAccessPositions* value) {
  DXASSERT_NOMSG(memberText != nullptr);
  DXASSERT_NOMSG(value != nullptr);

  VectorMemberAccessPositions result;
  bool rgbaStyleDecided = false;
  bool rgbaStyle = false;

  // Set the output value to invalid to allow early exits when errors are found.
  value->IsValid = 0;

  // Assume this is true until proven otherwise.
  result.IsValid = 1;
  result.Count = 0;

  while (*memberText) {
    // Consume one character for the swizzle.
    uint32_t colPosition;
    VectorMemberAccessError digitError;
    bool rgbaStyleTmp = false;
    if (VectorMemberAccessError_None != (digitError = TryConsumeVectorDigit(memberText, &colPosition, rgbaStyleTmp))) {
      return digitError;
    }

    if (rgbaStyleDecided && rgbaStyleTmp != rgbaStyle) {
      return VectorMemberAccessError_MixingStyles;
    }
    else {
      rgbaStyleDecided = true;
      rgbaStyle = rgbaStyleTmp;
    }

    if (result.Count == 4) {
      return VectorMemberAccessError_TooManyPositions;
    }

    result.SetPosition(result.Count, colPosition);
    result.Count++;
  }

  if (result.Count == 0) {
    return VectorMemberAccessError_Empty;
  }

  *value = result;
  return VectorMemberAccessError_None;
}

bool HLSLExternalSource::LookupVectorMemberExprForHLSL(
    Expr& BaseExpr,
    DeclarationName MemberName,
    bool IsArrow,
    SourceLocation OpLoc,
    SourceLocation MemberLoc,
    ExprResult* result) {
  DXASSERT_NOMSG(result != nullptr);

  QualType BaseType = BaseExpr.getType();
  DXASSERT(!BaseType.isNull(), "otherwise caller should have stopped analysis much earlier");

  // Assume failure.
  *result = ExprError();

  if (GetTypeObjectKind(BaseType) != AR_TOBJ_VECTOR) {
    return false;
  }

  QualType elementType;
  UINT colCount = GetHLSLVecSize(BaseType);
  elementType = GetMatrixOrVectorElementType(BaseType);

  IdentifierInfo *member = MemberName.getAsIdentifierInfo();
  const char *memberText = member->getNameStart();
  VectorMemberAccessPositions positions;
  VectorMemberAccessError memberAccessError;
  unsigned msg = 0;

  memberAccessError = TryParseVectorMemberAccess(memberText, &positions);
  switch (memberAccessError) {
  case VectorMemberAccessError_BadFormat:
    msg = diag::err_hlsl_vector_member_bad_format;
    break;
  case VectorMemberAccessError_Empty:
    msg = diag::err_hlsl_vector_member_empty;
    break;
  case VectorMemberAccessError_MixingStyles:
    msg = diag::err_ext_vector_component_name_mixedsets;
    break;
  case VectorMemberAccessError_None:
    msg = 0;
    DXASSERT(positions.IsValid, "otherwise an error should have been returned");
    // Check the position with the type now.
    for (unsigned int i = 0; i < positions.Count; i++) {
      uint32_t colPos;
      positions.GetPosition(i, &colPos);
      if (colPos >= colCount) {
        msg = diag::err_hlsl_vector_member_out_of_bounds;
        break;
      }
    }
    break;
  case VectorMemberAccessError_TooManyPositions:
    msg = diag::err_hlsl_vector_member_too_many_positions;
    break;
  default:
    llvm_unreachable("Unknown VectorMemberAccessError value");
  }

  if (msg != 0) {
    m_sema->Diag(MemberLoc, msg) << memberText;

    // It's possible that it's a simple out-of-bounds condition. In this case,
    // generate the member access expression with the correct arity and continue
    // processing.
    if (!positions.IsValid) {
      return true;
    }
  }

  DXASSERT(positions.IsValid, "otherwise an error should have been returned");

  // Consume elements
  QualType resultType;
  if (positions.Count == 1)
    resultType = elementType;
  else
    resultType = NewSimpleAggregateType(AR_TOBJ_UNKNOWN, GetTypeElementKind(elementType), 0, OneRow, positions.Count);
  
  // Add qualifiers from BaseType.
  resultType = m_context->getQualifiedType(resultType, BaseType.getQualifiers());

  ExprValueKind VK =
    positions.ContainsDuplicateElements() ? VK_RValue :
      (IsArrow ? VK_LValue : BaseExpr.getValueKind());
  HLSLVectorElementExpr* vectorExpr = new (m_context)HLSLVectorElementExpr(resultType, VK, &BaseExpr, *member, MemberLoc, positions);
  *result = vectorExpr;

  return true;
}

ExprResult HLSLExternalSource::MaybeConvertScalarToVector(_In_ clang::Expr* E) {
  DXASSERT_NOMSG(E != nullptr);
  ArBasicKind basic = GetTypeElementKind(E->getType());
  if (!IS_BASIC_PRIMITIVE(basic)) {
    return E;
  }

  ArTypeObjectKind kind = GetTypeObjectKind(E->getType());
  if (kind != AR_TOBJ_SCALAR) {
    return E;
  }

  QualType targetType = NewSimpleAggregateType(AR_TOBJ_VECTOR, basic, 0, 1, 1);
  return ImplicitCastExpr::Create(*m_context, targetType, CastKind::CK_HLSLVectorSplat, E, nullptr, E->getValueKind());
}

static clang::CastKind ImplicitConversionKindToCastKind(
    clang::ImplicitConversionKind ICK, 
    ArBasicKind FromKind, 
    ArBasicKind ToKind) {
  // TODO: Shouldn't we have more specific ICK enums so we don't have to re-evaluate
  //        based on from/to kinds in order to determine CastKind?
  //  There's a FIXME note in PerformImplicitConversion that calls out exactly this
  //  problem.
  switch (ICK) {
  case ICK_Integral_Promotion:
  case ICK_Integral_Conversion:
    return CK_IntegralCast;
  case ICK_Floating_Promotion:
  case ICK_Floating_Conversion:
    return CK_FloatingCast;
  case ICK_Floating_Integral:
    if (IS_BASIC_FLOAT(FromKind) && IS_BASIC_AINT(ToKind))
      return CK_FloatingToIntegral;
    else if ((IS_BASIC_AINT(FromKind) || IS_BASIC_BOOL(FromKind)) && IS_BASIC_FLOAT(ToKind))
      return CK_IntegralToFloating;
    break;
  case ICK_Boolean_Conversion:
    if (IS_BASIC_FLOAT(FromKind) && IS_BASIC_BOOL(ToKind))
      return CK_FloatingToBoolean;
    else if (IS_BASIC_AINT(FromKind) && IS_BASIC_BOOL(ToKind))
      return CK_IntegralToBoolean;
    break;
  }
  return CK_Invalid;
}
static clang::CastKind ConvertToComponentCastKind(clang::CastKind CK) {
  switch (CK) {
  case CK_IntegralCast:
    return CK_HLSLCC_IntegralCast;
  case CK_FloatingCast:
    return CK_HLSLCC_FloatingCast;
  case CK_FloatingToIntegral:
    return CK_HLSLCC_FloatingToIntegral;
  case CK_IntegralToFloating:
    return CK_HLSLCC_IntegralToFloating;
  case CK_FloatingToBoolean:
    return CK_HLSLCC_FloatingToBoolean;
  case CK_IntegralToBoolean:
    return CK_HLSLCC_IntegralToBoolean;
  }
  return CK_Invalid;
}

clang::Expr *HLSLExternalSource::HLSLImpCastToScalar(
  _In_ clang::Sema* self,
  _In_ clang::Expr* From,
  ArTypeObjectKind FromShape,
  ArBasicKind EltKind)
{
  clang::CastKind CK = CK_Invalid;
  if (AR_TOBJ_MATRIX == FromShape)
    CK = CK_HLSLMatrixToScalarCast;
  if (AR_TOBJ_VECTOR == FromShape)
    CK = CK_HLSLVectorToScalarCast;
  if (CK_Invalid != CK) {
    return self->ImpCastExprToType(From, 
      NewSimpleAggregateType(AR_TOBJ_BASIC, EltKind, 0, 1, 1), CK, From->getValueKind()).get();
  }
  return From;
}

clang::ExprResult HLSLExternalSource::PerformHLSLConversion(
  _In_ clang::Expr* From,
  _In_ clang::QualType targetType,
  _In_ const clang::StandardConversionSequence &SCS,
  _In_ clang::Sema::CheckedConversionKind CCK)
{
  QualType sourceType = From->getType();
  sourceType = GetStructuralForm(sourceType);
  targetType = GetStructuralForm(targetType);
  ArTypeInfo SourceInfo, TargetInfo;
  CollectInfo(sourceType, &SourceInfo);
  CollectInfo(targetType, &TargetInfo);

  clang::CastKind CK = CK_Invalid;
  QualType intermediateTarget;

  // TODO: construct vector/matrix and component cast expressions
  switch (SCS.Second) {
    case ICK_Flat_Conversion: {
      // TODO: determine how to handle individual component conversions:
      // - have an array of conversions for ComponentConversion in SCS?
      //    convert that to an array of casts under a special kind of flat
      //    flat conversion node?  What do component conversion casts cast
      //    from?  We don't have a From expression for individiual components.
      From = m_sema->ImpCastExprToType(From, targetType.getUnqualifiedType(), CK_FlatConversion, From->getValueKind(), /*BasePath=*/0, CCK).get();
      break;
    }
    case ICK_HLSL_Derived_To_Base: {
      From = m_sema->ImpCastExprToType(From, targetType.getUnqualifiedType(), CK_HLSLDerivedToBase, From->getValueKind(), /*BasePath=*/0, CCK).get();
      break;
    }
    case ICK_HLSLVector_Splat: {
      // 1. optionally convert from vec1 or mat1x1 to scalar
      From = HLSLImpCastToScalar(m_sema, From, SourceInfo.ShapeKind, SourceInfo.EltKind);
      // 2. optionally convert component type
      if (ICK_Identity != SCS.ComponentConversion) {
        CK = ImplicitConversionKindToCastKind(SCS.ComponentConversion, SourceInfo.EltKind, TargetInfo.EltKind);
        if (CK_Invalid != CK) {
          From = m_sema->ImpCastExprToType(From, 
            NewSimpleAggregateType(AR_TOBJ_BASIC, TargetInfo.EltKind, 0, 1, 1), CK, From->getValueKind(), /*BasePath=*/0, CCK).get();
        }
      }
      // 3. splat scalar to final vector or matrix
      CK = CK_Invalid;
      if (AR_TOBJ_VECTOR == TargetInfo.ShapeKind)
        CK = CK_HLSLVectorSplat;
      else if (AR_TOBJ_MATRIX == TargetInfo.ShapeKind)
        CK = CK_HLSLMatrixSplat;
      if (CK_Invalid != CK) {
        From = m_sema->ImpCastExprToType(From, 
          NewSimpleAggregateType(TargetInfo.ShapeKind, TargetInfo.EltKind, 0, TargetInfo.uRows, TargetInfo.uCols), CK, From->getValueKind(), /*BasePath=*/0, CCK).get();
      }
      break;
    }
    case ICK_HLSLVector_Scalar: {
      // 1. select vector or matrix component
      From = HLSLImpCastToScalar(m_sema, From, SourceInfo.ShapeKind, SourceInfo.EltKind);
      // 2. optionally convert component type
      if (ICK_Identity != SCS.ComponentConversion) {
        CK = ImplicitConversionKindToCastKind(SCS.ComponentConversion, SourceInfo.EltKind, TargetInfo.EltKind);
        if (CK_Invalid != CK) {
          From = m_sema->ImpCastExprToType(From, 
            NewSimpleAggregateType(AR_TOBJ_BASIC, TargetInfo.EltKind, 0, 1, 1), CK, From->getValueKind(), /*BasePath=*/0, CCK).get();
        }
      }
      break;
    }

    // The following two (three if we re-introduce ICK_HLSLComponent_Conversion) steps
    // can be done with case fall-through, since this is the order in which we want to 
    // do the conversion operations.
    case ICK_HLSLVector_Truncation: {
      // 1. dimension truncation
      // vector truncation or matrix truncation?
      if (SourceInfo.ShapeKind == AR_TOBJ_VECTOR) {
        From = m_sema->ImpCastExprToType(From, 
          NewSimpleAggregateType(AR_TOBJ_VECTOR, SourceInfo.EltKind, 0, 1, TargetInfo.uTotalElts), 
          CK_HLSLVectorTruncationCast, From->getValueKind(), /*BasePath=*/0, CCK).get();
      } else if (SourceInfo.ShapeKind == AR_TOBJ_MATRIX) {
        if (TargetInfo.ShapeKind == AR_TOBJ_VECTOR && 1 == SourceInfo.uCols) {
          // Handle the column to vector case
          From = m_sema->ImpCastExprToType(From, 
            NewSimpleAggregateType(AR_TOBJ_MATRIX, SourceInfo.EltKind, 0, TargetInfo.uCols, 1), 
            CK_HLSLMatrixTruncationCast, From->getValueKind(), /*BasePath=*/0, CCK).get();
        } else {
          From = m_sema->ImpCastExprToType(From, 
            NewSimpleAggregateType(AR_TOBJ_MATRIX, SourceInfo.EltKind, 0, TargetInfo.uRows, TargetInfo.uCols), 
            CK_HLSLMatrixTruncationCast, From->getValueKind(), /*BasePath=*/0, CCK).get();
        }
      } else {
        DXASSERT(false, "PerformHLSLConversion: Invalid source type for truncation cast");
      }
    }
    __fallthrough;

    case ICK_HLSLVector_Conversion: {
      // 2. Do ShapeKind conversion if necessary
      if (SourceInfo.ShapeKind != TargetInfo.ShapeKind) {
        switch (TargetInfo.ShapeKind) {
        case AR_TOBJ_VECTOR:
          DXASSERT(AR_TOBJ_MATRIX == SourceInfo.ShapeKind, "otherwise, invalid casting sequence");
          From = m_sema->ImpCastExprToType(From, 
            NewSimpleAggregateType(AR_TOBJ_VECTOR, SourceInfo.EltKind, 0, TargetInfo.uRows, TargetInfo.uCols), 
            CK_HLSLMatrixToVectorCast, From->getValueKind(), /*BasePath=*/0, CCK).get();
          break;
        case AR_TOBJ_MATRIX:
          DXASSERT(AR_TOBJ_VECTOR == SourceInfo.ShapeKind, "otherwise, invalid casting sequence");
          From = m_sema->ImpCastExprToType(From, 
            NewSimpleAggregateType(AR_TOBJ_MATRIX, SourceInfo.EltKind, 0, TargetInfo.uRows, TargetInfo.uCols), 
            CK_HLSLVectorToMatrixCast, From->getValueKind(), /*BasePath=*/0, CCK).get();
          break;
        case AR_TOBJ_BASIC:
          // Truncation may be followed by cast to scalar
          From = HLSLImpCastToScalar(m_sema, From, SourceInfo.ShapeKind, SourceInfo.EltKind);
          break;
        default:
          DXASSERT(false, "otherwise, invalid casting sequence");
          break;
        }
      }

      // 3. Do component type conversion
      if (ICK_Identity != SCS.ComponentConversion) {
        CK = ImplicitConversionKindToCastKind(SCS.ComponentConversion, SourceInfo.EltKind, TargetInfo.EltKind);
        if (TargetInfo.ShapeKind != AR_TOBJ_BASIC)
          CK = ConvertToComponentCastKind(CK);
        if (CK_Invalid != CK) {
          From = m_sema->ImpCastExprToType(From, targetType, CK, From->getValueKind(), /*BasePath=*/0, CCK).get();
        }
      }
      break;
    }
    case ICK_Identity:
      // Nothing to do.
      break;
    default:
      DXASSERT(false, "PerformHLSLConversion: Invalid SCS.Second conversion kind");
  }
  return From;
}

void HLSLExternalSource::GetConversionForm(
  QualType type,
  bool explicitConversion,
  ArTypeInfo* pTypeInfo)
{
  //if (!CollectInfo(AR_TINFO_ALLOW_ALL, pTypeInfo))
  CollectInfo(type, pTypeInfo);

  // The fxc implementation reported pTypeInfo->ShapeKind separately in an output argument,
  // but that value is only used for pointer conversions.

  // When explicitly converting types complex aggregates can be treated
  // as vectors if they are entirely numeric.
  switch (pTypeInfo->ShapeKind)
  {
  case AR_TOBJ_COMPOUND:
  case AR_TOBJ_ARRAY:
    if (explicitConversion && IsTypeNumeric(type, &pTypeInfo->uTotalElts))
    {
      pTypeInfo->ShapeKind = AR_TOBJ_VECTOR;
    }
    else
    {
      pTypeInfo->ShapeKind = AR_TOBJ_COMPOUND;
    }

    DXASSERT_NOMSG(pTypeInfo->uRows == 1);
    pTypeInfo->uCols = pTypeInfo->uTotalElts;
    break;

  case AR_TOBJ_VECTOR:
  case AR_TOBJ_MATRIX:
    // Convert 1x1 types to scalars.
    if (pTypeInfo->uCols == 1 && pTypeInfo->uRows == 1)
    {
      pTypeInfo->ShapeKind = AR_TOBJ_BASIC;
    }
    break;
  }
}

static
bool HandleVoidConversion(QualType source, QualType target, bool explicitConversion, _Out_ bool* allowed)
{
  DXASSERT_NOMSG(allowed != nullptr);
  bool applicable = true;
  *allowed = true;
  if (explicitConversion) {
    // (void) non-void
    if (target->isVoidType()) {
      DXASSERT_NOMSG(*allowed);
    }
    // (non-void) void
    else if (source->isVoidType()) {
      *allowed = false;
    }
    else {
      applicable = false;
    }
  }
  else {
    // (void) void
    if (source->isVoidType() && target->isVoidType()) {
      DXASSERT_NOMSG(*allowed);
    }
    // (void) non-void, (non-void) void
    else if (source->isVoidType() || target->isVoidType()) {
      *allowed = false;
    }
    else {
      applicable = false;
    }
  }
  return applicable;
}

_Use_decl_annotations_
bool HLSLExternalSource::CanConvert(
  SourceLocation loc,
  Expr* sourceExpr,
  QualType target,
  bool explicitConversion,
  _Out_opt_ TYPE_CONVERSION_REMARKS* remarks,
  _Inout_opt_ StandardConversionSequence* standard)
{
  DXASSERT_NOMSG(sourceExpr != nullptr);
  DXASSERT_NOMSG(!target.isNull());

  // Implements the semantics of ArType::CanConvertTo.
  TYPE_CONVERSION_FLAGS Flags = explicitConversion ? TYPE_CONVERSION_EXPLICIT : TYPE_CONVERSION_DEFAULT;
  TYPE_CONVERSION_REMARKS Remarks = TYPE_CONVERSION_NONE;
  QualType source = sourceExpr->getType();
  // Cannot cast function type.
  if (source->isFunctionType())
    return false;
  // Convert to an r-value to begin with.
  bool needsLValueToRValue = sourceExpr->isLValue() &&
    !target->isLValueReferenceType() && 
    IsConversionToLessOrEqualElements(source, target, explicitConversion);

  bool targetRef = target->isReferenceType();

  // Initialize the output standard sequence if available.
  if (standard != nullptr) {
    // Set up a no-op conversion, other than lvalue to rvalue - HLSL does not support references.
    standard->setAsIdentityConversion();
    if (needsLValueToRValue) {
      standard->First = ICK_Lvalue_To_Rvalue;
    }

    standard->setFromType(source);
    standard->setAllToTypes(target);
  }

  source = GetStructuralForm(source);
  target = GetStructuralForm(target);

  // Temporary conversion kind tracking which will be used/fixed up at the end
  ImplicitConversionKind Second = ICK_Identity;
  ImplicitConversionKind ComponentConversion = ICK_Identity;

  // Identical types require no conversion.
  if (source == target) {
    Remarks = TYPE_CONVERSION_IDENTICAL;
    goto lSuccess;
  }

  // Trivial cases for void.
  bool allowed;
  if (HandleVoidConversion(source, target, explicitConversion, &allowed)) {
    if (allowed) {
      Remarks = target->isVoidType() ? TYPE_CONVERSION_TO_VOID : Remarks;
      goto lSuccess;
    }
    else {
      return false;
    }
  }

  ArTypeInfo TargetInfo, SourceInfo;
  CollectInfo(target, &TargetInfo);
  CollectInfo(source, &SourceInfo);

  UINT uTSize = TargetInfo.uTotalElts;
  UINT uSSize = SourceInfo.uTotalElts;

  // TODO: TYPE_CONVERSION_BY_REFERENCE does not seem possible here
  // are we missing cases?
  if ((Flags & TYPE_CONVERSION_BY_REFERENCE) != 0 && uTSize != uSSize) {
    return false;
  }

  // Structure cast.
  if (TargetInfo.ShapeKind == AR_TOBJ_COMPOUND || TargetInfo.ShapeKind == AR_TOBJ_ARRAY ||
      SourceInfo.ShapeKind == AR_TOBJ_COMPOUND || SourceInfo.ShapeKind == AR_TOBJ_ARRAY) {
    if (!explicitConversion && TargetInfo.ShapeKind != SourceInfo.ShapeKind)
    {
      return false;
    }

    const RecordType *targetRT = target->getAsStructureType();
    if (!targetRT)
      targetRT = dyn_cast<RecordType>(target);

    const RecordType *sourceRT = source->getAsStructureType();
    if (!sourceRT)
      sourceRT = dyn_cast<RecordType>(source);

    if (targetRT && sourceRT) {
      RecordDecl *targetRD = targetRT->getDecl();
      RecordDecl *sourceRD = sourceRT->getDecl();
      const CXXRecordDecl *targetCXXRD = dyn_cast<CXXRecordDecl>(targetRD);
      const CXXRecordDecl *sourceCXXRD = dyn_cast<CXXRecordDecl>(sourceRD);
      if (targetCXXRD && sourceCXXRD) {
        if (targetRD == sourceRD) {
          Second = ICK_Flat_Conversion;
          goto lSuccess;
        }
        if (sourceCXXRD->isDerivedFrom(targetCXXRD)) {
          Second = ICK_HLSL_Derived_To_Base;
          goto lSuccess;
        }
      } else {
        if (targetRD == sourceRD) {
          Second = ICK_Flat_Conversion;
          goto lSuccess;
        }
      }
    }

    if (const BuiltinType *BT = source->getAs<BuiltinType>()) {
      BuiltinType::Kind kind = BT->getKind();
      switch (kind) {
      case BuiltinType::Kind::UInt:
      case BuiltinType::Kind::Int:
      case BuiltinType::Kind::Float:
      case BuiltinType::Kind::LitFloat:
      case BuiltinType::Kind::LitInt:
        if (explicitConversion) {
          Second = ICK_Flat_Conversion;
          goto lSuccess;
        }
        break;
      }
    }

    if (const BuiltinType *BT = source->getAs<BuiltinType>()) {
      BuiltinType::Kind kind = BT->getKind();
      switch (kind) {
      case BuiltinType::Kind::UInt:
      case BuiltinType::Kind::Int:
      case BuiltinType::Kind::Float:
      case BuiltinType::Kind::LitFloat:
      case BuiltinType::Kind::LitInt:
        if (explicitConversion) {
          Second = ICK_Flat_Conversion;
          goto lSuccess;
        }
        break;
      }
    }

    FlattenedTypeIterator::ComparisonResult result =
      FlattenedTypeIterator::CompareTypes(*this, loc, loc, target, source);
    if (!result.CanConvertElements) {
      return false;
    }

    // Only allow scalar to compound or array with explicit cast
    if (result.IsConvertibleAndLeftLonger()) {
      if (!explicitConversion || SourceInfo.ShapeKind != AR_TOBJ_SCALAR) {
      return false;
    }
    }

    // Assignment is valid if elements are exactly the same in type and size; if
    // an explicit conversion is being done, we accept converted elements and a
    // longer right-hand sequence.
    if (!explicitConversion &&
        (!result.AreElementsEqual || result.IsRightLonger()))
    {
      return false;
    }
    Second = ICK_Flat_Conversion;
    goto lSuccess;
  }

  // Base type cast.
  //
  // The rules for aggregate conversions are:
  // 1. A scalar can be replicated to any layout.
  // 2. The result of two vectors is the smaller vector.
  // 3. The result of two matrices is the smaller matrix.
  // 4. The result of a vector and a matrix is:
  //    a. If the matrix has one row it's a vector-sized
  //       piece of the row.
  //    b. If the matrix has one column it's a vector-sized
  //       piece of the column.
  //    c. Otherwise the number of elements in the vector
  //       and matrix must match and the result is the vector.
  // 5. The result of a matrix and a vector is similar to #4.
  //

  bool bCheckElt = false;

  switch (TargetInfo.ShapeKind) {
  case AR_TOBJ_BASIC:
    switch (SourceInfo.ShapeKind)
    {
    case AR_TOBJ_BASIC:
      Second = ICK_Identity;
      break;

    case AR_TOBJ_VECTOR:
      if(1 < SourceInfo.uCols)
        Second = ICK_HLSLVector_Truncation;
      else
        Second = ICK_HLSLVector_Scalar;
      break;

    case AR_TOBJ_MATRIX:
      if(1 < SourceInfo.uRows * SourceInfo.uCols)
        Second = ICK_HLSLVector_Truncation;
      else
        Second = ICK_HLSLVector_Scalar;
      break;
    
    case AR_TOBJ_OBJECT:
    case AR_TOBJ_INTERFACE:
    case AR_TOBJ_POINTER:
      return false;
    }

    bCheckElt = true;
    break;

  case AR_TOBJ_VECTOR:
    switch (SourceInfo.ShapeKind)
    {
    case AR_TOBJ_BASIC:
      // Conversions between scalars and aggregates are always supported.
      Second = ICK_HLSLVector_Splat;
      break;

    case AR_TOBJ_VECTOR:
      if (TargetInfo.uCols > SourceInfo.uCols) {
        if (SourceInfo.uCols == 1) {
          Second = ICK_HLSLVector_Splat;
        } else {
          return false;
      }
      } else if (TargetInfo.uCols < SourceInfo.uCols) {
        Second = ICK_HLSLVector_Truncation;
      } else {
        Second = ICK_Identity;
      }
      break;

    case AR_TOBJ_MATRIX: {
      UINT SourceComponents = SourceInfo.uRows * SourceInfo.uCols;
      if (1 == SourceComponents && TargetInfo.uCols != 1) {
        // splat: matrix<[..], 1, 1> -> vector<[..], O>
        Second = ICK_HLSLVector_Splat;
      } else if (1 == SourceInfo.uRows || 1 == SourceInfo.uCols) {
        // cases for: matrix<[..], M, N> -> vector<[..], O>, where N == 1 or M == 1
        if (TargetInfo.uCols > SourceComponents)          // illegal: O > N*M
        return false;
        else if (TargetInfo.uCols < SourceComponents)     // truncation: O < N*M
          Second = ICK_HLSLVector_Truncation;
        else                                              // equalivalent: O == N*M
          Second = ICK_HLSLVector_Conversion;
      } else if (TargetInfo.uCols != SourceComponents) {
        // illegal: matrix<[..], M, N> -> vector<[..], O> where N != 1 and M != 1 and O != N*M
        return false;
      } else {
        // legal: matrix<[..], M, N> -> vector<[..], O> where N != 1 and M != 1 and O == N*M
        Second = ICK_HLSLVector_Conversion;
      }
      break;
    }

    case AR_TOBJ_OBJECT:
    case AR_TOBJ_INTERFACE:
    case AR_TOBJ_POINTER:
      return false;
    }

    bCheckElt = true;
    break;

  case AR_TOBJ_MATRIX: {
    UINT TargetComponents = TargetInfo.uRows * TargetInfo.uCols;
    switch (SourceInfo.ShapeKind)
    {
    case AR_TOBJ_BASIC:
      // Conversions between scalars and aggregates are always supported.
      Second = ICK_HLSLVector_Splat;
      break;

    case AR_TOBJ_VECTOR: {
      if (1 == SourceInfo.uCols && TargetComponents != 1) {
        // splat: vector<[..], 1> -> matrix<[..], M, N>
        Second = ICK_HLSLVector_Splat;
      } else if (1 == TargetInfo.uRows || 1 == TargetInfo.uCols) {
        // cases for: vector<[..], O> -> matrix<[..], N, M>, where N == 1 or M == 1
        if (TargetComponents > SourceInfo.uCols)          // illegal: N*M > O
        return false;
        else if (TargetComponents < SourceInfo.uCols)     // truncation: N*M < O
          Second = ICK_HLSLVector_Truncation;
        else                                              // equalivalent: N*M == O
          Second = ICK_HLSLVector_Conversion;
      } else if (TargetComponents != SourceInfo.uCols) {
        // illegal: vector<[..], O> -> matrix<[..], M, N> where N != 1 and M != 1 and O != N*M
        return false;
      } else {
        // legal: vector<[..], O> -> matrix<[..], M, N> where N != 1 and M != 1 and O == N*M
        Second = ICK_HLSLVector_Conversion;
      }
      break;
      }

    case AR_TOBJ_MATRIX: {
      UINT SourceComponents = SourceInfo.uRows * SourceInfo.uCols;
      if (1 == SourceComponents && TargetComponents != 1) {
        // splat: matrix<[..], 1, 1> -> matrix<[..], M, N>
        Second = ICK_HLSLVector_Splat;
      } else if (TargetInfo.uRows > SourceInfo.uRows || TargetInfo.uCols > SourceInfo.uCols) {
        return false;
      } else if(TargetInfo.uRows < SourceInfo.uRows || TargetInfo.uCols < SourceInfo.uCols) {
          Second = ICK_HLSLVector_Truncation;
      } else {
          Second = ICK_Identity;
      }
      break;
      }

    case AR_TOBJ_OBJECT:
    case AR_TOBJ_INTERFACE:
    case AR_TOBJ_POINTER:
      return false;
    }

    bCheckElt = true;
    break;
  }

  case AR_TOBJ_OBJECT:
    // There are no compatible object assignments that aren't
    // from one type to itself, which is already covered.
    DXASSERT(source != target, "otherwise trivial case was not checked by this function");
    return false;

  default:
    DXASSERT_NOMSG(false);
    return false;
  }

  if (bCheckElt)
  {
    bool precisionLoss = false;
    if (GET_BASIC_BITS(TargetInfo.EltKind) != 0 &&
      GET_BASIC_BITS(TargetInfo.EltKind) <
      GET_BASIC_BITS(SourceInfo.EltKind))
    {
      precisionLoss = true;
      Remarks |= TYPE_CONVERSION_PRECISION_LOSS;
    }

    if (TargetInfo.uTotalElts < SourceInfo.uTotalElts)
    {
      Remarks |= TYPE_CONVERSION_ELT_TRUNCATION;
    }
    // enum -> enum not allowed
    if (SourceInfo.EltKind == AR_BASIC_ENUM &&
        TargetInfo.EltKind == AR_BASIC_ENUM) {
      return false;
    }
    if (SourceInfo.EltKind != TargetInfo.EltKind)
    {
      if (TargetInfo.EltKind == AR_BASIC_UNKNOWN ||
          SourceInfo.EltKind == AR_BASIC_UNKNOWN)
      {
        Second = ICK_Flat_Conversion;
      }
      else if (IS_BASIC_BOOL(TargetInfo.EltKind))
      {
        ComponentConversion = ICK_Boolean_Conversion;
      }
<<<<<<< HEAD
      else if (IS_BASIC_ENUM(TargetInfo.EltKind))
      {
        // conversion to enum type not allowed
        return false;
      }
      else if (IS_BASIC_ENUM(SourceInfo.EltKind))
      {
        // enum -> int
        Second = ICK_Integral_Conversion;
      }
=======
      else if (IS_BASIC_ENUM(SourceInfo.EltKind))
      {
        Second = ICK_Integral_Conversion;
      }

>>>>>>> 144c069e
      else
      {
        bool targetIsInt = IS_BASIC_AINT(TargetInfo.EltKind);
        if (IS_BASIC_AINT(SourceInfo.EltKind))
        {
          if (targetIsInt)
          {
            ComponentConversion = precisionLoss ? ICK_Integral_Conversion : ICK_Integral_Promotion;
          }
          else
          {
            ComponentConversion = ICK_Floating_Integral;
          }
        }
        else if (IS_BASIC_FLOAT(SourceInfo.EltKind))
        {
          DXASSERT(IS_BASIC_FLOAT(SourceInfo.EltKind), "otherwise should not be checking element types");
          if (targetIsInt)
          {
            ComponentConversion = ICK_Floating_Integral;
          }
          else
          {
            ComponentConversion = precisionLoss ? ICK_Floating_Conversion : ICK_Floating_Promotion;
          }
        } else if (IS_BASIC_BOOL(SourceInfo.EltKind)) {
          if (targetIsInt)
            ComponentConversion = ICK_Integral_Conversion;
          else
            ComponentConversion = ICK_Floating_Integral;
        }
      }
    }
  }

lSuccess:
  if (standard)
  {
    if (sourceExpr->isLValue())
    {
      if (needsLValueToRValue) {
        standard->First = ICK_Lvalue_To_Rvalue;
      } else {
        switch (Second)
        {
        case ICK_NoReturn_Adjustment:
        case ICK_Vector_Conversion:
        case ICK_Vector_Splat:
          DXASSERT(false, "We shouldn't be producing these implicit conversion kinds");

        case ICK_Flat_Conversion:
        case ICK_HLSLVector_Splat:
          standard->First = ICK_Lvalue_To_Rvalue;
          break;
        }
        switch (ComponentConversion)
        {
        case ICK_Integral_Promotion:
        case ICK_Integral_Conversion:
        case ICK_Floating_Promotion:
        case ICK_Floating_Conversion:
        case ICK_Floating_Integral:
        case ICK_Boolean_Conversion:
          standard->First = ICK_Lvalue_To_Rvalue;
          break;
        }
      }
    }

    // Finally fix up the cases for scalar->scalar component conversion, and
    // identity vector/matrix component conversion
    if (ICK_Identity != ComponentConversion) {
      if (Second == ICK_Identity) {
        if (TargetInfo.ShapeKind == AR_TOBJ_BASIC) {
          // Scalar to scalar type conversion, use normal mechanism (Second)
          Second = ComponentConversion;
          ComponentConversion = ICK_Identity;
        } else {
          // vector or matrix dimensions are not being changed, but component type
          // is being converted, so change Second to signal the conversion
          Second = ICK_HLSLVector_Conversion;
        }
      }
    }

    standard->Second = Second;
    standard->ComponentConversion = ComponentConversion;

    // For conversion which change to RValue but targeting reference type
    // Hold the conversion to codeGen
    if (targetRef && standard->First == ICK_Lvalue_To_Rvalue) {
      standard->First = ICK_Identity;
      standard->Second = ICK_Identity;
    }
  }

  AssignOpt(Remarks, remarks);
  return true;
}

Expr* HLSLExternalSource::CastExprToTypeNumeric(Expr* expr, QualType type)
{
  DXASSERT_NOMSG(expr != nullptr);
  DXASSERT_NOMSG(!type.isNull());

  if (expr->getType() != type) {
    StandardConversionSequence standard;
    if (CanConvert(SourceLocation(), expr, type, /*explicitConversion*/false, nullptr, &standard) &&
        (standard.First != ICK_Identity || !standard.isIdentityConversion())) {
      ExprResult result = m_sema->PerformImplicitConversion(expr, type, standard, Sema::AA_Casting, Sema::CCK_ImplicitConversion);
      if (result.isUsable()) {
        return result.get();
      }
    }
  }
  return expr;
}

bool HLSLExternalSource::ValidateTypeRequirements(
  SourceLocation loc,
  ArBasicKind elementKind,
  ArTypeObjectKind objectKind,
  bool requiresIntegrals,
  bool requiresNumerics)
{
  if (requiresIntegrals || requiresNumerics)
  {
    if (!IsObjectKindPrimitiveAggregate(objectKind))
    {
      m_sema->Diag(loc, diag::err_hlsl_requires_non_aggregate);
      return false;
    }
  }

  if (requiresIntegrals)
  {
    if (!IsBasicKindIntegral(elementKind))
    {
      m_sema->Diag(loc, diag::err_hlsl_requires_int_or_uint);
      return false;
    }
  }
  else if (requiresNumerics)
  {
    if (!IsBasicKindNumeric(elementKind))
    {
      m_sema->Diag(loc, diag::err_hlsl_requires_numeric);
      return false;
    }
  }

  return true;
}

bool HLSLExternalSource::ValidatePrimitiveTypeForOperand(SourceLocation loc, QualType type, ArTypeObjectKind kind)
{
  bool isValid = true;
  if (IsBuiltInObjectType(type)) {
    m_sema->Diag(loc, diag::err_hlsl_unsupported_builtin_op) << type;
    isValid = false;
  }
  if (kind == AR_TOBJ_COMPOUND) {
    m_sema->Diag(loc, diag::err_hlsl_unsupported_struct_op) << type;
    isValid = false;
  }
  return isValid;
}

HRESULT HLSLExternalSource::CombineDimensions(QualType leftType, QualType rightType, QualType *resultType)
{
  UINT leftRows, leftCols;
  UINT rightRows, rightCols;
  GetRowsAndColsForAny(leftType, leftRows, leftCols);
  GetRowsAndColsForAny(rightType, rightRows, rightCols);
  UINT leftTotal = leftRows * leftCols;
  UINT rightTotal = rightRows * rightCols;

  if (rightTotal == 1) {
    *resultType = leftType;
    return S_OK;
  } else if (leftTotal == 1) {
    *resultType = rightType;
    return S_OK;
  } else if (leftRows <= rightRows && leftCols <= rightCols) {
    *resultType = leftType;
    return S_OK;
  } else if (rightRows <= leftRows && rightCols <= leftCols) {
    *resultType = rightType;
    return S_OK;
  } else if ( (1 == leftRows || 1 == leftCols) &&
              (1 == rightRows || 1 == rightCols)) {
    // Handles cases where 1xN or Nx1 matrices are involved possibly mixed with vectors
    if (leftTotal <= rightTotal) {
      *resultType = leftType;
      return S_OK;
    } else {
      *resultType = rightType;
      return S_OK;
    }
  }

  return E_FAIL;
}

/// <summary>Validates and adjusts operands for the specified binary operator.</summary>
/// <param name="OpLoc">Source location for operator.</param>
/// <param name="Opc">Kind of binary operator.</param>
/// <param name="LHS">Left-hand-side expression, possibly updated by this function.</param>
/// <param name="RHS">Right-hand-side expression, possibly updated by this function.</param>
/// <param name="ResultTy">Result type for operator expression.</param>
/// <param name="CompLHSTy">Type of LHS after promotions for computation.</param>
/// <param name="CompResultTy">Type of computation result.</param>
void HLSLExternalSource::CheckBinOpForHLSL(
  SourceLocation OpLoc,
  BinaryOperatorKind Opc,
  ExprResult& LHS,
  ExprResult& RHS,
  QualType& ResultTy,
  QualType& CompLHSTy,
  QualType& CompResultTy)
{
  // At the start, none of the output types should be valid.
  DXASSERT_NOMSG(ResultTy.isNull());
  DXASSERT_NOMSG(CompLHSTy.isNull());
  DXASSERT_NOMSG(CompResultTy.isNull());

  LHS = m_sema->CorrectDelayedTyposInExpr(LHS);
  RHS = m_sema->CorrectDelayedTyposInExpr(RHS);

  // If either expression is invalid to begin with, propagate that.
  if (LHS.isInvalid() || RHS.isInvalid()) {
    return;
  }

  // TODO: re-review the Check** in Clang and add equivalent diagnostics if/as needed, possibly after conversions

  // Handle Assign and Comma operators and return
  switch (Opc)
  {
  case BO_AddAssign:
  case BO_AndAssign:
  case BO_DivAssign:
  case BO_MulAssign:
  case BO_RemAssign:
  case BO_ShlAssign:
  case BO_ShrAssign:
  case BO_SubAssign:
  case BO_XorAssign: {
    extern bool CheckForModifiableLvalue(Expr * E, SourceLocation Loc,
                                         Sema & S);
    if (CheckForModifiableLvalue(LHS.get(), OpLoc, *m_sema)) {
      return;
    }
  } break;
  case BO_Assign: {
      extern bool CheckForModifiableLvalue(Expr *E, SourceLocation Loc, Sema &S);
      if (CheckForModifiableLvalue(LHS.get(), OpLoc, *m_sema)) {
        return;
      }
      bool complained = false;
      ResultTy = LHS.get()->getType();
      if (m_sema->DiagnoseAssignmentResult(Sema::AssignConvertType::Compatible,
          OpLoc, ResultTy, RHS.get()->getType(), RHS.get(), 
          Sema::AssignmentAction::AA_Assigning, &complained)) {
        return;
      }
      StandardConversionSequence standard;
      if (!ValidateCast(OpLoc, RHS.get(), ResultTy, 
          ExplicitConversionFalse, complained, complained, &standard)) {
        return;
      }
      if (RHS.get()->isLValue()) {
        standard.First = ICK_Lvalue_To_Rvalue;
      }
      RHS = m_sema->PerformImplicitConversion(RHS.get(), ResultTy, 
        standard, Sema::AA_Converting, Sema::CCK_ImplicitConversion);
      return;
    }
    break;
  case BO_Comma:
    // C performs conversions, C++ doesn't but still checks for type completeness.
    // There are also diagnostics for improper comma use.
    // In the HLSL case these cases don't apply or simply aren't surfaced.
    ResultTy = RHS.get()->getType();
    return;
  }

  // Leave this diagnostic for last to emulate fxc behavior.
  bool isCompoundAssignment = BinaryOperatorKindIsCompoundAssignment(Opc);
  bool unsupportedBoolLvalue = isCompoundAssignment && 
      !BinaryOperatorKindIsCompoundAssignmentForBool(Opc) &&
    GetTypeElementKind(LHS.get()->getType()) == AR_BASIC_BOOL;

  // Turn operand inputs into r-values.
  QualType LHSTypeAsPossibleLValue = LHS.get()->getType();
  if (!isCompoundAssignment) {
    LHS = m_sema->DefaultLvalueConversion(LHS.get());
  }
  RHS = m_sema->DefaultLvalueConversion(RHS.get());
  if (LHS.isInvalid() || RHS.isInvalid()) {
    return;
  }

  // Promote bool to int now if necessary
  if (BinaryOperatorKindRequiresBoolAsNumeric(Opc) &&
      !isCompoundAssignment) {
    LHS = PromoteToIntIfBool(LHS);
  }

  // Gather type info
  QualType leftType = GetStructuralForm(LHS.get()->getType());
  QualType rightType = GetStructuralForm(RHS.get()->getType());
  ArBasicKind leftElementKind = GetTypeElementKind(leftType);
  ArBasicKind rightElementKind = GetTypeElementKind(rightType);
  ArTypeObjectKind leftObjectKind = GetTypeObjectKind(leftType);
  ArTypeObjectKind rightObjectKind = GetTypeObjectKind(rightType);

  // Validate type requirements
  {
    bool requiresNumerics = BinaryOperatorKindRequiresNumeric(Opc);
    bool requiresIntegrals = BinaryOperatorKindRequiresIntegrals(Opc);

    if (!ValidateTypeRequirements(OpLoc, leftElementKind, leftObjectKind, requiresIntegrals, requiresNumerics)) {
      return;
    }
    if (!ValidateTypeRequirements(OpLoc, rightElementKind, rightObjectKind, requiresIntegrals, requiresNumerics)) {
      return;
    }
  }

  // Promote rhs bool to int if necessary.
  if (BinaryOperatorKindRequiresBoolAsNumeric(Opc)) {
    RHS = PromoteToIntIfBool(RHS);
  }

  if (unsupportedBoolLvalue) {
    m_sema->Diag(OpLoc, diag::err_hlsl_unsupported_bool_lvalue_op);
    return;
  }

  // We don't support binary operators on built-in object types other than assignment or commas.
  {
    DXASSERT(Opc != BO_Assign, "otherwise this wasn't handled as an early exit");
    DXASSERT(Opc != BO_Comma, "otherwise this wasn't handled as an early exit");
    bool isValid;
    isValid = ValidatePrimitiveTypeForOperand(OpLoc, leftType, leftObjectKind);
    if (leftType != rightType && !ValidatePrimitiveTypeForOperand(OpLoc, rightType, rightObjectKind)) {
      isValid = false;
    }
    if (!isValid) {
      return;
    }
  }

  // We don't support equality comparisons on arrays.
  if ((Opc == BO_EQ || Opc == BO_NE) && (leftObjectKind == AR_TOBJ_ARRAY || rightObjectKind == AR_TOBJ_ARRAY)) {
    m_sema->Diag(OpLoc, diag::err_hlsl_unsupported_array_equality_op);
    return;
  }

  // Combine element types for computation.
  ArBasicKind resultElementKind = leftElementKind;
  {
    if (BinaryOperatorKindIsLogical(Opc)) {
      resultElementKind = AR_BASIC_BOOL;
    } else if (!BinaryOperatorKindIsBitwiseShift(Opc) && leftElementKind != rightElementKind) {
      if (!CombineBasicTypes(leftElementKind, rightElementKind, &resultElementKind, nullptr, nullptr)) {
        m_sema->Diag(OpLoc, diag::err_hlsl_type_mismatch);
        return;
      }
    } else if (BinaryOperatorKindIsBitwiseShift(Opc) &&
               (resultElementKind == AR_BASIC_LITERAL_INT ||
                resultElementKind == AR_BASIC_LITERAL_FLOAT) &&
               rightElementKind != AR_BASIC_LITERAL_INT &&
               rightElementKind != AR_BASIC_LITERAL_FLOAT) {
      // For case like 1<<x.
      resultElementKind = AR_BASIC_UINT32;
    }

    // The following combines the selected/combined element kind above with 
    // the dimensions that are legal to implicitly cast.  This means that
    // element kind may be taken from one side and the dimensions from the
    // other.

    // Legal dimension combinations are identical, splat, and truncation.
    // ResultTy will be set to whichever type can be converted to, if legal,
    // with preference for leftType if both are possible.
    if (FAILED(CombineDimensions(leftType, rightType, &ResultTy))) {
      m_sema->Diag(OpLoc, diag::err_hlsl_type_mismatch);
      return;
    }

    // Here, element kind is combined with dimensions for computation type.
    UINT rowCount, colCount;
    GetRowsAndColsForAny(ResultTy, rowCount, colCount);
    ResultTy = NewSimpleAggregateType(AR_TOBJ_INVALID, resultElementKind, 0, rowCount, colCount)->getCanonicalTypeInternal();
  }

  // Perform necessary conversion sequences for LHS and RHS
  if (RHS.get()->getType() != ResultTy) {
    RHS = CastExprToTypeNumeric(RHS.get(), ResultTy);
  }
  if (isCompoundAssignment) {
    bool complained = false;
    StandardConversionSequence standard;
    if (!ValidateCast(OpLoc, RHS.get(), LHS.get()->getType(), ExplicitConversionFalse,
                      complained, complained, &standard)) {
      ResultTy = QualType();
      return;
    }
    CompResultTy = ResultTy;
    CompLHSTy = CompResultTy;

    // For a compound operation, C/C++ promotes both types, performs the arithmetic,
    // then converts to the result type and then assigns.
    //
    // So int + float promotes the int to float, does a floating-point addition,
    // then the result becomes and int and is assigned.
    ResultTy = LHSTypeAsPossibleLValue;
  } else if (LHS.get()->getType() != ResultTy) {
    LHS = CastExprToTypeNumeric(LHS.get(), ResultTy);
  }

  if (BinaryOperatorKindIsComparison(Opc) || BinaryOperatorKindIsLogical(Opc))
  {
    DXASSERT(!isCompoundAssignment, "otherwise binary lookup tables are inconsistent");
    // Return bool vector for vector types.
    if (IsVectorType(m_sema, ResultTy)) {
      UINT rowCount, colCount;
      GetRowsAndColsForAny(ResultTy, rowCount, colCount);
      ResultTy = LookupVectorType(HLSLScalarType::HLSLScalarType_bool, colCount);
    } else if (IsMatrixType(m_sema, ResultTy)) {
      UINT rowCount, colCount;
      GetRowsAndColsForAny(ResultTy, rowCount, colCount);
      ResultTy = LookupMatrixType(HLSLScalarType::HLSLScalarType_bool, rowCount, colCount);
    } else
      ResultTy = m_context->BoolTy.withConst();
  }

  // Run diagnostics. Some are emulating checks that occur in IR emission in fxc.
  if (Opc == BO_Div || Opc == BO_DivAssign || Opc == BO_Rem || Opc == BO_RemAssign) {
    if (IsBasicKindIntMinPrecision(resultElementKind)) {
      m_sema->Diag(OpLoc, diag::err_hlsl_unsupported_div_minint);
      return;
    }
  }

  if (Opc == BO_Rem || Opc == BO_RemAssign) {
    if (resultElementKind == AR_BASIC_FLOAT64) {
      m_sema->Diag(OpLoc, diag::err_hlsl_unsupported_mod_double);
      return;
    }
  }
}

/// <summary>Validates and adjusts operands for the specified unary operator.</summary>
/// <param name="OpLoc">Source location for operator.</param>
/// <param name="Opc">Kind of operator.</param>
/// <param name="InputExpr">Input expression to the operator.</param>
/// <param name="VK">Value kind for resulting expression.</param>
/// <param name="OK">Object kind for resulting expression.</param>
/// <returns>The result type for the expression.</returns>
QualType HLSLExternalSource::CheckUnaryOpForHLSL(
  SourceLocation OpLoc,
  UnaryOperatorKind Opc,
  ExprResult& InputExpr,
  ExprValueKind& VK,
  ExprObjectKind& OK)
{
  InputExpr = m_sema->CorrectDelayedTyposInExpr(InputExpr);

  // Reject unsupported operators * and &
  switch (Opc) {
  case UO_AddrOf:
  case UO_Deref:
    m_sema->Diag(OpLoc, diag::err_hlsl_unsupported_operator);
    return QualType();
  }

  Expr* expr = InputExpr.get();
  if (expr->isTypeDependent())
    return m_context->DependentTy;

  ArBasicKind elementKind = GetTypeElementKind(expr->getType());

  if (UnaryOperatorKindRequiresModifiableValue(Opc)) {
    extern bool CheckForModifiableLvalue(Expr *E, SourceLocation Loc, Sema &S);
    if (CheckForModifiableLvalue(expr, OpLoc, *m_sema))
      return QualType();
  } else {
    InputExpr = m_sema->DefaultLvalueConversion(InputExpr.get()).get();
    if (InputExpr.isInvalid()) return QualType();
  }

  if (UnaryOperatorKindDisallowsBool(Opc) && IS_BASIC_BOOL(elementKind)) {
    m_sema->Diag(OpLoc, diag::err_hlsl_unsupported_bool_lvalue_op);
    return QualType();
  }

  if (UnaryOperatorKindRequiresBoolAsNumeric(Opc)) {
    InputExpr = PromoteToIntIfBool(InputExpr);
    expr = InputExpr.get();
    elementKind = GetTypeElementKind(expr->getType());
  }

  ArTypeObjectKind objectKind = GetTypeObjectKind(expr->getType());
  bool requiresIntegrals = UnaryOperatorKindRequiresIntegrals(Opc);
  bool requiresNumerics = UnaryOperatorKindRequiresNumerics(Opc);
  if (!ValidateTypeRequirements(OpLoc, elementKind, objectKind, requiresIntegrals, requiresNumerics)) {
    return QualType();
  }

  if (Opc == UnaryOperatorKind::UO_Minus) {
    if (IS_BASIC_UINT(Opc)) {
      m_sema->Diag(OpLoc, diag::warn_hlsl_unary_negate_unsigned);
    }
  }

  // By default, the result type is the operand type.
  // Logical not however should cast to a bool.
  QualType resultType = expr->getType();
  if (Opc == UnaryOperatorKind::UO_LNot) {
    UINT rowCount, colCount;
    GetRowsAndColsForAny(expr->getType(), rowCount, colCount);
    resultType = NewSimpleAggregateType(objectKind, AR_BASIC_BOOL, AR_QUAL_CONST, rowCount, colCount);
    StandardConversionSequence standard;
    if (!CanConvert(OpLoc, expr, resultType, false, nullptr, &standard)) {
      m_sema->Diag(OpLoc, diag::err_hlsl_requires_bool_for_not);
      return QualType();
    }

    // Cast argument.
    ExprResult result = m_sema->PerformImplicitConversion(InputExpr.get(), resultType, standard, Sema::AA_Casting, Sema::CCK_ImplicitConversion);
    if (result.isUsable()) {
      InputExpr = result.get();
    }
  }

  bool isPrefix = Opc == UO_PreInc || Opc == UO_PreDec;
  if (isPrefix) {
    VK = VK_LValue;
    return resultType;
  }
  else {
    VK = VK_RValue;
    return resultType.getUnqualifiedType();
  }
}

clang::QualType HLSLExternalSource::CheckVectorConditional(
  _In_ ExprResult &Cond,
  _In_ ExprResult &LHS,
  _In_ ExprResult &RHS,
  _In_ SourceLocation QuestionLoc)
{

  Cond = m_sema->CorrectDelayedTyposInExpr(Cond);
  LHS = m_sema->CorrectDelayedTyposInExpr(LHS);
  RHS = m_sema->CorrectDelayedTyposInExpr(RHS);

  // If either expression is invalid to begin with, propagate that.
  if (Cond.isInvalid() || LHS.isInvalid() || RHS.isInvalid()) {
    return QualType();
  }

  // Gather type info
  QualType condType = GetStructuralForm(Cond.get()->getType());
  QualType leftType = GetStructuralForm(LHS.get()->getType());
  QualType rightType = GetStructuralForm(RHS.get()->getType());
  ArBasicKind condElementKind = GetTypeElementKind(condType);
  ArBasicKind leftElementKind = GetTypeElementKind(leftType);
  ArBasicKind rightElementKind = GetTypeElementKind(rightType);
  ArTypeObjectKind condObjectKind = GetTypeObjectKind(condType);
  ArTypeObjectKind leftObjectKind = GetTypeObjectKind(leftType);
  ArTypeObjectKind rightObjectKind = GetTypeObjectKind(rightType);

  QualType ResultTy = leftType;

  bool condIsSimple = condObjectKind == AR_TOBJ_BASIC || condObjectKind == AR_TOBJ_VECTOR || condObjectKind == AR_TOBJ_MATRIX;
  if (!condIsSimple) {
    m_sema->Diag(QuestionLoc, diag::err_hlsl_conditional_cond_typecheck);
    return QualType();
  }

  UINT rowCountCond, colCountCond;
  GetRowsAndColsForAny(condType, rowCountCond, colCountCond);

  bool leftIsSimple =
      leftObjectKind == AR_TOBJ_BASIC || leftObjectKind == AR_TOBJ_VECTOR ||
      leftObjectKind == AR_TOBJ_MATRIX;
  bool rightIsSimple =
      rightObjectKind == AR_TOBJ_BASIC || rightObjectKind == AR_TOBJ_VECTOR ||
      rightObjectKind == AR_TOBJ_MATRIX;

  
  UINT rowCount, colCount;
  GetRowsAndColsForAny(ResultTy, rowCount, colCount);

  if (!leftIsSimple || !rightIsSimple) {
    if (leftObjectKind == AR_TOBJ_OBJECT && leftObjectKind == AR_TOBJ_OBJECT) {
      if (leftType == rightType) {
        return leftType;
      }
    }
    // NOTE: Limiting this operator to working only on basic numeric types.
    // This is due to extremely limited (and even broken) support for any other case.
    // In the future we may decide to support more cases.
    m_sema->Diag(QuestionLoc, diag::err_hlsl_conditional_result_typecheck);
    return QualType();
  }

  // Types should be only scalar, vector, or matrix after this point.

  ArBasicKind resultElementKind = leftElementKind;
  // Combine LHS and RHS element types for computation.
  if (leftElementKind != rightElementKind) {
    if (!CombineBasicTypes(leftElementKind, rightElementKind, &resultElementKind, nullptr, nullptr)) {
      m_sema->Diag(QuestionLoc, diag::err_hlsl_conditional_result_comptype_mismatch);
      return QualType();
    }
  }

  // Combine LHS and RHS dimensions
  if (FAILED(CombineDimensions(leftType, rightType, &ResultTy))) {
    m_sema->Diag(QuestionLoc, diag::err_hlsl_conditional_result_dimensions);
    return QualType();
  }

  // If result is scalar, use condition dimensions.
  // Otherwise, condition must either match or is scalar, then use result dimensions
  if (rowCount * colCount == 1) {
    rowCount = rowCountCond;
    colCount = colCountCond;
  }
  else if (rowCountCond * colCountCond != 1 && (rowCountCond != rowCount || colCountCond != colCount)) {
    m_sema->Diag(QuestionLoc, diag::err_hlsl_conditional_dimensions);
    return QualType();
  }

  // Here, element kind is combined with dimensions for result type.
  ResultTy = NewSimpleAggregateType(AR_TOBJ_INVALID, resultElementKind, 0, rowCount, colCount)->getCanonicalTypeInternal();

  // Cast condition to RValue
  if (Cond.get()->isLValue())
    Cond.set(CreateLValueToRValueCast(Cond.get()));

  // Convert condition component type to bool, using result component dimensions
  if (condElementKind != AR_BASIC_BOOL) {
    Cond = CastExprToTypeNumeric(Cond.get(),
      NewSimpleAggregateType(AR_TOBJ_INVALID, AR_BASIC_BOOL, 0, rowCount, colCount)->getCanonicalTypeInternal());
  }

  // Cast LHS/RHS to RValue
  if (LHS.get()->isLValue())
    LHS.set(CreateLValueToRValueCast(LHS.get()));
  if (RHS.get()->isLValue())
    RHS.set(CreateLValueToRValueCast(RHS.get()));

  // TODO: Why isn't vector truncation being reported?

  if (leftType != ResultTy) {
    LHS = CastExprToTypeNumeric(LHS.get(), ResultTy);
  }
  if (rightType != ResultTy) {
    RHS = CastExprToTypeNumeric(RHS.get(), ResultTy);
  }

  return ResultTy;
}

// Apply type specifier sign to the given QualType.
// Other than privmitive int type, only allow shorthand vectors and matrices to be unsigned.
clang::QualType HLSLExternalSource::ApplyTypeSpecSignToParsedType(
    _In_ clang::QualType &type, _In_ clang::TypeSpecifierSign TSS,
    _In_ clang::SourceLocation Loc) {
  if (TSS == TypeSpecifierSign::TSS_unspecified) {
    return type;
  }
  DXASSERT(TSS != TypeSpecifierSign::TSS_signed, "else signed keyword is supported in HLSL");
  ArTypeObjectKind objKind = GetTypeObjectKind(type);
  if (objKind != AR_TOBJ_VECTOR && objKind != AR_TOBJ_MATRIX &&
      objKind != AR_TOBJ_BASIC && objKind != AR_TOBJ_ARRAY) {
    return type;
  }
  // check if element type is unsigned and check if such vector exists
  // If not create a new one, Make a QualType of the new kind
  ArBasicKind elementKind = GetTypeElementKind(type);
  // Only ints can have signed/unsigend ty
  if (!IS_BASIC_UNSIGNABLE(elementKind)) {
    return type;
  }
  else {
    // Check given TypeSpecifierSign. If unsigned, change int to uint.
    HLSLScalarType scalarType = ScalarTypeForBasic(elementKind);
    HLSLScalarType newScalarType = MakeUnsigned(scalarType);

    // Get new vector types for a given TypeSpecifierSign.
    if (objKind == AR_TOBJ_VECTOR) {
      UINT colCount = GetHLSLVecSize(type);
      TypedefDecl *qts = LookupVectorShorthandType(newScalarType, colCount);
      return m_context->getTypeDeclType(qts);
    } else if (objKind == AR_TOBJ_MATRIX) {
      UINT rowCount, colCount;
      GetRowsAndCols(type, rowCount, colCount);
      TypedefDecl *qts = LookupMatrixShorthandType(newScalarType, rowCount, colCount);
      return m_context->getTypeDeclType(qts);
    } else {
      DXASSERT_NOMSG(objKind == AR_TOBJ_BASIC || objKind == AR_TOBJ_ARRAY);
      return m_scalarTypes[newScalarType];
    }
  }
}

Sema::TemplateDeductionResult HLSLExternalSource::DeduceTemplateArgumentsForHLSL(
  FunctionTemplateDecl *FunctionTemplate,
  TemplateArgumentListInfo *ExplicitTemplateArgs, ArrayRef<Expr *> Args,
  FunctionDecl *&Specialization, TemplateDeductionInfo &Info)
{
  DXASSERT_NOMSG(FunctionTemplate != nullptr);

  DXASSERT(
    ExplicitTemplateArgs == nullptr ||
    ExplicitTemplateArgs->size() == 0, "otherwise parser failed to reject explicit template argument syntax");

  // Get information about the function we have.
  CXXMethodDecl* functionMethod = dyn_cast<CXXMethodDecl>(FunctionTemplate->getTemplatedDecl());
  DXASSERT(functionMethod != nullptr,
    "otherwise this is standalone function rather than a method, which isn't supported in the HLSL object model");
  CXXRecordDecl* functionParentRecord = functionMethod->getParent();
  DXASSERT(functionParentRecord != nullptr, "otherwise function is orphaned");
  QualType objectElement = GetFirstElementTypeFromDecl(functionParentRecord);

  // Handle subscript overloads.
  if (FunctionTemplate->getDeclName() == m_context->DeclarationNames.getCXXOperatorName(OO_Subscript))
  {
    DeclContext* functionTemplateContext = FunctionTemplate->getDeclContext();
    FindStructBasicTypeResult findResult = FindStructBasicType(functionTemplateContext);
    if (!findResult.Found())
    {
      // This might be a nested type. Do a lookup on the parent.
      CXXRecordDecl* parentRecordType = dyn_cast_or_null<CXXRecordDecl>(functionTemplateContext);
      if (parentRecordType == nullptr || parentRecordType->getDeclContext() == nullptr)
      {
        return Sema::TemplateDeductionResult::TDK_Invalid;
      }

      findResult = FindStructBasicType(parentRecordType->getDeclContext());
      if (!findResult.Found())
      {
        return Sema::TemplateDeductionResult::TDK_Invalid;
      }

      DXASSERT(
        parentRecordType->getDeclContext()->getDeclKind() == Decl::Kind::CXXRecord ||
        parentRecordType->getDeclContext()->getDeclKind() == Decl::Kind::ClassTemplateSpecialization,
        "otherwise FindStructBasicType should have failed - no other types are allowed");
      objectElement = GetFirstElementTypeFromDecl(
        cast<CXXRecordDecl>(parentRecordType->getDeclContext()));
    }

    Specialization = AddSubscriptSpecialization(FunctionTemplate, objectElement, findResult);
    DXASSERT_NOMSG(Specialization->getPrimaryTemplate()->getCanonicalDecl() ==
      FunctionTemplate->getCanonicalDecl());

    return Sema::TemplateDeductionResult::TDK_Success;
  }

  // Reject overload lookups that aren't identifier-based.
  if (!FunctionTemplate->getDeclName().isIdentifier())
  {
    return Sema::TemplateDeductionResult::TDK_NonDeducedMismatch;
  }

  // Find the table of intrinsics based on the object type.
  const HLSL_INTRINSIC* intrinsics;
  size_t intrinsicCount;
  const char* objectName;
  FindIntrinsicTable(FunctionTemplate->getDeclContext(), &objectName, &intrinsics, &intrinsicCount);
  DXASSERT(intrinsics != nullptr,
    "otherwise FindIntrinsicTable failed to lookup a valid object, "
    "or the parser let a user-defined template object through");

  // Look for an intrinsic for which we can match arguments.
  size_t argCount;
  QualType argTypes[g_MaxIntrinsicParamCount + 1];
  StringRef nameIdentifier = FunctionTemplate->getName();
  IntrinsicDefIter cursor = FindIntrinsicByNameAndArgCount(intrinsics, intrinsicCount, objectName, nameIdentifier, Args.size());
  IntrinsicDefIter end = IntrinsicDefIter::CreateEnd(intrinsics, intrinsicCount, IntrinsicTableDefIter::CreateEnd(m_intrinsicTables));

  while (cursor != end)
  {
    if (!MatchArguments(*cursor, objectElement, Args, argTypes, &argCount))
    {
      ++cursor;
      continue;
    }

    Specialization = AddHLSLIntrinsicMethod(cursor.GetTableName(), cursor.GetLoweringStrategy(), *cursor, FunctionTemplate, Args, argTypes, argCount);
    DXASSERT_NOMSG(Specialization->getPrimaryTemplate()->getCanonicalDecl() ==
      FunctionTemplate->getCanonicalDecl());

    if (!IsValidateObjectElement(*cursor, objectElement)) {
      m_sema->Diag(Args[0]->getExprLoc(), diag::err_hlsl_invalid_resource_type_on_intrinsic) <<
          nameIdentifier << g_ArBasicTypeNames[GetTypeElementKind(objectElement)];
    }
    return Sema::TemplateDeductionResult::TDK_Success;
  }

  return Sema::TemplateDeductionResult::TDK_NonDeducedMismatch;
}

void HLSLExternalSource::DiagnoseAssignmentResultForHLSL(
  Sema::AssignConvertType ConvTy,
  SourceLocation Loc,
  QualType DstType, QualType SrcType,
  _In_ Expr *SrcExpr, Sema::AssignmentAction Action,
  _Out_opt_ bool *Complained)
{
  if (Complained) *Complained = false;

  // No work to do if there is not type change.
  if (DstType == SrcType) {
    return;
  }

  // Don't generate a warning if the user is casting explicitly
  // or if initializing - our initialization handling already emits this.
  if (Action == Sema::AssignmentAction::AA_Casting ||
      Action == Sema::AssignmentAction::AA_Initializing) {
    return;
  }

  ArBasicKind src = BasicTypeForScalarType(SrcType->getCanonicalTypeUnqualified());
  if (src == AR_BASIC_UNKNOWN || src == AR_BASIC_BOOL) {
    return;
  }

  ArBasicKind dst = BasicTypeForScalarType(DstType->getCanonicalTypeUnqualified());
  if (dst == AR_BASIC_UNKNOWN) {
    return;
  }

  bool warnAboutNarrowing = false;
  switch (dst) {
  case AR_BASIC_FLOAT32:
  case AR_BASIC_INT32:
  case AR_BASIC_UINT32:
  case AR_BASIC_FLOAT16:
    warnAboutNarrowing = src == AR_BASIC_FLOAT64;
    break;
  case AR_BASIC_MIN16FLOAT:
    warnAboutNarrowing = (src == AR_BASIC_INT32 || src == AR_BASIC_UINT32 || src == AR_BASIC_FLOAT32 || src == AR_BASIC_FLOAT64);
    break;
  case AR_BASIC_MIN16INT:
  case AR_BASIC_MIN16UINT:
  case AR_BASIC_MIN12INT:
  case AR_BASIC_MIN10FLOAT:
    warnAboutNarrowing = (src == AR_BASIC_INT32 || src == AR_BASIC_UINT32 || src == AR_BASIC_FLOAT32 || src == AR_BASIC_FLOAT64);
    break;
  }

  // fxc errors looked like this:
  // warning X3205: conversion from larger type to smaller, possible loss of data
  if (warnAboutNarrowing) {
    m_sema->Diag(Loc, diag::warn_hlsl_narrowing) << SrcType << DstType;
    AssignOpt(true, Complained);
  }
}

void HLSLExternalSource::ReportUnsupportedTypeNesting(SourceLocation loc, QualType type)
{
  m_sema->Diag(loc, diag::err_hlsl_unsupported_type_nesting) << type;
}

bool HLSLExternalSource::TryStaticCastForHLSL(ExprResult &SrcExpr,
  QualType DestType,
  Sema::CheckedConversionKind CCK,
  const SourceRange &OpRange, unsigned &msg,
  CastKind &Kind, CXXCastPath &BasePath,
  bool ListInitialization, bool SuppressWarnings, bool SuppressErrors,
  _Inout_opt_ StandardConversionSequence* standard)
{
  DXASSERT(!SrcExpr.isInvalid(), "caller should check for invalid expressions and placeholder types");
  bool explicitConversion
    = (CCK == Sema::CCK_CStyleCast || CCK == Sema::CCK_FunctionalCast);
  QualType sourceType = SrcExpr.get()->getType();
  bool suppressWarnings = explicitConversion || SuppressWarnings;
  SourceLocation loc = OpRange.getBegin();
  if (ValidateCast(loc, SrcExpr.get(), DestType, explicitConversion, suppressWarnings, SuppressErrors, standard)) {
    // TODO: LValue to RValue cast was all that CanConvert (ValidateCast) did anyway, 
    // so do this here until we figure out why this is needed.
    if (standard && standard->First == ICK_Lvalue_To_Rvalue) {
      SrcExpr.set(CreateLValueToRValueCast(SrcExpr.get()));
    }
    return true;
  }

  // ValidateCast includes its own error messages.
  msg = 0;
  return false;
}

/// <summary>
/// Checks if a subscript index argument can be initialized from the given expression.
/// </summary>
/// <param name="SrcExpr">Source expression used as argument.</param>
/// <param name="DestType">Parameter type to initialize.</param>
/// <remarks>
/// Rules for subscript index initialization follow regular implicit casting rules, with the exception that
/// no changes in arity are allowed (i.e., int2 can become uint2, but uint or uint3 cannot).
/// </remarks>
ImplicitConversionSequence
HLSLExternalSource::TrySubscriptIndexInitialization(_In_ clang::Expr *SrcExpr,
                                                    clang::QualType DestType) {
  DXASSERT_NOMSG(SrcExpr != nullptr);
  DXASSERT_NOMSG(!DestType.isNull());

  unsigned int msg = 0;
  CastKind kind;
  CXXCastPath path;
  ImplicitConversionSequence sequence;
  sequence.setStandard();
  ExprResult sourceExpr(SrcExpr);
  if (GetElementCount(SrcExpr->getType()) != GetElementCount(DestType)) {
    sequence.setBad(BadConversionSequence::FailureKind::no_conversion,
                    SrcExpr->getType(), DestType);
  } else if (!TryStaticCastForHLSL(
                 sourceExpr, DestType, Sema::CCK_ImplicitConversion, NoRange,
                 msg, kind, path, ListInitializationFalse,
                 SuppressWarningsFalse, SuppressErrorsTrue, &sequence.Standard)) {
    sequence.setBad(BadConversionSequence::FailureKind::no_conversion,
                    SrcExpr->getType(), DestType);
  }

  return sequence;
}

template <typename T>
static
bool IsValueInRange(T value, T minValue, T maxValue) {
  return minValue <= value && value <= maxValue;
}

#define D3DX_16F_MAX          6.550400e+004    // max value
#define D3DX_16F_MIN          6.1035156e-5f    // min positive value

static
void GetFloatLimits(ArBasicKind basicKind, double* minValue, double* maxValue)
{
  DXASSERT_NOMSG(minValue != nullptr);
  DXASSERT_NOMSG(maxValue != nullptr);

  switch (basicKind) {
  case AR_BASIC_MIN10FLOAT:
  case AR_BASIC_MIN16FLOAT:
  case AR_BASIC_FLOAT16: *minValue = -(D3DX_16F_MIN); *maxValue = D3DX_16F_MAX; return;
  case AR_BASIC_FLOAT32_PARTIAL_PRECISION:
  case AR_BASIC_FLOAT32: *minValue = -(FLT_MIN); *maxValue = FLT_MAX; return;
  case AR_BASIC_FLOAT64: *minValue = -(DBL_MIN); *maxValue = DBL_MAX; return;
  }

  DXASSERT(false, "unreachable");
  *minValue = 0; *maxValue = 0;
  return;
}

static
void GetUnsignedLimit(ArBasicKind basicKind, uint64_t* maxValue)
{
  DXASSERT_NOMSG(maxValue != nullptr);

  switch (basicKind) {
  case AR_BASIC_BOOL:   *maxValue = 1; return;
  case AR_BASIC_UINT8:  *maxValue = UINT8_MAX; return;
  case AR_BASIC_MIN16UINT:
  case AR_BASIC_UINT16: *maxValue = UINT16_MAX; return;
  case AR_BASIC_UINT32: *maxValue = UINT32_MAX; return;
  case AR_BASIC_UINT64: *maxValue = UINT64_MAX; return;
  }

  DXASSERT(false, "unreachable");
  *maxValue = 0;
  return;
}

static
void GetSignedLimits(ArBasicKind basicKind, int64_t* minValue, int64_t* maxValue)
{
  DXASSERT_NOMSG(minValue != nullptr);
  DXASSERT_NOMSG(maxValue != nullptr);

  switch (basicKind) {
  case AR_BASIC_INT8:  *minValue =  INT8_MIN; *maxValue =  INT8_MAX; return;
  case AR_BASIC_MIN12INT:
  case AR_BASIC_MIN16INT:
  case AR_BASIC_INT16: *minValue = INT16_MIN; *maxValue = INT16_MAX; return;
  case AR_BASIC_INT32: *minValue = INT32_MIN; *maxValue = INT32_MAX; return;
  case AR_BASIC_INT64: *minValue = INT64_MIN; *maxValue = INT64_MAX; return;
  }

  DXASSERT(false, "unreachable");
  *minValue = 0; *maxValue = 0;
  return;
}

static
bool IsValueInBasicRange(ArBasicKind basicKind, const APValue& value)
{
  if (IS_BASIC_FLOAT(basicKind)) {
    double val;
    if (value.isInt()) {
      val = value.getInt().getLimitedValue();
    } else if (value.isFloat()) {
      llvm::APFloat floatValue = value.getFloat();
      if (!floatValue.isFinite()) {
        return false;
      }
      val = value.getFloat().convertToDouble();
    } else {
      return false;
    }
    double minValue, maxValue;
    GetFloatLimits(basicKind, &minValue, &maxValue);
    return IsValueInRange(val, minValue, maxValue);
  }
  else if (IS_BASIC_SINT(basicKind)) {
    if (!value.isInt()) {
      return false;
    }
    int64_t val = value.getInt().getSExtValue();
    int64_t minValue, maxValue;
    GetSignedLimits(basicKind, &minValue, &maxValue);
    return IsValueInRange(val, minValue, maxValue);
  }
  else if (IS_BASIC_UINT(basicKind) || IS_BASIC_BOOL(basicKind)) {
    if (!value.isInt()) {
      return false;
    }
    uint64_t val = value.getInt().getLimitedValue();
    uint64_t maxValue;
    GetUnsignedLimit(basicKind, &maxValue);
    return IsValueInRange(val, (uint64_t)0, maxValue);
  }
  else {
    return false;
  }
}

static
bool IsPrecisionLossIrrelevant(ASTContext& Ctx, _In_ const Expr* sourceExpr, QualType targetType, ArBasicKind targetKind)
{
  DXASSERT_NOMSG(!targetType.isNull());
  DXASSERT_NOMSG(sourceExpr != nullptr);

  Expr::EvalResult evalResult;
  if (sourceExpr->EvaluateAsRValue(evalResult, Ctx)) {
    if (evalResult.Diag == nullptr || evalResult.Diag->empty()) {
      return IsValueInBasicRange(targetKind, evalResult.Val);
    }
  }

  return false;
}

bool HLSLExternalSource::ValidateCast(
  SourceLocation OpLoc,
  _In_ Expr* sourceExpr,
  QualType target,
  bool explicitConversion,
  bool suppressWarnings,
  bool suppressErrors,
  _Inout_opt_ StandardConversionSequence* standard)
{
  DXASSERT_NOMSG(sourceExpr != nullptr);

  QualType source = sourceExpr->getType();
  TYPE_CONVERSION_REMARKS remarks;
  if (!CanConvert(OpLoc, sourceExpr, target, explicitConversion, &remarks, standard))
  {
    const bool IsOutputParameter = false;

    //
    // Check whether the lack of explicit-ness matters.
    //
    // Setting explicitForDiagnostics to true in that case will avoid the message
    // saying anything about the implicit nature of the cast, when adding the
    // explicit cast won't make a difference.
    //
    bool explicitForDiagnostics = explicitConversion;
    if (explicitConversion == false)
    {
      if (!CanConvert(OpLoc, sourceExpr, target, true, &remarks, nullptr))
      {
        // Can't convert either way - implicit/explicit doesn't matter.
        explicitForDiagnostics = true;
      }
    }

    if (!suppressErrors)
    {
      m_sema->Diag(OpLoc, diag::err_hlsl_cannot_convert)
        << explicitForDiagnostics << IsOutputParameter << source << target;
    }
    return false;
  }

  if (!suppressWarnings)
  {
    if (!explicitConversion)
    {
      if ((remarks & TYPE_CONVERSION_PRECISION_LOSS) != 0)
      {
        // This is a much more restricted version of the analysis does
        // StandardConversionSequence::getNarrowingKind
        if (!IsPrecisionLossIrrelevant(*m_context, sourceExpr, target, GetTypeElementKind(target)))
        {
          m_sema->Diag(OpLoc, diag::warn_hlsl_narrowing) << source << target;
        }
      }

      if ((remarks & TYPE_CONVERSION_ELT_TRUNCATION) != 0)
      {
        m_sema->Diag(OpLoc, diag::warn_hlsl_implicit_vector_truncation);
      }
    }
  }

  return true;
}

////////////////////////////////////////////////////////////////////////////////
// Functions exported from this translation unit.                             //

/// <summary>Performs HLSL-specific processing for unary operators.</summary>
QualType hlsl::CheckUnaryOpForHLSL(Sema& self,
  SourceLocation OpLoc,
  UnaryOperatorKind Opc,
  ExprResult& InputExpr,
  ExprValueKind& VK,
  ExprObjectKind& OK)
{
  ExternalSemaSource* externalSource = self.getExternalSource();
  if (externalSource == nullptr) {
    return QualType();
  }

  HLSLExternalSource* hlsl = reinterpret_cast<HLSLExternalSource*>(externalSource);
  return hlsl->CheckUnaryOpForHLSL(OpLoc, Opc, InputExpr, VK, OK);
}

/// <summary>Performs HLSL-specific processing for binary operators.</summary>
void hlsl::CheckBinOpForHLSL(Sema& self,
  SourceLocation OpLoc,
  BinaryOperatorKind Opc,
  ExprResult& LHS,
  ExprResult& RHS,
  QualType& ResultTy,
  QualType& CompLHSTy,
  QualType& CompResultTy)
{
  ExternalSemaSource* externalSource = self.getExternalSource();
  if (externalSource == nullptr) {
    return;
  }

  HLSLExternalSource* hlsl = reinterpret_cast<HLSLExternalSource*>(externalSource);
  return hlsl->CheckBinOpForHLSL(OpLoc, Opc, LHS, RHS, ResultTy, CompLHSTy, CompResultTy);
}

/// <summary>Performs HLSL-specific processing of template declarations.</summary>
bool hlsl::CheckTemplateArgumentListForHLSL(Sema& self, TemplateDecl* Template, SourceLocation TemplateLoc, TemplateArgumentListInfo& TemplateArgList)
{
  DXASSERT_NOMSG(Template != nullptr);

  ExternalSemaSource* externalSource = self.getExternalSource();
  if (externalSource == nullptr) {
    return false;
  }

  HLSLExternalSource* hlsl = reinterpret_cast<HLSLExternalSource*>(externalSource);
  return hlsl->CheckTemplateArgumentListForHLSL(Template, TemplateLoc, TemplateArgList);
}

/// <summary>Deduces template arguments on a function call in an HLSL program.</summary>
Sema::TemplateDeductionResult hlsl::DeduceTemplateArgumentsForHLSL(Sema* self,
  FunctionTemplateDecl *FunctionTemplate,
  TemplateArgumentListInfo *ExplicitTemplateArgs, ArrayRef<Expr *> Args,
  FunctionDecl *&Specialization, TemplateDeductionInfo &Info)
{
  return HLSLExternalSource::FromSema(self)
    ->DeduceTemplateArgumentsForHLSL(FunctionTemplate, ExplicitTemplateArgs, Args, Specialization, Info);
}

void hlsl::DiagnoseAssignmentResultForHLSL(Sema* self,
  Sema::AssignConvertType ConvTy,
  SourceLocation Loc,
  QualType DstType, QualType SrcType,
  Expr *SrcExpr, Sema::AssignmentAction Action,
  bool *Complained)
{
  return HLSLExternalSource::FromSema(self)
    ->DiagnoseAssignmentResultForHLSL(ConvTy, Loc, DstType, SrcType, SrcExpr, Action, Complained);
}

void hlsl::DiagnoseControlFlowConditionForHLSL(Sema *self, Expr *condExpr, StringRef StmtName) {
  while (ImplicitCastExpr *IC = dyn_cast<ImplicitCastExpr>(condExpr)) {
    if (IC->getCastKind() == CastKind::CK_HLSLMatrixTruncationCast ||
        IC->getCastKind() == CastKind::CK_HLSLVectorTruncationCast) {
      self->Diag(condExpr->getLocStart(),
                 diag::err_hlsl_control_flow_cond_not_scalar)
          << StmtName;
      return;
    }
    condExpr = IC->getSubExpr();
  }
}

static bool ShaderModelsMatch(const StringRef& left, const StringRef& right)
{
  // TODO: handle shorthand cases.
  return left.size() == 0 || right.size() == 0 || left.equals(right);
}

void hlsl::DiagnosePackingOffset(
  clang::Sema* self,
  SourceLocation loc,
  clang::QualType type,
  int componentOffset)
{
  DXASSERT_NOMSG(0 <= componentOffset && componentOffset <= 3);

  if (componentOffset > 0) {
    HLSLExternalSource* source = HLSLExternalSource::FromSema(self);
    ArBasicKind element = source->GetTypeElementKind(type);
    ArTypeObjectKind shape = source->GetTypeObjectKind(type);

    // Only perform some simple validation for now.
    if (IsObjectKindPrimitiveAggregate(shape) && IsBasicKindNumeric(element)) {
      int count = GetElementCount(type);
      if (count > (4 - componentOffset)) {
        self->Diag(loc, diag::err_hlsl_register_or_offset_bind_not_valid);
      }
    }
  }
}

void hlsl::DiagnoseRegisterType(
  clang::Sema* self,
  clang::SourceLocation loc,
  clang::QualType type,
  char registerType)
{
  HLSLExternalSource* source = HLSLExternalSource::FromSema(self);
  ArBasicKind element = source->GetTypeElementKind(type);
  StringRef expected("none");
  bool isValid = true;
  bool isWarning = false;
  switch (element)
  {
  case AR_BASIC_BOOL:
  case AR_BASIC_LITERAL_FLOAT:
  case AR_BASIC_FLOAT16:
  case AR_BASIC_FLOAT32_PARTIAL_PRECISION:
  case AR_BASIC_FLOAT32:
  case AR_BASIC_FLOAT64:
  case AR_BASIC_LITERAL_INT:
  case AR_BASIC_INT8:
  case AR_BASIC_UINT8:
  case AR_BASIC_INT16:
  case AR_BASIC_UINT16:
  case AR_BASIC_INT32:
  case AR_BASIC_UINT32:
  case AR_BASIC_INT64:
  case AR_BASIC_UINT64:

  case AR_BASIC_MIN10FLOAT:
  case AR_BASIC_MIN16FLOAT:
  case AR_BASIC_MIN12INT:
  case AR_BASIC_MIN16INT:
  case AR_BASIC_MIN16UINT:
    expected = "'b', 'c', or 'i'";
    isValid = registerType == 'b' || registerType == 'c' || registerType == 'i' ||
		registerType == 'B' || registerType == 'C' || registerType == 'I';
    break;

  case AR_OBJECT_TEXTURE1D:
  case AR_OBJECT_TEXTURE1D_ARRAY:
  case AR_OBJECT_TEXTURE2D:
  case AR_OBJECT_TEXTURE2D_ARRAY:
  case AR_OBJECT_TEXTURE3D:
  case AR_OBJECT_TEXTURECUBE:
  case AR_OBJECT_TEXTURECUBE_ARRAY:
  case AR_OBJECT_TEXTURE2DMS:
  case AR_OBJECT_TEXTURE2DMS_ARRAY:
    expected = "'t' or 's'";
    isValid = registerType == 't' || registerType == 's' ||
		    registerType == 'T' || registerType == 'S';
    break;

  case AR_OBJECT_SAMPLER:
  case AR_OBJECT_SAMPLER1D:
  case AR_OBJECT_SAMPLER2D:
  case AR_OBJECT_SAMPLER3D:
  case AR_OBJECT_SAMPLERCUBE:
  case AR_OBJECT_SAMPLERCOMPARISON:
    expected = "'s' or 't'";
    isValid = registerType == 's' || registerType == 't' ||
		registerType == 'S' || registerType == 'T';
    break;

  case AR_OBJECT_BUFFER:
    expected = "'t'";
    isValid = registerType == 't' || registerType == 'T';
    break;

  case AR_OBJECT_POINTSTREAM:
  case AR_OBJECT_LINESTREAM:
  case AR_OBJECT_TRIANGLESTREAM:
    isValid = false;
    isWarning = true;
    break;

  case AR_OBJECT_INPUTPATCH:
  case AR_OBJECT_OUTPUTPATCH:
    isValid = false;
    isWarning = true;
    break;

  case AR_OBJECT_RWTEXTURE1D:
  case AR_OBJECT_RWTEXTURE1D_ARRAY:
  case AR_OBJECT_RWTEXTURE2D:
  case AR_OBJECT_RWTEXTURE2D_ARRAY:
  case AR_OBJECT_RWTEXTURE3D:
  case AR_OBJECT_RWBUFFER:
    expected = "'u'";
    isValid = registerType == 'u' || registerType == 'U';
    break;

  case AR_OBJECT_BYTEADDRESS_BUFFER:
  case AR_OBJECT_STRUCTURED_BUFFER:
    expected = "'t'";
    isValid = registerType == 't' || registerType == 'T';
    break;

  case AR_OBJECT_CONSUME_STRUCTURED_BUFFER:
  case AR_OBJECT_RWBYTEADDRESS_BUFFER:
  case AR_OBJECT_RWSTRUCTURED_BUFFER:
  case AR_OBJECT_RWSTRUCTURED_BUFFER_ALLOC:
  case AR_OBJECT_RWSTRUCTURED_BUFFER_CONSUME:
  case AR_OBJECT_APPEND_STRUCTURED_BUFFER:
    expected = "'u'";
    isValid = registerType == 'u' || registerType == 'U';
    break;

  case AR_OBJECT_CONSTANT_BUFFER:
    expected = "'b'";
    isValid = registerType == 'b' || registerType == 'B';
    break;
  case AR_OBJECT_TEXTURE_BUFFER:
    expected = "'t'";
    isValid = registerType == 't' || registerType == 'T';
    break;

  case AR_OBJECT_ROVBUFFER:
  case AR_OBJECT_ROVBYTEADDRESS_BUFFER:
  case AR_OBJECT_ROVSTRUCTURED_BUFFER:
  case AR_OBJECT_ROVTEXTURE1D:
  case AR_OBJECT_ROVTEXTURE1D_ARRAY:
  case AR_OBJECT_ROVTEXTURE2D:
  case AR_OBJECT_ROVTEXTURE2D_ARRAY:
  case AR_OBJECT_ROVTEXTURE3D:
    expected = "'u'";
    isValid = registerType == 'u' || registerType == 'U';
    break;

  case AR_OBJECT_LEGACY_EFFECT:   // Used for all unsupported but ignored legacy effect types
    isWarning = true;
    break;                        // So we don't care what you tried to bind it to
  };

  // fxc is inconsistent as to when it reports an error and when it ignores invalid bind semantics, so emit
  // a warning instead.
  if (!isValid)
  {
    if (isWarning)
      self->Diag(loc, diag::warn_hlsl_incorrect_bind_semantic) << expected;
    else
      self->Diag(loc, diag::err_hlsl_incorrect_bind_semantic) << expected;
  }
}

struct NameLookup {
  FunctionDecl *Found;
  FunctionDecl *Other;
};

static NameLookup GetSingleFunctionDeclByName(clang::Sema *self, StringRef Name, bool checkPatch) {
  auto DN = DeclarationName(&self->getASTContext().Idents.get(Name));
  FunctionDecl *pFoundDecl = nullptr;
  for (auto idIter = self->IdResolver.begin(DN), idEnd = self->IdResolver.end(); idIter != idEnd; ++idIter) {
    FunctionDecl *pFnDecl = dyn_cast<FunctionDecl>(*idIter);
    if (!pFnDecl) continue;
    if (checkPatch && !self->getASTContext().IsPatchConstantFunctionDecl(pFnDecl)) continue;
    if (pFoundDecl) {
      return NameLookup{ pFoundDecl, pFnDecl };
    }
    pFoundDecl = pFnDecl;
  }
  return NameLookup{ pFoundDecl, nullptr };
}

void hlsl::DiagnoseTranslationUnit(clang::Sema *self) {
  DXASSERT_NOMSG(self != nullptr);

  // Don't bother with global validation if compilation has already failed.
  if (self->getDiagnostics().hasErrorOccurred()) {
    return;
  }

  // TODO: make these error 'real' errors rather than on-the-fly things
  // Validate that the entry point is available.
  ASTContext &Ctx = self->getASTContext();
  DiagnosticsEngine &Diags = self->getDiagnostics();
  FunctionDecl *pEntryPointDecl = nullptr;
  FunctionDecl *pPatchFnDecl = nullptr;
  const std::string &EntryPointName = self->getLangOpts().HLSLEntryFunction;
  if (!EntryPointName.empty()) {
    NameLookup NL = GetSingleFunctionDeclByName(self, EntryPointName, /*checkPatch*/ false);
    if (NL.Found && NL.Other) {
      // NOTE: currently we cannot hit this codepath when CodeGen is enabled, because
      // CodeGenModule::getMangledName will mangle the entry point name into the bare
      // string, and so ambiguous points will produce an error earlier on.
      unsigned id = Diags.getCustomDiagID(clang::DiagnosticsEngine::Level::Error,
        "ambiguous entry point function");
      Diags.Report(NL.Found->getSourceRange().getBegin(), id);
      Diags.Report(NL.Other->getLocation(), diag::note_previous_definition);
      return;
    }
    pEntryPointDecl = NL.Found;
    if (!pEntryPointDecl || !pEntryPointDecl->hasBody()) {
      unsigned id = Diags.getCustomDiagID(clang::DiagnosticsEngine::Level::Error,
        "missing entry point definition");
      Diags.Report(id);
      return;
    }
  }

  // Validate that there is no recursion; start with the entry function.
  // NOTE: the information gathered here could be used to bypass code generation
  // on functions that are unreachable (as an early form of dead code elimination).
  if (pEntryPointDecl) {
    if (const HLSLPatchConstantFuncAttr *Attr =
            pEntryPointDecl->getAttr<HLSLPatchConstantFuncAttr>()) {
      NameLookup NL = GetSingleFunctionDeclByName(self, Attr->getFunctionName(), /*checkPatch*/ true);
      if (NL.Found && NL.Other) {
        unsigned id = Diags.getCustomDiagID(clang::DiagnosticsEngine::Level::Error,
          "ambiguous patch constant function");
        Diags.Report(NL.Found->getSourceRange().getBegin(), id);
        Diags.Report(NL.Other->getLocation(), diag::note_previous_definition);
        return;
      }
      if (!NL.Found || !NL.Found->hasBody()) {
        unsigned id = Diags.getCustomDiagID(clang::DiagnosticsEngine::Level::Error,
          "missing patch function definition");
        Diags.Report(id);
        return;
      }
      pPatchFnDecl = NL.Found;
    }

    hlsl::CallGraphWithRecurseGuard CG;
    CG.BuildForEntry(pEntryPointDecl);
    Decl *pResult = CG.CheckRecursion(pEntryPointDecl);
    if (pResult) {
      unsigned id = Diags.getCustomDiagID(clang::DiagnosticsEngine::Level::Error,
        "recursive functions not allowed");
      Diags.Report(pResult->getSourceRange().getBegin(), id);
    }
    if (pPatchFnDecl) {
      CG.BuildForEntry(pPatchFnDecl);
      Decl *pPatchFnDecl = CG.CheckRecursion(pEntryPointDecl);
      if (pPatchFnDecl) {
        unsigned id = Diags.getCustomDiagID(clang::DiagnosticsEngine::Level::Error,
          "recursive functions not allowed (via patch function)");
        Diags.Report(pPatchFnDecl->getSourceRange().getBegin(), id);
      }
    }
  }
}

void hlsl::DiagnoseUnusualAnnotationsForHLSL(
  Sema& S,
  std::vector<hlsl::UnusualAnnotation *>& annotations)
{
  bool packoffsetOverriddenReported = false;
  auto && iter = annotations.begin();
  auto && end = annotations.end();
  for (; iter != end; ++iter) {
    switch ((*iter)->getKind()) {
    case hlsl::UnusualAnnotation::UA_ConstantPacking: {
      hlsl::ConstantPacking* constantPacking = cast<hlsl::ConstantPacking>(*iter);

      // Check whether this will conflict with other packoffsets. If so, only issue a warning; last one wins.
      if (!packoffsetOverriddenReported) {
        auto newIter = iter;
        ++newIter;
        while (newIter != end) {
          hlsl::ConstantPacking* other = dyn_cast_or_null<hlsl::ConstantPacking>(*newIter);
          if (other != nullptr &&
            (other->Subcomponent != constantPacking->Subcomponent || other->ComponentOffset != constantPacking->ComponentOffset)) {
            S.Diag(constantPacking->Loc, diag::warn_hlsl_packoffset_overridden);
            packoffsetOverriddenReported = true;
            break;
          }
          ++newIter;
        }
      }

      break;
    }
    case hlsl::UnusualAnnotation::UA_RegisterAssignment: {
      hlsl::RegisterAssignment* registerAssignment = cast<hlsl::RegisterAssignment>(*iter);

      // Check whether this will conflict with other register assignments of the same type.
      auto newIter = iter;
      ++newIter;
      while (newIter != end) {
        hlsl::RegisterAssignment* other = dyn_cast_or_null<hlsl::RegisterAssignment>(*newIter);

        // Same register bank and profile, but different number.
        if (other != nullptr &&
          ShaderModelsMatch(other->ShaderProfile, registerAssignment->ShaderProfile) &&
          other->RegisterType == registerAssignment->RegisterType &&
          (other->RegisterNumber != registerAssignment->RegisterNumber ||
          other->RegisterOffset != registerAssignment->RegisterOffset)) {
          // Obvious conflict - report it up front.
          S.Diag(registerAssignment->Loc, diag::err_hlsl_register_semantics_conflicting);
        }

        ++newIter;
      }
      break;
    }
    case hlsl::UnusualAnnotation::UA_SemanticDecl: {
      // hlsl::SemanticDecl* semanticDecl = cast<hlsl::SemanticDecl>(*iter);
      // No common validation to be performed.
      break;
    }
    }
  }
}

clang::OverloadingResult
hlsl::GetBestViableFunction(clang::Sema &S, clang::SourceLocation Loc,
                      clang::OverloadCandidateSet &set,
                      clang::OverloadCandidateSet::iterator &Best) {
  return HLSLExternalSource::FromSema(&S)
      ->GetBestViableFunction(Loc, set, Best);
}

void hlsl::InitializeInitSequenceForHLSL(Sema *self,
                                         const InitializedEntity &Entity,
                                         const InitializationKind &Kind,
                                         MultiExprArg Args,
                                         bool TopLevelOfInitList,
                                         InitializationSequence *initSequence) {
  return HLSLExternalSource::FromSema(self)
    ->InitializeInitSequenceForHLSL(Entity, Kind, Args, TopLevelOfInitList, initSequence);
}

static unsigned CaculateInitListSize(HLSLExternalSource *hlslSource,
                                     const clang::InitListExpr *InitList) {
  unsigned totalSize = 0;
  for (unsigned i = 0; i < InitList->getNumInits(); i++) {
    const clang::Expr *EltInit = InitList->getInit(i);
    QualType EltInitTy = EltInit->getType();
    if (const InitListExpr *EltInitList = dyn_cast<InitListExpr>(EltInit)) {
      totalSize += CaculateInitListSize(hlslSource, EltInitList);
    } else {
      totalSize += hlslSource->GetNumBasicElements(EltInitTy);
    }
  }
  return totalSize;
}

unsigned hlsl::CaculateInitListArraySizeForHLSL(
  _In_ clang::Sema* sema,
  _In_ const clang::InitListExpr *InitList,
  _In_ const clang::QualType EltTy) {
  HLSLExternalSource *hlslSource = HLSLExternalSource::FromSema(sema);
  unsigned totalSize = CaculateInitListSize(hlslSource, InitList);
  unsigned eltSize = hlslSource->GetNumBasicElements(EltTy);

  if (totalSize > 0 && (totalSize % eltSize)==0) {
    return totalSize / eltSize;
  } else {
    return 0;
  }
}

bool hlsl::IsConversionToLessOrEqualElements(
  _In_ clang::Sema* self,
  const clang::ExprResult& sourceExpr,
  const clang::QualType& targetType,
  bool explicitConversion)
{
  return HLSLExternalSource::FromSema(self)
    ->IsConversionToLessOrEqualElements(sourceExpr, targetType, explicitConversion);
}

bool hlsl::LookupMatrixMemberExprForHLSL(
  Sema* self,
  Expr& BaseExpr,
  DeclarationName MemberName,
  bool IsArrow,
  SourceLocation OpLoc,
  SourceLocation MemberLoc,
  ExprResult* result)
{
  return HLSLExternalSource::FromSema(self)
    ->LookupMatrixMemberExprForHLSL(BaseExpr, MemberName, IsArrow, OpLoc, MemberLoc, result);
}

bool hlsl::LookupVectorMemberExprForHLSL(
  Sema* self,
  Expr& BaseExpr,
  DeclarationName MemberName,
  bool IsArrow,
  SourceLocation OpLoc,
  SourceLocation MemberLoc,
  ExprResult* result)
{
  return HLSLExternalSource::FromSema(self)
    ->LookupVectorMemberExprForHLSL(BaseExpr, MemberName, IsArrow, OpLoc, MemberLoc, result);
}

clang::ExprResult hlsl::MaybeConvertScalarToVector(
  _In_ clang::Sema* self,
  _In_ clang::Expr* E)
{
  return HLSLExternalSource::FromSema(self)->MaybeConvertScalarToVector(E);
}

bool hlsl::TryStaticCastForHLSL(_In_ Sema* self, ExprResult &SrcExpr,
  QualType DestType,
  Sema::CheckedConversionKind CCK,
  const SourceRange &OpRange, unsigned &msg,
  CastKind &Kind, CXXCastPath &BasePath,
  bool ListInitialization,
  bool SuppressDiagnostics,
  _Inout_opt_ StandardConversionSequence* standard)
{
  return HLSLExternalSource::FromSema(self)->TryStaticCastForHLSL(
      SrcExpr, DestType, CCK, OpRange, msg, Kind, BasePath, ListInitialization,
      SuppressDiagnostics, SuppressDiagnostics, standard);
}

clang::ExprResult hlsl::PerformHLSLConversion(
  _In_ clang::Sema* self,
  _In_ clang::Expr* From,
  _In_ clang::QualType targetType,
  _In_ const clang::StandardConversionSequence &SCS,
  _In_ clang::Sema::CheckedConversionKind CCK)
{
  return HLSLExternalSource::FromSema(self)->PerformHLSLConversion(From, targetType, SCS, CCK);
}

clang::ImplicitConversionSequence hlsl::TrySubscriptIndexInitialization(
  _In_ clang::Sema* self,
  _In_ clang::Expr* SrcExpr,
  clang::QualType DestType)
{
  return HLSLExternalSource::FromSema(self)
    ->TrySubscriptIndexInitialization(SrcExpr, DestType);
}

/// <summary>Performs HLSL-specific initialization on the specified context.</summary>
void hlsl::InitializeASTContextForHLSL(ASTContext& context)
{
  HLSLExternalSource* hlslSource = new HLSLExternalSource();
  IntrusiveRefCntPtr<ExternalASTSource> externalSource(hlslSource);
  if (hlslSource->Initialize(context)) {
    context.setExternalSource(externalSource);
  }
}

////////////////////////////////////////////////////////////////////////////////
// FlattenedTypeIterator implementation                                       //

/// <summary>Constructs a FlattenedTypeIterator for the specified type.</summary>
FlattenedTypeIterator::FlattenedTypeIterator(SourceLocation loc, QualType type, HLSLExternalSource& source) :
  m_source(source), m_draining(false), m_springLoaded(false), m_incompleteCount(0), m_typeDepth(0), m_loc(loc)
{
  if (pushTrackerForType(type, nullptr)) {
    considerLeaf();
  }
}

/// <summary>Constructs a FlattenedTypeIterator for the specified expressions.</summary>
FlattenedTypeIterator::FlattenedTypeIterator(SourceLocation loc, MultiExprArg args, HLSLExternalSource& source) :
  m_source(source), m_draining(false), m_springLoaded(false), m_incompleteCount(0), m_typeDepth(0), m_loc(loc)
{
  if (!args.empty()) {
    MultiExprArg::iterator ii = args.begin();
    MultiExprArg::iterator ie = args.end();
    DXASSERT(ii != ie, "otherwise empty() returned an incorrect value");
    m_typeTrackers.push_back(FlattenedTypeIterator::FlattenedTypeTracker(ii, ie));

    if (!considerLeaf()) {
      m_typeTrackers.clear();
    }
  }
}

/// <summary>Gets the current element in the flattened type hierarchy.</summary>
QualType FlattenedTypeIterator::getCurrentElement() const
{
  return m_typeTrackers.back().Type;
}

/// <summary>Get the number of repeated current elements.</summary>
unsigned int FlattenedTypeIterator::getCurrentElementSize() const
{
  const FlattenedTypeTracker& back = m_typeTrackers.back();
  return (back.IterKind == FK_IncompleteArray) ? 1 : back.Count;
}

/// <summary>Checks whether the iterator has a current element type to report.</summary>
bool FlattenedTypeIterator::hasCurrentElement() const
{
  return m_typeTrackers.size() > 0;
}

/// <summary>Consumes count elements on this iterator.</summary>
void FlattenedTypeIterator::advanceCurrentElement(unsigned int count)
{
  DXASSERT(!m_typeTrackers.empty(), "otherwise caller should not be trying to advance to another element");
  DXASSERT(m_typeTrackers.back().IterKind == FK_IncompleteArray || count <= m_typeTrackers.back().Count, "caller should never exceed currently pending element count");

  FlattenedTypeTracker& tracker = m_typeTrackers.back();
  if (tracker.IterKind == FK_IncompleteArray)
  {
    tracker.Count += count;
    m_springLoaded = true;
  }
  else
  {
    tracker.Count -= count;
    m_springLoaded = false;
    if (m_typeTrackers.back().Count == 0)
  {
    advanceLeafTracker();
  }
}
}

unsigned int FlattenedTypeIterator::countRemaining()
{
  m_draining = true; // when draining the iterator, incomplete arrays stop functioning as an infinite array
  size_t result = 0;
  while (hasCurrentElement() && !m_springLoaded)
  {
    size_t pending = getCurrentElementSize();
    result += pending;
    advanceCurrentElement(pending);
  }
  return result;
}

void FlattenedTypeIterator::advanceLeafTracker()
{
  DXASSERT(!m_typeTrackers.empty(), "otherwise caller should not be trying to advance to another element");
  for (;;)
  {
    consumeLeaf();
    if (m_typeTrackers.empty()) {
      return;
    }

    if (considerLeaf()) {
      return;
    }
  }
}

bool FlattenedTypeIterator::considerLeaf()
{
  if (m_typeTrackers.empty()) {
    return false;
  }

  m_typeDepth++;
  if (m_typeDepth > MaxTypeDepth) {
    m_source.ReportUnsupportedTypeNesting(m_loc, m_firstType);
    m_typeTrackers.clear();
    m_typeDepth--;
    return false;
  }

  bool result = false;
  FlattenedTypeTracker& tracker = m_typeTrackers.back();
  tracker.IsConsidered = true;

  switch (tracker.IterKind) {
  case FlattenedIterKind::FK_Expressions:
    if (pushTrackerForExpression(tracker.CurrentExpr)) {
      result = considerLeaf();
    }
    break;
  case FlattenedIterKind::FK_Fields:
    if (pushTrackerForType(tracker.CurrentField->getType(), nullptr)) {
      result = considerLeaf();
    } else {
      // Pop empty struct.
      m_typeTrackers.pop_back();
    }
    break;
  case FlattenedIterKind::FK_Bases:
    if (pushTrackerForType(tracker.CurrentBase->getType(), nullptr)) {
      result = considerLeaf();
    } else {
      // Pop empty base.
      m_typeTrackers.pop_back();
    }
    break;
  case FlattenedIterKind::FK_IncompleteArray:
    m_springLoaded = true; // fall through.
  default:
  case FlattenedIterKind::FK_Simple: {
    ArTypeObjectKind objectKind = m_source.GetTypeObjectKind(tracker.Type);
    if (objectKind != ArTypeObjectKind::AR_TOBJ_BASIC &&
        objectKind != ArTypeObjectKind::AR_TOBJ_OBJECT) {
      if (pushTrackerForType(tracker.Type, tracker.CurrentExpr)) {
        result = considerLeaf();
      }
    } else {
      result = true;
    }
  }
  }

  m_typeDepth--;
  return result;
}

void FlattenedTypeIterator::consumeLeaf()
{
  bool topConsumed = true; // Tracks whether we're processing the topmost item which we should consume.
  for (;;) {
    if (m_typeTrackers.empty()) {
      return;
    }

    FlattenedTypeTracker& tracker = m_typeTrackers.back();
    // Reach a leaf which is not considered before.
    // Stop here.
    if (!tracker.IsConsidered) {
      break;
    }
    switch (tracker.IterKind) {
    case FlattenedIterKind::FK_Expressions:
      ++tracker.CurrentExpr;
      if (tracker.CurrentExpr == tracker.EndExpr) {
        m_typeTrackers.pop_back();
        topConsumed = false;
      } else {
        return;
      }
      break;
    case FlattenedIterKind::FK_Fields:

      ++tracker.CurrentField;
      if (tracker.CurrentField == tracker.EndField) {
        m_typeTrackers.pop_back();
        topConsumed = false;
      } else {
        return;
      }
      break;
    case FlattenedIterKind::FK_Bases:
      ++tracker.CurrentBase;
      if (tracker.CurrentBase == tracker.EndBase) {
        m_typeTrackers.pop_back();
        topConsumed = false;
      } else {
        return;
      }
      break;
    case FlattenedIterKind::FK_IncompleteArray:
      if (m_draining) {
        DXASSERT(m_typeTrackers.size() == 1, "m_typeTrackers.size() == 1, otherwise incomplete array isn't topmost");
        m_incompleteCount = tracker.Count;
        m_typeTrackers.pop_back();
      }
      return;
    default:
    case FlattenedIterKind::FK_Simple: {
      m_springLoaded = false;
      if (!topConsumed) {
        DXASSERT(tracker.Count > 0, "tracker.Count > 0 - otherwise we shouldn't be on stack");
        --tracker.Count;
      }
      else {
        topConsumed = false;
      }
      if (tracker.Count == 0) {
        m_typeTrackers.pop_back();
      } else {
        return;
      }
    }
    }
  }
}

bool FlattenedTypeIterator::pushTrackerForExpression(MultiExprArg::iterator expression)
{
  Expr* e = *expression;
  Stmt::StmtClass expressionClass = e->getStmtClass();
  if (expressionClass == Stmt::StmtClass::InitListExprClass) {
    InitListExpr* initExpr = dyn_cast<InitListExpr>(e);
    if (initExpr->getNumInits() == 0) {
      return false;
    }

    MultiExprArg inits(initExpr->getInits(), initExpr->getNumInits());
    MultiExprArg::iterator ii = inits.begin();
    MultiExprArg::iterator ie = inits.end();
    DXASSERT(ii != ie, "otherwise getNumInits() returned an incorrect value");
    m_typeTrackers.push_back(FlattenedTypeIterator::FlattenedTypeTracker(ii, ie));
    return true;
  }

  return pushTrackerForType(e->getType(), expression);
}

// TODO: improve this to provide a 'peek' at intermediate types,
// which should help compare struct foo[1000] to avoid 1000 steps + per-field steps
bool FlattenedTypeIterator::pushTrackerForType(QualType type, MultiExprArg::iterator expression)
  {
  if (type->isVoidType()) {
    return false;
  }

  if (m_firstType.isNull()) {
    m_firstType = type;
  }

  ArTypeObjectKind objectKind = m_source.GetTypeObjectKind(type);

  QualType elementType;
  unsigned int elementCount;
  const RecordType* recordType;
  RecordDecl::field_iterator fi, fe;
  switch (objectKind)
  {
  case ArTypeObjectKind::AR_TOBJ_ARRAY:
    // TODO: handle multi-dimensional arrays
    elementType = type->getAsArrayTypeUnsafe()->getElementType(); // handle arrays of arrays
    elementCount = GetArraySize(type);
    if (elementCount == 0) {
      if (type->isIncompleteArrayType()) {
        m_typeTrackers.push_back(FlattenedTypeIterator::FlattenedTypeTracker(elementType));
        return true;
      }
      return false;
    }

    m_typeTrackers.push_back(FlattenedTypeIterator::FlattenedTypeTracker(
      elementType, elementCount, nullptr));

    return true;
  case ArTypeObjectKind::AR_TOBJ_BASIC:
    m_typeTrackers.push_back(FlattenedTypeIterator::FlattenedTypeTracker(type, 1, expression));
    return true;
  case ArTypeObjectKind::AR_TOBJ_COMPOUND: {
    recordType = type->getAsStructureType();
    if (recordType == nullptr)
      recordType = dyn_cast<RecordType>(type.getTypePtr());

    fi = recordType->getDecl()->field_begin();
    fe = recordType->getDecl()->field_end();

    bool bAddTracker = false;

    // Skip empty struct.
    if (fi != fe) {
      m_typeTrackers.push_back(
          FlattenedTypeIterator::FlattenedTypeTracker(type, fi, fe));
      type = (*fi)->getType();
      bAddTracker = true;
    }

    if (CXXRecordDecl *cxxRecordDecl =
            dyn_cast<CXXRecordDecl>(recordType->getDecl())) {
      CXXRecordDecl::base_class_iterator bi, be;
      bi = cxxRecordDecl->bases_begin();
      be = cxxRecordDecl->bases_end();
      if (bi != be) {
        // Add type tracker for base.
        // Add base after child to make sure base considered first.
        m_typeTrackers.push_back(
            FlattenedTypeIterator::FlattenedTypeTracker(type, bi, be));
        bAddTracker = true;
      }
    }
    return bAddTracker;
  }
  case ArTypeObjectKind::AR_TOBJ_MATRIX:
    m_typeTrackers.push_back(FlattenedTypeIterator::FlattenedTypeTracker(
      m_source.GetMatrixOrVectorElementType(type),
      GetElementCount(type), nullptr));
    return true;
  case ArTypeObjectKind::AR_TOBJ_VECTOR:
    m_typeTrackers.push_back(FlattenedTypeIterator::FlattenedTypeTracker(
      m_source.GetMatrixOrVectorElementType(type),
      GetHLSLVecSize(type), nullptr));
    return true;
  case ArTypeObjectKind::AR_TOBJ_OBJECT:
    // Object have no sub-types.
    m_typeTrackers.push_back(FlattenedTypeIterator::FlattenedTypeTracker(type.getCanonicalType(), 1, expression));
    return true;
  default:
    DXASSERT(false, "unreachable");
    return false;
  }
}

FlattenedTypeIterator::ComparisonResult
FlattenedTypeIterator::CompareIterators(
  HLSLExternalSource& source,
  SourceLocation loc,
  FlattenedTypeIterator& leftIter,
  FlattenedTypeIterator& rightIter)
{
  FlattenedTypeIterator::ComparisonResult result;
  result.LeftCount = 0;
  result.RightCount = 0;
  result.AreElementsEqual = true; // Until proven otherwise.
  result.CanConvertElements = true; // Until proven otherwise.

  while (leftIter.hasCurrentElement() && rightIter.hasCurrentElement())
  {
    Expr* actualExpr = rightIter.getExprOrNull();
    bool hasExpr = actualExpr != nullptr;
    StmtExpr scratchExpr(nullptr, rightIter.getCurrentElement(), NoLoc, NoLoc);
    StandardConversionSequence standard;
    ExprResult convertedExpr;
    if (!source.CanConvert(loc,
                           hasExpr ? actualExpr : &scratchExpr, 
                           leftIter.getCurrentElement(), 
                           ExplicitConversionFalse, 
                           nullptr,
                           &standard)) {
      result.AreElementsEqual = false;
      result.CanConvertElements = false;
      break;
    }
    else if (hasExpr && (standard.First != ICK_Identity || !standard.isIdentityConversion()))
    {
      convertedExpr = source.getSema()->PerformImplicitConversion(actualExpr, 
                                                   leftIter.getCurrentElement(), 
                                                   standard,
                                                   Sema::AA_Casting, 
                                                   Sema::CCK_ImplicitConversion);
    }

    if (rightIter.getCurrentElement()->getCanonicalTypeUnqualified() !=
        leftIter.getCurrentElement()->getCanonicalTypeUnqualified())
    {
      result.AreElementsEqual = false;
    }

    unsigned int advance = std::min(leftIter.getCurrentElementSize(), rightIter.getCurrentElementSize());
    DXASSERT(advance > 0, "otherwise one iterator should report empty");

    // If we need to apply conversions to the expressions, then advance a single element.
    if (hasExpr && convertedExpr.isUsable()) {
      rightIter.replaceExpr(convertedExpr.get());
      advance = 1;
    }

    leftIter.advanceCurrentElement(advance);
    rightIter.advanceCurrentElement(advance);
    result.LeftCount += advance;
    result.RightCount += advance;
  }

  result.LeftCount += leftIter.countRemaining();
  result.RightCount += rightIter.countRemaining();

  return result;
}

FlattenedTypeIterator::ComparisonResult
FlattenedTypeIterator::CompareTypes(
  HLSLExternalSource& source,
  SourceLocation leftLoc, SourceLocation rightLoc,
  QualType left, QualType right)
{
  FlattenedTypeIterator leftIter(leftLoc, left, source);
  FlattenedTypeIterator rightIter(rightLoc, right, source);

  return CompareIterators(source, leftLoc, leftIter, rightIter);
}

FlattenedTypeIterator::ComparisonResult
FlattenedTypeIterator::CompareTypesForInit(
  HLSLExternalSource& source, QualType left, MultiExprArg args,
  SourceLocation leftLoc, SourceLocation rightLoc)
{
  FlattenedTypeIterator leftIter(leftLoc, left, source);
  FlattenedTypeIterator rightIter(rightLoc, args, source);

  return CompareIterators(source, leftLoc, leftIter, rightIter);
}

////////////////////////////////////////////////////////////////////////////////
// Attribute processing support.                                              //

static int ValidateAttributeIntArg(Sema& S, const AttributeList &Attr, unsigned index = 0)
{
  int64_t value = 0;

  if (Attr.getNumArgs() > index)
  {
    Expr *E = nullptr;
    if (!Attr.isArgExpr(index)) {
      // For case arg is constant variable.
      IdentifierLoc *loc = Attr.getArgAsIdent(index);

      VarDecl *decl = dyn_cast_or_null<VarDecl>(
          S.LookupSingleName(S.getCurScope(), loc->Ident, loc->Loc,
                             Sema::LookupNameKind::LookupOrdinaryName));
      if (!decl) {
        S.Diag(Attr.getLoc(), diag::warn_hlsl_attribute_expects_uint_literal) << Attr.getName();
        return value;
      }
      Expr *init = decl->getInit();
      if (!init) {
        S.Diag(Attr.getLoc(), diag::warn_hlsl_attribute_expects_uint_literal) << Attr.getName();
        return value;
      }
      E = init;
    } else
      E = Attr.getArgAsExpr(index);

    clang::APValue ArgNum;
    bool displayError = false;
    if (E->isTypeDependent() || E->isValueDependent() || !E->isCXX11ConstantExpr(S.Context, &ArgNum))
    {
      displayError = true;
    }
    else
    {
      if (ArgNum.isInt())
      {
        value = ArgNum.getInt().getSExtValue();
      }
      else if (ArgNum.isFloat())
      {
        llvm::APSInt floatInt;
        bool isPrecise;
        if (ArgNum.getFloat().convertToInteger(floatInt, llvm::APFloat::rmTowardZero, &isPrecise) == llvm::APFloat::opStatus::opOK)
        {
          value = floatInt.getSExtValue();
        }
        else
        {
          S.Diag(Attr.getLoc(), diag::warn_hlsl_attribute_expects_uint_literal) << Attr.getName();
        }
      }
      else
      {
        displayError = true;
      }

      if (value < 0)
      {
        S.Diag(Attr.getLoc(), diag::warn_hlsl_attribute_expects_uint_literal) << Attr.getName();
      }
    }

    if (displayError)
    {
      S.Diag(Attr.getLoc(), diag::err_attribute_argument_type)
        << Attr.getName() << AANT_ArgumentIntegerConstant
        << E->getSourceRange();
    }
  }

  return (int)value;
}

// TODO: support float arg directly.
static int ValidateAttributeFloatArg(Sema &S, const AttributeList &Attr,
                                           unsigned index = 0) {
  int value = 0;
  if (Attr.getNumArgs() > index) {
    Expr *E = Attr.getArgAsExpr(index);

    if (FloatingLiteral *FL = dyn_cast<FloatingLiteral>(E)) {
      llvm::APFloat flV = FL->getValue();
      if (flV.getSizeInBits(flV.getSemantics()) == 64) {
        llvm::APInt intV = llvm::APInt::floatToBits(flV.convertToDouble());
        value = intV.getLimitedValue();
      } else {
        llvm::APInt intV = llvm::APInt::floatToBits(flV.convertToFloat());
        value = intV.getLimitedValue();
      }
    } else if (IntegerLiteral *IL = dyn_cast<IntegerLiteral>(E)) {
      llvm::APInt intV =
          llvm::APInt::floatToBits((float)IL->getValue().getLimitedValue());
      value = intV.getLimitedValue();
    } else {
      S.Diag(E->getLocStart(), diag::err_hlsl_attribute_expects_float_literal)
          << Attr.getName();
    }
  }
  return value;
}

static Stmt* IgnoreParensAndDecay(Stmt* S)
{
  for (;;)
  {
    switch (S->getStmtClass())
    {
    case Stmt::ParenExprClass:
      S = cast<ParenExpr>(S)->getSubExpr();
      break;
    case Stmt::ImplicitCastExprClass:
      {
        ImplicitCastExpr* castExpr = cast<ImplicitCastExpr>(S);
        if (castExpr->getCastKind() != CK_ArrayToPointerDecay &&
            castExpr->getCastKind() != CK_NoOp &&
            castExpr->getCastKind() != CK_LValueToRValue)
        {
          return S;
        }
        S = castExpr->getSubExpr();
      }
      break;
    default:
      return S;
    }
  }
}

static Expr* ValidateClipPlaneArraySubscriptExpr(Sema& S, ArraySubscriptExpr* E)
{
  DXASSERT_NOMSG(E != nullptr);

  Expr* subscriptExpr = E->getIdx();
  subscriptExpr = dyn_cast<Expr>(subscriptExpr->IgnoreParens());
  if (subscriptExpr == nullptr ||
      subscriptExpr->isTypeDependent() || subscriptExpr->isValueDependent() ||
      !subscriptExpr->isCXX11ConstantExpr(S.Context))
  {
    S.Diag(
      (subscriptExpr == nullptr) ? E->getLocStart() : subscriptExpr->getLocStart(),
      diag::err_hlsl_unsupported_clipplane_argument_subscript_expression);
    return nullptr;
  }

  return E->getBase();
}

static bool IsValidClipPlaneDecl(Decl* D)
{
  Decl::Kind kind = D->getKind();
  if (kind == Decl::Var)
  {
    VarDecl* varDecl = cast<VarDecl>(D);
    if (varDecl->getStorageClass() == StorageClass::SC_Static &&
        varDecl->getType().isConstQualified())
    {
      return false;
    }

    return true;
  }
  else if (kind == Decl::Field)
  {
    return true;
  }
  return false;
}

static Expr* ValidateClipPlaneExpr(Sema& S, Expr* E)
{
  Stmt* cursor = E;

  // clip plane expressions are a linear path, so no need to traverse the tree here.
  while (cursor != nullptr)
  {
    bool supported = true;
    cursor = IgnoreParensAndDecay(cursor);
    switch (cursor->getStmtClass())
    {
    case Stmt::ArraySubscriptExprClass:
      cursor = ValidateClipPlaneArraySubscriptExpr(S, cast<ArraySubscriptExpr>(cursor));
      if (cursor == nullptr)
      {
        // nullptr indicates failure, and the error message has already been printed out
        return nullptr;
      }
      break;
    case Stmt::DeclRefExprClass:
      {
        DeclRefExpr* declRef = cast<DeclRefExpr>(cursor);
        Decl* decl = declRef->getDecl();
        supported = IsValidClipPlaneDecl(decl);
        cursor = supported ? nullptr : cursor;
      }
      break;
    case Stmt::MemberExprClass:
      {
        MemberExpr* member = cast<MemberExpr>(cursor);
        supported = IsValidClipPlaneDecl(member->getMemberDecl());
        cursor = supported ? member->getBase() : cursor;
      }
      break;
    default:
      supported = false;
      break;
    }

    if (!supported)
    {
      DXASSERT(cursor != nullptr, "otherwise it was cleared when the supported flag was set to false");
      S.Diag(cursor->getLocStart(), diag::err_hlsl_unsupported_clipplane_argument_expression);
      return nullptr;
    }
  }

  // Validate that the type is a float4.
  QualType expressionType = E->getType();
  HLSLExternalSource* hlslSource = HLSLExternalSource::FromSema(&S);
  if (hlslSource->GetTypeElementKind(expressionType) != ArBasicKind::AR_BASIC_FLOAT32 ||
      hlslSource->GetTypeObjectKind(expressionType) != ArTypeObjectKind::AR_TOBJ_VECTOR)
  {
    S.Diag(E->getLocStart(), diag::err_hlsl_unsupported_clipplane_argument_type) << expressionType;
    return nullptr;
  }

  return E;
}

static Attr* HandleClipPlanes(Sema& S, const AttributeList &A)
{
  Expr* clipExprs[6];
  for (unsigned int index = 0; index < _countof(clipExprs); index++)
  {
    if (A.getNumArgs() <= index)
    {
      clipExprs[index] = nullptr;
      continue;
    }

    Expr *E = A.getArgAsExpr(index);
    clipExprs[index] = ValidateClipPlaneExpr(S, E);
  }

  return ::new (S.Context) HLSLClipPlanesAttr(A.getRange(), S.Context,
    clipExprs[0], clipExprs[1], clipExprs[2], clipExprs[3], clipExprs[4], clipExprs[5],
    A.getAttributeSpellingListIndex());
}

static Attr* HandleUnrollAttribute(Sema& S, const AttributeList &Attr)
{
  int argValue = ValidateAttributeIntArg(S, Attr);
  // Default value is 1.
  if (Attr.getNumArgs() == 0) argValue = 1;
  return ::new (S.Context) HLSLUnrollAttr(Attr.getRange(), S.Context,
    argValue, Attr.getAttributeSpellingListIndex());
}

static void ValidateAttributeOnLoop(Sema& S, Stmt* St, const AttributeList &Attr)
{
  Stmt::StmtClass stClass = St->getStmtClass();
  if (stClass != Stmt::ForStmtClass && stClass != Stmt::WhileStmtClass && stClass != Stmt::DoStmtClass)
  {
    S.Diag(Attr.getLoc(), diag::warn_hlsl_unsupported_statement_for_loop_attribute)
      << Attr.getName();
  }
}

static void ValidateAttributeOnSwitch(Sema& S, Stmt* St, const AttributeList &Attr)
{
  Stmt::StmtClass stClass = St->getStmtClass();
  if (stClass != Stmt::SwitchStmtClass)
  {
    S.Diag(Attr.getLoc(), diag::warn_hlsl_unsupported_statement_for_switch_attribute)
      << Attr.getName();
  }
}

static void ValidateAttributeOnSwitchOrIf(Sema& S, Stmt* St, const AttributeList &Attr)
{
  Stmt::StmtClass stClass = St->getStmtClass();
  if (stClass != Stmt::SwitchStmtClass && stClass != Stmt::IfStmtClass)
  {
    S.Diag(Attr.getLoc(), diag::warn_hlsl_unsupported_statement_for_if_switch_attribute)
      << Attr.getName();
  }
}

static StringRef ValidateAttributeStringArg(Sema& S, const AttributeList &A, _In_opt_z_ const char* values)
{
  // values is an optional comma-separated list of potential values.
  Expr* E = A.getArgAsExpr(0);
  if (E->isTypeDependent() || E->isValueDependent() || E->getStmtClass() != Stmt::StringLiteralClass)
  {
    S.Diag(E->getLocStart(), diag::err_hlsl_attribute_expects_string_literal)
      << A.getName();
    return StringRef();
  }

  StringLiteral* sl = cast<StringLiteral>(E);
  StringRef result = sl->getString();

  // Return result with no additional validation.
  if (values == nullptr)
  {
    return result;
  }

  const char* value = values;
  while (*value != '\0')
  {
    DXASSERT_NOMSG(*value != ','); // no leading commas in values

    // Look for a match.
    const char* argData = result.data();
    size_t argDataLen = result.size();

    while (argDataLen != 0 && *argData == *value && *value)
    {
      ++argData;
      ++value;
      --argDataLen;
    }

    // Match found if every input character matched.
    if (argDataLen == 0 && (*value == '\0' || *value == ','))
    {
      return result;
    }

    // Move to next separator.
    while (*value != '\0' && *value != ',')
    {
      ++value;
    }

    // Move to the start of the next item if any.
    if (*value == ',') value++;
  }

  DXASSERT_NOMSG(*value == '\0'); // no other terminating conditions

  // No match found.
  S.Diag(E->getLocStart(), diag::err_hlsl_attribute_expects_string_literal_from_list)
    << A.getName() << values;
  return StringRef();
}

static
bool ValidateAttributeTargetIsFunction(Sema& S, Decl* D, const AttributeList &A)
{
  if (D->isFunctionOrFunctionTemplate())
  {
    return true;
  }

  S.Diag(A.getLoc(), diag::err_hlsl_attribute_valid_on_function_only);
  return false;
}

void hlsl::HandleDeclAttributeForHLSL(Sema &S, Decl *D, const AttributeList &A, bool& Handled)
{
  DXASSERT_NOMSG(D != nullptr);
  DXASSERT_NOMSG(!A.isInvalid());

  Attr* declAttr = nullptr;
  Handled = true;
  switch (A.getKind())
  {
  case AttributeList::AT_HLSLIn:
    declAttr = ::new (S.Context) HLSLInAttr(A.getRange(), S.Context,
      A.getAttributeSpellingListIndex());
    break;
  case AttributeList::AT_HLSLOut:
    declAttr = ::new (S.Context) HLSLOutAttr(A.getRange(), S.Context,
      A.getAttributeSpellingListIndex());
    break;
  case AttributeList::AT_HLSLInOut:
    declAttr = ::new (S.Context) HLSLInOutAttr(A.getRange(), S.Context,
      A.getAttributeSpellingListIndex());
    break;

  case AttributeList::AT_HLSLNoInterpolation:
    declAttr = ::new (S.Context) HLSLNoInterpolationAttr(A.getRange(), S.Context,
      A.getAttributeSpellingListIndex());
    break;
  case AttributeList::AT_HLSLLinear:
    declAttr = ::new (S.Context) HLSLLinearAttr(A.getRange(), S.Context,
      A.getAttributeSpellingListIndex());
    break;
  case AttributeList::AT_HLSLNoPerspective:
    declAttr = ::new (S.Context) HLSLNoPerspectiveAttr(A.getRange(), S.Context,
      A.getAttributeSpellingListIndex());
    break;
  case AttributeList::AT_HLSLSample:
    declAttr = ::new (S.Context) HLSLSampleAttr(A.getRange(), S.Context,
      A.getAttributeSpellingListIndex());
    break;
  case AttributeList::AT_HLSLCentroid:
    declAttr = ::new (S.Context) HLSLCentroidAttr(A.getRange(), S.Context,
      A.getAttributeSpellingListIndex());
    break;

  case AttributeList::AT_HLSLPrecise:
    declAttr = ::new (S.Context) HLSLPreciseAttr(A.getRange(), S.Context,
      A.getAttributeSpellingListIndex());
    break;
  case AttributeList::AT_HLSLShared:
    declAttr = ::new (S.Context) HLSLSharedAttr(A.getRange(), S.Context,
      A.getAttributeSpellingListIndex());
    break;
  case AttributeList::AT_HLSLGroupShared:
    declAttr = ::new (S.Context) HLSLGroupSharedAttr(A.getRange(), S.Context,
      A.getAttributeSpellingListIndex());
    break;
  case AttributeList::AT_HLSLUniform:
    declAttr = ::new (S.Context) HLSLUniformAttr(A.getRange(), S.Context,
      A.getAttributeSpellingListIndex());
    break;

  case AttributeList::AT_HLSLColumnMajor:
    declAttr = ::new (S.Context) HLSLColumnMajorAttr(A.getRange(), S.Context,
      A.getAttributeSpellingListIndex());
    break;
  case AttributeList::AT_HLSLRowMajor:
    declAttr = ::new (S.Context) HLSLRowMajorAttr(A.getRange(), S.Context,
      A.getAttributeSpellingListIndex());
    break;

  case AttributeList::AT_HLSLUnorm:
    declAttr = ::new (S.Context) HLSLUnormAttr(A.getRange(), S.Context,
      A.getAttributeSpellingListIndex());
    break;
  case AttributeList::AT_HLSLSnorm:
    declAttr = ::new (S.Context) HLSLSnormAttr(A.getRange(), S.Context,
      A.getAttributeSpellingListIndex());
    break;

  case AttributeList::AT_HLSLPoint:
    declAttr = ::new (S.Context) HLSLPointAttr(A.getRange(), S.Context,
      A.getAttributeSpellingListIndex());
    break;
  case AttributeList::AT_HLSLLine:
    declAttr = ::new (S.Context) HLSLLineAttr(A.getRange(), S.Context,
      A.getAttributeSpellingListIndex());
    break;
  case AttributeList::AT_HLSLLineAdj:
    declAttr = ::new (S.Context) HLSLLineAdjAttr(A.getRange(), S.Context,
      A.getAttributeSpellingListIndex());
    break;
  case AttributeList::AT_HLSLTriangle:
    declAttr = ::new (S.Context) HLSLTriangleAttr(A.getRange(), S.Context,
      A.getAttributeSpellingListIndex());
    break;
  case AttributeList::AT_HLSLTriangleAdj:
    declAttr = ::new (S.Context) HLSLTriangleAdjAttr(A.getRange(), S.Context,
      A.getAttributeSpellingListIndex());
    break;
  case AttributeList::AT_HLSLGloballyCoherent:
    declAttr = ::new (S.Context) HLSLGloballyCoherentAttr(
        A.getRange(), S.Context, A.getAttributeSpellingListIndex());
    break;

  default:
    Handled = false;
    break;
  }

  if (declAttr != nullptr)
  {
    DXASSERT_NOMSG(Handled);
    D->addAttr(declAttr);
    return;
  }

  Handled = true;
  switch (A.getKind())
  {
  // These apply to statements, not declarations. The warning messages clarify this properly.
  case AttributeList::AT_HLSLUnroll:
  case AttributeList::AT_HLSLAllowUAVCondition:
  case AttributeList::AT_HLSLLoop:
  case AttributeList::AT_HLSLFastOpt:
    S.Diag(A.getLoc(), diag::warn_hlsl_unsupported_statement_for_loop_attribute)
      << A.getName();
    return;
  case AttributeList::AT_HLSLBranch:
  case AttributeList::AT_HLSLFlatten:
    S.Diag(A.getLoc(), diag::warn_hlsl_unsupported_statement_for_if_switch_attribute)
      << A.getName();
    return;
  case AttributeList::AT_HLSLForceCase:
  case AttributeList::AT_HLSLCall:
    S.Diag(A.getLoc(), diag::warn_hlsl_unsupported_statement_for_switch_attribute)
      << A.getName();
    return;

  // These are the cases that actually apply to declarations.
  case AttributeList::AT_HLSLClipPlanes:
    declAttr = HandleClipPlanes(S, A);
    break;
  case AttributeList::AT_HLSLDomain:
    declAttr = ::new (S.Context) HLSLDomainAttr(A.getRange(), S.Context,
      ValidateAttributeStringArg(S, A, "tri,quad,isoline"), A.getAttributeSpellingListIndex());
    break;
  case AttributeList::AT_HLSLEarlyDepthStencil:
    declAttr = ::new (S.Context) HLSLEarlyDepthStencilAttr(A.getRange(), S.Context, A.getAttributeSpellingListIndex());
    break;
  case AttributeList::AT_HLSLInstance:
    declAttr = ::new (S.Context) HLSLInstanceAttr(A.getRange(), S.Context,
      ValidateAttributeIntArg(S, A), A.getAttributeSpellingListIndex());
    break;
  case AttributeList::AT_HLSLMaxTessFactor:
    declAttr = ::new (S.Context) HLSLMaxTessFactorAttr(A.getRange(), S.Context,
      ValidateAttributeFloatArg(S, A), A.getAttributeSpellingListIndex());
    break;
  case AttributeList::AT_HLSLNumThreads:
    declAttr = ::new (S.Context) HLSLNumThreadsAttr(A.getRange(), S.Context,
      ValidateAttributeIntArg(S, A), ValidateAttributeIntArg(S, A, 1), ValidateAttributeIntArg(S, A, 2),
      A.getAttributeSpellingListIndex());
    break;
  case AttributeList::AT_HLSLRootSignature:
    declAttr = ::new (S.Context) HLSLRootSignatureAttr(A.getRange(), S.Context,
      ValidateAttributeStringArg(S, A, /*validate strings*/nullptr),
      A.getAttributeSpellingListIndex());
    break;
  case AttributeList::AT_HLSLOutputControlPoints:
    declAttr = ::new (S.Context) HLSLOutputControlPointsAttr(A.getRange(), S.Context,
      ValidateAttributeIntArg(S, A), A.getAttributeSpellingListIndex());
    break;
  case AttributeList::AT_HLSLOutputTopology:
    declAttr = ::new (S.Context) HLSLOutputTopologyAttr(A.getRange(), S.Context,
      ValidateAttributeStringArg(S, A, "point,line,triangle,triangle_cw,triangle_ccw"), A.getAttributeSpellingListIndex());
    break;
  case AttributeList::AT_HLSLPartitioning:
    declAttr = ::new (S.Context) HLSLPartitioningAttr(A.getRange(), S.Context,
      ValidateAttributeStringArg(S, A, "integer,fractional_even,fractional_odd,pow2"), A.getAttributeSpellingListIndex());
    break;
  case AttributeList::AT_HLSLPatchConstantFunc:
    declAttr = ::new (S.Context) HLSLPatchConstantFuncAttr(A.getRange(), S.Context,
      ValidateAttributeStringArg(S, A, nullptr), A.getAttributeSpellingListIndex());
    break;
  case AttributeList::AT_HLSLMaxVertexCount:
	  declAttr = ::new (S.Context) HLSLMaxVertexCountAttr(A.getRange(), S.Context,
		  ValidateAttributeIntArg(S, A), A.getAttributeSpellingListIndex());
	  break;
  default:
    Handled = false;
    return;
  }

  if (declAttr != nullptr)
  {
    DXASSERT_NOMSG(Handled);
    D->addAttr(declAttr);

    // The attribute has been set but will have no effect. Validation will emit a diagnostic
    // and prevent code generation.
    ValidateAttributeTargetIsFunction(S, D, A);
  }
}

/// <summary>Processes an attribute for a statement.</summary>
/// <param name="S">Sema with context.</param>
/// <param name="St">Statement annotated.</param>
/// <param name="A">Single parsed attribute to process.</param>
/// <param name="Range">Range of all attribute lists (useful for FixIts to suggest inclusions).</param>
/// <param name="Handled">After execution, whether this was recognized and handled.</param>
/// <returns>An attribute instance if processed, nullptr if not recognized or an error was found.</returns>
Attr *hlsl::ProcessStmtAttributeForHLSL(Sema &S, Stmt *St, const AttributeList &A, SourceRange Range, bool& Handled)
{
  // | Construct        | Allowed Attributes                         |
  // +------------------+--------------------------------------------+
  // | for, while, do   | loop, fastopt, unroll, allow_uav_condition |
  // | if               | branch, flatten                            |
  // | switch           | branch, flatten, forcecase, call           |

  Attr * result = nullptr;
  Handled = true;

  switch (A.getKind())
  {
  case AttributeList::AT_HLSLUnroll:
    ValidateAttributeOnLoop(S, St, A);
    result = HandleUnrollAttribute(S, A);
    break;
  case AttributeList::AT_HLSLAllowUAVCondition:
    ValidateAttributeOnLoop(S, St, A);
    result = ::new (S.Context) HLSLAllowUAVConditionAttr(
      A.getRange(), S.Context, A.getAttributeSpellingListIndex());
    break;
  case AttributeList::AT_HLSLLoop:
    ValidateAttributeOnLoop(S, St, A);
    result = ::new (S.Context) HLSLLoopAttr(
      A.getRange(), S.Context, A.getAttributeSpellingListIndex());
    break;
  case AttributeList::AT_HLSLFastOpt:
    ValidateAttributeOnLoop(S, St, A);
    result = ::new (S.Context) HLSLFastOptAttr(
      A.getRange(), S.Context, A.getAttributeSpellingListIndex());
    break;
  case AttributeList::AT_HLSLBranch:
    ValidateAttributeOnSwitchOrIf(S, St, A);
    result = ::new (S.Context) HLSLBranchAttr(
      A.getRange(), S.Context, A.getAttributeSpellingListIndex());
    break;
  case AttributeList::AT_HLSLFlatten:
    ValidateAttributeOnSwitchOrIf(S, St, A);
    result = ::new (S.Context) HLSLFlattenAttr(
      A.getRange(), S.Context, A.getAttributeSpellingListIndex());
    break;
  case AttributeList::AT_HLSLForceCase:
    ValidateAttributeOnSwitch(S, St, A);
    result = ::new (S.Context) HLSLForceCaseAttr(
      A.getRange(), S.Context, A.getAttributeSpellingListIndex());
    break;
  case AttributeList::AT_HLSLCall:
    ValidateAttributeOnSwitch(S, St, A);
    result = ::new (S.Context) HLSLCallAttr(
      A.getRange(), S.Context, A.getAttributeSpellingListIndex());
    break;
  default:
    Handled = false;
    break;
  }

  return result;
}

////////////////////////////////////////////////////////////////////////////////
// Implementation of Sema members.                                            //

Decl* Sema::ActOnStartHLSLBuffer(
  Scope* bufferScope,
  bool cbuffer, SourceLocation KwLoc,
  IdentifierInfo *Ident, SourceLocation IdentLoc,
  std::vector<hlsl::UnusualAnnotation *>& BufferAttributes,
  SourceLocation LBrace)
{
  // For anonymous namespace, take the location of the left brace.
  SourceLocation Loc = Ident ? IdentLoc : LBrace;
  DeclContext* lexicalParent = getCurLexicalContext();
  clang::HLSLBufferDecl *result = HLSLBufferDecl::Create(
      Context, lexicalParent, cbuffer, /*isConstantBufferView*/ false, KwLoc,
      Ident, IdentLoc, BufferAttributes, LBrace);

  // Keep track of the currently active buffer.
  HLSLBuffers.push_back(result);

  // Validate unusual annotations and emit diagnostics.
  DiagnoseUnusualAnnotationsForHLSL(*this, BufferAttributes);
  auto && unusualIter = BufferAttributes.begin();
  auto && unusualEnd = BufferAttributes.end();
  char expectedRegisterType = cbuffer ? 'b' : 't';
  for (; unusualIter != unusualEnd; ++unusualIter) {
    switch ((*unusualIter)->getKind()) {
    case hlsl::UnusualAnnotation::UA_ConstantPacking: {
      hlsl::ConstantPacking* constantPacking = cast<hlsl::ConstantPacking>(*unusualIter);
      Diag(constantPacking->Loc, diag::err_hlsl_unsupported_buffer_packoffset);
      break;
    }
    case hlsl::UnusualAnnotation::UA_RegisterAssignment: {
      hlsl::RegisterAssignment* registerAssignment = cast<hlsl::RegisterAssignment>(*unusualIter);

      if (registerAssignment->RegisterType != expectedRegisterType && registerAssignment->RegisterType != toupper(expectedRegisterType)) {
        Diag(registerAssignment->Loc, cbuffer ? diag::err_hlsl_unsupported_cbuffer_register : 
                                                diag::err_hlsl_unsupported_tbuffer_register);
      } else if (registerAssignment->ShaderProfile.size() > 0) {
        Diag(registerAssignment->Loc, diag::err_hlsl_unsupported_buffer_slot_target_specific);
      }
      break;
    }
    case hlsl::UnusualAnnotation::UA_SemanticDecl: {
      // Ignore semantic declarations.
      break;
    }
    }
  }

  PushOnScopeChains(result, bufferScope);
  PushDeclContext(bufferScope, result);

  ActOnDocumentableDecl(result);

  return result;
}

void Sema::ActOnFinishHLSLBuffer(Decl *Dcl, SourceLocation RBrace)
{
  DXASSERT_NOMSG(Dcl != nullptr);
  DXASSERT(Dcl == HLSLBuffers.back(), "otherwise push/pop is incorrect");
  dyn_cast<HLSLBufferDecl>(Dcl)->setRBraceLoc(RBrace);
  HLSLBuffers.pop_back();
  PopDeclContext();
}

Decl* Sema::getActiveHLSLBuffer() const
{
  return HLSLBuffers.empty() ? nullptr : HLSLBuffers.back();
}

Decl *Sema::ActOnHLSLBufferView(Scope *bufferScope, SourceLocation KwLoc,
                            DeclGroupPtrTy &dcl, bool iscbuf) {
  DXASSERT(nullptr == HLSLBuffers.back(), "otherwise push/pop is incorrect");
  HLSLBuffers.pop_back();
  DXASSERT(HLSLBuffers.empty(), "otherwise push/pop is incorrect");

  Decl *decl = dcl.get().getSingleDecl();
  NamedDecl *namedDecl = cast<NamedDecl>(decl);
  IdentifierInfo *Ident = namedDecl->getIdentifier();

  // No anonymous namespace for ConstantBuffer, take the location of the decl.
  SourceLocation Loc = decl->getLocation();

  // Prevent array type in template.  The only way to specify an array in the template type
  // is to use a typedef, so we will strip non-typedef arrays off, since these are the legal
  // array dimensions for the CBV/TBV, and if any array type remains, that is illegal.
  QualType declType = cast<VarDecl>(namedDecl)->getType();
  while (declType->isArrayType() && declType->getTypeClass() != Type::TypeClass::Typedef) {
    const ArrayType *arrayType = declType->getAsArrayTypeUnsafe();
    declType = arrayType->getElementType();
  }
  if (declType->isArrayType()) {
    Diag(Loc, diag::err_hlsl_typeintemplateargument) << "array";
    return nullptr;
  }

  std::vector<hlsl::UnusualAnnotation *> hlslAttrs;

  DeclContext *lexicalParent = getCurLexicalContext();
  clang::HLSLBufferDecl *result = HLSLBufferDecl::Create(
      Context, lexicalParent, iscbuf, /*isConstantBufferView*/ true,
      KwLoc, Ident, Loc, hlslAttrs, Loc);

  // set relation
  namedDecl->setDeclContext(result);
  result->addDecl(namedDecl);
  // move attribute from constant to constant buffer
  result->setUnusualAnnotations(namedDecl->getUnusualAnnotations());
  namedDecl->setUnusualAnnotations(hlslAttrs);

  return result;
}

bool Sema::IsOnHLSLBufferView() {
  // nullptr will not pushed for cbuffer.
  return !HLSLBuffers.empty() && getActiveHLSLBuffer() == nullptr;
}
void Sema::ActOnStartHLSLBufferView() {
  // Push nullptr to mark HLSLBufferView.
  DXASSERT(HLSLBuffers.empty(), "otherwise push/pop is incorrect");
  HLSLBuffers.emplace_back(nullptr);
}

HLSLBufferDecl::HLSLBufferDecl(
    DeclContext *DC, bool cbuffer, bool cbufferView, SourceLocation KwLoc,
    IdentifierInfo *Id, SourceLocation IdLoc,
    std::vector<hlsl::UnusualAnnotation *> &BufferAttributes,
    SourceLocation LBrace)
    : NamedDecl(Decl::HLSLBuffer, DC, IdLoc, DeclarationName(Id)),
      DeclContext(Decl::HLSLBuffer), LBraceLoc(LBrace), KwLoc(KwLoc),
      IsCBuffer(cbuffer), IsConstantBufferView(cbufferView) {
  if (!BufferAttributes.empty()) {
    setUnusualAnnotations(UnusualAnnotation::CopyToASTContextArray(
        getASTContext(), BufferAttributes.data(), BufferAttributes.size()));
  }
}

HLSLBufferDecl *
HLSLBufferDecl::Create(ASTContext &C, DeclContext *lexicalParent, bool cbuffer,
                       bool constantbuffer, SourceLocation KwLoc,
                       IdentifierInfo *Id, SourceLocation IdLoc,
                       std::vector<hlsl::UnusualAnnotation *> &BufferAttributes,
                       SourceLocation LBrace) {
  DeclContext *DC = C.getTranslationUnitDecl();
  HLSLBufferDecl *result = ::new (C) HLSLBufferDecl(
      DC, cbuffer, constantbuffer, KwLoc, Id, IdLoc, BufferAttributes, LBrace);
  if (DC != lexicalParent) {
    result->setLexicalDeclContext(lexicalParent);
  }

  return result;
}

void Sema::TransferUnusualAttributes(Declarator &D, NamedDecl *NewDecl) {
  assert(NewDecl != nullptr);

  if (!getLangOpts().HLSL) {
    return;
  }

  if (!D.UnusualAnnotations.empty()) {
    NewDecl->setUnusualAnnotations(UnusualAnnotation::CopyToASTContextArray(
        getASTContext(), D.UnusualAnnotations.data(),
        D.UnusualAnnotations.size()));
    D.UnusualAnnotations.clear();
  }
}

/// Checks whether a usage attribute is compatible with those seen so far and
/// maintains history.
static bool IsUsageAttributeCompatible(AttributeList::Kind kind, bool &usageIn,
                                       bool &usageOut) {
  switch (kind) {
  case AttributeList::AT_HLSLIn:
    if (usageIn)
      return false;
    usageIn = true;
    break;
  case AttributeList::AT_HLSLOut:
    if (usageOut)
      return false;
    usageOut = true;
    break;
  default:
    assert(kind == AttributeList::AT_HLSLInOut);
    if (usageOut || usageIn)
      return false;
    usageIn = usageOut = true;
    break;
  }
  return true;
}

// Diagnose valid/invalid modifiers for HLSL.
bool Sema::DiagnoseHLSLDecl(Declarator &D, DeclContext *DC,
                            TypeSourceInfo *TInfo, bool isParameter) {
  assert(getLangOpts().HLSL &&
         "otherwise this is called without checking language first");

  // NOTE: some tests may declare templates.
  if (DC->isNamespace() || DC->isDependentContext()) return true;

  DeclSpec::SCS storage = D.getDeclSpec().getStorageClassSpec();
  assert(!DC->isClosure() && "otherwise parser accepted closure syntax instead of failing with a syntax error");
  assert(!DC->isDependentContext() && "otherwise parser accepted a template instead of failing with a syntax error");
  assert(!DC->isNamespace() && "otherwise parser accepted a namespace instead of failing a syntax error");

  bool result = true;
  bool isTypedef = storage == DeclSpec::SCS_typedef;
  bool isFunction = D.isFunctionDeclarator() && !DC->isRecord();
  bool isLocalVar = DC->isFunctionOrMethod() && !isFunction && !isTypedef;
  bool isGlobal = !isParameter && !isTypedef && !isFunction && (DC->isTranslationUnit() || DC->getDeclKind() == Decl::HLSLBuffer);
  bool isMethod = DC->isRecord() && D.isFunctionDeclarator() && !isTypedef;
  bool isField = DC->isRecord() && !D.isFunctionDeclarator() && !isTypedef;

  bool isConst = D.getDeclSpec().getTypeQualifiers() & DeclSpec::TQ::TQ_const;
  bool isVolatile = D.getDeclSpec().getTypeQualifiers() & DeclSpec::TQ::TQ_volatile;
  bool isStatic = storage == DeclSpec::SCS::SCS_static;
  bool isExtern = storage == DeclSpec::SCS::SCS_extern;

  bool hasSignSpec = D.getDeclSpec().getTypeSpecSign() != DeclSpec::TSS::TSS_unspecified;

  // Function declarations are not allowed in parameter declaration
  // TODO : Remove this check once we support function declarations/pointers in HLSL
  if (isParameter && isFunction) {
      Diag(D.getLocStart(), diag::err_hlsl_func_in_func_decl);
      D.setInvalidType();
      return false;
  }

  assert(
    (1 == (isLocalVar ? 1 : 0) + (isGlobal ? 1 : 0) + (isField ? 1 : 0) +
    (isTypedef ? 1 : 0) + (isFunction ? 1 : 0) + (isMethod ? 1 : 0) +
    (isParameter ? 1 : 0))
    && "exactly one type of declarator is being processed");

  // qt/pType captures either the type being modified, or the return type in the
  // case of a function (or method).
  QualType qt = TInfo->getType();
  const Type* pType = qt.getTypePtrOrNull();

  // Early checks - these are not simple attribution errors, but constructs that
  // are fundamentally unsupported,
  // and so we avoid errors that might indicate they can be repaired.
  if (DC->isRecord()) {
    unsigned int nestedDiagId = 0;
    if (isTypedef) {
      nestedDiagId = diag::err_hlsl_unsupported_nested_typedef;
    }

    if (nestedDiagId) {
      Diag(D.getLocStart(), nestedDiagId);
      D.setInvalidType();
      return false;
    }
  }

  const char* declarationType =
    (isLocalVar) ? "local variable" :
    (isTypedef) ? "typedef" :
    (isFunction) ? "function" :
    (isMethod) ? "method" :
    (isGlobal) ? "global variable" :
    (isParameter) ? "parameter" :
    (isField) ? "field" : "<unknown>";

  if (pType && D.isFunctionDeclarator()) {
    const FunctionProtoType *pFP = pType->getAs<FunctionProtoType>();
    if (pFP) {
      qt = pFP->getReturnType();
      pType = qt.getTypePtrOrNull();
    }
  }

  // Check for deprecated effect object type here, warn, and invalidate decl
  bool bDeprecatedEffectObject = false;
  bool bIsObject = false;
  if (hlsl::IsObjectType(this, qt, &bDeprecatedEffectObject)) {
    bIsObject = true;
    if (bDeprecatedEffectObject) {
      Diag(D.getLocStart(), diag::warn_hlsl_effect_object);
      D.setInvalidType();
      return false;
    }
    // Add methods if not ready.
    HLSLExternalSource *hlslSource = HLSLExternalSource::FromSema(this);
    hlslSource->AddHLSLObjectMethodsIfNotReady(qt);
  } else if (qt->isArrayType()) {
    QualType eltQt(qt->getArrayElementTypeNoTypeQual(), 0);
    while (eltQt->isArrayType())
      eltQt = QualType(eltQt->getArrayElementTypeNoTypeQual(), 0);

    if (hlsl::IsObjectType(this, eltQt, &bDeprecatedEffectObject)) {
      // Add methods if not ready.
      HLSLExternalSource *hlslSource = HLSLExternalSource::FromSema(this);
      hlslSource->AddHLSLObjectMethodsIfNotReady(eltQt);
    }
  }

  if (isExtern) {
    if (!(isFunction || isGlobal)) {
      Diag(D.getLocStart(), diag::err_hlsl_varmodifierna) << "'extern'"
                                                          << declarationType;
      result = false;
    }
  }

  if (isStatic) {
    if (!(isLocalVar || isGlobal || isFunction || isMethod)) {
      Diag(D.getLocStart(), diag::err_hlsl_varmodifierna) << "'static'"
                                                          << declarationType;
      result = false;
    }
  }

  if (isVolatile) {
    if (!(isLocalVar || isTypedef)) {
      Diag(D.getLocStart(), diag::err_hlsl_varmodifierna) << "'volatile'"
                                                          << declarationType;
      result = false;
    }
  }

  if (isConst) {
    if (isField) {
      Diag(D.getLocStart(), diag::err_hlsl_varmodifierna) << "'const'"
                                                          << declarationType;
      result = false;
    }
  }

  if (hasSignSpec) {
     HLSLExternalSource *hlslSource = HLSLExternalSource::FromSema(this);
     ArTypeObjectKind objKind = hlslSource->GetTypeObjectKind(qt);
     ArBasicKind basicKind = hlslSource->GetTypeElementKind(qt);
     // vectors or matrices can only have unsigned integer types.
     if (objKind == AR_TOBJ_MATRIX || objKind == AR_TOBJ_VECTOR || objKind == AR_TOBJ_BASIC || objKind == AR_TOBJ_ARRAY) {
         if (!IS_BASIC_UNSIGNABLE(basicKind)) {
             Diag(D.getLocStart(), diag::err_sema_invalid_sign_spec)
                 << g_ArBasicTypeNames[basicKind];
             result = false;
         }
     }
     else {
         Diag(D.getLocStart(), diag::err_sema_invalid_sign_spec) << g_ArBasicTypeNames[basicKind];
         result = false;
     }
  }

  // Validate attributes
  clang::AttributeList
    *pPrecise = nullptr,
    *pShared = nullptr,
    *pGroupShared = nullptr,
    *pUniform = nullptr,
    *pUsage = nullptr,
    *pNoInterpolation = nullptr,
    *pLinear = nullptr,
    *pNoPerspective = nullptr,
    *pSample = nullptr,
    *pCentroid = nullptr,
    *pAnyLinear = nullptr,                   // first linear attribute found
    *pTopology = nullptr;
  bool usageIn = false;
  bool usageOut = false;

  for (clang::AttributeList *pAttr = D.getDeclSpec().getAttributes().getList();
       pAttr != NULL; pAttr = pAttr->getNext()) {
    if (pAttr->isInvalid() || pAttr->isUsedAsTypeAttr())
      continue;

    switch (pAttr->getKind()) {
    case AttributeList::AT_HLSLPrecise: // precise is applicable everywhere.
      pPrecise = pAttr;
      break;
    case AttributeList::AT_HLSLShared:
      if (!isGlobal) {
        Diag(pAttr->getLoc(), diag::err_hlsl_varmodifierna)
            << pAttr->getName() << declarationType << pAttr->getRange();
        result = false;
      }
      if (isStatic) {
        Diag(pAttr->getLoc(), diag::err_hlsl_varmodifiersna)
            << "'static'" << pAttr->getName() << declarationType
            << pAttr->getRange();
        result = false;
      }
      pShared = pAttr;
      break;
    case AttributeList::AT_HLSLGroupShared:
      if (!isGlobal) {
        Diag(pAttr->getLoc(), diag::err_hlsl_varmodifierna)
            << pAttr->getName() << declarationType << pAttr->getRange();
        result = false;
      }
      if (isExtern) {
        Diag(pAttr->getLoc(), diag::err_hlsl_varmodifiersna)
            << "'extern'" << pAttr->getName() << declarationType
            << pAttr->getRange();
        result = false;
      }
      pGroupShared = pAttr;
      break;
    case AttributeList::AT_HLSLGloballyCoherent:
      if (!bIsObject) {
        Diag(pAttr->getLoc(), diag::err_hlsl_varmodifierna)
            << pAttr->getName() << "non-UAV type";
        result = false;
      }
      break;
    case AttributeList::AT_HLSLUniform:
      if (!(isGlobal || isParameter)) {
        Diag(pAttr->getLoc(), diag::err_hlsl_varmodifierna)
            << pAttr->getName() << declarationType << pAttr->getRange();
        result = false;
      }
      if (isStatic) {
        Diag(pAttr->getLoc(), diag::err_hlsl_varmodifiersna)
            << "'static'" << pAttr->getName() << declarationType
            << pAttr->getRange();
        result = false;
      }
      pUniform = pAttr;
      break;

    case AttributeList::AT_HLSLIn:
    case AttributeList::AT_HLSLOut:
    case AttributeList::AT_HLSLInOut:
      if (!isParameter) {
        Diag(pAttr->getLoc(), diag::err_hlsl_usage_not_on_parameter)
            << pAttr->getName() << pAttr->getRange();
        result = false;
      }
      if (!IsUsageAttributeCompatible(pAttr->getKind(), usageIn, usageOut)) {
        Diag(pAttr->getLoc(), diag::err_hlsl_duplicate_parameter_usages)
            << pAttr->getName() << pAttr->getRange();
        result = false;
      }
      pUsage = pAttr;
      break;

    case AttributeList::AT_HLSLNoInterpolation:
      if (!(isParameter || isField || isFunction)) {
        Diag(pAttr->getLoc(), diag::err_hlsl_varmodifierna)
            << pAttr->getName() << declarationType << pAttr->getRange();
        result = false;
      }
      if (pNoInterpolation) {
        Diag(pAttr->getLoc(), diag::warn_hlsl_duplicate_specifier)
            << pAttr->getName() << pAttr->getRange();
      }
      pNoInterpolation = pAttr;
      break;

    case AttributeList::AT_HLSLLinear:
    case AttributeList::AT_HLSLNoPerspective:
    case AttributeList::AT_HLSLSample:
    case AttributeList::AT_HLSLCentroid:
      if (!(isParameter || isField || isFunction)) {
        Diag(pAttr->getLoc(), diag::err_hlsl_varmodifierna)
            << pAttr->getName() << declarationType << pAttr->getRange();
        result = false;
      }

      if (nullptr == pAnyLinear)
        pAnyLinear = pAttr;

      switch (pAttr->getKind()) {
      case AttributeList::AT_HLSLLinear:
        if (pLinear) {
          Diag(pAttr->getLoc(), diag::warn_hlsl_duplicate_specifier)
              << pAttr->getName() << pAttr->getRange();
        }
        pLinear = pAttr;
        break;
      case AttributeList::AT_HLSLNoPerspective:
        if (pNoPerspective) {
          Diag(pAttr->getLoc(), diag::warn_hlsl_duplicate_specifier)
              << pAttr->getName() << pAttr->getRange();
        }
        pNoPerspective = pAttr;
        break;
      case AttributeList::AT_HLSLSample:
        if (pSample) {
          Diag(pAttr->getLoc(), diag::warn_hlsl_duplicate_specifier)
              << pAttr->getName() << pAttr->getRange();
        }
        pSample = pAttr;
        break;
      case AttributeList::AT_HLSLCentroid:
        if (pCentroid) {
          Diag(pAttr->getLoc(), diag::warn_hlsl_duplicate_specifier)
              << pAttr->getName() << pAttr->getRange();
        }
        pCentroid = pAttr;
        break;
      }
      break;

    case AttributeList::AT_HLSLPoint:
    case AttributeList::AT_HLSLLine:
    case AttributeList::AT_HLSLLineAdj:
    case AttributeList::AT_HLSLTriangle:
    case AttributeList::AT_HLSLTriangleAdj:
      if (!(isParameter)) {
        Diag(pAttr->getLoc(), diag::err_hlsl_varmodifierna)
          << pAttr->getName() << declarationType << pAttr->getRange();
        result = false;
      }

      if (pTopology) {
        if (pTopology->getKind() == pAttr->getKind()) {
          Diag(pAttr->getLoc(), diag::warn_hlsl_duplicate_specifier)
            << pAttr->getName() << pAttr->getRange();
        } else {
          Diag(pAttr->getLoc(), diag::err_hlsl_varmodifiersna)
            << pAttr->getName() << pTopology->getName()
            << declarationType << pAttr->getRange();
          result = false;
        }
      }
      pTopology = pAttr;
      break;

    default:
      break;
    }
  }

  if (pNoInterpolation && pAnyLinear) {
    Diag(pNoInterpolation->getLoc(), diag::err_hlsl_varmodifiersna)
        << pNoInterpolation->getName() << pAnyLinear->getName()
        << declarationType << pNoInterpolation->getRange();
    result = false;
  }
  if (pSample && pCentroid) {
    Diag(pCentroid->getLoc(), diag::warn_hlsl_specifier_overridden)
        << pCentroid->getName() << pSample->getName() << pCentroid->getRange();
  }
  clang::AttributeList *pNonUniformAttr = pAnyLinear ? pAnyLinear : (
    pNoInterpolation ? pNoInterpolation : pTopology);
  if (pUniform && pNonUniformAttr) {
    Diag(pUniform->getLoc(), diag::err_hlsl_varmodifiersna)
        << pNonUniformAttr->getName()
        << pUniform->getName() << declarationType << pUniform->getRange();
    result = false;
  }
  if (pAnyLinear && pTopology) {
    Diag(pAnyLinear->getLoc(), diag::err_hlsl_varmodifiersna)
      << pTopology->getName()
      << pAnyLinear->getName() << declarationType << pAnyLinear->getRange();
    result = false;
  }
  if (pNoInterpolation && pTopology) {
    Diag(pNoInterpolation->getLoc(), diag::err_hlsl_varmodifiersna)
      << pTopology->getName()
      << pNoInterpolation->getName() << declarationType << pNoInterpolation->getRange();
    result = false;
  }
  if (pUniform && pUsage) {
    if (pUsage->getKind() != AttributeList::Kind::AT_HLSLIn) {
      Diag(pUniform->getLoc(), diag::err_hlsl_varmodifiersna)
          << pUsage->getName() << pUniform->getName() << declarationType
          << pUniform->getRange();
      result = false;
    }
  }

  // Validate unusual annotations.
  hlsl::DiagnoseUnusualAnnotationsForHLSL(*this, D.UnusualAnnotations);
  auto && unusualIter = D.UnusualAnnotations.begin();
  auto && unusualEnd = D.UnusualAnnotations.end();
  for (; unusualIter != unusualEnd; ++unusualIter) {
    switch ((*unusualIter)->getKind()) {
    case hlsl::UnusualAnnotation::UA_ConstantPacking: {
      hlsl::ConstantPacking *constantPacking =
          cast<hlsl::ConstantPacking>(*unusualIter);
      if (!isGlobal || HLSLBuffers.size() == 0) {
        Diag(constantPacking->Loc, diag::err_hlsl_packoffset_requires_cbuffer);
        continue;
      }
      if (constantPacking->ComponentOffset > 0) {
        // Validate that this will fit.
        if (!qt.isNull()) {
          hlsl::DiagnosePackingOffset(this, constantPacking->Loc, qt,
                                      constantPacking->ComponentOffset);
        }
      }
      break;
    }
    case hlsl::UnusualAnnotation::UA_RegisterAssignment: {
      hlsl::RegisterAssignment *registerAssignment =
          cast<hlsl::RegisterAssignment>(*unusualIter);
      if (registerAssignment->IsValid) {
        if (!qt.isNull()) {
          hlsl::DiagnoseRegisterType(this, registerAssignment->Loc, qt,
                                     registerAssignment->RegisterType);
        }
      }
      break;
    }
    case hlsl::UnusualAnnotation::UA_SemanticDecl: {
      hlsl::SemanticDecl *semanticDecl = cast<hlsl::SemanticDecl>(*unusualIter);
      if (isTypedef || isLocalVar) {
        Diag(semanticDecl->Loc, diag::err_hlsl_varmodifierna)
            << "semantic" << declarationType;
      }
      break;
    }
    }
  }

  if (!result) {
    D.setInvalidType();
  }

  return result;
}

static QualType getUnderlyingType(QualType Type)
{
  while (const TypedefType *TD = dyn_cast<TypedefType>(Type))
  {
    if (const TypedefNameDecl* pDecl = TD->getDecl())
      Type = pDecl->getUnderlyingType();
    else
      break;
  }
  return Type;
}

/// <summary>Return HLSL AttributedType objects if they exist on type.</summary>
/// <param name="self">Sema with context.</param>
/// <param name="type">QualType to inspect.</param>
/// <param name="ppMatrixOrientation">Set pointer to column_major/row_major AttributedType if supplied.</param>
/// <param name="ppNorm">Set pointer to snorm/unorm AttributedType if supplied.</param>
void hlsl::GetHLSLAttributedTypes(
  _In_ clang::Sema* self,
  clang::QualType type, 
  _Inout_opt_ const clang::AttributedType** ppMatrixOrientation, 
  _Inout_opt_ const clang::AttributedType** ppNorm)
{
  if (ppMatrixOrientation)
    *ppMatrixOrientation = nullptr;
  if (ppNorm)
    *ppNorm = nullptr;

  // Note: we clear output pointers once set so we can stop searching
  QualType Desugared = getUnderlyingType(type);
  const AttributedType *AT = dyn_cast<AttributedType>(Desugared);
  while (AT && (ppMatrixOrientation || ppNorm)) {
    AttributedType::Kind Kind = AT->getAttrKind();

    if (Kind == AttributedType::attr_hlsl_row_major ||
        Kind == AttributedType::attr_hlsl_column_major)
    {
      if (ppMatrixOrientation)
      {
        *ppMatrixOrientation = AT;
        ppMatrixOrientation = nullptr;
      }
    }
    else if (Kind == AttributedType::attr_hlsl_unorm ||
             Kind == AttributedType::attr_hlsl_snorm)
    {
      if (ppNorm)
      {
        *ppNorm = AT;
        ppNorm = nullptr;
      }
    }

    Desugared = getUnderlyingType(AT->getEquivalentType());
    AT = dyn_cast<AttributedType>(Desugared);
  }

  // Unwrap component type on vector or matrix and check snorm/unorm
  Desugared = getUnderlyingType(hlsl::GetOriginalElementType(self, Desugared));
  AT = dyn_cast<AttributedType>(Desugared);
  while (AT && ppNorm) {
    AttributedType::Kind Kind = AT->getAttrKind();

    if (Kind == AttributedType::attr_hlsl_unorm ||
      Kind == AttributedType::attr_hlsl_snorm)
    {
      *ppNorm = AT;
      ppNorm = nullptr;
    }

    Desugared = getUnderlyingType(AT->getEquivalentType());
    AT = dyn_cast<AttributedType>(Desugared);
  }
}

/// <summary>Returns true if QualType is an HLSL Matrix type.</summary>
/// <param name="self">Sema with context.</param>
/// <param name="type">QualType to check.</param>
bool hlsl::IsMatrixType(
  _In_ clang::Sema* self, 
  _In_ clang::QualType type)
{
  return HLSLExternalSource::FromSema(self)->GetTypeObjectKind(type) == AR_TOBJ_MATRIX;
}

/// <summary>Returns true if QualType is an HLSL Vector type.</summary>
/// <param name="self">Sema with context.</param>
/// <param name="type">QualType to check.</param>
bool hlsl::IsVectorType(
  _In_ clang::Sema* self, 
  _In_ clang::QualType type)
{
  return HLSLExternalSource::FromSema(self)->GetTypeObjectKind(type) == AR_TOBJ_VECTOR;
}

/// <summary>Get element type for an HLSL Matrix or Vector, preserving AttributedType.</summary>
/// <param name="self">Sema with context.</param>
/// <param name="type">Matrix or Vector type.</param>
clang::QualType hlsl::GetOriginalMatrixOrVectorElementType(
  _In_ clang::QualType type)
{
  // TODO: Determine if this is really the best way to get the matrix/vector specialization
  // without losing the AttributedType on the template parameter
  if (const Type* pType = type.getTypePtrOrNull()) {
    // A non-dependent template specialization type is always "sugar",
    // typically for a RecordType.  For example, a class template
    // specialization type of @c vector<int> will refer to a tag type for
    // the instantiation @c std::vector<int, std::allocator<int>>.
    if (const TemplateSpecializationType* pTemplate = pType->getAs<TemplateSpecializationType>()) {
      // If we have enough arguments, pull them from the template directly, rather than doing
      // the extra lookups.
      if (pTemplate->getNumArgs() > 0)
        return pTemplate->getArg(0).getAsType();

      QualType templateRecord = pTemplate->desugar();
      const Type *pTemplateRecordType = templateRecord.getTypePtr();
      if (pTemplateRecordType) {
        const TagType *pTemplateTagType = pTemplateRecordType->getAs<TagType>();
        if (pTemplateTagType) {
          const ClassTemplateSpecializationDecl *specializationDecl =
              dyn_cast_or_null<ClassTemplateSpecializationDecl>(
                  pTemplateTagType->getDecl());
          if (specializationDecl) {
            return specializationDecl->getTemplateArgs()[0].getAsType();
          }
        }
      }
    }
  }
  return QualType();
}

/// <summary>Get element type, preserving AttributedType, if vector or matrix, otherwise return the type unmodified.</summary>
/// <param name="self">Sema with context.</param>
/// <param name="type">Input type.</param>
clang::QualType hlsl::GetOriginalElementType(
  _In_ clang::Sema* self, 
  _In_ clang::QualType type)
{
  ArTypeObjectKind Kind = HLSLExternalSource::FromSema(self)->GetTypeObjectKind(type);
  if (Kind == AR_TOBJ_MATRIX || Kind == AR_TOBJ_VECTOR) {
    return GetOriginalMatrixOrVectorElementType(type);
  }
  return type;
}

void hlsl::CustomPrintHLSLAttr(const clang::Attr *A, llvm::raw_ostream &Out, const clang::PrintingPolicy &Policy, unsigned int Indentation) {
  switch (A->getKind()) {

  // Parameter modifiers
  case clang::attr::HLSLIn:
    Out << "in ";
    break;

  case clang::attr::HLSLInOut:
    Out << "inout ";
    break;

  case clang::attr::HLSLOut:
    Out << "out ";
    break;
  
  // Interpolation modifiers
  case clang::attr::HLSLLinear:
    Out << "linear ";
    break;

  case clang::attr::HLSLCentroid:
    Out << "centroid ";
    break;

  case clang::attr::HLSLNoInterpolation:
    Out << "nointerpolation ";
    break;

  case clang::attr::HLSLNoPerspective:
    Out << "noperspective ";
    break;

  case clang::attr::HLSLSample:
    Out << "sample ";
    break;
  
  // Function attributes
  case clang::attr::HLSLClipPlanes:
  {
    Attr * noconst = const_cast<Attr*>(A);
    HLSLClipPlanesAttr *ACast = static_cast<HLSLClipPlanesAttr*>(noconst);
    
    if (!ACast->getClipPlane1()) 
      break;
    
    Indent(Indentation, Out);
    Out << "[clipplanes(";
    ACast->getClipPlane1()->printPretty(Out, 0, Policy);
    PrintClipPlaneIfPresent(ACast->getClipPlane2(), Out, Policy);
    PrintClipPlaneIfPresent(ACast->getClipPlane3(), Out, Policy);
    PrintClipPlaneIfPresent(ACast->getClipPlane4(), Out, Policy);
    PrintClipPlaneIfPresent(ACast->getClipPlane5(), Out, Policy);
    PrintClipPlaneIfPresent(ACast->getClipPlane6(), Out, Policy);
    Out << ")]\n";
    
    break;
  }
  
  case clang::attr::HLSLDomain:
  {
    Attr * noconst = const_cast<Attr*>(A);
    HLSLDomainAttr *ACast = static_cast<HLSLDomainAttr*>(noconst);
    Indent(Indentation, Out);
    Out << "[domain(\"" << ACast->getDomainType() << "\")]\n";
    break;
  }
  
  case clang::attr::HLSLEarlyDepthStencil:
    Indent(Indentation, Out);
    Out << "[earlydepthstencil]\n";
    break;
  
  case clang::attr::HLSLInstance: //TODO - test 
  {
    Attr * noconst = const_cast<Attr*>(A);
    HLSLInstanceAttr *ACast = static_cast<HLSLInstanceAttr*>(noconst);
    Indent(Indentation, Out);
    Out << "[instance(" << ACast->getCount() << ")]\n";
    break;
  }
  
  case clang::attr::HLSLMaxTessFactor: //TODO - test
  {
    Attr * noconst = const_cast<Attr*>(A);
    HLSLMaxTessFactorAttr *ACast = static_cast<HLSLMaxTessFactorAttr*>(noconst);
    Indent(Indentation, Out);
    Out << "[maxtessfactor(" << ACast->getFactor() << ")]\n";
    break;
  }
  
  case clang::attr::HLSLNumThreads: //TODO - test
  {
    Attr * noconst = const_cast<Attr*>(A);
    HLSLNumThreadsAttr *ACast = static_cast<HLSLNumThreadsAttr*>(noconst);
    Indent(Indentation, Out);
    Out << "[numthreads(" << ACast->getX() << ", " << ACast->getY() << ", " << ACast->getZ() << ")]\n";
    break;
  }
  
  case clang::attr::HLSLRootSignature:
  {
    Attr * noconst = const_cast<Attr*>(A);
    HLSLRootSignatureAttr *ACast = static_cast<HLSLRootSignatureAttr*>(noconst);
    Indent(Indentation, Out);
    Out << "[RootSignature(" << ACast->getSignatureName() << ")]\n";
    break;
  }

  case clang::attr::HLSLOutputControlPoints:
  {
    Attr * noconst = const_cast<Attr*>(A);
    HLSLOutputControlPointsAttr *ACast = static_cast<HLSLOutputControlPointsAttr*>(noconst);
    Indent(Indentation, Out);
    Out << "[outputcontrolpoints(" << ACast->getCount() << ")]\n";
    break;
  }
  
  case clang::attr::HLSLOutputTopology:
  {
    Attr * noconst = const_cast<Attr*>(A);
    HLSLOutputTopologyAttr *ACast = static_cast<HLSLOutputTopologyAttr*>(noconst);
    Indent(Indentation, Out);
    Out << "[outputtopology(\"" << ACast->getTopology() << "\")]\n";
    break;
  }
  
  case clang::attr::HLSLPartitioning:
  {
    Attr * noconst = const_cast<Attr*>(A);
    HLSLPartitioningAttr *ACast = static_cast<HLSLPartitioningAttr*>(noconst);
    Indent(Indentation, Out);
    Out << "[partitioning(\"" << ACast->getScheme() << "\")]\n";
    break;
  }
  
  case clang::attr::HLSLPatchConstantFunc:
  {
    Attr * noconst = const_cast<Attr*>(A);
    HLSLPatchConstantFuncAttr *ACast = static_cast<HLSLPatchConstantFuncAttr*>(noconst);
    Indent(Indentation, Out);
    Out << "[patchconstantfunc(\"" << ACast->getFunctionName() << "\")]\n";
    break;
  }
  
  case clang::attr::HLSLMaxVertexCount:
  {
    Attr * noconst = const_cast<Attr*>(A);
    HLSLMaxVertexCountAttr *ACast = static_cast<HLSLMaxVertexCountAttr*>(noconst);
    Indent(Indentation, Out);
    Out << "[maxvertexcount(" << ACast->getCount() << ")]\n";
    break;
  }
  
  // Statement attributes
  case clang::attr::HLSLAllowUAVCondition:
    Indent(Indentation, Out);
    Out << "[allow_uav_condition]\n";
    break;
  
  case clang::attr::HLSLBranch:
    Indent(Indentation, Out);
    Out << "[branch]\n";
    break;
  
  case clang::attr::HLSLCall:
    Indent(Indentation, Out);
    Out << "[call]\n";
    break;
  
  case clang::attr::HLSLFastOpt:
    Indent(Indentation, Out);
    Out << "[fastopt]\n";
    break;
  
  case clang::attr::HLSLFlatten:
    Indent(Indentation, Out);
    Out << "[flatten]\n";
    break;
  
  case clang::attr::HLSLForceCase:
    Indent(Indentation, Out);
    Out << "[forcecase]\n";
    break;
  
  case clang::attr::HLSLLoop:
    Indent(Indentation, Out);
    Out << "[loop]\n";
    break;

  case clang::attr::HLSLUnroll:
  {
    Attr * noconst = const_cast<Attr*>(A);
    HLSLUnrollAttr *ACast = static_cast<HLSLUnrollAttr*>(noconst);
    Indent(Indentation, Out);
    Out << "[unroll(" << ACast->getCount() << ")]\n";
    break;
  }
  
  // Variable modifiers
  case clang::attr::HLSLGroupShared:
    Out << "groupshared ";
    break;
  
  case clang::attr::HLSLPrecise:
    Out << "precise ";
    break;
  
  case clang::attr::HLSLSemantic: // TODO: Consider removing HLSLSemantic attribute
    break;
  
  case clang::attr::HLSLShared:
    Out << "shared ";
    break;
  
  case clang::attr::HLSLUniform:
    Out << "uniform ";
    break;
  
  // These four cases are printed in TypePrinter::printAttributedBefore
  case clang::attr::HLSLColumnMajor:  
  case clang::attr::HLSLRowMajor:
  case clang::attr::HLSLSnorm:
  case clang::attr::HLSLUnorm:
    break;

  case clang::attr::HLSLPoint:
    Out << "point ";
    break;

  case clang::attr::HLSLLine:
    Out << "line ";
    break;

  case clang::attr::HLSLLineAdj:
    Out << "lineadj ";
    break;

  case clang::attr::HLSLTriangle:
    Out << "triangle ";
    break;

  case clang::attr::HLSLTriangleAdj:
    Out << "triangleadj ";
    break;

  case clang::attr::HLSLGloballyCoherent:
    Out << "globallycoherent ";
    break;

  default:
    A->printPretty(Out, Policy);
    break;
  }
}

bool hlsl::IsHLSLAttr(clang::attr::Kind AttrKind) {
  switch (AttrKind){
  case clang::attr::HLSLAllowUAVCondition:
  case clang::attr::HLSLBranch:
  case clang::attr::HLSLCall:
  case clang::attr::HLSLCentroid:
  case clang::attr::HLSLClipPlanes:
  case clang::attr::HLSLColumnMajor:
  case clang::attr::HLSLDomain:
  case clang::attr::HLSLEarlyDepthStencil:
  case clang::attr::HLSLFastOpt:
  case clang::attr::HLSLFlatten:
  case clang::attr::HLSLForceCase:
  case clang::attr::HLSLGroupShared:
  case clang::attr::HLSLIn:
  case clang::attr::HLSLInOut:
  case clang::attr::HLSLInstance:
  case clang::attr::HLSLLinear:
  case clang::attr::HLSLLoop:
  case clang::attr::HLSLMaxTessFactor:
  case clang::attr::HLSLNoInterpolation:
  case clang::attr::HLSLNoPerspective:
  case clang::attr::HLSLNumThreads:
  case clang::attr::HLSLRootSignature:
  case clang::attr::HLSLOut:
  case clang::attr::HLSLOutputControlPoints:
  case clang::attr::HLSLOutputTopology:
  case clang::attr::HLSLPartitioning:
  case clang::attr::HLSLPatchConstantFunc:
  case clang::attr::HLSLMaxVertexCount:
  case clang::attr::HLSLPrecise:
  case clang::attr::HLSLRowMajor:
  case clang::attr::HLSLSample:
  case clang::attr::HLSLSemantic:
  case clang::attr::HLSLShared:
  case clang::attr::HLSLSnorm:
  case clang::attr::HLSLUniform:
  case clang::attr::HLSLUnorm:
  case clang::attr::HLSLUnroll:
  case clang::attr::HLSLPoint:
  case clang::attr::HLSLLine:
  case clang::attr::HLSLLineAdj:
  case clang::attr::HLSLTriangle:
  case clang::attr::HLSLTriangleAdj:
  case clang::attr::HLSLGloballyCoherent:
    return true;
  }
  
  return false;
}

void hlsl::PrintClipPlaneIfPresent(clang::Expr *ClipPlane, llvm::raw_ostream &Out, const clang::PrintingPolicy &Policy) {
  if (ClipPlane) {
    Out << ", ";
    ClipPlane->printPretty(Out, 0, Policy);
  }
}

bool hlsl::IsObjectType(
  _In_ clang::Sema* self,
  _In_ clang::QualType type,
  _Inout_opt_ bool *isDeprecatedEffectObject)
{
  HLSLExternalSource *pExternalSource = HLSLExternalSource::FromSema(self);
  if (pExternalSource && pExternalSource->GetTypeObjectKind(type) == AR_TOBJ_OBJECT) {
    if (isDeprecatedEffectObject)
      *isDeprecatedEffectObject = pExternalSource->GetTypeElementKind(type) == AR_OBJECT_LEGACY_EFFECT;
    return true;
  }
  if (isDeprecatedEffectObject)
    *isDeprecatedEffectObject = false;
  return false;
}

bool hlsl::CanConvert(
  _In_ clang::Sema* self, 
  clang::SourceLocation loc,
  _In_ clang::Expr* sourceExpr, 
  clang::QualType target,
  bool explicitConversion,
  _Inout_opt_ clang::StandardConversionSequence* standard)
{
  return HLSLExternalSource::FromSema(self)->CanConvert(loc, sourceExpr, target, explicitConversion, nullptr, standard);
}

void hlsl::Indent(unsigned int Indentation, llvm::raw_ostream &Out)
{
  for (unsigned i = 0; i != Indentation; ++i)
    Out << "  ";
}

void hlsl::RegisterIntrinsicTable(_In_ clang::ExternalSemaSource* self, _In_ IDxcIntrinsicTable* table)
{
  DXASSERT_NOMSG(self != nullptr);
  DXASSERT_NOMSG(table != nullptr);

  HLSLExternalSource* source = (HLSLExternalSource*)self;
  source->RegisterIntrinsicTable(table);
}

clang::QualType hlsl::CheckVectorConditional(
  _In_ clang::Sema* self,
  _In_ clang::ExprResult &Cond,
  _In_ clang::ExprResult &LHS,
  _In_ clang::ExprResult &RHS,
  _In_ clang::SourceLocation QuestionLoc)
{
  return HLSLExternalSource::FromSema(self)->CheckVectorConditional(Cond, LHS, RHS, QuestionLoc);
}

bool IsTypeNumeric(_In_ clang::Sema* self, _In_ clang::QualType &type) {
  UINT count;
  return HLSLExternalSource::FromSema(self)->IsTypeNumeric(type, &count);
}

void Sema::CheckHLSLArrayAccess(const Expr *expr) {
  DXASSERT_NOMSG(isa<CXXOperatorCallExpr>(expr));
  const CXXOperatorCallExpr *OperatorCallExpr = cast<CXXOperatorCallExpr>(expr);
  DXASSERT_NOMSG(OperatorCallExpr->getOperator() == OverloadedOperatorKind::OO_Subscript);

  const Expr *RHS = OperatorCallExpr->getArg(1); // first subscript expression
  llvm::APSInt index;
  if (RHS->EvaluateAsInt(index, Context)) {
      int64_t intIndex = index.getLimitedValue();
      const QualType LHSQualType = OperatorCallExpr->getArg(0)->getType();
      if (IsVectorType(this, LHSQualType)) {
          uint32_t vectorSize = GetHLSLVecSize(LHSQualType);
          // If expression is a double two subscript operator for matrix (e.g x[0][1])
          // we also have to check the first subscript oprator by recursively calling
          // this funciton for the first CXXOperatorCallExpr
          if (isa<CXXOperatorCallExpr>(OperatorCallExpr->getArg(0))) {
              CheckHLSLArrayAccess(cast<CXXOperatorCallExpr>(OperatorCallExpr->getArg(0)));
          }
          if (intIndex < 0 || (uint32_t)intIndex >= vectorSize) {
              Diag(RHS->getExprLoc(),
                  diag::err_hlsl_vector_element_index_out_of_bounds)
                  << (int)intIndex;
          }
      }
      else if (IsMatrixType(this, LHSQualType)) {
          uint32_t rowCount, colCount;
          GetHLSLMatRowColCount(LHSQualType, rowCount, colCount);
          if (intIndex < 0 || (uint32_t)intIndex >= rowCount) {
              Diag(RHS->getExprLoc(), diag::err_hlsl_matrix_row_index_out_of_bounds)
                  << (int)intIndex;
          }
      }
  }
}

clang::QualType ApplyTypeSpecSignToParsedType(
    _In_ clang::Sema* self,
    _In_ clang::QualType &type,
    _In_ clang::TypeSpecifierSign TSS, 
    _In_ clang::SourceLocation Loc
)
{
    return HLSLExternalSource::FromSema(self)->ApplyTypeSpecSignToParsedType(type, TSS, Loc);
}<|MERGE_RESOLUTION|>--- conflicted
+++ resolved
@@ -78,7 +78,6 @@
   //
 
   AR_BASIC_POINTER,
-  AR_BASIC_ENUM,
 
   AR_OBJECT_NULL,
   AR_OBJECT_STRING,
@@ -339,8 +338,6 @@
   //
 
   BPROP_POINTER,  // AR_BASIC_POINTER
-
-  BPROP_ENUM, // AR_BASIC_ENUM
 
   BPROP_OBJECT | BPROP_RBUFFER, // AR_OBJECT_NULL
   BPROP_OBJECT | BPROP_RBUFFER, // AR_OBJECT_STRING
@@ -3226,10 +3223,7 @@
       }
     }
     if (const EnumType *ET = dyn_cast<EnumType>(type)) {
-<<<<<<< HEAD
         if (ET->isEnumeralType())
-=======
->>>>>>> 144c069e
         return AR_BASIC_ENUM;
     }
     return AR_BASIC_UNKNOWN;
@@ -5239,6 +5233,10 @@
     Opc == UnaryOperatorKind::UO_PostDec || Opc == UnaryOperatorKind::UO_PostInc;
 }
 
+static bool IsIncrementOp(UnaryOperatorKind Opc) {
+  return Opc == UnaryOperatorKind::UO_PreInc || Opc == UnaryOperatorKind::UO_PostInc;
+}
+
 /// <summary>
 /// Checks whether the specified AR_TOBJ* value is a primitive or aggregate of primitive elements
 /// (as opposed to a built-in object like a sampler or texture, or a void type).
@@ -7363,7 +7361,6 @@
       {
         ComponentConversion = ICK_Boolean_Conversion;
       }
-<<<<<<< HEAD
       else if (IS_BASIC_ENUM(TargetInfo.EltKind))
       {
         // conversion to enum type not allowed
@@ -7371,16 +7368,9 @@
       }
       else if (IS_BASIC_ENUM(SourceInfo.EltKind))
       {
-        // enum -> int
-        Second = ICK_Integral_Conversion;
-      }
-=======
-      else if (IS_BASIC_ENUM(SourceInfo.EltKind))
-      {
-        Second = ICK_Integral_Conversion;
-      }
-
->>>>>>> 144c069e
+        // enum -> int/float
+        ComponentConversion = ICK_Integral_Conversion;
+      }
       else
       {
         bool targetIsInt = IS_BASIC_AINT(TargetInfo.EltKind);
@@ -7867,6 +7857,12 @@
   ArBasicKind elementKind = GetTypeElementKind(expr->getType());
 
   if (UnaryOperatorKindRequiresModifiableValue(Opc)) {
+    if (elementKind == AR_BASIC_ENUM) {
+      bool isInc = IsIncrementOp(Opc);
+      m_sema->Diag(OpLoc, diag::err_increment_decrement_enum) << isInc << expr->getType();
+      return QualType();
+    }
+
     extern bool CheckForModifiableLvalue(Expr *E, SourceLocation Loc, Sema &S);
     if (CheckForModifiableLvalue(expr, OpLoc, *m_sema))
       return QualType();
