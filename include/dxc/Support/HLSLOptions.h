///////////////////////////////////////////////////////////////////////////////
//                                                                           //
// HLSLOptions.h                                                             //
// Copyright (C) Microsoft Corporation. All rights reserved.                 //
// This file is distributed under the University of Illinois Open Source     //
// License. See LICENSE.TXT for details.                                     //
//                                                                           //
// Support for command-line-style option parsing.                            //
//                                                                           //
///////////////////////////////////////////////////////////////////////////////

#pragma once

#ifndef LLVM_HLSL_OPTIONS_H
#define LLVM_HLSL_OPTIONS_H

#include "llvm/ADT/ArrayRef.h"
#include "llvm/ADT/StringRef.h"
#include "llvm/Option/ArgList.h"
#include "dxc/dxcapi.h"
#include "dxc/Support/SPIRVOptions.h"

namespace llvm {
namespace opt {
class OptTable;
class raw_ostream;
}
}

namespace dxc {
class DxcDllSupport;
}

namespace hlsl {

namespace options {
/// Flags specifically for clang options.  Must not overlap with
/// llvm::opt::DriverFlag or (for clarity) with clang::driver::options.
enum HlslFlags {
  DriverOption = (1 << 13),
  NoArgumentUnused = (1 << 14),
  CoreOption = (1 << 15),
  ISenseOption = (1 << 16),
};

enum ID {
    OPT_INVALID = 0, // This is not an option ID.
#define OPTION(PREFIX, NAME, ID, KIND, GROUP, ALIAS, ALIASARGS, FLAGS, PARAM, \
               HELPTEXT, METAVAR) OPT_##ID,
#include "dxc/Support/HLSLOptions.inc"
    LastOption
#undef OPTION
  };

const llvm::opt::OptTable *getHlslOptTable();
std::error_code initHlslOptTable();
void cleanupHlslOptTable();

///////////////////////////////////////////////////////////////////////////////
// Helper classes to deal with options.

/// Flags for IDxcCompiler APIs.
static const unsigned CompilerFlags = HlslFlags::CoreOption;
/// Flags for dxc.exe command-line tool.
static const unsigned DxcFlags = HlslFlags::CoreOption | HlslFlags::DriverOption;
/// Flags for dxr.exe command-line tool.
static const unsigned DxrFlags = HlslFlags::CoreOption | HlslFlags::DriverOption;
/// Flags for IDxcIntelliSense APIs.
static const unsigned ISenseFlags = HlslFlags::CoreOption | HlslFlags::ISenseOption;

/// Use this class to capture preprocessor definitions and manage their lifetime.
class DxcDefines {
public:
  void push_back(llvm::StringRef value);
  LPWSTR DefineValues = nullptr;
  llvm::SmallVector<llvm::StringRef, 8> DefineStrings;
  llvm::SmallVector<DxcDefine, 8> DefineVector;

  ~DxcDefines() { delete[] DefineValues; }
  DxcDefines(const DxcDefines &) = delete;
  DxcDefines() {}
  void BuildDefines(); // Must be called after all defines are pushed back
  UINT32 ComputeNumberOfWCharsNeededForDefines();
  const DxcDefine *data() const { return DefineVector.data(); }
  unsigned size() const { return DefineVector.size(); }
};

/// Use this class to capture all options.
class DxcOpts {
public:
  DxcDefines Defines;
  llvm::opt::InputArgList Args = llvm::opt::InputArgList(nullptr, nullptr); // Original arguments.

  llvm::StringRef AssemblyCode; // OPT_Fc
  llvm::StringRef DebugFile;    // OPT_Fd
  llvm::StringRef EntryPoint;   // OPT_entrypoint
  llvm::StringRef ExternalFn;   // OPT_external_fn
  llvm::StringRef ExternalLib;  // OPT_external_lib
  llvm::StringRef ExtractPrivateFile; // OPT_getprivate
  llvm::StringRef ForceRootSigVer; // OPT_force_rootsig_ver
  llvm::StringRef InputFile; // OPT_INPUT
  llvm::StringRef OutputHeader; // OPT_Fh
  llvm::StringRef OutputObject; // OPT_Fo
  llvm::StringRef OutputWarningsFile; // OPT_Fe
  llvm::StringRef Preprocess; // OPT_P
  llvm::StringRef TargetProfile; // OPT_target_profile
  llvm::StringRef VariableName; // OPT_Vn
  llvm::StringRef PrivateSource; // OPT_setprivate
  llvm::StringRef RootSignatureSource; // OPT_setrootsignature
  llvm::StringRef VerifyRootSignatureSource; //OPT_verifyrootsignature
  llvm::StringRef RootSignatureDefine; // OPT_rootsig_define
  llvm::StringRef FloatDenormalMode; // OPT_denorm

  bool AllResourcesBound = false; // OPT_all_resources_bound
  bool AstDump = false; // OPT_ast_dump
  bool ColorCodeAssembly = false; // OPT_Cc
  bool CodeGenHighLevel = false; // OPT_fcgl
  bool DebugInfo = false; // OPT__SLASH_Zi
  bool DebugNameForBinary = false; // OPT_Zsb
  bool DebugNameForSource = false; // OPT_Zss
  bool DumpBin = false;        // OPT_dumpbin
  bool WarningAsError = false; // OPT__SLASH_WX
  bool IEEEStrict = false;     // OPT_Gis
  bool IgnoreLineDirectives = false; // OPT_ignore_line_directives
  bool DefaultColMajor = false;  // OPT_Zpc
  bool DefaultRowMajor = false;  // OPT_Zpr
  bool DisableValidation = false; // OPT_VD
  unsigned OptLevel = 0;      // OPT_O0/O1/O2/O3
  bool DisableOptimizations = false; // OPT_Od
  bool AvoidFlowControl = false;     // OPT_Gfa
  bool PreferFlowControl = false;    // OPT_Gfp
  bool EnableStrictMode = false;     // OPT_Ges
  unsigned long HLSLVersion = 0; // OPT_hlsl_version (2015-2018)
  bool Enable16BitTypes = false; // OPT_enable_16bit_types
  bool OptDump = false; // OPT_ODump - dump optimizer commands
  bool OutputWarnings = true; // OPT_no_warnings
  bool ShowHelp = false;  // OPT_help
  bool ShowHelpHidden = false; // OPT__help_hidden
  bool UseColor = false; // OPT_Cc
  bool UseHexLiterals = false; // OPT_Lx
  bool UseInstructionByteOffsets = false; // OPT_No
  bool UseInstructionNumbers = false; // OPT_Ni
  bool NotUseLegacyCBufLoad = false;  // OPT_not_use_legacy_cbuf_load
  bool PackPrefixStable = false;  // OPT_pack_prefix_stable
  bool PackOptimized = false;  // OPT_pack_optimized
  bool DisplayIncludeProcess = false; // OPT__vi
  bool RecompileFromBinary = false; // OPT _Recompile (Recompiling the DXBC binary file not .hlsl file)
  bool StripDebug = false; // OPT Qstrip_debug
  bool StripRootSignature = false; // OPT_Qstrip_rootsignature
  bool StripPrivate = false; // OPT_Qstrip_priv
  bool StripReflection = false; // OPT_Qstrip_reflect
  bool ExtractRootSignature = false; // OPT_extractrootsignature
  bool DisassembleColorCoded = false; // OPT_Cc
  bool DisassembleInstNumbers = false; //OPT_Ni
  bool DisassembleByteOffset = false; //OPT_No
  bool DisaseembleHex = false; //OPT_Lx
  bool LegacyMacroExpansion = false; // OPT_flegacy_macro_expansion

  bool IsRootSignatureProfile();
  bool IsLibraryProfile();

  // SPIRV Change Starts
#ifdef ENABLE_SPIRV_CODEGEN
<<<<<<< HEAD
  bool GenSPIRV;                           // OPT_spirv
  bool VkInvertY;                          // OPT_fvk_invert_y
  bool VkInvertW;                          // OPT_fvk_use_dx_position_w
  bool VkUseGlLayout;                      // OPT_fvk_use_gl_layout
  bool VkUseDxLayout;                      // OPT_fvk_use_dx_layout
  bool SpvEnableReflect;                   // OPT_fspv_reflect
  bool VkNoWarnIgnoredFeatures;            // OPT_Wno_vk_ignored_features
  bool VkNoWarnEmulatedFeatures;           // OPT_Wno_vk_ignored_features
  bool SpvDebugFile;                       // OPT_fspv_debug
  bool SpvDebugSource;                     // OPT_fspv_debug
  bool SpvDebugLine;                       // OPT_fspv_debug
  bool SpvDebugTool;                       // OPT_fspv_debug
  llvm::StringRef VkStageIoOrder;          // OPT_fvk_stage_io_order
  llvm::SmallVector<int32_t, 4> VkBShift;  // OPT_fvk_b_shift
  llvm::SmallVector<int32_t, 4> VkTShift;  // OPT_fvk_t_shift
  llvm::SmallVector<int32_t, 4> VkSShift;  // OPT_fvk_s_shift
  llvm::SmallVector<int32_t, 4> VkUShift;  // OPT_fvk_u_shift
  std::vector<std::string> VkBindRegister; // OPT_fvk_bind_register
  llvm::SmallVector<llvm::StringRef, 4> SpvExtensions; // OPT_fspv_extension
  llvm::StringRef SpvTargetEnv;                        // OPT_fspv_target_env
  llvm::SmallVector<llvm::StringRef, 4> SpvOconfig;    // OPT_Oconfig
=======
  bool GenSPIRV;                    // OPT_spirv
  clang::spirv::SpirvCodeGenOptions SpirvOptions; // All SPIR-V CodeGen-related options
>>>>>>> a2bb5d40
#endif
  // SPIRV Change Ends
};

/// Use this class to capture, convert and handle the lifetime for the
/// command-line arguments to a program.
class MainArgs {
public:
  llvm::SmallVector<std::string, 8> Utf8StringVector;
  llvm::SmallVector<const char *, 8> Utf8CharPtrVector;

  MainArgs() = default;
  MainArgs(int argc, const wchar_t **argv, int skipArgCount = 1);
  MainArgs(int argc, const char **argv, int skipArgCount = 1);
  MainArgs(llvm::ArrayRef<llvm::StringRef> args);
  MainArgs& operator=(const MainArgs &other);
  llvm::ArrayRef<const char *> getArrayRef() const {
    return llvm::ArrayRef<const char *>(Utf8CharPtrVector.data(),
      Utf8CharPtrVector.size());
  }
};

/// Use this class to convert a StringRef into a wstring, handling empty values as nulls.
class StringRefUtf16 {
private:
  std::wstring m_value;

public:
  StringRefUtf16(llvm::StringRef value);
  operator LPCWSTR() const { return m_value.size() ? m_value.data() : nullptr; }
};

/// Reads all options from the given argument strings, populates opts, and
/// validates reporting errors and warnings.
int ReadDxcOpts(const llvm::opt::OptTable *optionTable, unsigned flagsToInclude,
                const MainArgs &argStrings, DxcOpts &opts,
                llvm::raw_ostream &errors);

/// Sets up the specified DxcDllSupport instance as per the given options.
int SetupDxcDllSupport(const DxcOpts &opts, dxc::DxcDllSupport &dxcSupport,
                       llvm::raw_ostream &errors);

void CopyArgsToWStrings(const llvm::opt::InputArgList &inArgs,
                        unsigned flagsToInclude,
                        std::vector<std::wstring> &outArgs);
}
}

#endif<|MERGE_RESOLUTION|>--- conflicted
+++ resolved
@@ -161,32 +161,8 @@
 
   // SPIRV Change Starts
 #ifdef ENABLE_SPIRV_CODEGEN
-<<<<<<< HEAD
-  bool GenSPIRV;                           // OPT_spirv
-  bool VkInvertY;                          // OPT_fvk_invert_y
-  bool VkInvertW;                          // OPT_fvk_use_dx_position_w
-  bool VkUseGlLayout;                      // OPT_fvk_use_gl_layout
-  bool VkUseDxLayout;                      // OPT_fvk_use_dx_layout
-  bool SpvEnableReflect;                   // OPT_fspv_reflect
-  bool VkNoWarnIgnoredFeatures;            // OPT_Wno_vk_ignored_features
-  bool VkNoWarnEmulatedFeatures;           // OPT_Wno_vk_ignored_features
-  bool SpvDebugFile;                       // OPT_fspv_debug
-  bool SpvDebugSource;                     // OPT_fspv_debug
-  bool SpvDebugLine;                       // OPT_fspv_debug
-  bool SpvDebugTool;                       // OPT_fspv_debug
-  llvm::StringRef VkStageIoOrder;          // OPT_fvk_stage_io_order
-  llvm::SmallVector<int32_t, 4> VkBShift;  // OPT_fvk_b_shift
-  llvm::SmallVector<int32_t, 4> VkTShift;  // OPT_fvk_t_shift
-  llvm::SmallVector<int32_t, 4> VkSShift;  // OPT_fvk_s_shift
-  llvm::SmallVector<int32_t, 4> VkUShift;  // OPT_fvk_u_shift
-  std::vector<std::string> VkBindRegister; // OPT_fvk_bind_register
-  llvm::SmallVector<llvm::StringRef, 4> SpvExtensions; // OPT_fspv_extension
-  llvm::StringRef SpvTargetEnv;                        // OPT_fspv_target_env
-  llvm::SmallVector<llvm::StringRef, 4> SpvOconfig;    // OPT_Oconfig
-=======
   bool GenSPIRV;                    // OPT_spirv
   clang::spirv::SpirvCodeGenOptions SpirvOptions; // All SPIR-V CodeGen-related options
->>>>>>> a2bb5d40
 #endif
   // SPIRV Change Ends
 };
