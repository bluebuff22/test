//===--- HLSLOptions.td - Options for HLSL --------------------------------===//
///////////////////////////////////////////////////////////////////////////////
//                                                                           //
// HLSLOptions.td                                                            //
// Copyright (C) Microsoft Corporation. All rights reserved.                 //
// This file is distributed under the University of Illinois Open Source     //
// License. See LICENSE.TXT for details.                                     //
//                                                                           //
//  This file defines the options accepted by HLSL.                          //
//                                                                           //
///////////////////////////////////////////////////////////////////////////////
// Include the common option parsing interfaces.                             //

include "llvm/Option/OptParser.td"

//////////////////////////////////////////////////////////////////////////////
// Flags

// DriverOption - The option is a "driver" option, and should not be forwarded
// to other tools.
def DriverOption : OptionFlag;

// CoreOption - This is considered a "core" HLSL option.
def CoreOption : OptionFlag;

// ISenseOption - This option is only supported for IntelliSense.
def ISenseOption : OptionFlag;

// RewriteOption - This is considered a "rewriter" HLSL option.
def RewriteOption : OptionFlag;

//////////////////////////////////////////////////////////////////////////////
// Groups

// Meta-group for options which are only used for compilation,
// and not linking etc.
def CompileOnly_Group     : OptionGroup<"<CompileOnly group>">;

def Action_Group          : OptionGroup<"<action group>">;

def I_Group               : OptionGroup<"<I group>">, Group<CompileOnly_Group>;
def M_Group               : OptionGroup<"<M group>">, Group<CompileOnly_Group>;
def T_Group               : OptionGroup<"<T group>">;
def O_Group               : OptionGroup<"<O group>">, Group<CompileOnly_Group>;
def R_Group               : OptionGroup<"<R group>">, Group<CompileOnly_Group>;
def R_value_Group         : OptionGroup<"<R (with value) group>">, Group<R_Group>;
def W_Group               : OptionGroup<"<W group>">, Group<CompileOnly_Group>, HelpText<"Warning Options">;
def W_value_Group         : OptionGroup<"<W (with value) group>">, Group<W_Group>, HelpText<"Warning Options">;
def d_Group               : OptionGroup<"<d group>">;
def f_Group               : OptionGroup<"<f group>">, Group<CompileOnly_Group>;
def f_clang_Group         : OptionGroup<"<f (clang-only) group>">, Group<CompileOnly_Group>;
def g_Group               : OptionGroup<"<g group>">;
def g_flags_Group         : OptionGroup<"<g flags group>">;
def i_Group               : OptionGroup<"<i group>">, Group<CompileOnly_Group>;
def clang_i_Group         : OptionGroup<"<clang i group>">, Group<i_Group>;
def m_Group               : OptionGroup<"<m group>">, Group<CompileOnly_Group>;
def u_Group               : OptionGroup<"<u group>">;

// Developer Driver Options

def internal_Group : OptionGroup<"<clang internal options>">;
def internal_driver_Group : OptionGroup<"<clang driver internal options>">,
  Group<internal_Group>, HelpText<"DRIVER OPTIONS">;
def internal_debug_Group :
  OptionGroup<"<clang debug/development internal options>">,
  Group<internal_Group>, HelpText<"DEBUG/DEVELOPMENT OPTIONS">;

def hlslcomp_Group : OptionGroup<"HLSL Compilation">, HelpText<"Compilation Options">;
def hlsloptz_Group : OptionGroup<"HLSL Optimization">, HelpText<"Optimization Options">;
def hlslutil_Group : OptionGroup<"HLSL Utility">, HelpText<"Utility Options">;
def hlslcore_Group : OptionGroup<"HLSL Core">, HelpText<"Common Options">;
def hlslrewrite_Group : OptionGroup<"HLSL Rewriter">, HelpText<"Rewriter Options">;

def spirv_Group : OptionGroup<"SPIR-V CodeGen">, HelpText<"SPIR-V CodeGen Options">; // SPIRV Change

//////////////////////////////////////////////////////////////////////////////
// Options

// The internal option ID must be a valid C++ identifier and results in a
// hlsl::options::OPT_XX enum constant for XX.
//
// See tools/clang/include/clang/Driver/Options.td for more notes.
// These options are based on those used by clang.
// fxc-based options kept for compatiblity are below.
//
// The general approach is to include only things that are in use, in the
// same order as in Options.td.

def D : JoinedOrSeparate<["-", "/"], "D">, Group<hlslcomp_Group>, Flags<[CoreOption, RewriteOption]>,
    HelpText<"Define macro">;
def H : Flag<["-"], "H">, Flags<[CoreOption]>, Group<hlslcomp_Group>,
    HelpText<"Show header includes and nesting depth">;
def I : JoinedOrSeparate<["-", "/"], "I">, Group<hlslcomp_Group>, Flags<[CoreOption, RewriteOption]>,
    HelpText<"Add directory to include search path">;
def O0 : Flag<["-", "/"], "O0">, Group<hlsloptz_Group>, Flags<[CoreOption]>,
    HelpText<"Optimization Level 0">;
def O1 : Flag<["-", "/"], "O1">, Group<hlsloptz_Group>, Flags<[CoreOption]>,
    HelpText<"Optimization Level 1">;
def O2 : Flag<["-", "/"], "O2">, Group<hlsloptz_Group>, Flags<[CoreOption]>,
    HelpText<"Optimization Level 2">;
def O3 : Flag<["-", "/"], "O3">, Group<hlsloptz_Group>, Flags<[CoreOption]>,
    HelpText<"Optimization Level 3 (Default)">;
def Odump : Flag<["-", "/"], "Odump">, Group<hlslcomp_Group>, Flags<[CoreOption]>,
    HelpText<"Print the optimizer commands.">;
def Qunused_arguments : Flag<["-"], "Qunused-arguments">, Group<hlslcore_Group>, Flags<[CoreOption]>,
  HelpText<"Don't emit warning for unused driver arguments">;
def Wall : Flag<["-"], "Wall">, Group<W_Group>, Flags<[CoreOption]>;
def Wdeprecated : Flag<["-"], "Wdeprecated">, Group<W_Group>, Flags<[CoreOption]>;
def W_Joined : Joined<["-"], "W">, Group<W_Group>, Flags<[CoreOption]>,
  MetaVarName<"[no-]<warning>">, HelpText<"Enable/Disable the specified warning">;
def d_Flag : Flag<["-"], "d">, Group<d_Group>;
def d_Joined : Joined<["-"], "d">, Group<d_Group>;
//def fcolor_diagnostics : Flag<["-"], "fcolor-diagnostics">, Group<hlslcomp_Group>,
//  Flags<[CoreOption, DriverOption]>, HelpText<"Use colors in diagnostics">;
def fdiagnostics_color : Flag<["-"], "fdiagnostics-color">, Group<hlslcomp_Group>,
  Flags<[CoreOption, DriverOption]>;
def fdiagnostics_color_EQ : Joined<["-"], "fdiagnostics-color=">, Group<hlslcomp_Group>;
//def fansi_escape_codes : Flag<["-"], "fansi-escape-codes">, Group<f_Group>, // HLSL Change: disable ANSI escape codes
//  Flags<[CoreOption, CC1Option]>, HelpText<"Use ANSI escape codes for diagnostics">;
def fconstexpr_depth_EQ : Joined<["-"], "fconstexpr-depth=">, Group<f_Group>;
def fconstexpr_steps_EQ : Joined<["-"], "fconstexpr-steps=">, Group<f_Group>;
def fconstexpr_backtrace_limit_EQ : Joined<["-"], "fconstexpr-backtrace-limit=">,
                                    Group<f_Group>;
def fdiagnostics_show_option : Flag<["-"], "fdiagnostics-show-option">, Group<hlslcomp_Group>,
    Flags<[CoreOption]>, HelpText<"Print option name with mappable diagnostics">;
def fno_diagnostics_show_option : Flag<["-"], "fno-diagnostics-show-option">, Group<hlslcomp_Group>,
    Flags<[CoreOption]>, HelpText<"Do not print option name with mappable diagnostics">;
def fdiagnostics_show_category_EQ : Joined<["-"], "fdiagnostics-show-category=">, Group<hlslcomp_Group>;
def ferror_limit_EQ : Joined<["-"], "ferror-limit=">, Group<hlslcomp_Group>, Flags<[CoreOption]>;

def funsafe_math_optimizations : Flag<["-"], "funsafe-math-optimizations">,
  Group<hlsloptz_Group>;
def fno_unsafe_math_optimizations : Flag<["-"], "fno-unsafe-math-optimizations">,
  Group<hlsloptz_Group>;
def fassociative_math : Flag<["-"], "fassociative-math">, Group<hlsloptz_Group>;
def fno_associative_math : Flag<["-"], "fno-associative-math">, Group<hlsloptz_Group>;
//def freciprocal_math :
//  Flag<["-"], "freciprocal-math">, Group<hlsloptz_Group>, Flags<[CoreOption]>,
//  HelpText<"Allow division operations to be reassociated">;
def fno_reciprocal_math : Flag<["-"], "fno-reciprocal-math">, Group<hlsloptz_Group>;
def ffinite_math_only : Flag<["-"], "ffinite-math-only">, Group<hlsloptz_Group>, Flags<[CoreOption]>;
def fno_finite_math_only : Flag<["-"], "fno-finite-math-only">, Group<hlsloptz_Group>;
def fsigned_zeros : Flag<["-"], "fsigned-zeros">, Group<hlsloptz_Group>;
//def fno_signed_zeros :
//  Flag<["-"], "fno-signed-zeros">, Group<hlsloptz_Group>, Flags<[CoreOption]>,
//  HelpText<"Allow optimizations that ignore the sign of floating point zeros">;
def fhonor_nans : Flag<["-"], "fhonor-nans">, Group<hlsloptz_Group>;
def fno_honor_nans : Flag<["-"], "fno-honor-nans">, Group<hlsloptz_Group>;
def fhonor_infinities : Flag<["-"], "fhonor-infinities">, Group<hlsloptz_Group>;
def fno_honor_infinities : Flag<["-"], "fno-honor-infinities">, Group<hlsloptz_Group>;
//def ftrapping_math : Flag<["-"], "ftrapping-math">, Group<f_Group>;
//def fno_trapping_math : Flag<["-"], "fno-trapping-math">, Group<f_Group>;
//def ffp_contract : Joined<["-"], "ffp-contract=">, Group<hlsloptz_Group>,
//  Flags<[CoreOption]>, HelpText<"Form fused FP ops (e.g. FMAs): fast (everywhere)"
//  " | on (according to FP_CONTRACT pragma, default) | off (never fuse)">;
def flimited_precision_EQ : Joined<["-"], "flimited-precision=">, Group<hlsloptz_Group>;
def memdep_block_scan_limit : Separate<["-", "/"], "memdep-block-scan-limit">, Group<hlsloptz_Group>, Flags<[CoreOption, DriverOption, HelpHidden]>,
  HelpText<"The number of instructions to scan in a block in memory dependency analysis.">;
def opt_disable : Separate<["-", "/"], "opt-disable">, Group<hlsloptz_Group>, Flags<[CoreOption, DriverOption, HelpHidden]>,
  HelpText<"Disable this optimization.">;
def opt_enable : Separate<["-", "/"], "opt-enable">, Group<hlsloptz_Group>, Flags<[CoreOption, DriverOption, HelpHidden]>,
  HelpText<"Enable this optimization.">;
def opt_select : MultiArg<["-", "/"], "opt-select", 2>, MetaVarName<"<opt> <variant>">, Group<hlsloptz_Group>, Flags<[CoreOption, DriverOption, HelpHidden]>,
  HelpText<"Select this optimization variant.">;

/*
def fno_caret_diagnostics : Flag<["-"], "fno-caret-diagnostics">, Group<hlslcomp_Group>,
 Flags<[CoreOption]>;
def fno_color_diagnostics : Flag<["-"], "fno-color-diagnostics">, Group<hlslcomp_Group>,
  Flags<[CoreOption]>;
def fno_diagnostics_color : Flag<["-"], "fno-diagnostics-color">, Group<hlslcomp_Group>,
  Flags<[CoreOption, DriverOption]>;
def fno_show_column : Flag<["-"], "fno-show-column">, Group<hlslcomp_Group>, Flags<[CoreOption]>,
  HelpText<"Do not include column number on diagnostics">;
def fno_spell_checking : Flag<["-"], "fno-spell-checking">, Group<hlslcomp_Group>,
  Flags<[CoreOption]>, HelpText<"Disable spell-checking">;
def fshow_column : Flag<["-"], "fshow-column">, Group<hlslcomp_Group>, Flags<[CoreOption]>;
def fshow_source_location : Flag<["-"], "fshow-source-location">, Group<hlslcomp_Group>;
def fspell_checking : Flag<["-"], "fspell-checking">, Group<hlslcomp_Group>;
def fspell_checking_limit_EQ : Joined<["-"], "fspell-checking-limit=">, Group<hlslcomp_Group>;
def funroll_loops : Flag<["-"], "funroll-loops">, Group<hlsloptz_Group>,
  HelpText<"Turn on loop unroller">, Flags<[CoreOption]>;
def fno_unroll_loops : Flag<["-"], "fno-unroll-loops">, Group<hlsloptz_Group>,
  HelpText<"Turn off loop unroller">, Flags<[CoreOption]>;
def freroll_loops : Flag<["-"], "freroll-loops">, Group<hlsloptz_Group>,
  HelpText<"Turn on loop reroller">, Flags<[CoreOption]>;
def fno_reroll_loops : Flag<["-"], "fno-reroll-loops">, Group<hlsloptz_Group>,
  HelpText<"Turn off loop reroller">;
*/
def help : Flag<["-", "--", "/"], "help">, Flags<[DriverOption]>, Group<hlslcore_Group>,
  HelpText<"Display available options">;
/*
def imacros : JoinedOrSeparate<["-", "--"], "imacros">, Group<clang_i_Group>, Flags<[CoreOption]>,
  HelpText<"Include macros from file before parsing">, MetaVarName<"<file>">;
def include_ : JoinedOrSeparate<["-", "--"], "include">, Group<clang_i_Group>, EnumName<"include">,
    MetaVarName<"<file>">, HelpText<"Include file before parsing">, Flags<[CoreOption]>;
def mllvm : Separate<["-"], "mllvm">, Flags<[CoreOption]>,
  HelpText<"Additional arguments to forward to LLVM's option processing">;
def mms_bitfields : Flag<["-"], "mms-bitfields">, Group<m_Group>, Flags<[CoreOption]>,
  HelpText<"Set the default structure layout to be compatible with the Microsoft compiler standard">;
def o : JoinedOrSeparate<["-"], "o">, Flags<[DriverOption, RenderAsInput, CoreOption]>,
  HelpText<"Write output to <file>">, MetaVarName<"<file>">;
def time : Flag<["-"], "time">,
  HelpText<"Time individual commands">;
// def U : JoinedOrSeparate<["-"], "U">, Group<CompileOnly_Group>, Flags<[CoreOption]>;
def w : Flag<["-"], "w">, HelpText<"Suppress all warnings">, Flags<[CoreOption]>;
def working_directory : JoinedOrSeparate<["-"], "working-directory">, Flags<[CoreOption]>,
  MetaVarName<"<dir>">, HelpText<"Resolve file paths relative to the specified directory">;
def working_directory_EQ : Joined<["-"], "working-directory=">, Flags<[CoreOption]>,
  MetaVarName<"<dir>">, Alias<working_directory>;
*/

// Double dash options, which are usually an alias for one of the previous
// options.

def _all_warnings : Flag<["--"], "all-warnings">, Flags<[CoreOption]>, Alias<Wall>;
def _help_hidden : Flag<["--"], "help-hidden">, Flags<[DriverOption]>;
def _help_question : Flag<["-", "/"], "?">, Flags<[DriverOption]>, Alias<help>;

//////////////////////////////////////////////////////////////////////////////
// New HLSL-specific flags.

def ast_dump : Flag<["-", "/"], "ast-dump">, Flags<[CoreOption, DriverOption, HelpHidden]>,
  HelpText<"Dumps the parsed Abstract Syntax Tree.">; // should not be core, but handy workaround until explicit API written
def external_lib : Separate<["-", "/"], "external">, Group<hlslcore_Group>, Flags<[DriverOption, RewriteOption, HelpHidden]>,
  HelpText<"External DLL name to load for compiler support">;
def external_fn : Separate<["-", "/"], "external-fn">, Group<hlslcore_Group>, Flags<[DriverOption, RewriteOption, HelpHidden]>,
  HelpText<"External function name to load for compiler support">;
def fcgl : Flag<["-", "/"], "fcgl">, Group<hlslcore_Group>, Flags<[CoreOption, HelpHidden]>,
  HelpText<"Generate high-level code only">;
def preserve_intermediate_values : Flag<["-", "/"], "preserve-intermediate-values">, Group<hlslcore_Group>, Flags<[CoreOption, HelpHidden]>,
  HelpText<"Preserve intermediate values to help shader debugging">;
def flegacy_macro_expansion : Flag<["-", "/"], "flegacy-macro-expansion">, Group<hlslcomp_Group>, Flags<[CoreOption, RewriteOption, DriverOption]>,
    HelpText<"Expand the operands before performing token-pasting operation (fxc behavior)">;
def flegacy_resource_reservation : Flag<["-", "/"], "flegacy-resource-reservation">, Group<hlslcomp_Group>, Flags<[CoreOption, DriverOption]>,
    HelpText<"Reserve unused explicit register assignments for compatibility with shader model 5.0 and below">;
def no_legacy_cbuf_layout : Flag<["-", "/"], "no-legacy-cbuf-layout">, Group<hlslcomp_Group>, Flags<[CoreOption]>,
  HelpText<"Do not use legacy cbuffer load">;
def not_use_legacy_cbuf_load_ : Flag<["-", "/"], "not_use_legacy_cbuf_load">, Group<hlslcomp_Group>, Flags<[CoreOption, HelpHidden]>,
  HelpText<"Do not use legacy cbuffer load">;
def pack_prefix_stable : Flag<["-", "/"], "pack-prefix-stable">, Group<hlslcomp_Group>, Flags<[CoreOption]>,
  HelpText<"(default) Pack signatures preserving prefix-stable property - appended elements will not disturb placement of prior elements">;
def pack_prefix_stable_ : Flag<["-", "/"], "pack_prefix_stable">, Group<hlslcomp_Group>, Flags<[CoreOption, HelpHidden]>,
  HelpText<"(default) Pack signatures preserving prefix-stable property - appended elements will not disturb placement of prior elements">;
def pack_optimized : Flag<["-", "/"], "pack-optimized">, Group<hlslcomp_Group>, Flags<[CoreOption]>,
  HelpText<"Optimize signature packing assuming identical signature provided for each connecting stage">;
def pack_optimized_ : Flag<["-", "/"], "pack_optimized">, Group<hlslcomp_Group>, Flags<[CoreOption, HelpHidden]>,
  HelpText<"Optimize signature packing assuming identical signature provided for each connecting stage">;
def hlsl_version : Separate<["-", "/"], "HV">, Group<hlslcomp_Group>, Flags<[CoreOption, RewriteOption]>,
  HelpText<"HLSL version (2016, 2017, 2018). Default is 2018">;
def no_warnings : Flag<["-", "/"], "no-warnings">, Group<hlslcomp_Group>, Flags<[CoreOption, RewriteOption]>,
  HelpText<"Suppress warnings">;
def rootsig_define : Separate<["-", "/"], "rootsig-define">, Group<hlslcomp_Group>, Flags<[CoreOption]>,
  HelpText<"Read root signature from a #define">;
def enable_16bit_types: Flag<["-", "/"], "enable-16bit-types">, Flags<[CoreOption, RewriteOption, DriverOption]>, Group<hlslcomp_Group>,
  HelpText<"Enable 16bit types and disable min precision types. Available in HLSL 2018 and shader model 6.2">;
def ignore_line_directives : Flag<["-", "/"], "ignore-line-directives">, HelpText<"Ignore line directives">, Flags<[CoreOption]>, Group<hlslcomp_Group>;
def auto_binding_space : Separate<["-", "/"], "auto-binding-space">, Group<hlslcomp_Group>, Flags<[CoreOption]>,
  HelpText<"Set auto binding space - enables auto resource binding in libraries">;
def exports : Separate<["-", "/"], "exports">, Group<hlslcomp_Group>, Flags<[CoreOption]>,
  HelpText<"Specify exports when compiling a library: export1[[,export1_clone,...]=internal_name][;...]">;
def export_shaders_only : Flag<["-", "/"], "export-shaders-only">, Group<hlslcomp_Group>, Flags<[CoreOption]>,
  HelpText<"Only export shaders when compiling a library">;
def default_linkage : Separate<["-", "/"], "default-linkage">, Group<hlslcomp_Group>, Flags<[CoreOption]>,
  HelpText<"Set default linkage for non-shader functions when compiling or linking to a library target (internal, external)">;
def precise_output : Separate<["-", "/"], "precise-output">, Group<hlslcomp_Group>, Flags<[CoreOption, HelpHidden]>,
    HelpText<"Mark output semantic as precise">;
def encoding : Separate<["-", "/"], "encoding">, Group<hlslcomp_Group>, Flags<[CoreOption, RewriteOption, DriverOption]>,
  HelpText<"Set default encoding for text outputs (utf8|utf16) default=utf8">;
def validator_version : Separate<["-", "/"], "validator-version">, Group<hlslcomp_Group>, Flags<[CoreOption, HelpHidden]>,
  HelpText<"Override validator version for module.  Format: <major.minor> ; Default: DXIL.dll version or current internal version.">;
def print_after_all : Flag<["-", "/"], "print-after-all">, Group<hlslcomp_Group>, Flags<[CoreOption, HelpHidden]>,
  HelpText<"Print LLVM IR after each pass.">;
<<<<<<< HEAD
def allow_payload_qualifiers : Flag<["-", "/"], "allow-payload-qualifiers">, Group<hlslcomp_Group>, Flags<[CoreOption, RewriteOption, DriverOption]>,
  HelpText<"Enables support for payload access qualifiers for raytracing payloadsin shader model 6.5 and beyond.">;
=======
def force_zero_store_lifetimes : Flag<["-", "/"], "force-zero-store-lifetimes">, Group<hlslcomp_Group>, Flags<[CoreOption, HelpHidden]>,
  HelpText<"Instead of generating lifetime intrinsics (SM >= 6.6) or storing undef (SM < 6.6), force fall back to storing zeroinitializer.">;
def enable_lifetime_markers : Flag<["-", "/"], "enable-lifetime-markers">, Group<hlslcomp_Group>, Flags<[CoreOption]>,
  HelpText<"Enable generation of lifetime markers">;
>>>>>>> 489c2e4d

// Used with API only
def skip_serialization : Flag<["-", "/"], "skip-serialization">, Group<hlslcore_Group>, Flags<[CoreOption, HelpHidden]>,
  HelpText<"Return a module interface instead of serialized output">;

// SPIRV Change Starts
def spirv : Flag<["-"], "spirv">, Group<spirv_Group>, Flags<[CoreOption, DriverOption]>,
  HelpText<"Generate SPIR-V code">;
def fvk_stage_io_order_EQ : Joined<["-"], "fvk-stage-io-order=">, Group<spirv_Group>, Flags<[CoreOption, DriverOption, HelpHidden]>,
  HelpText<"Specify Vulkan stage I/O location assignment order">;
def fvk_b_shift : MultiArg<["-"], "fvk-b-shift", 2>, MetaVarName<"<shift> <space>">, Group<spirv_Group>, Flags<[CoreOption, DriverOption]>,
  HelpText<"Specify Vulkan binding number shift for b-type register">;
def fvk_t_shift : MultiArg<["-"], "fvk-t-shift", 2>, MetaVarName<"<shift> <space>">, Group<spirv_Group>, Flags<[CoreOption, DriverOption]>,
  HelpText<"Specify Vulkan binding number shift for t-type register">;
def fvk_s_shift : MultiArg<["-"], "fvk-s-shift", 2>, MetaVarName<"<shift> <space>">, Group<spirv_Group>, Flags<[CoreOption, DriverOption]>,
  HelpText<"Specify Vulkan binding number shift for s-type register">;
def fvk_u_shift : MultiArg<["-"], "fvk-u-shift", 2>, MetaVarName<"<shift> <space>">, Group<spirv_Group>, Flags<[CoreOption, DriverOption]>,
  HelpText<"Specify Vulkan binding number shift for u-type register">;
def fvk_bind_globals : MultiArg<["-"], "fvk-bind-globals", 2>, MetaVarName<"<binding> <set>">, Group<spirv_Group>, Flags<[CoreOption, DriverOption]>,
  HelpText<"Specify Vulkan binding number and set number for the $Globals cbuffer">;
def fvk_bind_register : MultiArg<["-"], "fvk-bind-register", 4>, MetaVarName<"<type-number> <space> <binding> <set>">, Group<spirv_Group>, Flags<[CoreOption, DriverOption]>,
  HelpText<"Specify Vulkan descriptor set and binding for a specific register">;
def vkbr : MultiArg<["-"], "vkbr", 4>, Flags<[CoreOption, DriverOption]>, Alias<fvk_bind_register>;
def fvk_invert_y: Flag<["-"], "fvk-invert-y">, Group<spirv_Group>, Flags<[CoreOption, DriverOption]>,
  HelpText<"Negate SV_Position.y before writing to stage output in VS/DS/GS to accommodate Vulkan's coordinate system">;
def fvk_use_dx_position_w: Flag<["-"], "fvk-use-dx-position-w">, Group<spirv_Group>, Flags<[CoreOption, DriverOption]>,
  HelpText<"Reciprocate SV_Position.w after reading from stage input in PS to accommodate the difference between Vulkan and DirectX">;
def fvk_use_gl_layout: Flag<["-"], "fvk-use-gl-layout">, Group<spirv_Group>, Flags<[CoreOption, DriverOption]>,
  HelpText<"Use strict OpenGL std140/std430 memory layout for Vulkan resources">;
def fvk_use_dx_layout: Flag<["-"], "fvk-use-dx-layout">, Group<spirv_Group>, Flags<[CoreOption, DriverOption]>,
  HelpText<"Use DirectX memory layout for Vulkan resources">;
def fvk_use_scalar_layout: Flag<["-"], "fvk-use-scalar-layout">, Group<spirv_Group>, Flags<[CoreOption, DriverOption]>,
  HelpText<"Use scalar memory layout for Vulkan resources">;
def fspv_reflect: Flag<["-"], "fspv-reflect">, Group<spirv_Group>, Flags<[CoreOption, DriverOption]>,
  HelpText<"Emit additional SPIR-V instructions to aid reflection">;
def fspv_debug_EQ : Joined<["-"], "fspv-debug=">, Group<spirv_Group>, Flags<[CoreOption, DriverOption]>,
  HelpText<"Specify whitelist of debug info category (file -> source -> line, tool)">;
def fspv_extension_EQ : Joined<["-"], "fspv-extension=">, Group<spirv_Group>, Flags<[CoreOption, DriverOption]>,
  HelpText<"Specify SPIR-V extension permitted to use">;
def fspv_target_env_EQ : Joined<["-"], "fspv-target-env=">, Group<spirv_Group>, Flags<[CoreOption, DriverOption]>,
  HelpText<"Specify the target environment: vulkan1.0 (default) or vulkan1.1">;
def fspv_flatten_resource_arrays: Flag<["-"], "fspv-flatten-resource-arrays">, Group<spirv_Group>, Flags<[CoreOption, DriverOption]>,
  HelpText<"Flatten arrays of resources so each array element takes one binding number">;
def fvk_auto_shift_bindings: Flag<["-"], "fvk-auto-shift-bindings">, Group<spirv_Group>, Flags<[CoreOption, DriverOption]>,
  HelpText<"Apply fvk-*-shift to resources without an explicit register assignment.">;
def Wno_vk_ignored_features : Joined<["-"], "Wno-vk-ignored-features">, Group<spirv_Group>, Flags<[CoreOption, DriverOption, HelpHidden]>,
  HelpText<"Do not emit warnings for ingored features resulting from no Vulkan support">;
def Wno_vk_emulated_features : Joined<["-"], "Wno-vk-emulated-features">, Group<spirv_Group>, Flags<[CoreOption, DriverOption, HelpHidden]>,
  HelpText<"Do not emit warnings for emulated features resulting from no direct mapping">;
def Oconfig : CommaJoined<["-"], "Oconfig=">, Group<spirv_Group>, Flags<[CoreOption]>,
  HelpText<"Specify a comma-separated list of SPIRV-Tools passes to customize optimization configuration (see http://khr.io/hlsl2spirv#optimization)">;
// SPIRV Change Ends

//////////////////////////////////////////////////////////////////////////////
// fxc-based flags that don't match those previously defined.

def target_profile : JoinedOrSeparate<["-", "/"], "T">, Flags<[CoreOption]>, Group<hlslcomp_Group>, MetaVarName<"<profile>">,
  /* <py::lines('VALRULE-TEXT')>hctdb_instrhelp.get_target_profiles()</py>*/
  // VALRULE-TEXT:BEGIN
  HelpText<"Set target profile. \n\t<profile>: ps_6_0, ps_6_1, ps_6_2, ps_6_3, ps_6_4, ps_6_5, ps_6_6, \n\t\t vs_6_0, vs_6_1, vs_6_2, vs_6_3, vs_6_4, vs_6_5, vs_6_6, \n\t\t gs_6_0, gs_6_1, gs_6_2, gs_6_3, gs_6_4, gs_6_5, gs_6_6, \n\t\t hs_6_0, hs_6_1, hs_6_2, hs_6_3, hs_6_4, hs_6_5, hs_6_6, \n\t\t ds_6_0, ds_6_1, ds_6_2, ds_6_3, ds_6_4, ds_6_5, ds_6_6, \n\t\t cs_6_0, cs_6_1, cs_6_2, cs_6_3, cs_6_4, cs_6_5, cs_6_6, \n\t\t lib_6_1, lib_6_2, lib_6_3, lib_6_4, lib_6_5, lib_6_6, \n\t\t ms_6_5, ms_6_6, \n\t\t as_6_5, as_6_6, \n\t\t ">;
  // VALRULE-TEXT:END
def entrypoint :  JoinedOrSeparate<["-", "/"], "E">, Flags<[CoreOption, RewriteOption]>, Group<hlslcomp_Group>,
  HelpText<"Entry point name">;
// /I <include> - already defined above
def _vi : Flag<["-", "/"], "Vi">, Alias<H>, Flags<[CoreOption]>, Group<hlslcomp_Group>,
  HelpText<"Display details about the include process.">;
def Od : Flag<["-", "/"], "Od">, Flags<[CoreOption]>, Group<hlslcomp_Group>,
  HelpText<"Disable optimizations">;
def _SLASH_WX : Flag<["-", "/"], "WX">, Flags<[CoreOption]>, Group<hlslcomp_Group>,
  HelpText<"Treat warnings as errors">;
def VD : Flag<["-", "/"], "Vd">, Flags<[CoreOption]>, Group<hlslcomp_Group>,
  HelpText<"Disable validation">;
def _SLASH_Zi : Flag<["-", "/"], "Zi">, Flags<[CoreOption]>, Group<hlslcomp_Group>,
  HelpText<"Enable debug information">;
def recompile : Flag<["-", "/"], "recompile">, Flags<[CoreOption]>, Group<hlslcomp_Group>,
  HelpText<"recompile from DXIL container with Debug Info or Debug Info bitcode file">;
def Zpr : Flag<["-", "/"], "Zpr">, Flags<[CoreOption]>, Group<hlslcomp_Group>,
  HelpText<"Pack matrices in row-major order">;
def Zpc : Flag<["-", "/"], "Zpc">, Flags<[CoreOption]>, Group<hlslcomp_Group>,
  HelpText<"Pack matrices in column-major order">;
def Zss : Flag<["-", "/"], "Zss">, Flags<[CoreOption]>, Group<hlslcomp_Group>,
  HelpText<"Compute Shader Hash considering source information">;
def Zsb : Flag<["-", "/"], "Zsb">, Flags<[CoreOption]>, Group<hlslcomp_Group>,
  HelpText<"Compute Shader Hash considering only output binary">;

// deprecated /Gpp def Gpp : Flag<["-", "/"], "Gpp">, HelpText<"Force partial precision">;
def Gfa : Flag<["-", "/"], "Gfa">, HelpText<"Avoid flow control constructs">, Flags<[CoreOption]>, Group<hlslcomp_Group>;
def Gfp : Flag<["-", "/"], "Gfp">, HelpText<"Prefer flow control constructs">, Flags<[CoreOption]>, Group<hlslcomp_Group>;
// /Gdp - disable effect performance mode - unsupported
def Gec : Flag<["-", "/"], "Gec">, HelpText<"Enable backward compatibility mode">, Flags<[CoreOption]>, Group<hlslcomp_Group>;
def Ges : Flag<["-", "/"], "Ges">, HelpText<"Enable strict mode">, Flags<[CoreOption]>, Group<hlslcomp_Group>;
def Gis : Flag<["-", "/"], "Gis">, HelpText<"Force IEEE strictness">, Flags<[CoreOption]>, Group<hlslcomp_Group>;

def denorm : JoinedOrSeparate<["-", "/"], "denorm">, HelpText<"select denormal value options (any, preserve, ftz). any is the default.">, Flags<[CoreOption]>, Group<hlslcomp_Group>;

def Fo : JoinedOrSeparate<["-", "/"], "Fo">, MetaVarName<"<file>">, HelpText<"Output object file">, Flags<[CoreOption, RewriteOption, DriverOption]>, Group<hlslcomp_Group>;
// def Fl : JoinedOrSeparate<["-", "/"], "Fl">, MetaVarName<"<file>">, HelpText<"Output a library">;
def Fc : JoinedOrSeparate<["-", "/"], "Fc">, MetaVarName<"<file>">, HelpText<"Output assembly code listing file">, Flags<[DriverOption]>, Group<hlslcomp_Group>;
//def Fx : JoinedOrSeparate<["-", "/"], "Fx">, MetaVarName<"<file>">, HelpText<"Output assembly code and hex listing file">;
def Fh : JoinedOrSeparate<["-", "/"], "Fh">, MetaVarName<"<file>">, HelpText<"Output header file containing object code">, Flags<[DriverOption]>, Group<hlslcomp_Group>;
def Fe : JoinedOrSeparate<["-", "/"], "Fe">, MetaVarName<"<file>">, HelpText<"Output warnings and errors to the given file">, Flags<[CoreOption, DriverOption]>, Group<hlslcomp_Group>;
def Fd : JoinedOrSeparate<["-", "/"], "Fd">, MetaVarName<"<file>">,
  HelpText<"Write debug information to the given file, or automatically named file in directory when ending in '\\'">,
  Flags<[CoreOption, DriverOption]>, Group<hlslcomp_Group>;
def Fre : Separate<["-", "/"], "Fre">, MetaVarName<"<file>">, HelpText<"Output reflection to the given file">, Flags<[CoreOption, DriverOption]>, Group<hlslcomp_Group>;
def Frs : Separate<["-", "/"], "Frs">, MetaVarName<"<file>">, HelpText<"Output root signature to the given file">, Flags<[CoreOption, DriverOption]>, Group<hlslcomp_Group>;
def Fsh : Separate<["-", "/"], "Fsh">, MetaVarName<"<file>">, HelpText<"Output shader hash to the given file">, Flags<[CoreOption, DriverOption]>, Group<hlslcomp_Group>;

def Vn : JoinedOrSeparate<["-", "/"], "Vn">, MetaVarName<"<name>">, HelpText<"Use <name> as variable name in header file">, Flags<[DriverOption]>, Group<hlslcomp_Group>;
def Cc : Flag<["-", "/"], "Cc">, HelpText<"Output color coded assembly listings">, Group<hlslcomp_Group>, Flags<[DriverOption]>;
def Ni : Flag<["-", "/"], "Ni">, HelpText<"Output instruction numbers in assembly listings">, Group<hlslcomp_Group>, Flags<[DriverOption]>;
def No : Flag<["-", "/"], "No">, HelpText<"Output instruction byte offsets in assembly listings">, Group<hlslcomp_Group>, Flags<[DriverOption]>;
def Lx : Flag<["-", "/"], "Lx">, HelpText<"Output hexadecimal literals">, Group<hlslcomp_Group>, Flags<[DriverOption]>;

// In place of 'E' for clang; fxc uses 'E' for entry point.
def P : Separate<["-", "/"], "P">, Flags<[CoreOption, DriverOption]>, Group<hlslutil_Group>,
  HelpText<"Preprocess to file (must be used alone)">;

// @<file> - options response file

def dumpbin : Flag<["-", "/"], "dumpbin">, Flags<[DriverOption]>, Group<hlslutil_Group>,
  HelpText<"Load a binary file rather than compiling">;
def Qstrip_reflect : Flag<["-", "/"], "Qstrip_reflect">, Flags<[CoreOption, DriverOption]>, Group<hlslutil_Group>,
  HelpText<"Strip reflection data from shader bytecode  (must be used with /Fo <file>)">;
def Qstrip_debug : Flag<["-", "/"], "Qstrip_debug">, Flags<[CoreOption, DriverOption]>, Group<hlslutil_Group>,
  HelpText<"Strip debug information from 4_0+ shader bytecode  (must be used with /Fo <file>)">;
def Qembed_debug : Flag<["-", "/"], "Qembed_debug">, Flags<[CoreOption]>, Group<hlslutil_Group>,
  HelpText<"Embed PDB in shader container (must be used with /Zi)">;
def Qstrip_priv : Flag<["-", "/"], "Qstrip_priv">, Flags<[DriverOption]>, Group<hlslutil_Group>,
  HelpText<"Strip private data from shader bytecode  (must be used with /Fo <file>)">;

def Qstrip_rootsignature : Flag<["-", "/"], "Qstrip_rootsignature">, Flags<[CoreOption, DriverOption]>, Group<hlslutil_Group>, HelpText<"Strip root signature data from shader bytecode  (must be used with /Fo <file>)">;
def setrootsignature     : JoinedOrSeparate<["-", "/"], "setrootsignature">,     MetaVarName<"<file>">, Flags<[CoreOption, DriverOption]>, Group<hlslutil_Group>, HelpText<"Attach root signature to shader bytecode">;
def extractrootsignature : Flag<["-", "/"], "extractrootsignature">, Flags<[DriverOption]>, Group<hlslutil_Group>, HelpText<"Extract root signature from shader bytecode (must be used with /Fo <file>)">;
def verifyrootsignature  : JoinedOrSeparate<["-", "/"], "verifyrootsignature">,  MetaVarName<"<file>">, Flags<[DriverOption]>, Group<hlslutil_Group>, HelpText<"Verify shader bytecode with root signature">;
def force_rootsig_ver    : JoinedOrSeparate<["-", "/"], "force-rootsig-ver">,    Flags<[CoreOption]>, MetaVarName<"<profile>">, Group<hlslcomp_Group>, HelpText<"force root signature version (rootsig_1_1 if omitted)">;
def force_rootsig_ver_    : JoinedOrSeparate<["-", "/"], "force_rootsig_ver">,    Flags<[CoreOption, HelpHidden]>, MetaVarName<"<profile>">, Group<hlslcomp_Group>, HelpText<"force root signature version (rootsig_1_1 if omitted)">;

// Temporary TEST options, until reflection inside DXIL part can always be stripped
def Qkeep_reflect_in_dxil : Flag<["-", "/"], "Qkeep_reflect_in_dxil">,
  Flags<[CoreOption, HelpHidden]>, Group<hlslutil_Group>,
  HelpText<"Keep reflection data in shader bytecode">;
def Qstrip_reflect_from_dxil : Flag<["-", "/"], "Qstrip_reflect_from_dxil">,
  Flags<[CoreOption, HelpHidden]>, Group<hlslutil_Group>,
  HelpText<"Strip reflection data from shader bytecode  (must be used with /Fo <file>)">;

/*
def shtemplate : JoinedOrSeparate<["-", "/"], "shtemplate">, MetaVarName<"<file>">, Group<hlslcomp_Group>,
  HelpText<"Template shader file for merging/matching resources">;
def mergeUAVs : JoinedOrSeparate<["-", "/"], "mergeUAVs">, MetaVarName<"<file>">, Group<hlslcomp_Group>,
  HelpText<"Merge UAV slots of template shader and current shader">;
def matchUAVs : JoinedOrSeparate<["-", "/"], "matchUAVs">, MetaVarName<"<file>">, Group<hlslcomp_Group>,
  HelpText<"Match template shader UAV slots in current shader">;
def enable_unbounded_descriptor_tables : Flag<["-", "/"], "enable_unbounded_descriptor_tables">, Flags<[CoreOption]>, Group<hlslcomp_Group>,
  HelpText<"Enables unbounded descriptor tables">;
*/
def res_may_alias : Flag<["-", "/"], "res-may-alias">, Flags<[CoreOption]>, Group<hlslcomp_Group>,
  HelpText<"Assume that UAVs/SRVs may alias">;
def res_may_alias_ : Flag<["-", "/"], "res_may_alias">, Flags<[CoreOption, HelpHidden]>, Group<hlslcomp_Group>,
  HelpText<"Assume that UAVs/SRVs may alias">;
def all_resources_bound : Flag<["-", "/"], "all-resources-bound">, Flags<[CoreOption]>, Group<hlslcomp_Group>,
  HelpText<"Enables agressive flattening">;
def all_resources_bound_ : Flag<["-", "/"], "all_resources_bound">, Flags<[CoreOption, HelpHidden]>, Group<hlslcomp_Group>,
  HelpText<"Enables agressive flattening">;

def setprivate : JoinedOrSeparate<["-", "/"], "setprivate">, Flags<[DriverOption]>, MetaVarName<"<file>">, Group<hlslutil_Group>,
  HelpText<"Private data to add to compiled shader blob">;
def getprivate : JoinedOrSeparate<["-", "/"], "getprivate">, Flags<[DriverOption]>, MetaVarName<"<file>">, Group<hlslutil_Group>,
  HelpText<"Save private data from shader blob">;

def nologo : Flag<["-", "/"], "nologo">, Group<hlslcore_Group>, Flags<[DriverOption]>,
  HelpText<"Suppress copyright message">;

//////////////////////////////////////////////////////////////////////////////
// Rewriter Options

def rw_unchanged : Flag<["-", "/"], "unchanged">, Group<hlslrewrite_Group>, Flags<[RewriteOption]>,
  HelpText<"Rewrite HLSL, without changes.">;
def rw_skip_function_body : Flag<["-", "/"], "skip-fn-body">, Group<hlslrewrite_Group>, Flags<[RewriteOption]>,
  HelpText<"Translate function definitions to declarations">;
def rw_skip_static : Flag<["-", "/"], "skip-static">, Group<hlslrewrite_Group>, Flags<[RewriteOption]>,
  HelpText<"Remove static functions and globals when used with -skip-fn-body">;
def rw_global_extern_by_default : Flag<["-", "/"], "global-extern-by-default">, Group<hlslrewrite_Group>, Flags<[RewriteOption]>,
  HelpText<"Set extern on non-static globals">;
def rw_keep_user_macro : Flag<["-", "/"], "keep-user-macro">, Group<hlslrewrite_Group>, Flags<[RewriteOption]>,
  HelpText<"Write out user defines after rewritten HLSL">;
def rw_extract_entry_uniforms : Flag<["-", "/"], "extract-entry-uniforms">, Group<hlslrewrite_Group>, Flags<[RewriteOption]>,
  HelpText<"Move uniform parameters from entry point to global scope">;
def rw_remove_unused_globals : Flag<["-", "/"], "remove-unused-globals">, Group<hlslrewrite_Group>, Flags<[RewriteOption]>,
  HelpText<"Remove unused static globals and functions">;
def rw_remove_unused_functions : Flag<["-", "/"], "remove-unused-functions">, Group<hlslrewrite_Group>, Flags<[RewriteOption]>,
  HelpText<"Remove unused functions and types">;
def rw_line_directive : Flag<["-", "/"], "line-directive">, Group<hlslrewrite_Group>, Flags<[RewriteOption]>,
  HelpText<"Add line directive">;
// Also removed: compress, decompress, /Gch (child effect), /Gpp (partial precision)
// /Op - no support for preshaders.<|MERGE_RESOLUTION|>--- conflicted
+++ resolved
@@ -271,15 +271,12 @@
   HelpText<"Override validator version for module.  Format: <major.minor> ; Default: DXIL.dll version or current internal version.">;
 def print_after_all : Flag<["-", "/"], "print-after-all">, Group<hlslcomp_Group>, Flags<[CoreOption, HelpHidden]>,
   HelpText<"Print LLVM IR after each pass.">;
-<<<<<<< HEAD
-def allow_payload_qualifiers : Flag<["-", "/"], "allow-payload-qualifiers">, Group<hlslcomp_Group>, Flags<[CoreOption, RewriteOption, DriverOption]>,
-  HelpText<"Enables support for payload access qualifiers for raytracing payloadsin shader model 6.5 and beyond.">;
-=======
 def force_zero_store_lifetimes : Flag<["-", "/"], "force-zero-store-lifetimes">, Group<hlslcomp_Group>, Flags<[CoreOption, HelpHidden]>,
   HelpText<"Instead of generating lifetime intrinsics (SM >= 6.6) or storing undef (SM < 6.6), force fall back to storing zeroinitializer.">;
 def enable_lifetime_markers : Flag<["-", "/"], "enable-lifetime-markers">, Group<hlslcomp_Group>, Flags<[CoreOption]>,
   HelpText<"Enable generation of lifetime markers">;
->>>>>>> 489c2e4d
+def allow_payload_qualifiers : Flag<["-", "/"], "allow-payload-qualifiers">, Group<hlslcomp_Group>, Flags<[CoreOption, RewriteOption, DriverOption]>,
+  HelpText<"Enables support for payload access qualifiers for raytracing payloadsin shader model 6.5 and beyond.">;
 
 // Used with API only
 def skip_serialization : Flag<["-", "/"], "skip-serialization">, Group<hlslcore_Group>, Flags<[CoreOption, HelpHidden]>,
