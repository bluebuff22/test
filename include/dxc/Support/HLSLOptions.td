--- conflicted
+++ resolved
@@ -275,13 +275,12 @@
   HelpText<"Instead of generating lifetime intrinsics (SM >= 6.6) or storing undef (SM < 6.6), force fall back to storing zeroinitializer.">;
 def enable_lifetime_markers : Flag<["-", "/"], "enable-lifetime-markers">, Group<hlslcomp_Group>, Flags<[CoreOption]>,
   HelpText<"Enable generation of lifetime markers">;
-<<<<<<< HEAD
-def allow_payload_qualifiers : Flag<["-", "/"], "allow-payload-qualifiers">, Group<hlslcomp_Group>, Flags<[CoreOption, RewriteOption, DriverOption]>,
-  HelpText<"Enables support for payload access qualifiers for raytracing payloadsin shader model 6.5 and beyond.">;
-=======
 def disable_lifetime_markers : Flag<["-", "/"], "disable-lifetime-markers">, Group<hlslcomp_Group>, Flags<[CoreOption, HelpHidden]>,
   HelpText<"Disable generation of lifetime markers where they would be otherwise (6.6+)">;
->>>>>>> f68dfb50
+def allow_payload_qualifiers : Flag<["-", "/"], "allow-payload-qualifiers">, Group<hlslcomp_Group>, Flags<[CoreOption, RewriteOption, DriverOption]>,
+  HelpText<"Enables support for payload access qualifiers for raytracing payloads in SM 6.6.">;
+def disable_payload_qualifiers : Flag<["-", "/"], "disable-payload-qualifiers">, Group<hlslcomp_Group>, Flags<[CoreOption, RewriteOption, DriverOption]>,
+  HelpText<"Disables support for payload access qualifiers for raytracing payloads in SM 6.7.">;
 
 // Used with API only
 def skip_serialization : Flag<["-", "/"], "skip-serialization">, Group<hlslcore_Group>, Flags<[CoreOption, HelpHidden]>,
