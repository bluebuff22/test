///////////////////////////////////////////////////////////////////////////////
//                                                                           //
// DxilLibraryReflection.h                                                   //
// Copyright (C) Microsoft Corporation. All rights reserved.                 //
// This file is distributed under the University of Illinois Open Source     //
// License. See LICENSE.TXT for details.                                     //
//                                                                           //
// Defines shader reflection for runtime usage.                              //
//                                                                           //
///////////////////////////////////////////////////////////////////////////////

#pragma once

#include "dxc/DXIL/DxilConstants.h"
#include "dxc/Support/WinAdapter.h"

#define RDAT_NULL_REF ((uint32_t)0xFFFFFFFF)

namespace hlsl {
namespace RDAT {

// Data Layout:
// -start:
//  RuntimeDataHeader header;
//  uint32_t offsets[header.PartCount];
//  - for each i in header.PartCount:
//    - at &header + offsets[i]:
//      RuntimeDataPartHeader part;
//    - if part.Type is a Table (Function or Resource):
//      RuntimeDataTableHeader table;
//      byte TableData[table.RecordCount][table.RecordStride];
//    - else if part.Type is String:
//      byte UTF8Data[part.Size];
//    - else if part.Type is Index:
//      uint32_t IndexData[part.Size / 4];

enum RuntimeDataVersion {
  // Cannot be mistaken for part count from prerelease version
  RDAT_Version_10 = 0x10,
};

enum class RuntimeDataGroup : uint32_t {
  Core    = 0,
  PdbInfo = 1,
};

constexpr uint32_t RDAT_PART_ID_WITH_GROUP(RuntimeDataGroup group, uint32_t id) {
  return (((uint32_t)(group) << 16) | ((id) & 0xFFFF));
}

enum class RuntimeDataPartType : uint32_t {
  Invalid             = 0,
  StringBuffer        = 1,
  IndexArrays         = 2,
  ResourceTable       = 3,
  FunctionTable       = 4,
  Last_1_3 = FunctionTable,
  RawBytes            = 5,
  SubobjectTable      = 6,
  Last_1_4 = SubobjectTable,
<<<<<<< HEAD
  // PRERELEASE-TODO: assign values explicitly to all enums before release
  SignatureElementTable,
  VSInfoTable,
  PSInfoTable,
  HSInfoTable,
  DSInfoTable,
  GSInfoTable,
  CSInfoTable,
  MSInfoTable,
  ASInfoTable,
  Last_1_7 = ASInfoTable, // PRERELEASE-TODO: change to last necessary 1.7 part before release.
  // Insert experimental here.
  NodeIDTable,
  NodeShaderIOAttribTable,
  NodeShaderFuncAttribTable,
  IONodeTable,
  NodeShaderInfoTable,
=======

>>>>>>> 8b8956f8
  LastPlus1,
  LastExperimental = LastPlus1 - 1,

  DxilPdbInfoTable        = RDAT_PART_ID_WITH_GROUP(RuntimeDataGroup::PdbInfo, 1),
  DxilPdbInfoSourceTable  = RDAT_PART_ID_WITH_GROUP(RuntimeDataGroup::PdbInfo, 2),
  DxilPdbInfoLibraryTable = RDAT_PART_ID_WITH_GROUP(RuntimeDataGroup::PdbInfo, 3),
};

inline
RuntimeDataPartType MaxPartTypeForValVer(unsigned Major, unsigned Minor) {
  return DXIL::CompareVersions(Major, Minor, 1, 3) < 0
             ? RuntimeDataPartType::Invalid // No RDAT before 1.3
         : DXIL::CompareVersions(Major, Minor, 1, 4) < 0
             ? RuntimeDataPartType::Last_1_3
         : DXIL::CompareVersions(Major, Minor, 1, 7) < 0
             ? RuntimeDataPartType::Last_1_4
         : DXIL::CompareVersions(Major, Minor, 1, 7) == 0
             ? RuntimeDataPartType::Last_1_7
             : RuntimeDataPartType::LastExperimental;
}

enum class RecordTableIndex : unsigned {
  ResourceTable,
  FunctionTable,
  SubobjectTable,
<<<<<<< HEAD
  SignatureElementTable,
  VSInfoTable,
  PSInfoTable,
  HSInfoTable,
  DSInfoTable,
  GSInfoTable,
  CSInfoTable,
  MSInfoTable,
  ASInfoTable,
  NodeIDTable,
  NodeShaderIOAttribTable,
  NodeShaderFuncAttribTable,
  IONodeTable,
  NodeShaderInfoTable,
=======

  DxilPdbInfoTable,
  DxilPdbInfoSourceTable,
  DxilPdbInfoLibraryTable,

>>>>>>> 8b8956f8
  RecordTableCount
};

///////////////////////////////////////
// Header Structures

struct RuntimeDataHeader {
  uint32_t Version;
  uint32_t PartCount;
  // Followed by uint32_t array of offsets to parts
  // offsets are relative to the beginning of this header
  // offsets must be 4-byte aligned
  //  uint32_t offsets[];
};
struct RuntimeDataPartHeader {
  RuntimeDataPartType Type;
  uint32_t Size;  // Not including this header.  Must be 4-byte aligned.
  // Followed by part data
  //  byte Data[ALIGN4(Size)];
};

// For tables of records, such as Function and Resource tables
// Stride allows for extending records, with forward and backward compatibility
struct RuntimeDataTableHeader {
  uint32_t RecordCount;
  uint32_t RecordStride;  // Must be 4-byte aligned.
  // Followed by recordCount records of recordStride size
  // byte TableData[RecordCount * RecordStride];
};

///////////////////////////////////////
// Raw Reader Classes

// General purpose strided table reader with casting Row() operation that
// returns nullptr if stride is smaller than type, for record expansion.
class TableReader {
  const char *m_table;
  uint32_t m_count;
  uint32_t m_stride;

public:
  TableReader() : TableReader(nullptr, 0, 0) {}
  TableReader(const char *table, uint32_t count, uint32_t stride)
    : m_table(table), m_count(count), m_stride(stride) {}
  void Init(const char *table, uint32_t count, uint32_t stride) {
    m_table = table; m_count = count; m_stride = stride;
  }
  const char *Data() const { return m_table; }
  uint32_t Count() const { return m_count; }
  uint32_t Stride() const { return m_stride; }

  template<typename T> const T *Row(uint32_t index) const {
    if (Valid() && index < m_count && sizeof(T) <= m_stride)
      return reinterpret_cast<const T*>(m_table + (m_stride * index));
    return nullptr;
  }
  bool Valid() const { return m_table && m_count && m_stride; }
  operator bool() { return Valid(); }
};

// Index table is a sequence of rows, where each row has a count as a first
// element followed by the count number of elements pre computing values
class IndexTableReader {
private:
  const uint32_t *m_table;
  uint32_t m_size;

public:
  class IndexRow {
  private:
    const uint32_t *m_values;
    const uint32_t m_count;

  public:
    IndexRow() : m_values(nullptr), m_count(0) {}
    IndexRow(const uint32_t *values, uint32_t count)
        : m_values(values), m_count(count) {}
    uint32_t Count() const { return m_count; }
    uint32_t At(uint32_t i) const {
      return (m_values && i < m_count) ? m_values[i] : 0;
    }
    const uint32_t &operator[](uint32_t i) const {
      if (m_values && i < m_count)
        return m_values[i];
      return m_values[0]; // If null, we should AV if value is read
    }
    bool empty() const { return !(m_values && m_count > 0); }
    operator bool() const { return !empty(); }
  };

  IndexTableReader() : IndexTableReader(nullptr, 0) {}
  IndexTableReader(const uint32_t *table, uint32_t size)
    : m_table(table), m_size(size) {}
  void Init(const uint32_t *table, uint32_t size) {
    m_table = table; m_size = size;
  }
  IndexRow getRow(uint32_t i) const {
    if (Valid() && i < m_size - 1 && m_table[i] + i < m_size) {
      return IndexRow(&m_table[i] + 1, m_table[i]);
    }
    return {};
  }
  const uint32_t *Data() const { return m_table; }
  uint32_t Count() const { return Valid() ? m_size : 0; }
  bool Valid() const { return m_table && m_size > 0; }
  operator bool() const { return Valid(); }
};

class StringTableReader {
  const char *m_table = nullptr;
  uint32_t m_size = 0;
public:
  void Init(const char *table, uint32_t size) {
    m_table = table;
    m_size = size;
  }
  const char *Get(uint32_t offset) const {
    _Analysis_assume_(offset < m_size && m_table &&
                      m_table[m_size - 1] == '\0');
    (void)m_size; // avoid unused private warning if use above is ignored.
    return m_table + offset;
  }
  uint32_t Size() const { return m_size; }
  const char *Data() const { return m_table; }
};

class RawBytesReader {
  const void *m_table;
  uint32_t m_size;
public:
  RawBytesReader(const void *table, uint32_t size)
      : m_table(table), m_size(size) {}
  RawBytesReader() : RawBytesReader(nullptr, 0) {}
  void Init(const void *table, uint32_t size) {
    m_table = table; m_size = size;
  }
  uint32_t Size() const { return m_size; }
  const void *Get(uint32_t offset) const {
    _Analysis_assume_(offset < m_size && m_table);
    (void)m_size; // avoid unused private warning if use above is ignored.
    return (const void*)(((const char*)m_table) + offset);
  }
};

///////////////////////////////////////
// Record Traits

template<typename _T>
class RecordTraits {
public:
  static constexpr const char *TypeName() {
#ifdef _WIN32
    static_assert(false, "");
#else
    assert(false);
#endif
    return nullptr;
  }

  static constexpr RuntimeDataPartType PartType() {
#ifdef _WIN32
    static_assert(false, "");
#else
    assert(false);
#endif
    return RuntimeDataPartType::Invalid;
  }

  // If the following static assert is hit, it means a structure defined with
  // RDAT_STRUCT is being used in ref type, which requires the struct to have
  // a table and be defined with RDAT_STRUCT_TABLE instead.
  static constexpr RecordTableIndex TableIndex() {
#ifdef _WIN32
    static_assert(false, "");
#else
    assert(false);
#endif
    return (RecordTableIndex)-1;
  }
  // RecordSize() is defined in order to allow for use of forward decl type in RecordRef
  static constexpr size_t RecordSize() { /*static_assert(false, "");*/ return sizeof(_T); }
};

///////////////////////////////////////
// RDATContext

struct RDATContext {
  StringTableReader StringBuffer;
  IndexTableReader IndexTable;
  RawBytesReader RawBytes;
  TableReader Tables[(unsigned)RecordTableIndex::RecordTableCount];
  const TableReader &Table(RecordTableIndex idx) const {
    if (idx < RecordTableIndex::RecordTableCount)
      return Tables[(unsigned)idx];
    return Tables[0]; // TODO: assert
  }
  TableReader &Table(RecordTableIndex idx) {
    return const_cast<TableReader &>(((const RDATContext *)this)->Table(idx));
  }
  template<typename RecordType>
  const TableReader &Table() const {
    static_assert(RecordTraits<RecordType>::TableIndex() < RecordTableIndex::RecordTableCount, "");
    return Table(RecordTraits<RecordType>::TableIndex());
  }
  template<typename RecordType>
  TableReader &Table() {
    return const_cast<TableReader &>(((const RDATContext *)this)->Table(RecordTraits<RecordType>::TableIndex()));
  }
};

///////////////////////////////////////
// Generic Reader Classes

class BaseRecordReader {
protected:
  const RDATContext *m_pContext = nullptr;
  const void *m_pRecord = nullptr;
  uint32_t m_Size = 0;

  template<typename _ReaderTy>
  const _ReaderTy asReader() const {
    if (*this && m_Size >= RecordTraits<typename _ReaderTy::RecordType>::RecordSize())
      return _ReaderTy(*this);
    return {};
  }

  template<typename _T>
  const _T *asRecord() const {
    return static_cast<const _T *>(
        (*this && m_Size >= RecordTraits<_T>::RecordSize()) ? m_pRecord
                                                            : nullptr);
  }

  void InvalidateReader() {
    m_pContext = nullptr;
    m_pRecord = nullptr;
    m_Size = 0;
  }

public:
  BaseRecordReader(const RDATContext *ctx, const void *record, uint32_t size)
    : m_pContext(ctx), m_pRecord(record), m_Size(size) {}
  BaseRecordReader() : BaseRecordReader(nullptr, nullptr, 0) {}

  // Is this a valid reader
  operator bool() const {
    return m_pContext != nullptr && m_pRecord != nullptr && m_Size != 0;
  }
  const RDATContext *GetContext() const { return m_pContext; }
};

template<typename _ReaderTy>
class RecordArrayReader {
  const RDATContext *m_pContext;
  const uint32_t m_IndexOffset;
public:
  RecordArrayReader(const RDATContext *ctx, uint32_t indexOffset)
      : m_pContext(ctx), m_IndexOffset(indexOffset) {
    typedef typename _ReaderTy::RecordType RecordType;
    const TableReader &Table = m_pContext->Table<RecordType>();
    // RecordArrays must be declared with the base record type,
    // with element reader upcast as necessary.
    if (Table.Stride() < RecordTraits<RecordType>::RecordSize())
      InvalidateReader();
  }
  RecordArrayReader() : RecordArrayReader(nullptr, 0) {}
  uint32_t Count() const {
    return *this ? m_pContext->IndexTable.getRow(m_IndexOffset).Count() : 0;
  }
  const _ReaderTy operator[](uint32_t idx) const {
    typedef typename _ReaderTy::RecordType RecordType;
    if (*this) {
      const TableReader &Table = m_pContext->Table<RecordType>();
      return _ReaderTy(BaseRecordReader(
          m_pContext,
          (const void *)Table.Row<RecordType>(
              m_pContext->IndexTable.getRow(m_IndexOffset).At(idx)),
          Table.Stride()));
    }
    return {};
  }
  // Is this a valid reader
  operator bool() const {
    return m_pContext != nullptr && m_IndexOffset < RDAT_NULL_REF;
  }
  void InvalidateReader() { m_pContext = nullptr; }
  const RDATContext *GetContext() const { return m_pContext; }
};

class StringArrayReader {
  const RDATContext *m_pContext;
  const uint32_t m_IndexOffset;
public:
  StringArrayReader(const RDATContext *pContext, uint32_t indexOffset)
    : m_pContext(pContext), m_IndexOffset(indexOffset) {}
  uint32_t Count() const {
    return *this ? m_pContext->IndexTable.getRow(m_IndexOffset).Count() : 0;
  }
  const char *operator[](uint32_t idx) const {
    return *this ? m_pContext->StringBuffer.Get(
                       m_pContext->IndexTable.getRow(m_IndexOffset).At(idx))
                 : 0;
  }
  // Is this a valid reader
  operator bool() const {
    return m_pContext != nullptr && m_IndexOffset < RDAT_NULL_REF;
  }
  void InvalidateReader() { m_pContext = nullptr; }
  const RDATContext *GetContext() const { return m_pContext; }
};

///////////////////////////////////////
// Field Helpers

template<typename _T>
struct RecordRef {
  uint32_t Index;

  template<typename RecordType = _T>
  const _T *Get(const RDATContext &ctx) const {
    return ctx.Table<_T>(). template Row<RecordType>(Index);
  }
  RecordRef &operator =(uint32_t index) { Index = index; return *this; }
  operator uint32_t&() { return Index; }
  operator const uint32_t&() const { return Index; }
  uint32_t *operator &() { return &Index; }
};

template<typename _T>
struct RecordArrayRef {
  uint32_t Index;

  RecordArrayReader<_T> Get(const RDATContext &ctx) const {
    return RecordArrayReader<_T>(ctx.IndexTable, ctx.Table<_T>(), Index);
  }
  RecordArrayRef &operator =(uint32_t index) { Index = index; return *this; }
  operator uint32_t&() { return Index; }
  operator const uint32_t&() const { return Index; }
  uint32_t *operator &() { return &Index; }
};

struct RDATString {
  uint32_t Offset;

  const char *Get(const RDATContext &ctx) const {
    return ctx.StringBuffer.Get(Offset);
  }
  RDATString &operator =(uint32_t offset) { Offset = offset; return *this; }
  operator uint32_t&() { return Offset; }
  operator const uint32_t&() const { return Offset; }
  uint32_t *operator &() { return &Offset; }
};

struct RDATStringArray {
  uint32_t Index;

  StringArrayReader Get(const RDATContext &ctx) const {
    return StringArrayReader(&ctx, Index);
  }
  operator bool() const { return Index == 0 ? false : true; }
  RDATStringArray &operator =(uint32_t index) { Index = index; return *this; }
  operator uint32_t&() { return Index; }
  operator const uint32_t&() const { return Index; }
  uint32_t *operator &() { return &Index; }
};

struct IndexArrayRef {
  uint32_t Index;

  IndexTableReader::IndexRow Get(const RDATContext &ctx) const {
    return ctx.IndexTable.getRow(Index);
  }
  IndexArrayRef &operator =(uint32_t index) { Index = index; return *this; }
  operator uint32_t&() { return Index; }
  operator const uint32_t&() const { return Index; }
  uint32_t *operator &() { return &Index; }
};

struct BytesRef {
  uint32_t Offset;
  uint32_t Size;

  const void *GetBytes(const RDATContext &ctx) const {
    return ctx.RawBytes.Get(Offset);
  }
  template<typename _T>
  const _T *GetAs(const RDATContext &ctx) const {
    return (sizeof(_T) > Size) ? nullptr :
      reinterpret_cast<const _T*>(ctx.RawBytes.Get(Offset));
  }
  uint32_t *operator &() { return &Offset; }
};

struct BytesPtr {
  const void *Ptr = nullptr;
  uint32_t Size = 0;

  BytesPtr(const void *ptr, uint32_t size) :
    Ptr(ptr), Size(size) {}
  BytesPtr() : BytesPtr(nullptr, 0) {}
  template<typename _T>
  const _T *GetAs() const {
    return (sizeof(_T) > Size) ? nullptr : reinterpret_cast<const _T*>(Ptr);
  }
};

///////////////////////////////////////
// Record Helpers

template<typename _RecordReader>
class RecordReader : public BaseRecordReader {
public:
  typedef _RecordReader ThisReaderType;
  RecordReader(const BaseRecordReader &base) : BaseRecordReader(base) {
    typedef typename _RecordReader::RecordType RecordType;
    if ((m_pContext || m_pRecord) && m_Size < RecordTraits<RecordType>::RecordSize())
      InvalidateReader();
  }
  RecordReader() : BaseRecordReader() {}
  template<typename _ReaderType> _ReaderType as() { _ReaderType(*this); }

protected:
  template<typename _FieldRecordReader>
  _FieldRecordReader GetField_RecordValue(const void *pField) const {
    if (*this) {
      return _FieldRecordReader(BaseRecordReader(
          m_pContext, pField, (uint32_t)RecordTraits<typename _FieldRecordReader::RecordType>::RecordSize()));
    }
    return {};
  }
  template<typename _FieldRecordReader>
  _FieldRecordReader GetField_RecordRef(const void *pIndex) const {
    typedef typename _FieldRecordReader::RecordType RecordType;
    if (*this) {
      const TableReader &Table = m_pContext->Table<RecordType>();
      return _FieldRecordReader(BaseRecordReader(
          m_pContext, (const void *)Table.Row<RecordType>(*(const uint32_t*)pIndex),
          Table.Stride()));
    }
    return {};
  }
  template<typename _FieldRecordReader>
  RecordArrayReader<_FieldRecordReader> GetField_RecordArrayRef(const void *pIndex) const {
    if (*this) {
      return RecordArrayReader<_FieldRecordReader>(m_pContext,
                                                   *(const uint32_t *)pIndex);
    }
    return {};
  }
  template<typename _T, typename _StorageTy>
  _T GetField_Value(const _StorageTy *value) const {
    _T result = {};
    if (*this)
      result = (_T)*value;
    return result;
  }
  IndexTableReader::IndexRow GetField_IndexArray(const void *pIndex) const {
    if (*this) {
      return m_pContext->IndexTable.getRow(*(const uint32_t *)pIndex);
    }
    return {};
  }
  // Would use std::array, but don't want this header dependent on that.
  // Array reference syntax is almost enough reason to abandon C++!!!
  template<typename _T, size_t _ArraySize>
  decltype(auto) GetField_ValueArray(_T const(&value)[_ArraySize])const {
    typedef _T ArrayType[_ArraySize];
    if (*this)
      return value;
    return *(const ArrayType*)nullptr;
  }
  const char *GetField_String(const void *pIndex) const {
    return *this ? m_pContext->StringBuffer.Get(*(const uint32_t*)pIndex) : nullptr;
  }
  StringArrayReader GetField_StringArray(const void *pIndex) const {
    return *this ? StringArrayReader(m_pContext, *(const uint32_t *)pIndex)
                 : StringArrayReader(nullptr, 0);
  }
  const void *GetField_Bytes(const void *pIndex) const {
    return *this ? m_pContext->RawBytes.Get(*(const uint32_t*)pIndex) : nullptr;
  }
  uint32_t GetField_BytesSize(const void *pIndex) const {
    return *this ? *(((const uint32_t*)pIndex) + 1) : 0;
  }
};

template<typename _RecordReader>
class RecordTableReader {
  const RDATContext *m_pContext;
public:
  RecordTableReader(const RDATContext *pContext) : m_pContext(pContext) {}
  template<typename RecordReaderType = _RecordReader>
  RecordReaderType Row(uint32_t index) const {
    typedef typename _RecordReader::RecordType RecordType;
    const TableReader &Table = m_pContext->Table<RecordType>();
    return RecordReaderType(BaseRecordReader(
        m_pContext, Table.Row<RecordType>(index), Table.Stride()));
  }
  uint32_t Count() const {
    return m_pContext->Table<typename _RecordReader::RecordType>().Count();
  }
  uint32_t size() const { return Count(); }
  const _RecordReader operator[](uint32_t index) const { return Row(index); }
  operator bool() { return m_pContext && Count(); }
};


/////////////////////////////
// All RDAT enums and types

#define DEF_RDAT_ENUMS DEF_RDAT_ENUM_CLASS
#define DEF_RDAT_TYPES DEF_RDAT_TYPES_FORWARD_DECL
#include "dxc/DxilContainer/RDAT_Macros.inl"

#define DEF_RDAT_TYPES DEF_RDAT_TYPES_USE_HELPERS
#include "dxc/DxilContainer/RDAT_Macros.inl"

#define DEF_RDAT_TYPES DEF_RDAT_TRAITS
#include "dxc/DxilContainer/RDAT_Macros.inl"

#define DEF_RDAT_TYPES DEF_RDAT_READER_DECL
#include "dxc/DxilContainer/RDAT_Macros.inl"

/////////////////////////////
/////////////////////////////

class DxilRuntimeData {
private:
  RDATContext m_Context;
  size_t m_DataSize = 0;

public:
  DxilRuntimeData();
  DxilRuntimeData(const void *ptr, size_t size);
  // initializing reader from RDAT. return true if no error has occured.
  bool InitFromRDAT(const void *pRDAT, size_t size);

  // Make sure data is well formed.
  bool Validate();

  size_t GetDataSize() const { return m_DataSize; }

  RDATContext &GetContext() { return m_Context; }
  const RDATContext &GetContext() const { return m_Context; }

#define RDAT_STRUCT_TABLE(type, table)                                         \
  RecordTableReader<type##_Reader> Get##table() const {                        \
    return RecordTableReader<type##_Reader>(&m_Context);                       \
  }
#define DEF_RDAT_TYPES DEF_RDAT_DEFAULTS
#include "dxc/DxilContainer/RDAT_Macros.inl"

};


//////////////////////////////////
/// structures for library runtime

struct DxilResourceDesc {
  uint32_t Class; // hlsl::DXIL::ResourceClass
  uint32_t Kind;  // hlsl::DXIL::ResourceKind
  uint32_t ID;    // id per class
  uint32_t Space;
  uint32_t UpperBound;
  uint32_t LowerBound;
  LPCWSTR Name;
  uint32_t Flags; // hlsl::RDAT::DxilResourceFlag
};

struct DxilSignatureElementDesc {
  LPCWSTR SemanticName;
  uint32_t *SemanticIndices;                  // array size is Rows
  DXIL::SemanticKind SemanticKind;
  DXIL::ComponentType ComponentType;
  DXIL::InterpolationMode InterpolationMode;
  uint8_t Rows;
  uint8_t Cols;
  uint8_t StartRow;
  uint8_t StartCol;
  uint8_t OutputStream;
  uint8_t UsageMask;
  uint8_t DynamicIndexMask;
};

struct DxilSignatureDesc {
  const DxilSignatureElementDesc *const *Elements;
  uint32_t NumElements;
};

struct DxilVSDesc {
  DxilSignatureDesc InputSignature;
  DxilSignatureDesc OutputSignature;
  // PRERELEASE-TODO: ViewID data
};

struct DxilPSDesc {
  DxilSignatureDesc InputSignature;
  DxilSignatureDesc OutputSignature;
};

struct DxilHSDesc {
  DxilSignatureDesc InputSignature;
  DxilSignatureDesc OutputSignature;
  DxilSignatureDesc OutputPatchConstantSignature;
  uint32_t InputControlPointCount;
  uint32_t OutputControlPointCount;
  DXIL::TessellatorDomain TessellatorDomain;
  DXIL::TessellatorOutputPrimitive TessellatorOutputPrimitive;
  // PRERELEASE-TODO: ViewID data
};

struct DxilDSDesc {
  DxilSignatureDesc InputSignature;
  DxilSignatureDesc OutputSignature;
  DxilSignatureDesc InputPatchConstantSignature;
  uint32_t InputControlPointCount;
  DXIL::TessellatorDomain TessellatorDomain;
  // PRERELEASE-TODO: ViewID data
};

struct DxilGSDesc {
  DxilSignatureDesc InputSignature;
  DxilSignatureDesc OutputSignature;
  DXIL::InputPrimitive InputPrimitive;
  DXIL::PrimitiveTopology OutputTopology;
  uint32_t MaxOutputVertices;
  uint32_t OutputStreamMask;            // max streams == 4
  // PRERELEASE-TODO: ViewID data
};

struct DxilCSDesc {
  uint32_t NumThreads[3];
};

struct DxilMSDesc {
  DxilSignatureDesc OutputSignature;
  DxilSignatureDesc OutputPrimitiveSignature;
  uint32_t NumThreads[3];
  uint32_t GroupSharedBytesUsed;
  uint32_t GroupSharedBytesDependentOnViewID;
  uint32_t PayloadSizeInBytes;
  uint32_t MaxOutputVertices;
  uint32_t MaxOutputPrimitives;
  DXIL::MeshOutputTopology MeshOutputTopology;
  // PRERELEASE-TODO: ViewID data
};

struct DxilASDesc {
  uint32_t NumThreads[3];
  uint32_t GroupSharedBytesUsed;
  uint32_t PayloadSizeInBytes;
};

typedef const DxilResourceDesc *const *DxilResourceDescPtrArray;

struct DxilFunctionDesc {
  LPCWSTR Name;
  LPCWSTR UnmangledName;
  uint32_t NumResources;
  uint32_t NumFunctionDependencies;
  DxilResourceDescPtrArray Resources;
  const LPCWSTR *FunctionDependencies;
  DXIL::ShaderKind ShaderKind;
  uint32_t PayloadSizeInBytes;   // 1) hit, miss, or closest shader: payload count
                                 // 2) call shader: parameter size
  uint32_t AttributeSizeInBytes; // attribute size for closest hit and any hit
  uint32_t FeatureInfo1;         // first 32 bits of feature flag
  uint32_t FeatureInfo2;         // second 32 bits of feature flag
  uint32_t ShaderStageFlag;      // valid shader stage flag.
  uint32_t MinShaderTarget;      // minimum shader target.

  // 1.7+
  uint32_t MinimumExpectedWaveLaneCount;
  uint32_t MaximumExpectedWaveLaneCount;
  uint32_t ShaderFlags;          // RDAT::DxilShaderFlags

  union {
    DxilVSDesc *VS;
    DxilPSDesc *PS;
    DxilHSDesc *HS;
    DxilDSDesc *DS;
    DxilGSDesc *GS;
    DxilCSDesc *CS;
    DxilMSDesc *MS;
    DxilASDesc *AS;
  };
};

struct DxilSubobjectDesc {
  LPCWSTR Name;
  DXIL::SubobjectKind Kind;         // D3D12_STATE_SUBOBJECT_TYPE

  struct StateObjectConfig_t {
    uint32_t Flags;   // DXIL::StateObjectFlags / D3D12_STATE_OBJECT_FLAGS
  };
  struct RootSignature_t {
    LPCVOID pSerializedSignature;
    uint32_t SizeInBytes;
  };    // GlobalRootSignature or LocalRootSignature
  struct SubobjectToExportsAssociation_t {
    LPCWSTR Subobject;
    uint32_t NumExports;
    const LPCWSTR* Exports;
  };
  struct RaytracingShaderConfig_t {
    uint32_t MaxPayloadSizeInBytes;
    uint32_t MaxAttributeSizeInBytes;
  };
  struct RaytracingPipelineConfig_t {
    uint32_t MaxTraceRecursionDepth;
  };
  struct HitGroup_t {
    DXIL::HitGroupType Type;        // D3D12_HIT_GROUP_TYPE
    LPCWSTR AnyHit;
    LPCWSTR ClosestHit;
    LPCWSTR Intersection;
  };

  struct RaytracingPipelineConfig1_t {
    uint32_t MaxTraceRecursionDepth;
    uint32_t Flags; // DXIL::RaytracingPipelineFlags / D3D12_RAYTRACING_PIPELINE_FLAGS
  };

  union {
    StateObjectConfig_t StateObjectConfig;
    RootSignature_t RootSignature;    // GlobalRootSignature or LocalRootSignature
    SubobjectToExportsAssociation_t SubobjectToExportsAssociation;
    RaytracingShaderConfig_t RaytracingShaderConfig;
    RaytracingPipelineConfig_t RaytracingPipelineConfig;
    HitGroup_t HitGroup;
    RaytracingPipelineConfig1_t RaytracingPipelineConfig1;
  };
};

struct DxilLibraryDesc {
  uint32_t NumFunctions;
  DxilFunctionDesc *pFunction;
  uint32_t NumResources;
  DxilResourceDesc *pResource;
  uint32_t NumSubobjects;
  DxilSubobjectDesc *pSubobjects;
};

class DxilRuntimeReflection {
public:
  virtual ~DxilRuntimeReflection() {}
  // This call will allocate memory for GetLibraryReflection call
  virtual bool InitFromRDAT(const void *pRDAT, size_t size) = 0;
  // DxilRuntimeReflection owns the memory pointed to by DxilLibraryDesc
  virtual const DxilLibraryDesc GetLibraryReflection() = 0;
};

DxilRuntimeReflection *CreateDxilRuntimeReflection();

} // namespace RDAT
} // namespace hlsl<|MERGE_RESOLUTION|>--- conflicted
+++ resolved
@@ -58,7 +58,6 @@
   RawBytes            = 5,
   SubobjectTable      = 6,
   Last_1_4 = SubobjectTable,
-<<<<<<< HEAD
   // PRERELEASE-TODO: assign values explicitly to all enums before release
   SignatureElementTable,
   VSInfoTable,
@@ -76,9 +75,7 @@
   NodeShaderFuncAttribTable,
   IONodeTable,
   NodeShaderInfoTable,
-=======
-
->>>>>>> 8b8956f8
+
   LastPlus1,
   LastExperimental = LastPlus1 - 1,
 
@@ -104,7 +101,7 @@
   ResourceTable,
   FunctionTable,
   SubobjectTable,
-<<<<<<< HEAD
+
   SignatureElementTable,
   VSInfoTable,
   PSInfoTable,
@@ -119,13 +116,11 @@
   NodeShaderFuncAttribTable,
   IONodeTable,
   NodeShaderInfoTable,
-=======
 
   DxilPdbInfoTable,
   DxilPdbInfoSourceTable,
   DxilPdbInfoLibraryTable,
 
->>>>>>> 8b8956f8
   RecordTableCount
 };
 
