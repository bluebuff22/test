--- conflicted
+++ resolved
@@ -298,301 +298,5 @@
   return true;
 }
 
-<<<<<<< HEAD
-}} // hlsl::RDAT
-=======
 } // namespace RDAT
-} // namespace hlsl
-
-using namespace hlsl;
-using namespace RDAT;
-
-namespace std {
-template <> struct hash<ResourceKey> {
-  size_t operator()(const ResourceKey &key) const throw() {
-    return (hash<uint32_t>()(key.Class) * (size_t)16777619U) ^
-           hash<uint32_t>()(key.ID);
-  }
-};
-} // namespace std
-
-namespace {
-
-class DxilRuntimeReflection_impl : public DxilRuntimeReflection {
-private:
-  typedef std::unordered_map<const char *, std::unique_ptr<wchar_t[]>>
-      StringMap;
-  typedef std::unordered_map<const void *, std::unique_ptr<char[]>> BytesMap;
-  typedef std::vector<const wchar_t *> WStringList;
-  typedef std::vector<DxilResourceDesc> ResourceList;
-  typedef std::vector<DxilResourceDesc *> ResourceRefList;
-  typedef std::vector<DxilFunctionDesc> FunctionList;
-  typedef std::vector<DxilSubobjectDesc> SubobjectList;
-
-  DxilRuntimeData m_RuntimeData;
-  StringMap m_StringMap;
-  BytesMap m_BytesMap;
-  std::vector<uint32_t> m_IndexData;
-  ResourceList m_Resources;
-  FunctionList m_Functions;
-  SubobjectList m_Subobjects;
-  std::unordered_map<ResourceKey, DxilResourceDesc *> m_ResourceMap;
-  std::unordered_map<DxilFunctionDesc *, ResourceRefList> m_FuncToResMap;
-  std::unordered_map<DxilFunctionDesc *, WStringList> m_FuncToDependenciesMap;
-  std::unordered_map<DxilSubobjectDesc *, WStringList> m_SubobjectToExportsMap;
-  bool m_initialized;
-
-  const wchar_t *GetWideString(const char *ptr);
-  void AddString(const char *ptr);
-  const void *GetBytes(const void *ptr, size_t size);
-  void InitializeReflection();
-  const DxilResourceDesc *const *
-  GetResourcesForFunction(DxilFunctionDesc &function,
-                          const RuntimeDataFunctionInfo_Reader &functionReader);
-  const wchar_t **GetDependenciesForFunction(
-      DxilFunctionDesc &function,
-      const RuntimeDataFunctionInfo_Reader &functionReader);
-  const wchar_t **
-  GetExportsForAssociation(DxilSubobjectDesc &subobject,
-                           const RuntimeDataSubobjectInfo_Reader &reader);
-  void AddResources();
-  void AddFunctions();
-  void AddSubobjects();
-
-public:
-  // TODO: Implement pipeline state validation with runtime data
-  // TODO: Update BlobContainer.h to recognize 'RDAT' blob
-  DxilRuntimeReflection_impl()
-      : m_RuntimeData(), m_StringMap(), m_BytesMap(), m_Resources(),
-        m_Functions(), m_FuncToResMap(), m_FuncToDependenciesMap(),
-        m_SubobjectToExportsMap(), m_initialized(false) {}
-  virtual ~DxilRuntimeReflection_impl() {}
-  // This call will allocate memory for GetLibraryReflection call
-  bool InitFromRDAT(const void *pRDAT, size_t size) override;
-  const DxilLibraryDesc GetLibraryReflection() override;
-};
-
-void DxilRuntimeReflection_impl::AddString(const char *ptr) {
-  if (m_StringMap.find(ptr) == m_StringMap.end()) {
-    auto state = std::mbstate_t();
-    size_t size = std::mbsrtowcs(nullptr, &ptr, 0, &state);
-    if (size != static_cast<size_t>(-1)) {
-      std::unique_ptr<wchar_t[]> pNew(new wchar_t[size + 1]);
-      auto pOldPtr = ptr;
-      std::mbsrtowcs(pNew.get(), &ptr, size + 1, &state);
-      m_StringMap[pOldPtr] = std::move(pNew);
-    }
-  }
-}
-
-const wchar_t *DxilRuntimeReflection_impl::GetWideString(const char *ptr) {
-  if (m_StringMap.find(ptr) == m_StringMap.end()) {
-    AddString(ptr);
-  }
-  return m_StringMap.at(ptr).get();
-}
-
-const void *DxilRuntimeReflection_impl::GetBytes(const void *ptr, size_t size) {
-  if (!ptr || !size)
-    return nullptr;
-
-  auto it = m_BytesMap.find(ptr);
-  if (it != m_BytesMap.end())
-    return it->second.get();
-
-  auto inserted = m_BytesMap.insert(
-      std::make_pair(ptr, std::unique_ptr<char[]>(new char[size])));
-  void *newPtr = inserted.first->second.get();
-  memcpy(newPtr, ptr, size);
-  return newPtr;
-}
-
-bool DxilRuntimeReflection_impl::InitFromRDAT(const void *pRDAT, size_t size) {
-  assert(!m_initialized && "may only initialize once");
-  m_initialized = m_RuntimeData.InitFromRDAT(pRDAT, size);
-  if (!m_RuntimeData.Validate())
-    return false;
-  if (m_initialized)
-    InitializeReflection();
-  return m_initialized;
-}
-
-const DxilLibraryDesc DxilRuntimeReflection_impl::GetLibraryReflection() {
-  DxilLibraryDesc reflection = {};
-  if (m_initialized) {
-    reflection.NumResources = m_Resources.size();
-    reflection.pResource = m_Resources.data();
-    reflection.NumFunctions = m_Functions.size();
-    reflection.pFunction = m_Functions.data();
-    reflection.NumSubobjects = m_Subobjects.size();
-    reflection.pSubobjects = m_Subobjects.data();
-  }
-  return reflection;
-}
-
-void DxilRuntimeReflection_impl::InitializeReflection() {
-  auto indexTable = m_RuntimeData.GetContext().IndexTable;
-  m_IndexData.assign(indexTable.Data(), indexTable.Data() + indexTable.Count());
-
-  // First need to reserve spaces for resources because functions will need to
-  // reference them via pointers.
-  AddResources();
-  AddFunctions();
-  AddSubobjects();
-}
-
-void DxilRuntimeReflection_impl::AddResources() {
-  auto table = m_RuntimeData.GetResourceTable();
-  m_Resources.assign(table.Count(), {});
-  for (uint32_t i = 0; i < table.Count(); ++i) {
-    auto reader = table[i];
-    DxilResourceDesc &desc = m_Resources[i];
-    desc.Class = (uint32_t)reader.getClass();
-    desc.Kind = (uint32_t)reader.getKind();
-    desc.Space = reader.getSpace();
-    desc.LowerBound = reader.getLowerBound();
-    desc.UpperBound = reader.getUpperBound();
-    desc.ID = reader.getID();
-    desc.Flags = reader.getFlags();
-    desc.Name = GetWideString(reader.getName());
-    ResourceKey key(desc.Class, desc.ID);
-    m_ResourceMap[key] = &desc;
-  }
-}
-
-const DxilResourceDesc *const *
-DxilRuntimeReflection_impl::GetResourcesForFunction(
-    DxilFunctionDesc &function,
-    const RuntimeDataFunctionInfo_Reader &functionReader) {
-  auto resources = functionReader.getResources();
-  if (!resources.Count())
-    return nullptr;
-  auto it = m_FuncToResMap.insert(std::make_pair(&function, ResourceRefList()));
-  assert(it.second && "otherwise, collision");
-  ResourceRefList &resourceList = it.first->second;
-  resourceList.reserve(resources.Count());
-  for (uint32_t i = 0; i < resources.Count(); ++i) {
-    auto resourceReader = functionReader.getResources()[i];
-    ResourceKey key((uint32_t)resourceReader.getClass(),
-                    resourceReader.getID());
-    auto it = m_ResourceMap.find(key);
-    assert(it != m_ResourceMap.end() && it->second &&
-           "Otherwise, resource was not in map, or was null");
-    resourceList.emplace_back(it->second);
-  }
-  return resourceList.data();
-}
-
-const wchar_t **DxilRuntimeReflection_impl::GetDependenciesForFunction(
-    DxilFunctionDesc &function,
-    const RuntimeDataFunctionInfo_Reader &functionReader) {
-  auto it =
-      m_FuncToDependenciesMap.insert(std::make_pair(&function, WStringList()));
-  assert(it.second && "otherwise, collision");
-  WStringList &wStringList = it.first->second;
-  auto dependencies = functionReader.getFunctionDependencies();
-  for (uint32_t i = 0; i < dependencies.Count(); ++i) {
-    wStringList.emplace_back(GetWideString(dependencies[i]));
-  }
-  return wStringList.empty() ? nullptr : wStringList.data();
-}
-
-void DxilRuntimeReflection_impl::AddFunctions() {
-  auto table = m_RuntimeData.GetFunctionTable();
-  m_Functions.assign(table.Count(), {});
-  for (uint32_t i = 0; i < table.Count(); ++i) {
-    auto reader = table[i];
-    auto &desc = m_Functions[i];
-    desc.Name = GetWideString(reader.getName());
-    desc.UnmangledName = GetWideString(reader.getUnmangledName());
-    desc.NumResources = reader.getResources().Count();
-    desc.Resources = GetResourcesForFunction(desc, reader);
-    desc.NumFunctionDependencies = reader.getFunctionDependencies().Count();
-    desc.FunctionDependencies = GetDependenciesForFunction(desc, reader);
-    desc.ShaderKind = reader.getShaderKind();
-    desc.PayloadSizeInBytes = reader.getPayloadSizeInBytes();
-    desc.AttributeSizeInBytes = reader.getAttributeSizeInBytes();
-    desc.FeatureInfo1 = reader.getFeatureInfo1();
-    desc.FeatureInfo2 = reader.getFeatureInfo2();
-    desc.ShaderStageFlag = reader.getShaderStageFlag();
-    desc.MinShaderTarget = reader.getMinShaderTarget();
-  }
-}
-
-const wchar_t **DxilRuntimeReflection_impl::GetExportsForAssociation(
-    DxilSubobjectDesc &subobject,
-    const RuntimeDataSubobjectInfo_Reader &reader) {
-  auto it =
-      m_SubobjectToExportsMap.insert(std::make_pair(&subobject, WStringList()));
-  assert(it.second && "otherwise, collision");
-  auto exports = reader.getSubobjectToExportsAssociation().getExports();
-  WStringList &wStringList = it.first->second;
-  for (uint32_t i = 0; i < exports.Count(); ++i) {
-    wStringList.emplace_back(GetWideString(exports[i]));
-  }
-  return wStringList.empty() ? nullptr : wStringList.data();
-}
-
-void DxilRuntimeReflection_impl::AddSubobjects() {
-  auto table = m_RuntimeData.GetSubobjectTable();
-  m_Subobjects.assign(table.Count(), {});
-  for (uint32_t i = 0; i < table.Count(); ++i) {
-    auto reader = table[i];
-    auto &desc = m_Subobjects[i];
-    desc.Name = GetWideString(reader.getName());
-    desc.Kind = reader.getKind();
-    switch (reader.getKind()) {
-    case DXIL::SubobjectKind::StateObjectConfig:
-      desc.StateObjectConfig.Flags = reader.getStateObjectConfig().getFlags();
-      break;
-    case DXIL::SubobjectKind::GlobalRootSignature:
-    case DXIL::SubobjectKind::LocalRootSignature:
-      desc.RootSignature.SizeInBytes = reader.getRootSignature().sizeData();
-      desc.RootSignature.pSerializedSignature = GetBytes(
-          reader.getRootSignature().getData(), desc.RootSignature.SizeInBytes);
-      break;
-    case DXIL::SubobjectKind::SubobjectToExportsAssociation:
-      desc.SubobjectToExportsAssociation.Subobject = GetWideString(
-          reader.getSubobjectToExportsAssociation().getSubobject());
-      desc.SubobjectToExportsAssociation.NumExports =
-          reader.getSubobjectToExportsAssociation().getExports().Count();
-      desc.SubobjectToExportsAssociation.Exports =
-          GetExportsForAssociation(desc, reader);
-      break;
-    case DXIL::SubobjectKind::RaytracingShaderConfig:
-      desc.RaytracingShaderConfig.MaxPayloadSizeInBytes =
-          reader.getRaytracingShaderConfig().getMaxPayloadSizeInBytes();
-      desc.RaytracingShaderConfig.MaxAttributeSizeInBytes =
-          reader.getRaytracingShaderConfig().getMaxAttributeSizeInBytes();
-      break;
-    case DXIL::SubobjectKind::RaytracingPipelineConfig:
-      desc.RaytracingPipelineConfig.MaxTraceRecursionDepth =
-          reader.getRaytracingPipelineConfig().getMaxTraceRecursionDepth();
-      break;
-    case DXIL::SubobjectKind::HitGroup:
-      desc.HitGroup.Type = reader.getHitGroup().getType();
-      desc.HitGroup.Intersection =
-          GetWideString(reader.getHitGroup().getIntersection());
-      desc.HitGroup.AnyHit = GetWideString(reader.getHitGroup().getAnyHit());
-      desc.HitGroup.ClosestHit =
-          GetWideString(reader.getHitGroup().getClosestHit());
-      break;
-    case DXIL::SubobjectKind::RaytracingPipelineConfig1:
-      desc.RaytracingPipelineConfig1.MaxTraceRecursionDepth =
-          reader.getRaytracingPipelineConfig1().getMaxTraceRecursionDepth();
-      desc.RaytracingPipelineConfig1.Flags =
-          reader.getRaytracingPipelineConfig1().getFlags();
-      break;
-    default:
-      // Ignore contents of unrecognized subobject type (forward-compat)
-      break;
-    }
-  }
-}
-
-} // namespace
-
-DxilRuntimeReflection *hlsl::RDAT::CreateDxilRuntimeReflection() {
-  return new DxilRuntimeReflection_impl();
-}
->>>>>>> 37ed6138
+} // namespace hlsl