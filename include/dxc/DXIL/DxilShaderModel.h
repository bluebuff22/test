--- conflicted
+++ resolved
@@ -15,11 +15,6 @@
 
 #include "llvm/ADT/StringRef.h"
 
-<<<<<<< HEAD
-=======
-#include <string>
-
->>>>>>> d949f78f
 namespace hlsl {
 
 class Semantic;
