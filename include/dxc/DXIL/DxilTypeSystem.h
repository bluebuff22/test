///////////////////////////////////////////////////////////////////////////////
//                                                                           //
// DxilTypeSystem.h                                                          //
// Copyright (C) Microsoft Corporation. All rights reserved.                 //
// This file is distributed under the University of Illinois Open Source     //
// License. See LICENSE.TXT for details.                                     //
//                                                                           //
// DXIL extension to LLVM type system.                                       //
//                                                                           //
///////////////////////////////////////////////////////////////////////////////

#pragma once
#include "llvm/ADT/StringRef.h"
#include "llvm/ADT/MapVector.h"
#include "dxc/DXIL/DxilConstants.h"
#include "dxc/DXIL/DxilCompType.h"
#include "dxc/DXIL/DxilInterpolationMode.h"
#include "dxc/DXIL/DxilResourceProperties.h"

#include <memory>
#include <string>
#include <vector>

namespace llvm {
class LLVMContext;
class Module;
class Function;
class MDNode;
class Type;
class StructType;
}


namespace hlsl {

enum class MatrixOrientation { Undefined = 0, RowMajor, ColumnMajor, LastEntry };

struct DxilMatrixAnnotation {
  unsigned Rows;
  unsigned Cols;
  MatrixOrientation Orientation;

  DxilMatrixAnnotation();
};

/// Use this class to represent type annotation for structure field.
class DxilFieldAnnotation {
public:
  DxilFieldAnnotation();
  
  bool IsPrecise() const;
  void SetPrecise(bool b = true);

  bool HasMatrixAnnotation() const;
  const DxilMatrixAnnotation &GetMatrixAnnotation() const;
  void SetMatrixAnnotation(const DxilMatrixAnnotation &MA);

<<<<<<< HEAD
  unsigned GetVectorSize() const;
  void SetVectorSize(unsigned size);

  bool HasResourceAttribute() const;
  llvm::MDNode *GetResourceAttribute() const;
  void SetResourceAttribute(llvm::MDNode *MD);
=======
  // Currently, ResourceProperties is only used to capture resource type
  // information during CodeGen for the annotate handle generated during
  // AddOpcodeParamForIntrinsic.
  bool HasResourceProperties() const;
  const DxilResourceProperties &GetResourceProperties() const;
  void SetResourceProperties(const DxilResourceProperties &RP);
>>>>>>> c31ea799

  bool HasCBufferOffset() const;
  unsigned GetCBufferOffset() const;
  void SetCBufferOffset(unsigned Offset);

  bool HasCompType() const;
  const CompType &GetCompType() const;
  void SetCompType(CompType::Kind kind);

  bool HasSemanticString() const;
  const std::string &GetSemanticString() const;
  llvm::StringRef GetSemanticStringRef() const;
  void SetSemanticString(const std::string &SemString);

  bool HasInterpolationMode() const;
  const InterpolationMode &GetInterpolationMode() const;
  void SetInterpolationMode(const InterpolationMode &IM);

  bool HasFieldName() const;
  const std::string &GetFieldName() const;
  void SetFieldName(const std::string &FieldName);

  bool IsCBVarUsed() const;
  void SetCBVarUsed(bool used);

private:
  bool m_bPrecise;
  CompType m_CompType;
  DxilMatrixAnnotation m_Matrix;
  DxilResourceProperties m_ResourceProps;
  unsigned m_CBufferOffset;
  std::string m_Semantic;
  InterpolationMode m_InterpMode;
  std::string m_FieldName;
  bool m_bCBufferVarUsed; // true if this field represents a top level variable in CB structure, and it is used.
  unsigned m_VectorSize;
};

class DxilTemplateArgAnnotation {
public:
  DxilTemplateArgAnnotation();

  bool IsType() const;
  const llvm::Type *GetType() const;
  void SetType(const llvm::Type *pType);

  bool IsIntegral() const;
  int64_t GetIntegral() const;
  void SetIntegral(int64_t i64);

private:
  const llvm::Type *m_Type;
  int64_t m_Integral;
};

/// Use this class to represent LLVM structure annotation.
class DxilStructAnnotation {
  friend class DxilTypeSystem;

public:
  unsigned GetNumFields() const;
  DxilFieldAnnotation &GetFieldAnnotation(unsigned FieldIdx);
  const DxilFieldAnnotation &GetFieldAnnotation(unsigned FieldIdx) const;
  const llvm::StructType *GetStructType() const;
  void SetStructType(const llvm::StructType *Ty);
  unsigned GetCBufferSize() const;
  void SetCBufferSize(unsigned size);
  void MarkEmptyStruct();
  bool IsEmptyStruct();
  // Since resources don't take real space, IsEmptyBesidesResources
  // determines if the structure is empty or contains only resources.
  bool IsEmptyBesidesResources();
  bool ContainsResources() const;

  // For template args, GetNumTemplateArgs() will return 0 if not a template
  unsigned GetNumTemplateArgs() const;
  void SetNumTemplateArgs(unsigned count);
  DxilTemplateArgAnnotation &GetTemplateArgAnnotation(unsigned argIdx);
  const DxilTemplateArgAnnotation &GetTemplateArgAnnotation(unsigned argIdx) const;

private:
  const llvm::StructType *m_pStructType = nullptr;
  std::vector<DxilFieldAnnotation> m_FieldAnnotations;
  unsigned m_CBufferSize = 0;  // The size of struct if inside constant buffer.
  std::vector<DxilTemplateArgAnnotation> m_TemplateAnnotations;

  // m_ResourcesContained property not stored to metadata
  void SetContainsResources();
  // HasResources::Only will be set on MarkEmptyStruct() when HasResources::True
  enum class HasResources { True, False, Only } m_ResourcesContained = HasResources::False;
};


/// Use this class to represent type annotation for DXR payload field.
class DxilPayloadFieldAnnotation {
public:

  static unsigned GetBitOffsetForShaderStage(DXIL::PayloadAccessShaderStage shaderStage);

  DxilPayloadFieldAnnotation() = default;

  bool HasCompType() const;
  const CompType &GetCompType() const;
  void SetCompType(CompType::Kind kind);

  uint32_t GetPayloadFieldQualifierMask() const;
  void SetPayloadFieldQualifierMask(uint32_t fieldBitmask);
  void AddPayloadFieldQualifier(DXIL::PayloadAccessShaderStage shaderStage, DXIL::PayloadAccessQualifier qualifier);
  DXIL::PayloadAccessQualifier GetPayloadFieldQualifier(DXIL::PayloadAccessShaderStage shaderStage) const;
  bool HasAnnotations() const;

private:
  CompType m_CompType;
  unsigned m_bitmask = 0;
};

/// Use this class to represent DXR payload structures.
class DxilPayloadAnnotation {
  friend class DxilTypeSystem;

public:
  unsigned GetNumFields() const;
  DxilPayloadFieldAnnotation &GetFieldAnnotation(unsigned FieldIdx);
  const DxilPayloadFieldAnnotation &GetFieldAnnotation(unsigned FieldIdx) const;
  const llvm::StructType *GetStructType() const;
  void SetStructType(const llvm::StructType *Ty);

private:
  const llvm::StructType *m_pStructType;
  std::vector<DxilPayloadFieldAnnotation> m_FieldAnnotations;
};


enum class DxilParamInputQual {
  In,
  Out,
  Inout,
  InputPatch,
  OutputPatch,
  OutStream0,
  OutStream1,
  OutStream2,
  OutStream3,
  InputPrimitive,
  OutIndices,
  OutVertices,
  OutPrimitives,
  InPayload,
};

/// Use this class to represent type annotation for function parameter.
class DxilParameterAnnotation : public DxilFieldAnnotation {
public:
  DxilParameterAnnotation();
  DxilParamInputQual GetParamInputQual() const;
  void SetParamInputQual(DxilParamInputQual qual);
  const std::vector<unsigned> &GetSemanticIndexVec() const;
  void SetSemanticIndexVec(const std::vector<unsigned> &Vec);
  void AppendSemanticIndex(unsigned SemIdx);
private:
  DxilParamInputQual m_inputQual;
  std::vector<unsigned> m_semanticIndex;
};

/// Use this class to represent LLVM function annotation.
class DxilFunctionAnnotation {
  friend class DxilTypeSystem;

public:
  unsigned GetNumParameters() const;
  DxilParameterAnnotation &GetParameterAnnotation(unsigned ParamIdx);
  const DxilParameterAnnotation &GetParameterAnnotation(unsigned ParamIdx) const;
  const llvm::Function *GetFunction() const;
  DxilParameterAnnotation &GetRetTypeAnnotation();
  const DxilParameterAnnotation &GetRetTypeAnnotation() const;

  bool ContainsResourceArgs() { return m_bContainsResourceArgs; }

private:
  const llvm::Function *m_pFunction;
  std::vector<DxilParameterAnnotation> m_parameterAnnotations;
  DxilParameterAnnotation m_retTypeAnnotation;

  // m_bContainsResourceArgs property not stored to metadata
  void SetContainsResourceArgs() { m_bContainsResourceArgs = true; }
  bool m_bContainsResourceArgs = false;
};

/// Use this class to represent structure type annotations in HL and DXIL.
class DxilTypeSystem {
public:
  using StructAnnotationMap = llvm::MapVector<const llvm::StructType *, std::unique_ptr<DxilStructAnnotation> >;
  using PayloadAnnotationMap = llvm::MapVector<const llvm::StructType *, std::unique_ptr<DxilPayloadAnnotation> >;
  using FunctionAnnotationMap = llvm::MapVector<const llvm::Function *, std::unique_ptr<DxilFunctionAnnotation> >;

  DxilTypeSystem(llvm::Module *pModule);

  DxilStructAnnotation *AddStructAnnotation(const llvm::StructType *pStructType, unsigned numTemplateArgs = 0);
  void FinishStructAnnotation(DxilStructAnnotation &SA);
  DxilStructAnnotation *GetStructAnnotation(const llvm::StructType *pStructType);
  const DxilStructAnnotation *GetStructAnnotation(const llvm::StructType *pStructType) const;
  void EraseStructAnnotation(const llvm::StructType *pStructType);
  void EraseUnusedStructAnnotations();

  StructAnnotationMap &GetStructAnnotationMap();
  const StructAnnotationMap &GetStructAnnotationMap() const;

  DxilPayloadAnnotation *AddPayloadAnnotation(const llvm::StructType *pStructType);
  DxilPayloadAnnotation *GetPayloadAnnotation(const llvm::StructType *pStructType);
  const DxilPayloadAnnotation *GetPayloadAnnotation(const llvm::StructType *pStructType) const;
  void ErasePayloadAnnotation(const llvm::StructType *pStructType);

  PayloadAnnotationMap &GetPayloadAnnotationMap();
  const PayloadAnnotationMap &GetPayloadAnnotationMap() const;

  DxilFunctionAnnotation *AddFunctionAnnotation(const llvm::Function *pFunction);
  void FinishFunctionAnnotation(DxilFunctionAnnotation &FA);
  DxilFunctionAnnotation *GetFunctionAnnotation(const llvm::Function *pFunction);
  const DxilFunctionAnnotation *GetFunctionAnnotation(const llvm::Function *pFunction) const;
  void EraseFunctionAnnotation(const llvm::Function *pFunction);

  FunctionAnnotationMap &GetFunctionAnnotationMap();

  // Utility methods to create stand-alone SNORM and UNORM.
  // We may want to move them to a more centralized place for most utilities.
  llvm::StructType *GetSNormF32Type(unsigned NumComps);
  llvm::StructType *GetUNormF32Type(unsigned NumComps);

  // Methods to copy annotation from another DxilTypeSystem.
  void CopyTypeAnnotation(const llvm::Type *Ty, const DxilTypeSystem &src);
  void CopyFunctionAnnotation(const llvm::Function *pDstFunction,
                              const llvm::Function *pSrcFunction,
                              const DxilTypeSystem &src);

  bool UseMinPrecision();
  void SetMinPrecision(bool bMinPrecision);

  // Determines whether type is a resource or contains a resource
  bool IsResourceContained(llvm::Type *Ty);

private:
  llvm::Module *m_pModule;
  StructAnnotationMap m_StructAnnotations;
  PayloadAnnotationMap m_PayloadAnnotations;
  FunctionAnnotationMap m_FunctionAnnotations;

  DXIL::LowPrecisionMode m_LowPrecisionMode;

  llvm::StructType *GetNormFloatType(CompType CT, unsigned NumComps);
};

DXIL::SigPointKind SigPointFromInputQual(DxilParamInputQual Q, DXIL::ShaderKind SK, bool isPC);

void RemapObsoleteSemantic(DxilParameterAnnotation &paramInfo, DXIL::SigPointKind sigPoint, llvm::LLVMContext &Context);

class DxilStructTypeIterator
    : public std::iterator<std::input_iterator_tag,
                           std::pair<llvm::Type *, DxilFieldAnnotation *>> {
private:
  llvm::StructType *STy;
  DxilStructAnnotation *SAnnotation;
  unsigned index;

public:
  DxilStructTypeIterator(llvm::StructType *sTy,
                         DxilStructAnnotation *sAnnotation, unsigned idx = 0);
  // prefix
  DxilStructTypeIterator &operator++();
  // postfix
  DxilStructTypeIterator operator++(int);

  bool operator==(DxilStructTypeIterator iter);
  bool operator!=(DxilStructTypeIterator iter);
  std::pair<llvm::Type *, DxilFieldAnnotation *> operator*();
};

DxilStructTypeIterator begin(llvm::StructType *STy,
                             DxilStructAnnotation *SAnno);
DxilStructTypeIterator end(llvm::StructType *STy, DxilStructAnnotation *SAnno);

} // namespace hlsl<|MERGE_RESOLUTION|>--- conflicted
+++ resolved
@@ -55,21 +55,15 @@
   const DxilMatrixAnnotation &GetMatrixAnnotation() const;
   void SetMatrixAnnotation(const DxilMatrixAnnotation &MA);
 
-<<<<<<< HEAD
   unsigned GetVectorSize() const;
   void SetVectorSize(unsigned size);
 
-  bool HasResourceAttribute() const;
-  llvm::MDNode *GetResourceAttribute() const;
-  void SetResourceAttribute(llvm::MDNode *MD);
-=======
   // Currently, ResourceProperties is only used to capture resource type
   // information during CodeGen for the annotate handle generated during
   // AddOpcodeParamForIntrinsic.
   bool HasResourceProperties() const;
   const DxilResourceProperties &GetResourceProperties() const;
   void SetResourceProperties(const DxilResourceProperties &RP);
->>>>>>> c31ea799
 
   bool HasCBufferOffset() const;
   unsigned GetCBufferOffset() const;
