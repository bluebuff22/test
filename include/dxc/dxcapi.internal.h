--- conflicted
+++ resolved
@@ -115,27 +115,23 @@
   LICOMPTYPE_UINT8_4PACKED = 41,
   LICOMPTYPE_ANY_INT16_OR_32 = 42,
   LICOMPTYPE_SINT16_OR_32_ONLY = 43,
-<<<<<<< HEAD
-
-  LICOMPTYPE_BYTEADDRESSBUFFER = 44,
-  LICOMPTYPE_RWBYTEADDRESSBUFFER = 45,
-
-  LICOMPTYPE_WAVE_MATRIX_LEFT = 46,
-  LICOMPTYPE_WAVE_MATRIX_RIGHT = 47,
-  LICOMPTYPE_WAVE_MATRIX_LEFT_COL_ACC = 48,
-  LICOMPTYPE_WAVE_MATRIX_RIGHT_ROW_ACC = 49,
-  LICOMPTYPE_WAVE_MATRIX_ACCUMULATOR = 50,
-
-  LICOMPTYPE_NODE_RECORD_OR_UAV = 51,
-  LICOMPTYPE_ANY_NODE_OUTPUT_RECORD = 52,
-  LICOMPTYPE_GROUP_NODE_OUTPUT_RECORDS = 53,
-  LICOMPTYPE_THREAD_NODE_OUTPUT_RECORDS = 54,
-
-  LICOMPTYPE_COUNT = 55
-=======
   LICOMPTYPE_ANY_SAMPLER = 44,
-  LICOMPTYPE_COUNT = 45
->>>>>>> 96fcc60f
+
+  LICOMPTYPE_BYTEADDRESSBUFFER = 45,
+  LICOMPTYPE_RWBYTEADDRESSBUFFER = 46,
+
+  LICOMPTYPE_WAVE_MATRIX_LEFT = 47,
+  LICOMPTYPE_WAVE_MATRIX_RIGHT = 48,
+  LICOMPTYPE_WAVE_MATRIX_LEFT_COL_ACC = 49,
+  LICOMPTYPE_WAVE_MATRIX_RIGHT_ROW_ACC = 50,
+  LICOMPTYPE_WAVE_MATRIX_ACCUMULATOR = 51,
+
+  LICOMPTYPE_NODE_RECORD_OR_UAV = 52,
+  LICOMPTYPE_ANY_NODE_OUTPUT_RECORD = 53,
+  LICOMPTYPE_GROUP_NODE_OUTPUT_RECORDS = 54,
+  LICOMPTYPE_THREAD_NODE_OUTPUT_RECORDS = 55,
+
+  LICOMPTYPE_COUNT = 56
 };
 
 static const BYTE IA_SPECIAL_BASE = 0xf0;
